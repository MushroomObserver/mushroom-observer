--- conflicted
+++ resolved
@@ -40,10 +40,6 @@
 
 # solid_cache for cache store db
 gem("solid_cache")
-<<<<<<< HEAD
-# Compile SCSS for stylesheets
-=======
->>>>>>> e686df0d
 # add locale to cache key
 gem("cache_with_locale")
 
@@ -54,7 +50,7 @@
 # https://github.com/hotwired/stimulus-rails/issues/108
 gem("sprockets", "~>4.2.1")
 # Compile SCSS for stylesheets
-gem("dartsass-sprockets")
+gem("dartsass-rails")
 # Use bootstrap style generator
 gem("bootstrap-sass")
 # Use Terser as compressor for JavaScript assets
@@ -79,24 +75,8 @@
 # https://github.com/Faveod/arel-extensions
 gem("arel_extensions")
 
-<<<<<<< HEAD
-# Use dart-sass to compile sass
-gem("dartsass-rails")
-# Use bootstrap style generator
-gem("bootstrap-sass")
-
-# Use mini_racer as a substitute for therubyracer
-# If having trouble installing this gem in Vagrant:
-# gem update --system
-# bundler update
-gem("mini_racer")
-
-# Use Terser as compressor for JavaScript assets
-gem("terser")
-=======
 # Provide abstract base class for classes that depend upon method_missing
 gem("blankslate")
->>>>>>> e686df0d
 
 # Simple version models and tables for classes
 # Use our own fork, which stores enum attrs as integers in the db
