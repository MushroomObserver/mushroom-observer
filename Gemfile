# frozen_string_literal: true

ruby(File.read(".ruby-version").strip)

source("https://rubygems.org")

# To bundle edge Rails instead: gem "rails", github: "rails/rails"
# gem("rails", "~> 6.1")

# To skip loading parts of Rails, bundle the constituent gems separately.
# NOTE: Remember to require the classes also, in config/application.rb
# NOTE: Be sure no other gems list `rails` as a dependency in Gemfile.lock,
#       or else all of Rails will load anyway.
#
# gem("actioncable", "~> 6.1")
# gem("actionmailbox", "~> 6.1")
gem("actionmailer", "~> 6.1")
gem("actionpack", "~> 6.1")
# gem("actiontext", "~> 6.1")
gem("actionview", "~> 6.1")
gem("activejob", "~> 6.1")
gem("activemodel", "~> 6.1")
gem("activerecord", "~> 6.1")
# gem("activestorage", "~> 6.1")
gem("activesupport", "~> 6.1")
gem("bundler")
gem("railties", "~> 6.1")
gem("sprockets-rails")

# security fix for CVE-2021-41817 regex denial of service vulnerability
gem("date", ">= 3.2.1")

# Use mysql2 as db connector
# See https://github.com/brianmario/mysql2
gem("mysql2")

# Use sqlite3 as the database for Active Record
# gem("sqlite3")

# Add Arel helpers for more concise query syntax in Arel
# https://github.com/camertron/arel-helpers
gem("arel-helpers")
# https://github.com/Faveod/arel-extensions
gem("arel_extensions")

# Use bootstrap style generator
gem("bootstrap-sass")

# Use SCSS for stylesheets
gem("sassc-rails")

# Use jquery as the JavaScript library
gem("jquery-rails")

# Use therubyracer as JavaScript runtime for ExecJS
# See https://github.com/sstephenson/execjs#readme for more supported runtimes
# gem("therubyracer", platforms: :ruby)

# Use mini_racer as a substitute for therubyracer
# If having trouble installing this gem in Vagrant:
# gem update --system
# bundler update
gem("mini_racer")

# Use CoffeeScript for .js.coffee assets and views
gem("coffee-rails")

# Use Uglifier as compressor for JavaScript assets
gem("uglifier")

# Turbolinks makes following links in your web application faster.
# Read more: https://github.com/rails/turbolinks
# gem("turbolinks")

# Build JSON APIs with ease. Read more: https://github.com/rails/jbuilder
gem("jbuilder")

# Use ActiveModel has_secure_password
gem("bcrypt", "~> 3.1.7")

# Use unicorn as the app server
gem("unicorn", "5.4.1")

# Use Capistrano for deployment
# gem("capistrano", group: :development)

# Use i18n for internationalization
gem("i18n")

# Enable Textile markup language. See http://redcloth.org/
gem("RedCloth")

# Provide abstract base class for classes that depend upon method_missing
gem("blankslate")

# Detect which browser is used
gem("browser")

# Create Rich Text Format documents
gem("rtf")

# Enable remote procedure calls over HTTP (used in MO API)
gem("xmlrpc")

# Simple versioning
# Use our own fork, which stores enum attrs as integers in the db
gem("cure_acts_as_versioned", ">= 0.6.5",
    git: "https://github.com/MushroomObserver/acts_as_versioned/")

# In Rails 4.0, use simple_enum to replace enum_column3
# In the future, replace simple_enum with Rails native enums
# https://www.pivotaltracker.com/story/show/90595194
gem("simple_enum")

# Slick Slider for Image Carousel
# See https://github.com/kenwheeler/slick/
#     https://github.com/bodrovis/jquery-slick-rails
gem("jquery-slick-rails")

# email generation, parsing and sending
gem("mail")

# for detecting file type of uploaded images
gem("mimemagic")

# for creating zip files
gem("rubyzip")

<<<<<<< HEAD
# for doing fuzzy string matches
gem("levenshtein")

########## Development, Testing, and Analysis ##################################

# Use byebug as debugging gem
gem("byebug", group: [:development, :test])
=======
# to handle frontend requests from different port, e.g. dev GraphQL client
gem("rack-cors")
>>>>>>> 996b2f52

########## Development, Testing, and Analysis ##################################

# Use built-in Ruby coverage to generate html coverage file
gem("simplecov", require: false)
# generate lcov file to send to Coveralls by Github Actions
gem("simplecov-lcov", require: false)

# Brakeman static analysis security scanner
# See http://brakemanscanner.org/
gem("brakeman", require: false)

# Use rubocop and associated gems for code quality control
gem("rubocop", require: false)
gem("rubocop-performance")
gem("rubocop-rails")
# Rubocop extension for enforcing graphql-ruby best practices.
# You need to tell RuboCop to load the GraphQL extension. rubocop.yml
# require:
#  - rubocop-other-extension
#  - rubocop-graphql
# http://github.com/DmitryTsepelev/rubocop-graphql
gem("rubocop-graphql", require: false)

########## GraphQL API ########################################

# GraphQL-Ruby
# https://github.com/rmosolgo/graphql-ruby
gem("graphql")
#
# Note: Some of the following gems are experimental at this point 1/22
#
# Debug future changes in GraphQL API
# Takes two GraphQL schemas and outputs a list of changes between versions
# gem("graphql-schema_comparator")
#
# Authorization gem
# Action Policy is an authorization library for your GraphQL Ruby application
# gem("action_policy-graphql")
#
# Pagination & Connection gems
#
# Additional implementations of cursor-based paginations for GraphQL Ruby.
# Extends classes of graphql-ruby
# Use with GraphQL::Connections::Stable
# https://github.com/bibendi/graphql-connections
gem("graphql-connections")
#
# Allows cursor pagination through an ActiveRecord relation.
# Supports ordering by any column, ascending or descending.
# Use with the RailsCursorPagination::Paginator class.
# https://github.com/xing/rails_cursor_pagination
# gem("rails_cursor_pagination")
#
# Implements page-based pagination returning collection and pagination metadata.
# It works with kaminari or other pagination tools implementing similar methods.
# https://github.com/RenoFi/graphql-pagination
# gem("graphql-pagination")
# gem("kaminari-activerecord")
#
# Dataloading gems
# Note that dataloader comes shipped with graphql gem as of 1.12
# It's also experimental. Below are some alternatives
# https://evilmartians.com/chronicles/how-to-graphql-with-ruby-rails-active-record-and-no-n-plus-one
#
# Provides an executor for the graphql gem which allows queries to be batched.
# Defined in loaders/record_loader.rb RecordLoader < GraphQL::Batch::Loader
# Used in queries and resolvers like
# def product(id:) RecordLoader.for(Product).load(id)
# def products(ids:) RecordLoader.for(Product).load_many(ids)
# https://github.com/Shopify/graphql-batch
gem("graphql-batch")
#
# Brings association lazy load functionality to your Rails applications
# Use like User.lazy_preload(:posts).limit(10)
# https://github.com/DmitryTsepelev/ar_lazy_preload
# gem("ar_lazy_preload")
#
# (Similar to graphql-batch and maybe ar_lazy_preload. Maybe better?)
# Provides a generic lazy batching mechanism to avoid N+1 DB queries,
# HTTP queries, etc.
# https://github.com/exAspArk/batch-loader
# https://github.com/exAspArk/batch-loader#alternatives
# gem("batch-loader")
#
# (Similar to ar_lazy_preload)
# Old add-on to graphql-ruby that allows your field resolvers to minimize N+1
# SELECTS issued by ActiveRecord. Possibly overlaps above ar_lazy_preload
# https://github.com/nettofarah/graphql-query-resolver
# gem("graphql-query-resolver")
#
# Caching gems
#
# Persisted Queries. Backend will cache all the queries, while frontend will
# send the full query only when it's not found at the backend storage.
# Use with apollo persisted queries
# https://github.com/DmitryTsepelev/graphql-ruby-persisted_queries
# gem("graphql-persisted_queries")
#
# Cache response fragments: you can mark any field as cached
# https://github.com/DmitryTsepelev/graphql-ruby-fragment_cache
# gem("graphql-fragment_cache")
#
# Need to cache and instrument your GraphQL code in Ruby? Look no further!
# https://github.com/chatterbugapp/cacheql
# gem("cacheql")
#

group :test, :development do
  # Use byebug as debugging gem
  gem("byebug")

  # GraphiQL for GraphQL development
  # Makes an IDE available to test graphql queries at '/graphiql/'
  # Until current changes are released, need to use this Github version:
  gem("graphiql-rails", github: "rmosolgo/graphiql-rails", ref: "6b34eb1")
end

group :test do
  # Use capybara to simulate user-browser interaction
  gem("capybara")

  # allows test results to be reported back to test runner IDE's
  gem("minitest")
  gem("minitest-reporters")

  # Mocking and stubbing in Ruby
  gem("mocha")

  # restore `assigns` and `assert_template` to tests
  gem("rails-controller-testing")

  # Performance tests for Rails >= 4.0
  # See https://github.com/rails/rails-perftest
  # gem("rails-perftest", group: :test)

  # Stub and set expectations on HTTP requests in test mode
  # Allow selective disabling of internet
  gem("webmock")

  # Check for N+1 queries and unused eager loading.
  gem("bullet")
end

group :development do
  # Calling `console` creates irb session in the browser (instead of terminal)
  gem("web-console")

  # Use Rails DB to browse database at http://localhost:3000/rails/db/
  # gem("rails_db", "~> 2.5.0", path: "../local_gems/rails_db")

  # Additional generators for input types, search objects, and mutations
  # gem("graphql-rails-generators")
end<|MERGE_RESOLUTION|>--- conflicted
+++ resolved
@@ -126,18 +126,11 @@
 # for creating zip files
 gem("rubyzip")
 
-<<<<<<< HEAD
 # for doing fuzzy string matches
 gem("levenshtein")
 
-########## Development, Testing, and Analysis ##################################
-
-# Use byebug as debugging gem
-gem("byebug", group: [:development, :test])
-=======
 # to handle frontend requests from different port, e.g. dev GraphQL client
 gem("rack-cors")
->>>>>>> 996b2f52
 
 ########## Development, Testing, and Analysis ##################################
 
