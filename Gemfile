--- conflicted
+++ resolved
@@ -92,7 +92,6 @@
 
 # Amazon S3 SDK, for access to images on dreamhost S3
 gem "aws-sdk-s3"
-<<<<<<< HEAD
 
 # email generation, parsing and sending
 # version locked to prevent test failures caused by added "=0D" at the
@@ -125,8 +124,6 @@
 
 
 ########## Presentation and Interaction ########################################
-=======
->>>>>>> f0ba023b
 
 # Slick Slider for Image Carousel
 # See https://github.com/kenwheeler/slick/
@@ -142,14 +139,6 @@
 # Use Bootstrap Lightbox for lightbox
 gem "lightbox-bootstrap-rails", "~> 5.1", ">= 5.1.0.1"
 
-<<<<<<< HEAD
-=======
-# email generation, parsing and sending
-# version locked to prevent test failures caused by added "=0D" at the
-# end of line in the body of plaintext emails.
-# See https://www.pivotaltracker.com/story/show/172299270/comments/213574631
-gem "mail", "= 2.7.0"
->>>>>>> f0ba023b
 
 # for detecting file type of uploaded images
 gem "mimemagic"
@@ -170,24 +159,12 @@
 gem "brakeman", require: false
 
 # Use rubocop and associated gems for code quality control
-<<<<<<< HEAD
 # WARNING: update .codeclimate.yml's RuboCop channel whenever we update RuboCop.
 # See docs.codeclimate.com/docs/rubocop#section-using-rubocop-s-newer-versions
 # - Regenerate .rubocop_todo.yml
 #     https://docs.rubocop.org/en/stable/configuration,
 #       Automatically Generated Configuration
 gem "rubocop", require: false
-=======
-# WARNING: Whenever updating RuboCop, also:
-#   - Update .codeclimate.yml's RuboCop channel whenever we update RuboCop.
-#       docs.codeclimate.com/docs/rubocop#section-using-rubocop-s-newer-versions
-#   - Regenerate .rubocop_todo.yml
-#     https://docs.rubocop.org/en/stable/configuration,
-#       Automatically Generated Configuration
-# Temporarily lock RuboCop version while we are working our way through
-# auto-correctable offenses
-gem "rubocop", "= 0.83", require: false
->>>>>>> f0ba023b
 gem "rubocop-performance"
 gem "rubocop-rails"
 
