# frozen_string_literal: true

source("https://rubygems.org")

# security fix for CVE-2021-41817 regex denial of service vulnerability
gem("date", ">= 3.2.1")

gem("sprockets")

# To bundle edge Rails instead: gem "rails", github: "rails/rails"
gem("rails", "~> 5.2.2")

# Use mysql2 as db connector
# See https://github.com/brianmario/mysql2
gem("mysql2")

# Use sqlite3 as the database for Active Record
# gem "sqlite3"

# Use bootstrap style generator
gem("bootstrap-sass")

# Use SCSS for stylesheets
gem("sassc-rails")

# Use jquery as the JavaScript library
gem("jquery-rails")

# Use therubyracer as JavaScript runtime for ExecJS
# See https://github.com/sstephenson/execjs#readme for more supported runtimes
# gem("therubyracer", platforms: :ruby)

# Use mini_racer as a substitute for therubyracer
gem("mini_racer")

# Use CoffeeScript for .js.coffee assets and views
gem("coffee-rails")

# Use Uglifier as compressor for JavaScript assets
gem("uglifier")

# Turbolinks makes following links in your web application faster.
# Read more: https://github.com/rails/turbolinks
# gem "turbolinks"

# Build JSON APIs with ease. Read more: https://github.com/rails/jbuilder
gem("jbuilder")

# Use ActiveModel has_secure_password
# gem "bcrypt", "~> 3.1.7"

# Use unicorn as the app server
gem("unicorn", "5.4.1")

# Use Capistrano for deployment
# gem "capistrano", group: :development

# Use i18n for internationalization
gem("i18n")

# Enable Textile markup language. See http://redcloth.org/
gem("RedCloth")

# Provide abstract base class for classes that depend upon method_missing
gem("blankslate")

# Detect which browser is used
gem("browser")

# Create Rich Text Format documents
gem("rtf")

# Enable remote procedure calls over HTTP (used in MO API)
gem("xmlrpc")

# Simple versioning
# Use our own fork, which stores enum attrs as integers in the db
gem("cure_acts_as_versioned",
    git: "https://github.com/MushroomObserver/acts_as_versioned/")

# In Rails 4.0, use simple_enum to replace enum_column3
# In the future, replace simple_enum with Rails native enums
# https://www.pivotaltracker.com/story/show/90595194
gem("simple_enum")

# Amazon S3 SDK, for access to images on dreamhost S3
gem("aws-sdk-s3")

# Slick Slider for Image Carousel
# See https://github.com/kenwheeler/slick/
#     https://github.com/bodrovis/jquery-slick-rails
gem("jquery-slick-rails")

# email generation, parsing and sending
# version locked to prevent test failures caused by added "=0D" at the
# end of line in the body of plaintext emails.
# See https://www.pivotaltracker.com/story/show/172299270/comments/213574631
gem("mail", "= 2.7.0")

# for detecting file type of uploaded images
gem("mimemagic")

# for creating zip files
gem("rubyzip")

########## Development, Testing, and Analysis ##################################

# Use built-in Ruby coverage to generate html coverage file
gem("simplecov", require: false)
# generate lcov file to send to Coveralls by Github Actions
gem("simplecov-lcov", require: false)

# Brakeman static analysis security scanner
# See http://brakemanscanner.org/
gem("brakeman", require: false)

# Use rubocop and associated gems for code quality control
#
# WARNING:
# When upgrading RuboCop, please use the procedure specified in .rubocop.yml
#
# Temporarily lock RuboCop version while we are working our way through
# auto-correctable offenses
gem("rubocop", "= 0.89", require: false)
gem("rubocop-performance")
gem("rubocop-rails")

# use mry to support safe updating of .rubocop.yml
gem("mry", require: false)

<<<<<<< HEAD
=======
########## GraphQL API ########################################

# GraphQL-Ruby
# https://github.com/rmosolgo/graphql-ruby
gem("graphql")
#
# Note: Some of the following gems are experimental at this point 1/22
#
# Debug future changes in GraphQL API
# Takes two GraphQL schemas and outputs a list of changes between versions
# gem("graphql-schema_comparator")
#
# Pagination & Connection gems
#
# Additional implementations of cursor-based paginations for GraphQL Ruby.
# Extends classes of graphql-ruby
# Use with GraphQL::Connections::Stable
# https://github.com/bibendi/graphql-connections
gem("graphql-connections")
#
# Allows cursor pagination through an ActiveRecord relation.
# Supports ordering by any column, ascending or descending.
# Use with the RailsCursorPagination::Paginator class.
# https://github.com/xing/rails_cursor_pagination
# gem("rails_cursor_pagination")
#
# Implements page-based pagination returning collection and pagination metadata.
# It works with kaminari or other pagination tools implementing similar methods.
# https://github.com/RenoFi/graphql-pagination
# gem("graphql-pagination")
# gem("kaminari-activerecord")
#
# Dataloading gems
# Note that dataloader comes shipped with graphql gem as of 1.12
# It's also experimental. Below are some alternatives
# https://evilmartians.com/chronicles/how-to-graphql-with-ruby-rails-active-record-and-no-n-plus-one
#
# Provides an executor for the graphql gem which allows queries to be batched.
# Defined in loaders/record_loader.rb RecordLoader < GraphQL::Batch::Loader
# Used in queries and resolvers like
# def product(id:) RecordLoader.for(Product).load(id)
# def products(ids:) RecordLoader.for(Product).load_many(ids)
# https://github.com/Shopify/graphql-batch
gem("graphql-batch")
#
# Brings association lazy load functionality to your Rails applications
# Use like User.lazy_preload(:posts).limit(10)
# https://github.com/DmitryTsepelev/ar_lazy_preload
# gem("ar_lazy_preload")
#
# (Similar to graphql-batch and maybe ar_lazy_preload. Maybe better?)
# Provides a generic lazy batching mechanism to avoid N+1 DB queries,
# HTTP queries, etc.
# https://github.com/exAspArk/batch-loader
# https://github.com/exAspArk/batch-loader#alternatives
# gem("batch-loader")
#
# (Similar to ar_lazy_preload)
# Old add-on to graphql-ruby that allows your field resolvers to minimize N+1
# SELECTS issued by ActiveRecord. Possibly overlaps above ar_lazy_preload
# https://github.com/nettofarah/graphql-query-resolver
# gem("graphql-query-resolver")
#
# Caching gems
#
# Persisted Queries. Backend will cache all the queries, while frontend will
# send the full query only when it's not found at the backend storage.
# Use with apollo persisted queries
# https://github.com/DmitryTsepelev/graphql-ruby-persisted_queries
# gem("graphql-persisted_queries")
#
# Cache response fragments: you can mark any field as cached
# https://github.com/DmitryTsepelev/graphql-ruby-fragment_cache
# gem("graphql-fragment_cache")
#
# Need to cache and instrument your GraphQL code in Ruby? Look no further!
# https://github.com/chatterbugapp/cacheql
# gem("cacheql")
#

>>>>>>> e2d875ab
group :test, :development do
  # Use byebug as debugging gem
  gem "byebug"
end

group :test do
  # Use capybara to simulate user-browser interaction
  gem "capybara"

  # allows test results to be reported back to test runner IDE's
  gem "minitest"
  gem "minitest-reporters"

  # Mocking and stubbing in Ruby
  gem "mocha"

  # restore `assigns` and `assert_template` to tests
  gem "rails-controller-testing"

  # Performance tests for Rails >= 4.0
  # See https://github.com/rails/rails-perftest
  # gem "rails-perftest", group: :test

  # Stub and set expectations on HTTP requests in test mode
  # Allow selective disabling of internet
  gem "webmock"
end

group :development do
  # Calling `console` creates irb session in the browser (instead of terminal)
  gem "web-console"

  # Use Rails DB to browse database at http://localhost:3000/rails/db/
  gem "rails_db", "~> 2.3.0"
<<<<<<< HEAD
=======

  # Additional generators for input types, search objects, and mutations
  # gem "graphql-rails-generators"
>>>>>>> e2d875ab
end<|MERGE_RESOLUTION|>--- conflicted
+++ resolved
@@ -128,8 +128,7 @@
 # use mry to support safe updating of .rubocop.yml
 gem("mry", require: false)
 
-<<<<<<< HEAD
-=======
+
 ########## GraphQL API ########################################
 
 # GraphQL-Ruby
@@ -210,7 +209,6 @@
 # gem("cacheql")
 #
 
->>>>>>> e2d875ab
 group :test, :development do
   # Use byebug as debugging gem
   gem "byebug"
@@ -245,10 +243,7 @@
 
   # Use Rails DB to browse database at http://localhost:3000/rails/db/
   gem "rails_db", "~> 2.3.0"
-<<<<<<< HEAD
-=======
 
   # Additional generators for input types, search objects, and mutations
   # gem "graphql-rails-generators"
->>>>>>> e2d875ab
 end