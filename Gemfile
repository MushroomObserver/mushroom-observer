--- conflicted
+++ resolved
@@ -9,11 +9,7 @@
 source("https://rubygems.org")
 
 # To bundle edge Rails instead: gem "rails", github: "rails/rails"
-<<<<<<< HEAD
 # gem("rails", "~> 7.2.2.1")
-=======
-# gem("rails", "~> 7.1.5.1")
->>>>>>> 63c50e3c
 
 # To skip loading parts of Rails, bundle the constituent gems separately.
 # NOTE: Remember to require the classes also, in config/application.rb
@@ -23,7 +19,6 @@
 # Convenience group for updating rails constituents with one command
 # Usage: bundle update --group==rails
 group :rails do
-<<<<<<< HEAD
   gem("actioncable", "~> 7.2.2.1")
   # gem("actionmailbox", "~> 7.2.2.1")
   gem("actionmailer", "~> 7.2.2.1")
@@ -37,21 +32,6 @@
   gem("activesupport", "~> 7.2.2.1")
   gem("bundler")
   gem("railties", "~> 7.2.2.1")
-=======
-  gem("actioncable", "~> 7.1.5.1")
-  # gem("actionmailbox", "~> 7.1.5.1")
-  gem("actionmailer", "~> 7.1.5.1")
-  gem("actionpack", "~> 7.1.5.1")
-  # gem("actiontext", "~> 7.1.5.1")
-  gem("actionview", "~> 7.1.5.1")
-  gem("activejob", "~> 7.1.5.1")
-  gem("activemodel", "~> 7.1.5.1")
-  gem("activerecord", "~> 7.1.5.1")
-  # gem("activestorage", "~> 7.1.5.1")
-  gem("activesupport", "~> 7.1.5.1")
-  gem("bundler")
-  gem("railties", "~> 7.1.5.1")
->>>>>>> 63c50e3c
 end
 
 # Use trilogy as db connector
