# frozen_string_literal: true

ruby(File.read(".ruby-version").strip)

source("https://rubygems.org")

# To bundle edge Rails instead: gem "rails", github: "rails/rails"
# gem("rails", "~> 6.1")
# Or bundle the constituent gems. Just be sure no gems depend on Rails
# gem("actioncable", "~> 6.1")
# gem("actionmailbox", "~> 6.1")
gem("actionmailer", "~> 6.1")
gem("actionpack", "~> 6.1")
# gem("actiontext", "~> 6.1")
gem("actionview", "~> 6.1")
gem("activejob", "~> 6.1")
gem("activemodel", "~> 6.1")
gem("activerecord", "~> 6.1")
# gem("activestorage", "~> 6.1")
gem("activesupport", "~> 6.1")
gem("bundler")
gem("railties", "~> 6.1")
gem("sprockets-rails")

gem("sprockets")

<<<<<<< HEAD
# To bundle edge Rails instead: gem "rails", github: "rails/rails"
gem("rails", "~> 6.1")
=======
# security fix for CVE-2021-41817 regex denial of service vulnerability
gem("date", ">= 3.2.1")
>>>>>>> a227af04

# Use mysql2 as db connector
# See https://github.com/brianmario/mysql2
gem("mysql2")

# Use sqlite3 as the database for Active Record
# gem("sqlite3")

# Add Arel helpers for more concise query syntax in Arel
# https://github.com/camertron/arel-helpers
# https://github.com/Faveod/arel-extensions
gem("arel_extensions")
gem("arel-helpers")

# Add method `mass_insert` for bulk db inserts in ActiveRecord.
# Same basic syntax as upcoming Rails 6 `insert_all`
# If upgrading to Rails 6, we can disable the gem and switch methods
gem("mass_insert")

# Use bootstrap style generator
gem("bootstrap-sass")

# Use SCSS for stylesheets
gem("sassc-rails")

# Use jquery as the JavaScript library
gem("jquery-rails")

# Use therubyracer as JavaScript runtime for ExecJS
# See https://github.com/sstephenson/execjs#readme for more supported runtimes
# gem("therubyracer", platforms: :ruby)

# Use mini_racer as a substitute for therubyracer
gem("mini_racer")

# Use CoffeeScript for .js.coffee assets and views
gem("coffee-rails")

# Use Uglifier as compressor for JavaScript assets
gem("uglifier")

# Turbolinks makes following links in your web application faster.
# Read more: https://github.com/rails/turbolinks
# gem("turbolinks")

# Build JSON APIs with ease. Read more: https://github.com/rails/jbuilder
gem("jbuilder")

# Use ActiveModel has_secure_password
gem("bcrypt", "~> 3.1.7")

# Use unicorn as the app server
gem("unicorn", "5.4.1")

# Use Capistrano for deployment
# gem("capistrano", group: :development)

# Use i18n for internationalization
gem("i18n")

# Enable Textile markup language. See http://redcloth.org/
gem("RedCloth")

# Provide abstract base class for classes that depend upon method_missing
gem("blankslate")

# Detect which browser is used
gem("browser")

# Create Rich Text Format documents
gem("rtf")

# Enable remote procedure calls over HTTP (used in MO API)
gem("xmlrpc")

# Simple versioning
# Use our own fork, which stores enum attrs as integers in the db
gem("cure_acts_as_versioned", ">= 0.6.5",
    git: "https://github.com/MushroomObserver/acts_as_versioned/")

# In Rails 4.0, use simple_enum to replace enum_column3
# In the future, replace simple_enum with Rails native enums
# https://www.pivotaltracker.com/story/show/90595194
gem("simple_enum")

# Slick Slider for Image Carousel
# See https://github.com/kenwheeler/slick/
#     https://github.com/bodrovis/jquery-slick-rails
gem("jquery-slick-rails")

# email generation, parsing and sending
gem("mail")

# for detecting file type of uploaded images
gem("mimemagic")

# for creating zip files
gem("rubyzip")

# to handle frontend requests from different port, e.g. dev GraphQL client
gem("rack-cors")

########## Development, Testing, and Analysis ##################################

# Use built-in Ruby coverage to generate html coverage file
gem("simplecov", require: false)
# generate lcov file to send to Coveralls by Github Actions
gem("simplecov-lcov", require: false)

# Brakeman static analysis security scanner
# See http://brakemanscanner.org/
gem("brakeman", require: false)

# Use rubocop and associated gems for code quality control
#
# WARNING:
# When upgrading RuboCop, please use the procedure specified in .rubocop.yml
#
# Temporarily lock RuboCop version while we are working our way through
# auto-correctable offenses
gem("rubocop", "= 0.89", require: false)
gem("rubocop-performance", ">= 1.8.1") # version for older rubocop
gem("rubocop-rails", ">= 2.8.1") # version for older rubocop
# Rubocop extension for enforcing graphql-ruby best practices.
# You need to tell RuboCop to load the GraphQL extension. rubocop.yml
# require:
#  - rubocop-other-extension
#  - rubocop-graphql
# http://github.com/DmitryTsepelev/rubocop-graphql
gem("rubocop-graphql", require: false)

# use mry to support safe updating of .rubocop.yml
gem("mry", require: false)

########## GraphQL API ########################################

# GraphQL-Ruby
# https://github.com/rmosolgo/graphql-ruby
gem("graphql")
#
# Note: Some of the following gems are experimental at this point 1/22
#
# Debug future changes in GraphQL API
# Takes two GraphQL schemas and outputs a list of changes between versions
# gem("graphql-schema_comparator")
#
# Authorization gem
# Action Policy is an authorization library for your GraphQL Ruby application
# gem("action_policy-graphql")
#
# Pagination & Connection gems
#
# Additional implementations of cursor-based paginations for GraphQL Ruby.
# Extends classes of graphql-ruby
# Use with GraphQL::Connections::Stable
# https://github.com/bibendi/graphql-connections
gem("graphql-connections")
#
# Allows cursor pagination through an ActiveRecord relation.
# Supports ordering by any column, ascending or descending.
# Use with the RailsCursorPagination::Paginator class.
# https://github.com/xing/rails_cursor_pagination
# gem("rails_cursor_pagination")
#
# Implements page-based pagination returning collection and pagination metadata.
# It works with kaminari or other pagination tools implementing similar methods.
# https://github.com/RenoFi/graphql-pagination
# gem("graphql-pagination")
# gem("kaminari-activerecord")
#
# Dataloading gems
# Note that dataloader comes shipped with graphql gem as of 1.12
# It's also experimental. Below are some alternatives
# https://evilmartians.com/chronicles/how-to-graphql-with-ruby-rails-active-record-and-no-n-plus-one
#
# Provides an executor for the graphql gem which allows queries to be batched.
# Defined in loaders/record_loader.rb RecordLoader < GraphQL::Batch::Loader
# Used in queries and resolvers like
# def product(id:) RecordLoader.for(Product).load(id)
# def products(ids:) RecordLoader.for(Product).load_many(ids)
# https://github.com/Shopify/graphql-batch
gem("graphql-batch")
#
# Brings association lazy load functionality to your Rails applications
# Use like User.lazy_preload(:posts).limit(10)
# https://github.com/DmitryTsepelev/ar_lazy_preload
# gem("ar_lazy_preload")
#
# (Similar to graphql-batch and maybe ar_lazy_preload. Maybe better?)
# Provides a generic lazy batching mechanism to avoid N+1 DB queries,
# HTTP queries, etc.
# https://github.com/exAspArk/batch-loader
# https://github.com/exAspArk/batch-loader#alternatives
# gem("batch-loader")
#
# (Similar to ar_lazy_preload)
# Old add-on to graphql-ruby that allows your field resolvers to minimize N+1
# SELECTS issued by ActiveRecord. Possibly overlaps above ar_lazy_preload
# https://github.com/nettofarah/graphql-query-resolver
# gem("graphql-query-resolver")
#
# Caching gems
#
# Persisted Queries. Backend will cache all the queries, while frontend will
# send the full query only when it's not found at the backend storage.
# Use with apollo persisted queries
# https://github.com/DmitryTsepelev/graphql-ruby-persisted_queries
# gem("graphql-persisted_queries")
#
# Cache response fragments: you can mark any field as cached
# https://github.com/DmitryTsepelev/graphql-ruby-fragment_cache
# gem("graphql-fragment_cache")
#
# Need to cache and instrument your GraphQL code in Ruby? Look no further!
# https://github.com/chatterbugapp/cacheql
# gem("cacheql")
#

group :test, :development do
  # Use byebug as debugging gem
  gem("byebug")

  # GraphiQL for GraphQL development
  # Makes an IDE available to test graphql queries at '/graphiql/'
  # Until current changes are released, need to use this Github version:
  gem("graphiql-rails", github: "rmosolgo/graphiql-rails", ref: "6b34eb1")
end

group :test do
  # Use capybara to simulate user-browser interaction
  gem("capybara", "~> 3.36.0") # for ruby 2.6

  # allows test results to be reported back to test runner IDE's
  gem("minitest")
  gem("minitest-reporters")

  # Mocking and stubbing in Ruby
  gem("mocha")

  # restore `assigns` and `assert_template` to tests
  gem("rails-controller-testing")

  # Performance tests for Rails >= 4.0
  # See https://github.com/rails/rails-perftest
  # gem("rails-perftest", group: :test)

  # Stub and set expectations on HTTP requests in test mode
  # Allow selective disabling of internet
  gem("webmock")

  # Check for N+1 queries and unused eager loading.
  gem("bullet")
end

group :development do
  # Calling `console` creates irb session in the browser (instead of terminal)
  gem("web-console")

  # Use Rails DB to browse database at http://localhost:3000/rails/db/
  # gem("rails_db", "~> 2.4.0")

  # Additional generators for input types, search objects, and mutations
  # gem("graphql-rails-generators")
end<|MERGE_RESOLUTION|>--- conflicted
+++ resolved
@@ -24,13 +24,8 @@
 
 gem("sprockets")
 
-<<<<<<< HEAD
-# To bundle edge Rails instead: gem "rails", github: "rails/rails"
-gem("rails", "~> 6.1")
-=======
 # security fix for CVE-2021-41817 regex denial of service vulnerability
 gem("date", ">= 3.2.1")
->>>>>>> a227af04
 
 # Use mysql2 as db connector
 # See https://github.com/brianmario/mysql2
