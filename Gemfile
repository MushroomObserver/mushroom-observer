# frozen_string_literal: true

source("https://rubygems.org")

# security fix for CVE-2021-41817 regex denial of service vulnerability
gem("date", ">= 3.2.1")

gem("sprockets")

# To bundle edge Rails instead: gem "rails", github: "rails/rails"
gem("rails", "~> 5.2.2")

# Use mysql2 as db connector
# See https://github.com/brianmario/mysql2
gem("mysql2")

# Use sqlite3 as the database for Active Record
# gem "sqlite3"

# Use bootstrap style generator
gem("bootstrap-sass")

# Use SCSS for stylesheets
gem("sassc-rails")

# Use jquery as the JavaScript library
gem("jquery-rails")

# Use therubyracer as JavaScript runtime for ExecJS
# See https://github.com/sstephenson/execjs#readme for more supported runtimes
# gem("therubyracer", platforms: :ruby)

# Use mini_racer as a substitute for therubyracer
gem("mini_racer")

# Use CoffeeScript for .js.coffee assets and views
gem("coffee-rails")

# Use Uglifier as compressor for JavaScript assets
gem("uglifier")

# Turbolinks makes following links in your web application faster.
# Read more: https://github.com/rails/turbolinks
# gem "turbolinks"

# Build JSON APIs with ease. Read more: https://github.com/rails/jbuilder
gem("jbuilder")

# Use ActiveModel has_secure_password
# gem "bcrypt", "~> 3.1.7"

# Use unicorn as the app server
gem("unicorn", "5.4.1")

# Use Capistrano for deployment
# gem "capistrano", group: :development

# Use i18n for internationalization
gem("i18n")

# Enable Textile markup language. See http://redcloth.org/
gem("RedCloth")

# Provide abstract base class for classes that depend upon method_missing
gem("blankslate")

# Detect which browser is used
gem("browser")

# Create Rich Text Format documents
gem("rtf")

# Enable remote procedure calls over HTTP (used in MO API)
gem("xmlrpc")

# Simple versioning
# Use our own fork, which stores enum attrs as integers in the db
gem("cure_acts_as_versioned",
    git: "https://github.com/MushroomObserver/acts_as_versioned/")

# In Rails 4.0, use simple_enum to replace enum_column3
# In the future, replace simple_enum with Rails native enums
# https://www.pivotaltracker.com/story/show/90595194
gem("simple_enum")

# Amazon S3 SDK, for access to images on dreamhost S3
gem("aws-sdk-s3")

# Slick Slider for Image Carousel
# See https://github.com/kenwheeler/slick/
#     https://github.com/bodrovis/jquery-slick-rails
gem("jquery-slick-rails")

# email generation, parsing and sending
# version locked to prevent test failures caused by added "=0D" at the
# end of line in the body of plaintext emails.
# See https://www.pivotaltracker.com/story/show/172299270/comments/213574631
gem("mail", "= 2.7.0")

# for detecting file type of uploaded images
gem("mimemagic")

# for creating zip files
gem("rubyzip")

<<<<<<< HEAD
=======
# to handle frontend requests from different port, e.g. dev GraphQL client
gem("rack-cors")

>>>>>>> 7559cdd8
########## Development, Testing, and Analysis ##################################

# Use built-in Ruby coverage to generate html coverage file
gem("simplecov", require: false)
# generate lcov file to send to Coveralls by Github Actions
gem("simplecov-lcov", require: false)

# Brakeman static analysis security scanner
# See http://brakemanscanner.org/
gem("brakeman", require: false)

# Use rubocop and associated gems for code quality control
#
# WARNING:
# When upgrading RuboCop, please use the procedure specified in .rubocop.yml
#
# Temporarily lock RuboCop version while we are working our way through
# auto-correctable offenses
gem("rubocop", "= 0.89", require: false)
gem("rubocop-performance")
gem("rubocop-rails")
# Rubocop extension for enforcing graphql-ruby best practices.
# You need to tell RuboCop to load the GraphQL extension. rubocop.yml
# require:
#  - rubocop-other-extension
#  - rubocop-graphql
# http://github.com/DmitryTsepelev/rubocop-graphql
gem("rubocop-graphql", require: false)

# use mry to support safe updating of .rubocop.yml
gem("mry", require: false)

<<<<<<< HEAD
group :test, :development do
  # Use byebug as debugging gem
  gem "byebug"
=======
########## GraphQL API ########################################

# GraphQL-Ruby
# https://github.com/rmosolgo/graphql-ruby
gem("graphql")
#
# Note: Some of the following gems are experimental at this point 1/22
#
# Debug future changes in GraphQL API
# Takes two GraphQL schemas and outputs a list of changes between versions
# gem("graphql-schema_comparator")
#
# Dataloading gems
# Note that dataloader comes shipped with graphql gem as of 1.12
# It's also experimental. Below are some alternatives
# https://evilmartians.com/chronicles/how-to-graphql-with-ruby-rails-active-record-and-no-n-plus-one
#
# Provides an executor for the graphql gem which allows queries to be batched.
# https://github.com/Shopify/graphql-batch
gem("graphql-batch")
#
# Brings association lazy load functionality to your Rails applications
# https://github.com/DmitryTsepelev/ar_lazy_preload
gem("ar_lazy_preload")
#
# (Similar to graphql-batch and maybe ar_lazy_preload)
# Provides a generic lazy batching mechanism to avoid N+1 DB queries,
# HTTP queries, etc. Maybe better than the above?
# https://github.com/exAspArk/batch-loader
# https://github.com/exAspArk/batch-loader#alternatives
# gem("batch-loader")
#
# (Similar to ar_lazy_preload)
# Old add-on to graphql-ruby that allows your field resolvers to minimize N+1
# SELECTS issued by ActiveRecord. Possibly overlaps above ar_lazy_preload
# https://github.com/nettofarah/graphql-query-resolver
# gem("graphql-query-resolver")
#
# Caching gems
#
# Persisted Queries. Backend will cache all the queries, while frontend will
# send the full query only when it's not found at the backend storage.
# Use with apollo persisted queries
# https://github.com/DmitryTsepelev/graphql-ruby-persisted_queries
# gem("graphql-persisted_queries")
#
# Cache response fragments: you can mark any field as cached
# https://github.com/DmitryTsepelev/graphql-ruby-fragment_cache
# gem("graphql-fragment_cache")
#
# Need to cache and instrument your GraphQL code in Ruby? Look no further!
# https://github.com/chatterbugapp/cacheql
# gem("cacheql")
#
# Pagination & Connection gems
#
# Allows cursor pagination through an ActiveRecord relation.
# Supports ordering by any column, ascending or descending.
# https://github.com/xing/rails_cursor_pagination
gem("rails_cursor_pagination")
#
# Additional implementations of cursor-based paginations for GraphQL Ruby.
# Extends classes of graphql-ruby
# https://github.com/bibendi/graphql-connections
gem("graphql-connections")
#
# Implements page-based pagination returning collection and pagination metadata.
# It works with kaminari or other pagination tools implementing similar methods.
# https://github.com/RenoFi/graphql-pagination
# gem("graphql-pagination")
# gem("kaminari-activerecord")

group :test, :development do
  # Use byebug as debugging gem
  gem "byebug"

  # GraphiQL for GraphQL development
  # Makes an IDE available to test graphql queries at '/graphiql/'
  gem "graphiql-rails", github: "rmosolgo/graphiql-rails", ref: "6b34eb1"
>>>>>>> 7559cdd8
end

group :test do
  # Use capybara to simulate user-browser interaction
  gem "capybara"

  # allows test results to be reported back to test runner IDE's
  gem "minitest"
  gem "minitest-reporters"

  # Mocking and stubbing in Ruby
  gem "mocha"

  # restore `assigns` and `assert_template` to tests
  gem "rails-controller-testing"

  # Performance tests for Rails >= 4.0
  # See https://github.com/rails/rails-perftest
  # gem "rails-perftest", group: :test

  # Stub and set expectations on HTTP requests in test mode
  # Allow selective disabling of internet
  gem "webmock"
end

group :development do
<<<<<<< HEAD
  # Calling `console` creates irb session in the browser (instead of terminal)
=======
  # Calling `console` creates irb session in the browser (instead of the terminal)
>>>>>>> 7559cdd8
  gem "web-console"

  # Use Rails DB to browse database at http://localhost:3000/rails/db/
  gem "rails_db", "~> 2.3.0"
<<<<<<< HEAD
=======

  # Spring speeds up development by keeping your application running in the
  # background. Read more: https://github.com/rails/spring
  gem "spring", "~> 3.1.0"

  # Temporary: use a fork of spring-watcher-listen that allows using spring 3
  # https://github.com/rails/spring-watcher-listen/pull/26
  gem "spring-watcher-listen", github: "timdorr/spring-watcher-listen"

  # Listen for file changes in development
  gem "listen", ">= 3.3.0", "< 4.0"

  # Additional generators for input types, search objects, and mutations
  # gem "graphql-rails-generators"
>>>>>>> 7559cdd8
end<|MERGE_RESOLUTION|>--- conflicted
+++ resolved
@@ -103,12 +103,9 @@
 # for creating zip files
 gem("rubyzip")
 
-<<<<<<< HEAD
-=======
 # to handle frontend requests from different port, e.g. dev GraphQL client
 gem("rack-cors")
 
->>>>>>> 7559cdd8
 ########## Development, Testing, and Analysis ##################################
 
 # Use built-in Ruby coverage to generate html coverage file
@@ -141,11 +138,6 @@
 # use mry to support safe updating of .rubocop.yml
 gem("mry", require: false)
 
-<<<<<<< HEAD
-group :test, :development do
-  # Use byebug as debugging gem
-  gem "byebug"
-=======
 ########## GraphQL API ########################################
 
 # GraphQL-Ruby
@@ -225,7 +217,6 @@
   # GraphiQL for GraphQL development
   # Makes an IDE available to test graphql queries at '/graphiql/'
   gem "graphiql-rails", github: "rmosolgo/graphiql-rails", ref: "6b34eb1"
->>>>>>> 7559cdd8
 end
 
 group :test do
@@ -252,17 +243,11 @@
 end
 
 group :development do
-<<<<<<< HEAD
   # Calling `console` creates irb session in the browser (instead of terminal)
-=======
-  # Calling `console` creates irb session in the browser (instead of the terminal)
->>>>>>> 7559cdd8
   gem "web-console"
 
   # Use Rails DB to browse database at http://localhost:3000/rails/db/
   gem "rails_db", "~> 2.3.0"
-<<<<<<< HEAD
-=======
 
   # Spring speeds up development by keeping your application running in the
   # background. Read more: https://github.com/rails/spring
@@ -277,5 +262,4 @@
 
   # Additional generators for input types, search objects, and mutations
   # gem "graphql-rails-generators"
->>>>>>> 7559cdd8
 end