--- conflicted
+++ resolved
@@ -46,11 +46,6 @@
 gem("turbo-rails")
 # redis for combining actioncable broadcasts with turbo_stream
 gem("redis", "~> 4.0")
-<<<<<<< HEAD
-=======
-# dalli to run the memcached server
-gem("dalli", "~> 3.2")
->>>>>>> de66010f
 # solid_cache for cache store db
 gem("solid_cache")
 # Compile SCSS for stylesheets
