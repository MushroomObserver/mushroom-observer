# frozen_string_literal: true

ruby(File.read(".ruby-version").strip)

# As of Ruby 3.0, the SortedSet class has been extracted from the set library.
# You must use the sorted_set gem or other alternatives
gem("sorted_set")

source("https://rubygems.org")

# To bundle edge Rails instead: gem "rails", github: "rails/rails"
# gem("rails", "~> 7.1.3")

# To skip loading parts of Rails, bundle the constituent gems separately.
# NOTE: Remember to require the classes also, in config/application.rb
# NOTE: Be sure no other gems list `rails` as a dependency in Gemfile.lock,
#       or else all of Rails will load anyway.
#
# Convenience group for updating rails constituents with one command
# Usage: bundle update --group==rails
group :rails do
  gem("actioncable", "~> 7.1.3")
  # gem("actionmailbox", "~> 7.1.3")
  gem("actionmailer", "~> 7.1.3")
  gem("actionpack", "~> 7.1.3")
  # gem("actiontext", "~> 7.1.3")
  gem("actionview", "~> 7.1.3")
  gem("activejob", "~> 7.1.3")
  gem("activemodel", "~> 7.1.3")
  gem("activerecord", "~> 7.1.3")
  # gem("activestorage", "~> 7.1.3")
  gem("activesupport", "~> 7.1.3")
  gem("bundler")
  gem("railties", "~> 7.1.3")
end

# Use trilogy as db connector
# See https://github.com/trilogy-libraries/trilogy/tree/main/contrib/ruby
gem("trilogy")

# solid_cache for cache store db
gem("solid_cache")
# add locale to cache key
gem("cache_with_locale")
# use solid_queue as the ActiveJob runner
gem("solid_queue")

# sprockets for asset compilation and versioning
gem("sprockets-rails")
# Fix a version problem betw stimulus and sprockets. (not sprockets-rails)
# Delete this dependency declaration if the issue gets resolved:
# https://github.com/hotwired/stimulus-rails/issues/108
gem("sprockets", "~>4.2.1")
# Compile SCSS for stylesheets
gem("dartsass-sprockets")
# Use bootstrap style generator
gem("bootstrap-sass")
<<<<<<< HEAD
=======
# Use Terser as compressor for JavaScript assets
gem("terser")
>>>>>>> 5bfbb19c

# importmap for js module handling
gem("importmap-rails")
# stimulus for simpler, more maintainable js
gem("stimulus-rails")
# requestjs for simpler js requests from stimulus
gem("requestjs-rails")
# turbo for partial page updates
gem("turbo-rails")
# redis for combining actioncable broadcasts with turbo_stream
gem("redis", "~> 4.0")
<<<<<<< HEAD
=======
# minimal two way bridge between the V8 JavaScript engine and Ruby
gem("mini_racer")
>>>>>>> 5bfbb19c

# Add Arel helpers for more concise query syntax in Arel
# https://github.com/camertron/arel-helpers
gem("arel-helpers")
# https://github.com/Faveod/arel-extensions
gem("arel_extensions")

<<<<<<< HEAD
# Use mini_racer as a substitute for therubyracer
# If having trouble installing this gem in Vagrant:
# gem update --system
# bundler update
gem("mini_racer")

# Use Terser as compressor for JavaScript assets
gem("terser")
=======
# Provide abstract base class for classes that depend upon method_missing
gem("blankslate")
>>>>>>> 5bfbb19c

# Simple version models and tables for classes
# Use our own fork, which stores enum attrs as integers in the db
gem("mo_acts_as_versioned", ">= 0.6.6",
    git: "https://github.com/MushroomObserver/acts_as_versioned/")

# Use ActiveModel has_secure_password
gem("bcrypt")

# Use Capistrano for deployment
# gem("capistrano", group: :development)

# Use i18n for internationalization
gem("i18n")

# Detect which browser is used
gem("browser")

# Enable Textile markup language. See https://github.com/jgarber/redcloth,
# https://textile-lang.com/doc/insertions-and-deletions
gem("RedCloth")
# Create Rich Text Format documents
gem("rtf")

# Build JSON APIs with ease. Read more: https://github.com/rails/jbuilder
gem("jbuilder")
# Enable remote procedure calls over HTTP (used in MO API)
gem("xmlrpc")

# Get image sizes from a file
gem("fastimage")
<<<<<<< HEAD

# Simple versioning
# Use our own fork, which stores enum attrs as integers in the db
gem("mo_acts_as_versioned", ">= 0.6.6",
    git: "https://github.com/MushroomObserver/acts_as_versioned/")

=======
>>>>>>> 5bfbb19c
# for detecting file type of uploaded images
gem("mimemagic")

# for creating zip files
# RubyZip 3.0 is coming!
# **********************

# The public API of some Rubyzip classes has been modernized to use named
# parameters for optional arguments. Please check your usage of the
# following classes:
#   * `Zip::File`
#   * `Zip::Entry`
#   * `Zip::InputStream`
#   * `Zip::OutputStream`

# Please ensure that your Gemfiles and .gemspecs are suitably restrictive
# to avoid an unexpected breakage when 3.0 is released (e.g. ~> 2.3.0).
# See https://github.com/rubyzip/rubyzip for details. The Changelog also
# lists other enhancements and bugfixes that have been implemented since
# version 2.3.0.
gem("rubyzip", "~> 2.3.0")

########## Development, Testing, and Analysis ##################################
group :test, :development do
  # https://github.com/ruby/debug
  gem("debug")

  # Use built-in Ruby coverage to generate html coverage file
  gem("simplecov", require: false)
  # generate lcov file to send to Coveralls by Github Actions
  gem("simplecov-lcov", require: false)

  # Brakeman static analysis security scanner
  # See http://brakemanscanner.org/
  gem("brakeman", require: false)

  # Use rubocop and extensions for code quality control
  # https://docs.rubocop.org/rubocop/extensions.html#cop-extensions
  # NOTE: If updating RuboCop:
  #  - Update any extension used here
  #  - Use highest available .codeclimate.yml rubocop channel
  #    https://github.com/codeclimate/codeclimate-rubocop/branches/all?utf8=%E2%9C%93&query=channel%2Frubocop
  gem("rubocop", require: false)
  gem("rubocop-performance")
  gem("rubocop-rails")
  gem("rubocop-thread_safety", require: false)
end

group :test do
  # Use capybara to simulate user-browser interaction
  gem("capybara")
  # Use cuprite to run the browser in Capybara tests
  gem("cuprite")

  # Selenium recommends Database Cleaner for cleaning db between tests.
  # Maybe needed after JS db transactions, because they run in a separate thread
  # from the test server. https://github.com/DatabaseCleaner/database_cleaner
  gem("database_cleaner-active_record")

  # allows test results to be reported back to test runner IDE's
  gem("minitest")
  gem("minitest-reporters")

  # restore `assigns` and `assert_template` to tests
  gem("rails-controller-testing")

  # Performance tests for Rails >= 4.0
  # See https://github.com/rails/rails-perftest
  # gem("rails-perftest", group: :test)

  # Stub and set expectations on HTTP requests in test mode
  # Allow selective disabling of internet
  gem("webmock")

  # Check for N+1 queries and unused eager loading.
  gem("bullet")
end

group :development do
  # Calling `console` creates irb session in the browser (instead of terminal)
  gem("web-console")

  # Use Rails DB to browse database at http://localhost:3000/rails/db/
  # gem("rails_db", "~> 2.5.0", path: "../local_gems/rails_db")
end

group :production do
  # Use puma as the app server
  # To use Webrick locally, run `bundle config set --local without 'production'`
  # https://stackoverflow.com/a/23125762/3357635
  gem("puma")
  # gem("unicorn")

  # New Relic for application and other monitoring
  # https://newrelic.com/
  gem("newrelic_rpm")
end<|MERGE_RESOLUTION|>--- conflicted
+++ resolved
@@ -55,11 +55,8 @@
 gem("dartsass-sprockets")
 # Use bootstrap style generator
 gem("bootstrap-sass")
-<<<<<<< HEAD
-=======
 # Use Terser as compressor for JavaScript assets
 gem("terser")
->>>>>>> 5bfbb19c
 
 # importmap for js module handling
 gem("importmap-rails")
@@ -71,11 +68,8 @@
 gem("turbo-rails")
 # redis for combining actioncable broadcasts with turbo_stream
 gem("redis", "~> 4.0")
-<<<<<<< HEAD
-=======
 # minimal two way bridge between the V8 JavaScript engine and Ruby
 gem("mini_racer")
->>>>>>> 5bfbb19c
 
 # Add Arel helpers for more concise query syntax in Arel
 # https://github.com/camertron/arel-helpers
@@ -83,19 +77,8 @@
 # https://github.com/Faveod/arel-extensions
 gem("arel_extensions")
 
-<<<<<<< HEAD
-# Use mini_racer as a substitute for therubyracer
-# If having trouble installing this gem in Vagrant:
-# gem update --system
-# bundler update
-gem("mini_racer")
-
-# Use Terser as compressor for JavaScript assets
-gem("terser")
-=======
 # Provide abstract base class for classes that depend upon method_missing
 gem("blankslate")
->>>>>>> 5bfbb19c
 
 # Simple version models and tables for classes
 # Use our own fork, which stores enum attrs as integers in the db
@@ -127,15 +110,6 @@
 
 # Get image sizes from a file
 gem("fastimage")
-<<<<<<< HEAD
-
-# Simple versioning
-# Use our own fork, which stores enum attrs as integers in the db
-gem("mo_acts_as_versioned", ">= 0.6.6",
-    git: "https://github.com/MushroomObserver/acts_as_versioned/")
-
-=======
->>>>>>> 5bfbb19c
 # for detecting file type of uploaded images
 gem("mimemagic")
 
