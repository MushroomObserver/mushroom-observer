# frozen_string_literal: true

ruby(File.read(".ruby-version").strip)

# In Ruby, 3.0, the SortedSet class has been extracted from the set library.
# You must use the sorted_set gem or other alternatives
gem("sorted_set")

source("https://rubygems.org")

# To bundle edge Rails instead: gem "rails", github: "rails/rails"
# gem("rails", "~> 7.0")

# To skip loading parts of Rails, bundle the constituent gems separately.
# NOTE: Remember to require the classes also, in config/application.rb
# NOTE: Be sure no other gems list `rails` as a dependency in Gemfile.lock,
#       or else all of Rails will load anyway.
#
# Convenience group for updating rails constituents with one command
# Usage: bundle update --group==rails
group :rails do
  gem("actioncable", "~> 7.0")
  # gem("actionmailbox", "~> 7.0")
  gem("actionmailer", "~> 7.0")
  gem("actionpack", "~> 7.0")
  # gem("actiontext", "~> 7.0")
  gem("actionview", "~> 7.0")
  gem("activejob", "~> 7.0")
  gem("activemodel", "~> 7.0")
  gem("activerecord", "~> 7.0")
  # gem("activestorage", "~> 7.0")
  gem("activesupport", "~> 7.0")
  gem("bundler")
<<<<<<< HEAD
  gem("railties", "~> 7.0")
end

# gem irb now depends on psych, but version 5 will not bundle currently
gem("importmap-rails")
gem("psych", "~> 4")
gem("redis", "~> 4.0")
gem("requestjs-rails")
gem("sprockets-rails")
gem("stimulus-rails")
gem("turbo-rails")
# Use SCSS for stylesheets
gem("sassc-rails")
# Use jquery as the JavaScript library
gem("jquery-rails")
=======
  gem("railties", "~> 6.1")
end

# gem irb now depends on psych, but version 5 will not bundle currently
gem("psych", "~> 4")
# importmap for js module handling
gem("importmap-rails")
# sprockets for asset compilation and versioning
gem("sprockets-rails")
# stimulus for simpler, more maintainable js
gem("stimulus-rails")
# requestjs for simpler js requests from stimulus
gem("requestjs-rails")
# turbo for partial page updates
gem("turbo-rails")
# redis for combining actioncable broadcasts with turbo_stream
# gem("redis", "~> 4.0")
# Compile SCSS for stylesheets
gem("sassc-rails")
>>>>>>> a98c90f6

# Fix a version problem betw stimulus and sprockets. (not sprockets-rails)
# Delete this dependency declaration if the issue gets resolved:
# https://github.com/hotwired/stimulus-rails/issues/108
gem("sprockets", "~>4.2.1")

# Security fix updates via Dependabot
# CVE-2021-41817 regex denial of service vulnerability
gem("date", ">= 3.2.1")
# CVE-2022-23476
gem("nokogiri", ">= 1.13.10")
# CVE-2022-23515
gem("loofah", ">= 2.19.1")
# CVE-2022-23518
gem("rails-html-sanitizer", ">= 1.4.4")

# Use mysql2 as db connector
# See https://github.com/brianmario/mysql2
gem("mysql2")

# Use sqlite3 as the database for Active Record
# gem("sqlite3")

# Add Arel helpers for more concise query syntax in Arel
# https://github.com/camertron/arel-helpers
gem("arel-helpers")
# https://github.com/Faveod/arel-extensions
gem("arel_extensions")

# Use bootstrap style generator
gem("bootstrap-sass")

# Use mini_racer as a substitute for therubyracer
# If having trouble installing this gem in Vagrant:
# gem update --system
# bundler update
gem("mini_racer")

# Use Uglifier as compressor for JavaScript assets
gem("uglifier")

# Build JSON APIs with ease. Read more: https://github.com/rails/jbuilder
gem("jbuilder")

# Use ActiveModel has_secure_password
gem("bcrypt", "~> 3.1.7")

# Use unicorn as the app server
gem("unicorn")

# Use Capistrano for deployment
# gem("capistrano", group: :development)

# Use i18n for internationalization
gem("i18n")

# Enable Textile markup language. See https://github.com/jgarber/redcloth,
# https://textile-lang.com/doc/insertions-and-deletions
gem("RedCloth")

# Provide abstract base class for classes that depend upon method_missing
gem("blankslate")

# Detect which browser is used
gem("browser")

# Create Rich Text Format documents
gem("rtf")

# Enable remote procedure calls over HTTP (used in MO API)
gem("xmlrpc")

# Get image sizes from a file
gem("fastimage")

# Simple versioning
# Use our own fork, which stores enum attrs as integers in the db
gem("mo_acts_as_versioned", ">= 0.6.6",
    git: "https://github.com/MushroomObserver/acts_as_versioned/")

# email generation, parsing and sending
gem("mail")
# Action Mailbox depends on net/smtp, but not included with Ruby 3.1
# temporarily add until the mail gem includes it as a dependancy.
gem("net-smtp", require: false)

# These seem to be required by unicorn -> zeitwerk
gem("net-imap")
gem("net-pop")

# for detecting file type of uploaded images
gem("mimemagic")

# for creating zip files
# RubyZip 3.0 is coming!
# **********************

# The public API of some Rubyzip classes has been modernized to use named
# parameters for optional arguments. Please check your usage of the
# following classes:
#   * `Zip::File`
#   * `Zip::Entry`
#   * `Zip::InputStream`
#   * `Zip::OutputStream`

# Please ensure that your Gemfiles and .gemspecs are suitably restrictive
# to avoid an unexpected breakage when 3.0 is released (e.g. ~> 2.3.0).
# See https://github.com/rubyzip/rubyzip for details. The Changelog also
# lists other enhancements and bugfixes that have been implemented since
# version 2.3.0.
gem("rubyzip", "~> 2.3.0")

########## Development, Testing, and Analysis ##################################
group :test, :development do
  # https://github.com/ruby/debug
  gem("debug", ">= 1.0.0")

  # Use built-in Ruby coverage to generate html coverage file
  gem("simplecov", require: false)
  # generate lcov file to send to Coveralls by Github Actions
  gem("simplecov-lcov", require: false)

  # Brakeman static analysis security scanner
  # See http://brakemanscanner.org/
  gem("brakeman", require: false)

  # Use rubocop and extensions for code quality control
  # https://docs.rubocop.org/rubocop/extensions.html#cop-extensions
  # NOTE: If updating RuboCop:
  #  - Update any extension used here
  #  - Use highest available .codeclimate.yml rubocop channel
  #    https://github.com/codeclimate/codeclimate-rubocop/branches/all?utf8=%E2%9C%93&query=channel%2Frubocop
  gem("rubocop", require: false)
  gem("rubocop-performance")
  gem("rubocop-rails")
end

group :test do
  # Use capybara to simulate user-browser interaction
  gem("capybara", "~> 3.37", ">= 3.37.1")

  # Use cuprite to run the browser in Capybara tests
  gem("cuprite")

  # Selenium recommends Database Cleaner for cleaning db between tests.
  # Maybe needed after JS db transactions, because they run in a separate thread
  # from the test server. https://github.com/DatabaseCleaner/database_cleaner
  gem("database_cleaner-active_record")

  # allows test results to be reported back to test runner IDE's
  gem("minitest")
  gem("minitest-reporters")

  # restore `assigns` and `assert_template` to tests
  gem("rails-controller-testing")

  # Performance tests for Rails >= 4.0
  # See https://github.com/rails/rails-perftest
  # gem("rails-perftest", group: :test)

  # Stub and set expectations on HTTP requests in test mode
  # Allow selective disabling of internet
  gem("webmock")

  # Check for N+1 queries and unused eager loading.
  gem("bullet")
end

group :development do
  # Calling `console` creates irb session in the browser (instead of terminal)
  gem("web-console")

  # Use Rails DB to browse database at http://localhost:3000/rails/db/
  # gem("rails_db", "~> 2.5.0", path: "../local_gems/rails_db")
end

group :production do
  # New Relic for application and other monitoring
  # https://newrelic.com/
  gem("newrelic_rpm")
end<|MERGE_RESOLUTION|>--- conflicted
+++ resolved
@@ -31,24 +31,7 @@
   # gem("activestorage", "~> 7.0")
   gem("activesupport", "~> 7.0")
   gem("bundler")
-<<<<<<< HEAD
   gem("railties", "~> 7.0")
-end
-
-# gem irb now depends on psych, but version 5 will not bundle currently
-gem("importmap-rails")
-gem("psych", "~> 4")
-gem("redis", "~> 4.0")
-gem("requestjs-rails")
-gem("sprockets-rails")
-gem("stimulus-rails")
-gem("turbo-rails")
-# Use SCSS for stylesheets
-gem("sassc-rails")
-# Use jquery as the JavaScript library
-gem("jquery-rails")
-=======
-  gem("railties", "~> 6.1")
 end
 
 # gem irb now depends on psych, but version 5 will not bundle currently
@@ -67,7 +50,6 @@
 # gem("redis", "~> 4.0")
 # Compile SCSS for stylesheets
 gem("sassc-rails")
->>>>>>> a98c90f6
 
 # Fix a version problem betw stimulus and sprockets. (not sprockets-rails)
 # Delete this dependency declaration if the issue gets resolved:
