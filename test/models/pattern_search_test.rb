--- conflicted
+++ resolved
@@ -407,11 +407,7 @@
     # Ensure the translations are initialized
     assert_equal("user", :search_term_user.t)
     TranslationString.store_localizations(
-<<<<<<< HEAD
-      :fr, { :search_term_user => "utilisateur" }
-=======
       :fr, { search_term_user: "utilisateur" }
->>>>>>> 0af11fb9
     )
     I18n.locale = "fr"
     x = PatternSearch::Observation.new("")
