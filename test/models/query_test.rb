# encoding: utf-8
require "test_helper"
require "set"

class QueryTest < UnitTestCase
  def assert_query(expect, *args)
    expect = expect.to_a unless expect.respond_to?(:map!)
    expect.map!(&:id) if expect.first.is_a?(AbstractModel)
    query = Query.lookup(*args)
    actual = query.result_ids
    assert((Set.new(expect) == Set.new(actual)),
           "Query results are wrong.  SQL is:\n" + query.last_query + "\n" +
           "Expect: #{expect.inspect}\n" +
           "Actual: #{actual.inspect}\n")
    type = args[0].t.sub(/um$/, "(um|a)")
    assert_match(/#{type}|Advanced Search|(Lower|Higher) Taxa/,
                 query.title)
    assert(!query.title.include?("[:"),
           "Title contains undefined localizations: <#{query.title}>")
  end

  def clean(str)
    str.gsub(/\s+/, " ").strip
  end

  ##############################################################################

  def test_basic
    assert_raises(NameError) { Query.lookup(:BogusModel) }
    assert_raises(NameError) { Query.lookup(:Name, :bogus) }

    query = Query.lookup(:Observation)
    assert(query.record.new_record?)
    assert_equal("Observation", query.model.to_s)
    assert_equal(:all, query.flavor)

    query2 = Query.lookup_and_save(:Observation)
    assert(!query2.record.new_record?)
    assert_equal(query, query2)

    assert_equal(query2, Query.safe_find(query2.id))
    assert_nil(Query.safe_find(0))

    updated_at = query2.record.updated_at
    assert_equal(0, query2.record.access_count)
    query3 = Query.lookup(:Observation)
    assert_equal(query2.serialize, query3.serialize)
    assert_equal(updated_at.to_s, query3.record.updated_at.to_s)
    assert_equal(0, query3.record.access_count)
  end

  def test_validate_params
    @fungi = names(:fungi)

    assert_raises(RuntimeError) { Query.lookup(:Name, :all, xxx: true) }
    assert_raises(RuntimeError) { Query.lookup(:Name, :all, by: [1, 2, 3]) }
    assert_raises(RuntimeError) { Query.lookup(:Name, :all, by: true) }
    assert_equal("id", Query.lookup(:Name, :all, by: :id).params[:by])

    assert_equal(:either, Query.lookup(:Name, :all, misspellings: :either).params[:misspellings])
    assert_equal(:either, Query.lookup(:Name, :all, misspellings: "either").params[:misspellings])
    assert_raises(RuntimeError) { Query.lookup(:Name, :all, misspellings: "bogus") }
    assert_raises(RuntimeError) { Query.lookup(:Name, :all, misspellings: true) }
    assert_raises(RuntimeError) { Query.lookup(:Name, :all, misspellings: 123) }

    assert_raises(RuntimeError) { Query.lookup(:Image, :by_user) }
    assert_raises(RuntimeError) { Query.lookup(:Image, :by_user, user: :bogus) }
    assert_raises(RuntimeError) { Query.lookup(:Image, :by_user, user: "rolf") }
    assert_raises(RuntimeError) { Query.lookup(:Image, :by_user, user: @fungi) }
    assert_equal(rolf.id,
                 Query.lookup(:Image, :by_user, user: rolf).params[:user])
    assert_equal(rolf.id,
                 Query.lookup(:Image, :by_user, user: rolf.id).params[:user])
    assert_equal(rolf.id,
                 Query.lookup(:Image, :by_user, user: rolf.id.to_s).
                   params[:user])

    assert_raises(RuntimeError) { Query.lookup(:User, :in_set) }
    # Oops, :in_set query is generic, doesn't know to require Name instances here.
    # assert_raises(RuntimeError) { Query.lookup(:Name, :in_set, ids: rolf) }
    assert_raises(RuntimeError) { Query.lookup(:Name, :in_set, ids: "one") }
    assert_raises(RuntimeError) { Query.lookup(:Name, :in_set, ids: "1,2,3") }
    assert_equal([], Query.lookup(:User, :in_set, ids: []).params[:ids])
    assert_equal([rolf.id], Query.lookup(:User, :in_set,
                 ids: rolf.id).params[:ids])
    assert_equal([names(:fungi).id], Query.lookup(:Name, :in_set,
                  ids: "#{names(:fungi).id}").params[:ids])
    assert_equal([rolf.id, mary.id],
                 Query.lookup(:User, :in_set,
                 ids: [rolf.id, mary.id]).params[:ids])
    assert_equal([1, 2], Query.lookup(:User, :in_set, ids: %w(1 2)).params[:ids])
    assert_equal([rolf.id,mary.id],
                 Query.lookup(:User, :in_set, ids:
                   ["#{rolf.id}", "#{mary.id}"]).params[:ids])
    assert_equal([rolf.id], Query.lookup(:User, :in_set,
                 ids: rolf).params[:ids])
    assert_equal([rolf.id, mary.id], Query.lookup(:User, :in_set, ids: [rolf, mary]).params[:ids])
    assert_equal([rolf.id, mary.id, junk.id],
                 Query.lookup(:User, :in_set,
                 ids: [rolf, mary.id, "#{junk.id}"]).
                   params[:ids])

    assert_raises(RuntimeError) { Query.lookup(:Name, :pattern_search) }
    assert_raises(RuntimeError) { Query.lookup(:Name, :pattern_search, pattern: true) }
    assert_raises(RuntimeError) { Query.lookup(:Name, :pattern_search, pattern: [1, 2, 3]) }
    assert_raises(RuntimeError) { Query.lookup(:Name, :pattern_search, pattern: rolf) }
    assert_equal("123", Query.lookup(:Name, :pattern_search, pattern: 123).params[:pattern])
    assert_equal("rolf", Query.lookup(:Name, :pattern_search, pattern: "rolf").params[:pattern])
    assert_equal("rolf", Query.lookup(:Name, :pattern_search, pattern: :rolf).params[:pattern])

    assert_raises(RuntimeError) { Query.lookup(:Name, :of_children) }
    assert_nil(Query.lookup(:Name, :of_children, name: @fungi).params[:all])
    assert_equal(false, Query.lookup(:Name, :of_children, name: @fungi, all: false).params[:all])
    assert_equal(false, Query.lookup(:Name, :of_children, name: @fungi, all: "false").params[:all])
    assert_equal(false, Query.lookup(:Name, :of_children, name: @fungi, all: 0).params[:all])
    assert_equal(false, Query.lookup(:Name, :of_children, name: @fungi, all: :no).params[:all])
    assert_equal(true, Query.lookup(:Name, :of_children, name: @fungi, all: true).params[:all])
    assert_equal(true, Query.lookup(:Name, :of_children, name: @fungi, all: "true").params[:all])
    assert_equal(true, Query.lookup(:Name, :of_children, name: @fungi, all: 1).params[:all])
    assert_equal(true, Query.lookup(:Name, :of_children, name: @fungi, all: :yes).params[:all])
    assert_raises(RuntimeError) { Query.lookup(:Name, :of_children, name: @fungi, all: [123]) }
    assert_raises(RuntimeError) { Query.lookup(:Name, :of_children, name: @fungi, all: "bogus") }
    assert_raises(RuntimeError) { Query.lookup(:Name, :of_children, name: @fungi, all: rolf) }

    assert_equal(["table"], Query.lookup(:Name, :all, join: :table).params[:join])
    assert_equal(%w(table1 table2), Query.lookup(:Name, :all, join: [:table1, :table2]).params[:join])
    assert_equal(["table"], Query.lookup(:Name, :all, tables: :table).params[:tables])
    assert_equal(%w(table1 table2), Query.lookup(:Name, :all, tables: [:table1, :table2]).params[:tables])
    assert_equal(["foo = bar"], Query.lookup(:Name, :all, where: "foo = bar").params[:where])
    assert_equal(["foo = bar", "id in (1,2,3)"], Query.lookup(:Name, :all, where: ["foo = bar", "id in (1,2,3)"]).params[:where])
    assert_equal("names.id", Query.lookup(:Name, :all, group: "names.id").params[:group])
    assert_equal("id DESC",
                 Query.lookup(:Name, :all, order: "id DESC").params[:order])
    assert_raises(RuntimeError) { Query.lookup(:Name, :all, group: %w(1 2)) }
    assert_raises(RuntimeError) { Query.lookup(:Name, :all, order: %w(1 2)) }
  end

  def test_initialize_helpers
    query = Query.lookup(:Name)

    assert_equal("4,1,2", query.clean_id_set(["4", 1, 4, 2, 4, 1, 2]))
    assert_equal("-1", query.clean_id_set([]))

    assert_equal("blah", query.clean_pattern("blah"))
    assert_equal("foo bar", query.clean_pattern("foo bar"))
    assert_equal('\\"foo\\%bar\\"', query.clean_pattern('"foo%bar"'))
    assert_equal('one\\\\two', query.clean_pattern('one\\two'))
    assert_equal("foo%bar", query.clean_pattern("foo*bar"))

    assert_nil(query.and_clause)
    assert_equal("one", query.and_clause("one"))
    assert_equal("(one AND two)", query.and_clause("one", "two"))
    assert_equal("(one AND two AND three)", query.and_clause("one", "two", "three"))

    assert_nil(query.or_clause)
    assert_equal("one", query.or_clause("one"))
    assert_equal("(one OR two)", query.or_clause("one", "two"))
    assert_equal("(one OR two OR three)", query.or_clause("one", "two", "three"))
  end

  def test_google_parse
    query = Query.lookup(:Name)
    assert_equal([["blah"]], query.google_parse("blah").goods)
    assert_equal([%w(foo bar)], query.google_parse("foo OR bar").goods)
    assert_equal([["one"], %w(foo bar), ["two"]],
                 query.google_parse("one foo OR bar two").goods)
    assert_equal([["one"], ["foo", "bar", "quoted phrase", "-gar"], ["two"]],
                 query.google_parse('one foo OR bar OR "quoted phrase" OR -gar two').goods)
    assert_equal([], query.google_parse("-bad").goods)
    assert_equal(["bad"], query.google_parse("-bad").bads)
    assert_equal(["bad"], query.google_parse("foo -bad bar").bads)
    assert_equal(["bad wolf"], query.google_parse('foo -"bad wolf" bar').bads)
    assert_equal(["bad wolf", "foo", "bar"],
                 query.google_parse('-"bad wolf" -foo -bar').bads)
  end

  def test_google_conditions
    query = Query.lookup(:Name)
    assert_equal(
      ["x LIKE '%blah%'"],
      query.google_conditions(query.google_parse("blah"), "x")
    )
    assert_equal(
      ["x NOT LIKE '%bad%'"],
      query.google_conditions(query.google_parse("-bad"), "x")
    )
    assert_equal(
      ["x LIKE '%foo%' AND x NOT LIKE '%bad%'"],
      query.google_conditions(query.google_parse("foo -bad"), "x")
    )
    assert_equal(
      ["x LIKE '%foo%' AND x LIKE '%bar%' AND x NOT LIKE '%bad%'"],
      query.google_conditions(query.google_parse("foo bar -bad"), "x")
    )
    assert_equal(
      ["(x LIKE '%foo%' OR x LIKE '%bar%') AND x NOT LIKE '%bad%'"],
      query.google_conditions(query.google_parse("foo OR bar -bad"), "x")
    )
    assert_equal(
      ["(x LIKE '%foo%' OR x LIKE '%bar%' OR x LIKE '%any%thing%') AND x LIKE '%surprise!%' AND x NOT LIKE '%bad%' AND x NOT LIKE '%lost boys%'"],
      query.google_conditions(query.google_parse('foo OR bar OR "any*thing" -bad surprise! -"lost boys"'), "x")
    )
  end

  def test_lookup
    assert_equal(0, QueryRecord.count)

    q1 = Query.lookup_and_save(:Observation)
    assert_equal(1, QueryRecord.count)

    q2 = Query.lookup_and_save(:Observation, :pattern_search, pattern: "blah")
    assert_equal(2, QueryRecord.count)

    # New because params are different from q1.
    q3 = Query.lookup_and_save(:Observation, :all, by: :id)
    assert_equal(3, QueryRecord.count)

    # Not new because flavor is explicitly defaulted before validate.
    q4 = Query.lookup_and_save(:Observation, :all)
    assert_equal(3, QueryRecord.count)
    assert_equal(q1, q4, QueryRecord.count)

    # Ditto default flavor.
    q5 = Query.lookup_and_save(:Observation, :all, by: :id)
    assert_equal(3, QueryRecord.count)
    assert_equal(q3, q5, QueryRecord.count)

    # New pattern is new query.
    q6 = Query.lookup_and_save(:Observation, :pattern_search, pattern: "new blah")
    assert_equal(4, QueryRecord.count)

    # Old pattern but new order.
    q7 = Query.lookup_and_save(:Observation, :pattern_search, pattern: "blah", by: :date)
    assert_equal(5, QueryRecord.count)

    # Identical, even though :by is explicitly set in one.
    q8 = Query.lookup_and_save(:Observation, :pattern_search, pattern: "blah")
    assert_equal(5, QueryRecord.count)

    # Identical query, but new query because order given explicitly.  Order is
    # not given default until query is initialized, thus default not stored in
    # params, so lookup doesn't know about it.
    q9 = Query.lookup_and_save(:Observation, :all, by: :date)
    assert_equal(6, QueryRecord.count)

    # Just a sanity check.
    q10 = Query.lookup_and_save(:Name)
    assert_equal(7, QueryRecord.count)
  end

  # def test_cleanup
  #   # Due to the modified => updated_at change explicitly setting updated_at
  #   # this way doesn't work.  However, I don't really understand what this test
  #   # does or if it's important, since the time zone comment is definitely
  #   # inaccurate. - NJW
  #
  #   # It is supposed to verify that QueryRecord.cleanup culls old unused
  #   # queries.  This is called automatically periodicallt when clients create
  #   # or lookup new queries. - JPH
  #
  #   # This avoids any possible difference in time zone between mysql and you.
  #   # (This should be obsolete, but timezone handling is tested elsewhere.)
  #   now = DateTime.parse(QueryRecord.connection.select_value("SELECT NOW()").to_s)
  #
  #   s11 = QueryRecord.new(access_count: 0, updated_at: now - 1.minute)
  #   s12 = QueryRecord.new(access_count: 0, updated_at: now - 6.hour + 1.minute)
  #   s13 = QueryRecord.new(access_count: 0, updated_at: now - 6.hour - 1.minute)
  #   s14 = QueryRecord.new(access_count: 0, updated_at: now - 1.day + 1.minute)
  #   s15 = QueryRecord.new(access_count: 0, updated_at: now - 1.day - 1.minute)
  #   s21 = QueryRecord.new(access_count: 1, updated_at: now - 1.minute)
  #   s22 = QueryRecord.new(access_count: 1, updated_at: now - 6.hour + 1.minute)
  #   s23 = QueryRecord.new(access_count: 1, updated_at: now - 6.hour - 1.minute)
  #   s24 = QueryRecord.new(access_count: 1, updated_at: now - 1.day + 1.minute)
  #   s25 = QueryRecord.new(access_count: 1, updated_at: now - 1.day - 1.minute)
  #
  #   assert_save(s11)
  #   assert_save(s12)
  #   assert_save(s13)
  #   assert_save(s14)
  #   assert_save(s15)
  #   assert_save(s21)
  #   assert_save(s22)
  #   assert_save(s23)
  #   assert_save(s24)
  #   assert_save(s25)
  #
  #   s11 = s11.id
  #   s12 = s12.id
  #   s13 = s13.id
  #   s14 = s14.id
  #   s15 = s15.id
  #   s21 = s21.id
  #   s22 = s22.id
  #   s23 = s23.id
  #   s24 = s24.id
  #   s25 = s25.id
  #
  #   assert_state_exists(s11)
  #   assert_state_exists(s12)
  #   assert_state_exists(s13)
  #   assert_state_exists(s14)
  #   assert_state_exists(s15)
  #   assert_state_exists(s21)
  #   assert_state_exists(s22)
  #   assert_state_exists(s23)
  #   assert_state_exists(s24)
  #   assert_state_exists(s25)
  #
  #   QueryRecord.cleanup
  #
  #   assert_state_exists(s11)
  #   assert_state_exists(s12)
  #   assert_state_not_exists(s13)
  #   assert_state_not_exists(s14)
  #   assert_state_not_exists(s15)
  #   assert_state_exists(s21)
  #   assert_state_exists(s22)
  #   assert_state_exists(s23)
  #   assert_state_exists(s24)
  #   assert_state_not_exists(s25)
  # end
  #
  # def assert_state_exists(id)
  #   assert(!id.nil? && QueryRecord.find(id))
  # end
  #
  # def assert_state_not_exists(id)
  #   assert_raises(ActiveRecord::RecordNotFound) { QueryRecord.find(id) }
  # end

  ##############################################################################
  #
  #  :section: Query Mechanics
  #
  ##############################################################################

  def test_query
    query = Query.lookup(:Name)
    query.initialize_query
    assert_equal([], query.join)
    assert_equal([], query.tables)
    assert_equal(1, query.where.length) # misspellings
    assert_equal("", query.group)
    assert_not_equal("", query.order) # whatever the default order is

    # Clean it out completely.
    query.where = []
    query.order = ""

    assert_equal(
      "SELECT DISTINCT names.id FROM `names`",
      clean(query.query)
    )
    assert_equal(
      "SELECT foo bar FROM `names`",
      clean(query.query(select: "foo bar"))
    )
    assert_equal(
      "SELECT DISTINCT names.id FROM `names` JOIN `rss_logs` ON names.rss_log_id = rss_logs.id",
      clean(query.query(join: :rss_logs))
    )
    assert_equal(
      "SELECT DISTINCT names.id FROM `names` JOIN `observations` ON observations.name_id = names.id JOIN `rss_logs` ON observations.rss_log_id = rss_logs.id",
      clean(query.query(join: { observations: :rss_logs }))
    )
    assert_equal(
      "SELECT DISTINCT names.id FROM `names`, `rss_logs`",
      clean(query.query(tables: :rss_logs))
    )
    assert_equal(
      "SELECT DISTINCT names.id FROM `names`, `images`, `comments`",
      clean(query.query(tables: [:images, :comments]))
    )
    assert_equal(
      "SELECT DISTINCT names.id FROM `names` WHERE shazam!",
      clean(query.query(where: "shazam!"))
    )
    assert_equal(
      "SELECT DISTINCT names.id FROM `names` WHERE foo AND bar",
      clean(query.query(where: %w(foo bar)))
    )
    assert_equal(
      "SELECT DISTINCT names.id FROM `names` WHERE foo AND bar",
      clean(query.query(where: %w(foo bar)))
    )
    assert_equal(
      "SELECT DISTINCT names.id FROM `names` GROUP BY blah blah blah",
      clean(query.query(group: "blah blah blah"))
    )
    assert_equal(
      "SELECT DISTINCT names.id FROM `names` ORDER BY foo, bar, names.id DESC",
      clean(query.query(order: "foo, bar")) # (tacks on 'id DESC' for disambiguation)
    )
    assert_equal(
      "SELECT DISTINCT names.id FROM `names` ORDER BY comments.id ASC",
      clean(query.query(order: "comments.id ASC")) # (sees id in there already)
    )
    assert_equal(
      "SELECT DISTINCT names.id FROM `names` LIMIT 10",
      clean(query.query(limit: 10))
    )

    # Now, all together...
    assert_equal(
      "SELECT names.* FROM `names`, `images` " \
      "JOIN `observations` ON observations.name_id = names.id " \
      "JOIN `users` ON names.reviewer_id = users.id " \
      "WHERE one = two AND foo LIKE bar " \
      "GROUP BY blah.id ORDER BY names.id ASC LIMIT 10, 10",
      clean(query.query(
              select: "names.*",
              join:   [:observations, :'users.reviewer'],
              tables: :images,
              where:  ["one = two", "foo LIKE bar"],
              group:  "blah.id",
              order:  "names.id ASC",
              limit:  "10, 10"
      ))
    )
  end

  def test_join_conditions
    query = Query.lookup(:Name)
    query.initialize_query
    query.where = []
    query.order = ""

    # Joins should include these:
    #   names => observations => locations
    #   names => observations => comments
    #   names => observations => images_observations => images
    #   names => users (as reviewer)
    sql = query.query(
      join: [
        {
          observations: [
            :locations,
            :comments,
            { images_observations: :images }
          ]
        },
        :'users.reviewer'
      ]
    )
    assert_match(/names.reviewer_id = users.id/, sql)
    assert_match(/observations.name_id = names.id/, sql)
    assert_match(/observations.location_id = locations.id/, sql)
    assert_match(/comments.target_id = observations.id/, sql)
    assert_match(/comments.target_type = (['"])Observation\1/, sql)
    assert_match(/images_observations.observation_id = observations.id/, sql)
    assert_match(/images_observations.image_id = images.id/, sql)
  end

  def test_reverse_order
    query = Query.lookup(:Name)
    assert_equal("", query.reverse_order(""))
    assert_equal("id ASC", query.reverse_order("id DESC"))
    assert_equal("one ASC, two DESC, three ASC",
                 query.reverse_order("one DESC, two ASC, three DESC"))
    assert_equal('IF(users.name = "", users.login, users.name) DESC, users.id ASC',
                 query.reverse_order('IF(users.name = "", users.login, users.name) ASC, users.id DESC'))
  end

  def test_join_direction
    # RssLog can join to Observation two ways.  When joining from observations
    # to rss_logs, use observations.rss_log_id = rss_logs.id.
    query = Query.lookup(:Observation)
    query.initialize_query
    query.join << :rss_logs
    assert_match(/observations.rss_log_id = rss_logs.id/, query.query)

    # And use rss_logs.observation_id = observations.id the other way.
    query = Query.lookup(:RssLog)
    query.initialize_query
    query.join << :observations
    assert_match(/rss_logs.observation_id = observations.id/, query.query)
  end

  def test_low_levels
    query = Query.lookup(:Name, :all, misspellings: :either, by: :id)

    @fungi = names(:fungi)
    @agaricus = names(:agaricus)
    num = Name.count
    num_agaricus = Name.where('text_name LIKE "Agaricus%"').count

    assert_equal(num, query.select_count)
    assert_equal(num, query.select_count(limit: 10)) # limits no. of counts!!
    assert_equal(num_agaricus,
                 query.select_count(where: 'text_name LIKE "Agaricus%"'))

    assert_equal(Name.first.id, query.select_value)
    assert_equal(Name.offset(10).first.id,
                 query.select_value(limit: "10, 10")) # 11th id
    assert_equal(Name.last.id, query.select_value(order: :reverse)) # last id
    assert_equal(Name.first.text_name,
                 query.select_value(select: "text_name").to_s)

    assert_equal(Name.all.map {|name| name.id.to_s},
                 query.select_values.map(&:to_s))
    assert_equal([names(:agaricus_campestris).id.to_s,
                  names(:agaricus).id.to_s,
                  names(:agaricus_campestrus).id.to_s,
                  names(:agaricus_campestras).id.to_s,
                  names(:agaricus_campestros).id.to_s
                  ].sort,
                 query.select_values(where: 'text_name LIKE "Agaricus%"').
                       map(&:to_s).sort)

    agaricus = query.select_values(select: "text_name",
                                   where: 'text_name LIKE "Agaricus%"').
                                   map(&:to_s)
    assert_equal(num_agaricus, agaricus.uniq.length)
    assert_equal(num_agaricus,
                 agaricus.select { |x| x[0, 8] == "Agaricus" }.count)

    assert_equal(Name.all.map { |x| [x.id] }, query.select_rows)
    assert_equal(Name.all.map { |x| { "id" => x.id } }, query.select_all)
    assert_equal({ "id" => Name.first.id }, query.select_one)

    assert_equal([Name.first], query.find_by_sql(limit: 1))
    assert_equal(@agaricus.children.sort_by(&:id),
                 query.find_by_sql(where: 'text_name LIKE "Agaricus %"'))
  end

  def test_tables_used
    query = Query.lookup(:Observation, :all, by: :id)
    assert_equal([:observations], query.tables_used)

    query = Query.lookup(:Observation, :all, by: :name)
    assert_equal([:names, :observations], query.tables_used)

    query = Query.lookup(:Image, :all, by: :name)

    assert_equal([:images, :images_observations, :names, :observations],
                 query.tables_used)
    assert_equal(true, query.uses_table?(:images))
    assert_equal(true, query.uses_table?(:images_observations))
    assert_equal(true, query.uses_table?(:names))
    assert_equal(true, query.uses_table?(:observations))
    assert_equal(false, query.uses_table?(:comments))
  end

  def test_results
    query = Query.lookup(:User, :all, by: :id)
    all_users = User.all

    assert_equal(Set.new,
                 Set.new([rolf.id, mary.id, junk.id, dick.id, katrina.id,
                          roy.id]) - query.result_ids)
    assert_equal(roy.location_format, :scientific)
    assert_equal(Set.new,
                 Set.new([rolf, mary, junk, dick, katrina, roy]) - query.results)
    assert_equal(User.all.find_index(junk), query.index(junk))
    assert_equal(User.all.find_index(dick), query.index(dick))
    assert_equal(User.all.find_index(mary), query.index(mary))

    # Verify that it's getting all this crap from cache.
    query.result_ids = [rolf.id, junk.id, katrina.id, 100]
    assert_equal([rolf, junk, katrina], query.results)

    # Should be able to set it this way, too.
    query.results = [dick, mary, rolf]
    assert_equal(3, query.num_results)
    assert_equal([dick.id, mary.id, rolf.id], query.result_ids)
    assert_equal([dick, mary, rolf], query.results)
    assert_equal(1, query.index(mary))
    assert_equal(2, query.index(rolf))
  end

  def paginate_test_setup(from_nth, to_nth)
    @names = Name.all.order(:id)
    @pages = Wrapper.new(from: from_nth, to: to_nth,
                         num_per_page: to_nth - from_nth + 1)
    @query = Query.lookup(:Name, :all, misspellings: :either, by: :id)
  end

  def paginate_test(from_nth, to_nth, expected_nths)
    paginate_test_setup(from_nth, to_nth)
    paginate_assertions(from_nth, to_nth, expected_nths)
  end

  # parameters are the ordinals of objects which have been ordered by id
  # E.g., 1 corresponds to Name.all.order(:id).first
  def paginate_assertions(from_nth, to_nth, expected_nths)
    name_ids = @names.map {|n| n[:id]}
    assert_equal(expected_nths,
                 @query.paginate_ids(@pages).map {|id| name_ids.index(id) + 1 })
    assert_equal(@names.size, @pages.num_total)
    assert_equal(@names[from_nth..to_nth], @query.paginate(@pages))
  end

  def test_paginate_start
    paginate_test(1, 4, [2, 3, 4, 5])
  end

  def test_paginate_middle
    MO.debugger_flag = true
    paginate_test(5, 8, [6, 7, 8, 9])
  end

  def paginate_test_letter_setup(to_nth, from_nth)
    paginate_test_setup(to_nth, from_nth)
    @query.need_letters = "names.text_name"
    @letters = @names.map { |n| n.text_name[0, 1] }.uniq.sort
  end

  def test_paginate_need_letters
    paginate_test_letter_setup(1, 4)
    paginate_assertions(1, 4, [2, 3, 4, 5])
    assert_equal(@letters, @pages.used_letters.sort)
  end

  def test_paginate_ells
    paginate_test_letter_setup(3, 6)
    @pages = Wrapper.new(from: 3, to: 6, letter: "L", num_per_page: 4)

    # Make sure we have a bunch of Lactarii, Leptiotas, etc.
    @ells = @names.select { |n| n.text_name[0, 1] == "L" }
    assert(@ells.length >= 9)
    assert_equal(@ells[3..6].map(&:id), @query.paginate_ids(@pages))
    assert_equal(@letters, @pages.used_letters.sort)
    assert_equal(@ells[3..6], @query.paginate(@pages))
  end

  def test_eager_instantiator
    query = Query.lookup(:Observation)
    ids = query.result_ids

    first = query.instantiate([ids[0]]).first
    assert(!first.images.loaded?)

    first = query.instantiate([ids[0]], include: :images).first
    assert(!first.images.loaded?)

    # Have to test it on a different one, because first is now cached.
    second = query.instantiate([ids[1]], include: :images).first
    assert(second.images.loaded?)

    # Or we can clear out the cache and it will work...
    query.clear_cache
    first = query.instantiate([ids[0]], include: :images).first
    assert(first.images.loaded?)
  end

  ##############################################################################
  #
  #  :section: Sequence Operators
  #
  ##############################################################################

  def test_current
    query = Query.lookup(:Name)
    @fungi = names(:fungi)
    @agaricus = names(:agaricus)
    @peltigera = names(:peltigera)

    assert_nil(query.current_id)
    assert_nil(query.current)

    query.current_id = @fungi.id
    assert_equal(@fungi.id, query.current_id)
    assert_equal(@fungi, query.current)

    query.current = @agaricus
    assert_equal(@agaricus.id, query.current_id)
    assert_equal(@agaricus, query.current)

    query.current = @peltigera.id
    assert_equal(@peltigera.id, query.current_id)
    assert_equal(@peltigera, query.current)
  end

  def test_next_and_prev
    query = Query.lookup(:Name, :all, misspellings: :either, by: :id)
    @names = Name.all

    query.current = @names[2]
    assert_equal(query, query.prev); assert_equal(@names[1].id, query.current_id)
    assert_equal(query, query.prev); assert_equal(@names[0].id, query.current_id)
    assert_nil(query.prev); assert_equal(@names[0].id, query.current_id)
    assert_equal(query, query.next); assert_equal(@names[1].id, query.current_id)
    assert_equal(query, query.next); assert_equal(@names[2].id, query.current_id)
    assert_equal(query, query.last); assert_equal(@names[-1].id, query.current_id)
    assert_equal(query, query.last); assert_equal(@names[-1].id, query.current_id)
    assert_nil(query.next); assert_equal(@names[-1].id, query.current_id)
    assert_equal(query, query.first); assert_equal(@names[0].id, query.current_id)
    assert_equal(query, query.first); assert_equal(@names[0].id, query.current_id)
    query.reset;                      assert_equal(@names[2].id, query.current_id)
  end

  def test_inner_outer
    outer = Query.lookup_and_save(:Observation, :all, by: :id)

    q = Query.lookup(
          :Image, :inside_observation, outer: outer,
          observation: observations(:minimal_unknown_obs).id, by: :id)
    assert_equal([], q.result_ids)

    # Because autogenerated fixture ids order is unpredictable, track which
    # observations and images go with each inner query.
    inners_details = [
      { obs: observations(:detailed_unknown_obs).id,
        imgs: [images(:in_situ_image).id, images(:turned_over_image).id] },
      { obs: observations(:coprinus_comatus_obs).id,
        imgs: [images(:connected_coprinus_comatus_image).id] },
      { obs: observations(:agaricus_campestris_obs).id,
        imgs: [images(:agaricus_campestris_image).id] },
      { obs: observations(:peltigera_obs).id,
        imgs: [images(:peltigera_image).id] }
    ]

    inner1 = Query.lookup_and_save(
               :Image, :inside_observation, outer: outer,
               observation: inners_details.first[:obs], by: :id)
    assert_equal(inners_details.first[:imgs], inner1.result_ids)

    inner2 = Query.lookup_and_save(
               :Image, :inside_observation, outer: outer,
               observation: inners_details.second[:obs], by: :id)
    assert_equal(inners_details.second[:imgs], inner2.result_ids)

    inner3 = Query.lookup_and_save(
               :Image, :inside_observation, outer: outer,
               observation: inners_details.third[:obs], by: :id)
    assert_equal(inners_details.third[:imgs], inner3.result_ids)

    inner4 = Query.lookup_and_save(
               :Image, :inside_observation, outer: outer,
               observation: inners_details.fourth[:obs], by: :id)
    assert_equal(inners_details.fourth[:imgs], inner4.result_ids)

    # Now that inner queries are defined, add them to inners_details
    inners_details.first[:inner]  = inner1
    inners_details.second[:inner] = inner2
    inners_details.third[:inner]  = inner3
    inners_details.fourth[:inner] = inner4

    # calculate some other details
    inners_query_ids = inners_details.map {|n| n[:inner].record.id}.sort
    inners_obs_ids = inners_details.map {|n| n[:obs]}.sort

    assert(inner1.has_outer?)
    assert_equal(outer.record.id, inner1.outer.record.id) # it's been tweaked but still same id

    assert_equal(inners_details.first[:obs],  inner1.get_outer_current_id)
    assert_equal(inners_details.second[:obs], inner2.get_outer_current_id)
    assert_equal(inners_details.third[:obs],  inner3.get_outer_current_id)
    assert_equal(inners_details.fourth[:obs], inner4.get_outer_current_id)

    # inner1: Images in Observations
    # inner1's outer:  all Observations by id
    # inner1.outer should be all Observations with images, sorted by id
    q = inner1.outer
    results = q.result_ids
    assert_equal(obs_with_imgs_ids, results,
                 "inner1.outer missing images #{obs_with_imgs_ids - results}\nquery was #{q.last_query}\n")

    # Following tests if results contain all inners_outer_obs_ids -- in order.
    # (Works because each is: (a) sorted, and (b) has no duplicate entries.
    missing_obs_ids = inners_obs_ids - results
    assert_empty(missing_obs_ids,
                 "inner1.outer results missing observations #{missing_obs_ids}")

    q.current_id = results[1]
    assert_equal(q, q.first)
    assert_equal(results[0], q.current_id)
    assert_equal(q, q.last)
    assert_equal(results[-1], q.current_id)

    ##### Test next and previous on the query results. #####
    # (Results are images of all obs with images, not just inner1 - inner4.)
    non_uniq_imgs_with_obs_count = Image.joins(:observations).size

    # Get 1st result, which is 1st image of 1st imaged observation
    obs = obs_with_imgs_ids.first
    imgs = Observation.find(obs).images.order("id ASC").map(&:id)
    img = imgs.first
    qr = QueryRecord.where(["description REGEXP ?", "observation=##{obs}"]).first
    q = Query.deserialize(qr.description)
    q_first_query = q.first
    q_last_query = q.last
    q.current_id = img

    assert_nil(q.prev,
               "Result for obs #{obs}, image #{q.current_id} is not the first")

    ### Use next to step forward through the other results, ###
    # checking for the right query, observation, and image
    (non_uniq_imgs_with_obs_count - 1).times do
      obs, imgs, img = next_result(obs, imgs, img)
      q = q.next
      # Are we looking at the right obs and query?
      if inners_obs_ids.include?(obs)
        assert(inners_query_ids.include?(q.id),
              "A Query for Observation #{obs} should be in inner1 - inner4")
        assert_equal(inners_details.find {|n| n[:obs] == obs}[:inner].id, q.id,
                     "Query #{q.id} is not the inner for Observation #{obs}")
      else
        refute(inners_query_ids.include?(q.id),
               "Observation #{obs} should not be in inner1 - inner4")
      end
      # And at the right image?
      assert_equal(img, q.current_id)
    end

    # Are we at the last result?
    assert_equal(q_last_query, q, "Current query is not the last")
    assert_nil(q.last.next, "Failed to get to last result")
    assert_equal(obs_with_imgs_ids.last, obs,
                 "Last result not for the last Observation with an Image")
    assert_equal(Observation.find(obs).images.last.id, img,
                 "Last result not for last Image in last Observation result")

    ### Use prev to step back through the results, ###
    # again checking for the right query, observation, and image
    (non_uniq_imgs_with_obs_count - 1).times do
      obs, imgs, img = prev_result(obs, imgs, img)
      q = q.prev
      # Are we looking at the right obs and query?
      if inners_obs_ids.include?(obs)
        assert(inners_query_ids.include?(q.id),
              "A Query for Observation #{obs} should be in inner1 - inner4")
        assert_equal(inners_details.find {|n| n[:obs] == obs}[:inner].id, q.id,
                     "Query #{q.id} is not the inner for Observation #{obs}")
      else
        refute(inners_query_ids.include?(q.id),
               "Observation #{obs} should not be in inner1 - inner4")
      end
      # And at the right image?
      assert_equal(img, q.current_id)
    end

    # Are we back at the first result?
    assert_equal(q_first_query, q, "Current query is not the first")
    assert_nil(q.prev, "Failed to step back to first result")
    assert_equal(obs_with_imgs_ids.first, obs,
                 "First result not for the first Observation with an Image")
    assert_equal(Observation.find(obs).images.first.id, img,
                 "First result not for first Image in an Observation")

    # Can we get to first query directly from an intermediate query?
    q = q.next
    assert_equal(q_first_query, q.first)
  end

  def obs_with_imgs_ids
    Observation.distinct.joins(:images).order(:id).map(&:id)
  end

  # Return next result's: observation.id, image.id list, image.id
  # If no more results, then returned obs will be nil
  # For previoua result, call with inc = -1
  # usage: obs, imgs, img = next_result(obs, imgs, img)
  #        obs, imgs, img = next_result(obs, imgs, img, -1)
  def next_result(obs, imgs, img, inc = 1)
    next_idx = imgs.index(img) + inc
    # if there's another img for this obs, just get it
    if next_idx.between?(0, imgs.count - 1)
      img = imgs[next_idx]
    # else get the next obs
    else
      # if there is one
      if obs = obs_with_imgs_ids[obs_with_imgs_ids.index(obs) + inc]
        # get its list of image ids
        imgs = Observation.find(obs).images.order("id ASC").map {|img| img.id}
        # get first or last image in the list
        # depending on whether were going forward or back through results
        inc > 0 ? img = imgs.first : img = imgs.last
      end
    end
    return obs, imgs, img
  end

  def prev_result(obs, imgs, img)
    next_result(obs, imgs, img, -1)
  end

  ##############################################################################
  #
  #  :section: Test Coerce
  #
  ##############################################################################

  def test_basic_coerce
    assert_equal(0, QueryRecord.count)

    q1 = Query.lookup_and_save(:Observation, :pattern_search, pattern: "search")
    assert_equal(1, QueryRecord.count)

    # Trvial coercion: any flavor from a model to the same model.
    q2 = q1.coerce(:Observation)
    assert_equal(q1, q2)
    assert_equal(1, QueryRecord.count)

    # No search is coercable to RssLog (yet).
    q3 = q1.coerce(:RssLog)
    assert_nil(q3)
    assert_equal(1, QueryRecord.count)
  end

  def test_observation_image_coercion
    # Several observation queries can be turned into image queries.
    q1a = Query.lookup_and_save(:Observation, :all, by: :id)
    q2a = Query.lookup_and_save(:Observation, :by_user, user: mary.id)
    q3a = Query.lookup_and_save(:Observation, :in_species_list,
                           species_list: species_lists(:first_species_list).id)
    q4a = Query.lookup_and_save(:Observation, :of_name,
                                name: names(:conocybe_filaris).id)
    q5a = Query.lookup_and_save(:Observation, :in_set,
                                ids: [
                                  observations(:detailed_unknown_obs).id,
                                  observations(:agaricus_campestris_obs).id,
                                  observations(:agaricus_campestras_obs).id
                                ])
    q6a = Query.lookup_and_save(:Observation, :pattern_search,
                                pattern: '"somewhere else"')
    q7a = Query.lookup_and_save(:Observation, :advanced_search,
                                location: "glendale")
    q8a = Query.lookup_and_save(:Observation, :at_location,
                                location: locations(:burbank))
    q9a = Query.lookup_and_save(:Observation, :at_where,
                                location: "california")
    qAa = Query.lookup_and_save(:Observation, :of_children,
                                name: names(:conocybe_filaris).id)
    assert_equal(10, QueryRecord.count)

    # Try coercing them all.
    assert(q1b = q1a.coerce(:Image))
    assert(q2b = q2a.coerce(:Image))
    assert(q3b = q3a.coerce(:Image))
    assert(q4b = q4a.coerce(:Image))
    assert(q5b = q5a.coerce(:Image))
    assert(q6b = q6a.coerce(:Image))
    assert(q7b = q7a.coerce(:Image))
    assert(q8b = q8a.coerce(:Image))
    assert(q9b = q9a.coerce(:Image))
    assert(qAb = qAa.coerce(:Image))

    # They should all be new records
    assert(q1b.record.new_record?); assert_save(q1b)
    assert(q2b.record.new_record?); assert_save(q2b)
    assert(q3b.record.new_record?); assert_save(q3b)
    assert(q4b.record.new_record?); assert_save(q4b)
    assert(q5b.record.new_record?); assert_save(q5b)
    assert(q6b.record.new_record?); assert_save(q6b)
    assert(q7b.record.new_record?); assert_save(q7b)
    assert(q8b.record.new_record?); assert_save(q8b)
    assert(q9b.record.new_record?); assert_save(q9b)
    assert(qAb.record.new_record?); assert_save(qAb)

    # Check their descriptions.
    assert_equal("Image", q1b.model.to_s)
    assert_equal("Image", q2b.model.to_s)
    assert_equal("Image", q3b.model.to_s)
    assert_equal("Image", q4b.model.to_s)
    assert_equal("Image", q5b.model.to_s)
    assert_equal("Image", q6b.model.to_s)
    assert_equal("Image", q7b.model.to_s)
    assert_equal("Image", q8b.model.to_s)
    assert_equal("Image", q9b.model.to_s)
    assert_equal("Image", qAb.model.to_s)

    assert_equal(:with_observations, q1b.flavor)
    assert_equal(:with_observations_by_user, q2b.flavor)
    assert_equal(:with_observations_in_species_list, q3b.flavor)
    assert_equal(:with_observations_of_name, q4b.flavor)
    assert_equal(:with_observations_in_set, q5b.flavor)
    assert_equal(:with_observations_in_set, q6b.flavor)
    assert_equal(:with_observations_in_set, q7b.flavor)
    assert_equal(:with_observations_at_location, q8b.flavor)
    assert_equal(:with_observations_at_where, q9b.flavor)
    assert_equal(:with_observations_of_children, qAb.flavor)

    # Now try to coerce them back to Observation.
    assert(q1c = q1b.coerce(:Observation))
    assert(q2c = q2b.coerce(:Observation))
    assert(q3c = q3b.coerce(:Observation))
    assert(q4c = q4b.coerce(:Observation))
    assert(q5c = q5b.coerce(:Observation))
    assert(q6c = q6b.coerce(:Observation))
    assert(q7c = q7b.coerce(:Observation))
    assert(q8c = q8b.coerce(:Observation))
    assert(q9c = q9b.coerce(:Observation))
    assert(qAc = qAb.coerce(:Observation))

    # Only some should be new.
    assert(!q1c.record.new_record?); assert_equal(q1a, q1c)
    assert(!q2c.record.new_record?); assert_equal(q2a, q2c)
    assert(!q3c.record.new_record?); assert_equal(q3a, q3c)
    assert(!q4c.record.new_record?); assert_equal(q4a, q4c)
    assert(!q5c.record.new_record?); assert_equal(q5a, q5c)
    assert(q6c.record.new_record?)  # (converted to in_set)
    assert(q7c.record.new_record?)  # (converted to in_set)
    assert(!q8c.record.new_record?); assert_equal(q8a, q8c)
    assert(!q9c.record.new_record?); assert_equal(q9a, q9c)
    assert(!qAc.record.new_record?); assert_equal(qAa, qAc)
  end

  def test_observation_location_coercion
    # Almost any query on observations should be mappable, i.e. coercable into
    # a query on those observations' locations.
    q1a = Query.lookup_and_save(:Observation, :all, by: :id)
    q2a = Query.lookup_and_save(:Observation, :by_user, user: mary.id)
    q3a = Query.lookup_and_save(:Observation, :in_species_list,
                           species_list: species_lists(:first_species_list).id)
    q4a = Query.lookup_and_save(:Observation, :of_name,
                                name: names(:conocybe_filaris).id)
    q5a = Query.lookup_and_save(:Observation, :in_set,
                              ids: [observations(:detailed_unknown_obs).id,
                                    observations(:agaricus_campestris_obs).id,
                                    observations(:agaricus_campestras_obs).id])
    q6a = Query.lookup_and_save(:Observation, :pattern_search,
                                pattern: '"somewhere else"')
    q7a = Query.lookup_and_save(:Observation, :advanced_search,
                                location: "glendale")
    q8a = Query.lookup_and_save(:Observation, :at_location,
                                location: locations(:burbank))
    q9a = Query.lookup_and_save(:Observation, :at_where,
                                location: "california")
    qAa = Query.lookup_and_save(:Observation, :of_children,
                                name: names(:conocybe_filaris).id)
    assert_equal(10, QueryRecord.count)

    # Try coercing them all.
    assert(q1b = q1a.coerce(:Location))
    assert(q2b = q2a.coerce(:Location))
    assert(q3b = q3a.coerce(:Location))
    assert(q4b = q4a.coerce(:Location))
    assert(q5b = q5a.coerce(:Location))
    assert(q6b = q6a.coerce(:Location))
    assert(q7b = q7a.coerce(:Location))
    assert(q8b = q8a.coerce(:Location))
    assert_nil(q9b = q9a.coerce(:Location))
    assert(qAb = qAa.coerce(:Location))

    # They should all be new records
    assert(q1b.record.new_record?); assert_save(q1b)
    assert(q2b.record.new_record?); assert_save(q2b)
    assert(q3b.record.new_record?); assert_save(q3b)
    assert(q4b.record.new_record?); assert_save(q4b)
    assert(q5b.record.new_record?); assert_save(q5b)
    assert(q6b.record.new_record?); assert_save(q6b)
    assert(q7b.record.new_record?); assert_save(q7b)
    assert(q8b.record.new_record?); assert_save(q8b)
    assert(qAb.record.new_record?); assert_save(qAb)

    # Check their descriptions.
    assert_equal("Location", q1b.model.to_s)
    assert_equal("Location", q2b.model.to_s)
    assert_equal("Location", q3b.model.to_s)
    assert_equal("Location", q4b.model.to_s)
    assert_equal("Location", q5b.model.to_s)
    assert_equal("Location", q6b.model.to_s)
    assert_equal("Location", q7b.model.to_s)
    assert_equal("Location", q8b.model.to_s)
    assert_equal("Location", qAb.model.to_s)

    assert_equal(:with_observations, q1b.flavor)
    assert_equal(:with_observations_by_user, q2b.flavor)
    assert_equal(:with_observations_in_species_list, q3b.flavor)
    assert_equal(:with_observations_of_name, q4b.flavor)
    assert_equal(:with_observations_in_set, q5b.flavor)
    assert_equal(:with_observations_in_set, q6b.flavor)
    assert_equal(:with_observations_in_set, q7b.flavor)
    assert_equal(:in_set, q8b.flavor)
    assert_equal(:with_observations_of_children, qAb.flavor)

    assert_equal({ old_by: "id" }, q1b.params)
    assert_equal({ user: mary.id }, q2b.params)
    assert_equal({ species_list: species_lists(:first_species_list).id },
                 q3b.params)
    assert_equal({ name: names(:conocybe_filaris).id }, q4b.params)
    assert_equal({ ids: [locations(:burbank).id] }, q8b.params)
    assert_equal({ name: names(:conocybe_filaris).id }, qAb.params)

    assert_equal([observations(:detailed_unknown_obs).id,
                  observations(:agaricus_campestris_obs).id,
                  observations(:agaricus_campestras_obs).id],
                 q5b.params[:ids])
    assert_equal([observations(:strobilurus_diminutivus_obs).id,
                  observations(:agaricus_campestros_obs).id,
                  observations(:agaricus_campestras_obs).id,
                  observations(:agaricus_campestrus_obs).id],
                 q6b.params[:ids])
    assert_equal([observations(:coprinus_comatus_obs).id], q7b.params[:ids])
    assert_match(/Observations.*Matching.*somewhere.*else/,
                 q6b.params[:old_title])
    assert_match(/Advanced.*Search/,
                 q7b.params[:old_title])
    assert_equal(1, q5b.params.keys.length)
    assert_equal(2, q6b.params.keys.length)
    assert_equal(2, q7b.params.keys.length)

    # Now try to coerce them back to Observation.
    assert(q1c = q1b.coerce(:Observation))
    assert(q2c = q2b.coerce(:Observation))
    assert(q3c = q3b.coerce(:Observation))
    assert(q4c = q4b.coerce(:Observation))
    assert(q5c = q5b.coerce(:Observation))
    assert(q6c = q6b.coerce(:Observation))
    assert(q7c = q7b.coerce(:Observation))
    assert_nil(q8c = q8b.coerce(:Observation))
    assert(qAc = qAb.coerce(:Observation))

    # Only some should be new.
    assert(!q1c.record.new_record?); assert_equal(q1a, q1c)
    assert(!q2c.record.new_record?); assert_equal(q2a, q2c)
    assert(!q3c.record.new_record?); assert_equal(q3a, q3c)
    assert(!q4c.record.new_record?); assert_equal(q4a, q4c)
    assert(!q5c.record.new_record?); assert_equal(q5a, q5c)
    assert(q6c.record.new_record?)  # (converted to in_set)
    assert(q7c.record.new_record?)  # (converted to in_set)
    assert(!qAc.record.new_record?); assert_equal(qAa, qAc)
  end

  def test_observation_name_coercion
    # Several observation queries can be turned into name queries.
    q1a = Query.lookup_and_save(:Observation, :all, by: :id)
    q2a = Query.lookup_and_save(:Observation, :by_user, user: mary.id)
    q3a = Query.lookup_and_save(:Observation, :in_species_list,
                           species_list: species_lists(:first_species_list).id)
    q4a = Query.lookup_and_save(:Observation, :of_name,
                                name: names(:conocybe_filaris).id)
    q5a = Query.lookup_and_save(:Observation, :in_set,
                              ids: [observations(:detailed_unknown_obs).id,
                                    observations(:agaricus_campestris_obs).id,
                                    observations(:agaricus_campestras_obs).id])
    q6a = Query.lookup_and_save(:Observation, :pattern_search,
                                pattern: '"somewhere else"')
    q7a = Query.lookup_and_save(:Observation, :advanced_search,
                                location: "glendale")
    q8a = Query.lookup_and_save(:Observation, :at_location,
                                location: locations(:burbank))
    q9a = Query.lookup_and_save(:Observation, :at_where,
                                location: "california")
    assert_equal(9, QueryRecord.count)

    # Try coercing them all.
    assert(q1b = q1a.coerce(:Name))
    assert(q2b = q2a.coerce(:Name))
    assert(q3b = q3a.coerce(:Name))
    assert_nil(q4b = q4a.coerce(:Name)) # (TODO)
    assert(q5b = q5a.coerce(:Name))
    assert(q6b = q6a.coerce(:Name))
    assert(q7b = q7a.coerce(:Name))
    assert(q8b = q8a.coerce(:Name))
    assert(q9b = q9a.coerce(:Name))

    # They should all be new records
    assert(q1b.record.new_record?); assert_save(q1b)
    assert(q2b.record.new_record?); assert_save(q2b)
    assert(q3b.record.new_record?); assert_save(q3b)
    assert(q5b.record.new_record?); assert_save(q5b)
    assert(q6b.record.new_record?); assert_save(q6b)
    assert(q7b.record.new_record?); assert_save(q7b)
    assert(q8b.record.new_record?); assert_save(q8b)
    assert(q9b.record.new_record?); assert_save(q9b)

    # Check their descriptions.
    assert_equal("Name", q1b.model.to_s)
    assert_equal("Name", q2b.model.to_s)
    assert_equal("Name", q3b.model.to_s)
    assert_equal("Name", q5b.model.to_s)
    assert_equal("Name", q6b.model.to_s)
    assert_equal("Name", q7b.model.to_s)
    assert_equal("Name", q8b.model.to_s)
    assert_equal("Name", q9b.model.to_s)

    assert_equal(:with_observations, q1b.flavor)
    assert_equal(:with_observations_by_user, q2b.flavor)
    assert_equal(:with_observations_in_species_list, q3b.flavor)
    assert_equal(:with_observations_in_set, q5b.flavor)
    assert_equal(:with_observations_in_set, q6b.flavor)
    assert_equal(:with_observations_in_set, q7b.flavor)
    assert_equal(:with_observations_at_location, q8b.flavor)
    assert_equal(:with_observations_at_where, q9b.flavor)

    # Now try to coerce them back to Observation.
    assert(q1c = q1b.coerce(:Observation))
    assert(q2c = q2b.coerce(:Observation))
    assert(q3c = q3b.coerce(:Observation))
    assert(q5c = q5b.coerce(:Observation))
    assert(q6c = q6b.coerce(:Observation))
    assert(q7c = q7b.coerce(:Observation))
    assert(q8c = q8b.coerce(:Observation))
    assert(q9c = q9b.coerce(:Observation))

    # Only some should be new.
    assert(!q1c.record.new_record?); assert_equal(q1a, q1c)
    assert(!q2c.record.new_record?); assert_equal(q2a, q2c)
    assert(!q3c.record.new_record?); assert_equal(q3a, q3c)
    assert(!q5c.record.new_record?); assert_equal(q5a, q5c)
    assert(q6c.record.new_record?)  # (converted to in_set)
    assert(q7c.record.new_record?)  # (converted to in_set)
    assert(!q8c.record.new_record?); assert_equal(q8a, q8c)
    assert(!q9c.record.new_record?); assert_equal(q9a, q9c)
  end

  def test_description_coercion
    # Several description queries can be turned into name queries and back.
    q1a = Query.lookup_and_save(:NameDescription, :all)
    q2a = Query.lookup_and_save(:NameDescription, :by_author, user: rolf.id)
    q3a = Query.lookup_and_save(:NameDescription, :by_editor, user: rolf.id)
    q4a = Query.lookup_and_save(:NameDescription, :by_user, user: rolf.id)
    assert_equal(4, QueryRecord.count)

    # Try coercing them into name queries.
    assert(q1b = q1a.coerce(:Name))
    assert(q2b = q2a.coerce(:Name))
    assert(q3b = q3a.coerce(:Name))
    assert(q4b = q4a.coerce(:Name))

    # They should all be new records
    assert(q1b.record.new_record?); assert_save(q1b)
    assert(q2b.record.new_record?); assert_save(q2b)
    assert(q3b.record.new_record?); assert_save(q3b)
    assert(q4b.record.new_record?); assert_save(q4b)

    # Make sure they're right.
    assert_equal("Name", q1b.model.to_s)
    assert_equal("Name", q2b.model.to_s)
    assert_equal("Name", q3b.model.to_s)
    assert_equal("Name", q4b.model.to_s)
    assert_equal(:with_descriptions, q1b.flavor)
    assert_equal(:with_descriptions_by_author, q2b.flavor)
    assert_equal(:with_descriptions_by_editor, q3b.flavor)
    assert_equal(:with_descriptions_by_user, q4b.flavor)
    assert_equal(rolf.id, q2b.params[:user])
    assert_equal(rolf.id, q3b.params[:user])
    assert_equal(rolf.id, q4b.params[:user])

    # Try coercing them back.
    assert(q1c = q1b.coerce(:NameDescription))
    assert(q2c = q2b.coerce(:NameDescription))
    assert(q3c = q3b.coerce(:NameDescription))
    assert(q4c = q4b.coerce(:NameDescription))

    # None should be new records
    assert_equal(q1a, q1c)
    assert_equal(q2a, q2c)
    assert_equal(q3a, q3c)
    assert_equal(q4a, q4c)
  end

  def test_rss_log_coercion
    # The site index's default RssLog query should be coercable into queries on
    # the member classes, so that when a user clicks on an RssLog entry in the
    # main index and goes to a show_object page, they can continue to browse
    # results via prev/next.  (Actually, it handles this better now,
    # recognizing in next/prev_object that the query is on RssLog and can skip
    # between controllers while browsing the results, but still worth testing
    # this old mechanism, just in case.)

    # This is the default query for list_rss_logs.
    q1 = Query.lookup_and_save(:RssLog)

    # Click through to an item (User is expected to fail).
    q2 = q1.coerce(:Location)
    q3 = q1.coerce(:Name)
    q4 = q1.coerce(:Observation)
    q5 = q1.coerce(:SpeciesList)
    q6 = q1.coerce(:User)

    # Make sure they succeeded and created new queries.
    assert(q2); assert(q2.record.new_record?); assert_save(q2)
    assert(q3); assert(q3.record.new_record?); assert_save(q3)
    assert(q4); assert(q4.record.new_record?); assert_save(q4)
    assert(q5); assert(q5.record.new_record?); assert_save(q5)
    assert_nil(q6)

    # Make sure they are correct.
    assert_equal("Location",    q2.model.to_s)
    assert_equal("Name",        q3.model.to_s)
    assert_equal("Observation", q4.model.to_s)
    assert_equal("SpeciesList", q5.model.to_s)

    assert_equal(:by_rss_log, q2.flavor)
    assert_equal(:by_rss_log, q3.flavor)
    assert_equal(:by_rss_log, q4.flavor)
    assert_equal(:by_rss_log, q5.flavor)

    assert_equal({}, q2.params)
    assert_equal({}, q3.params)
    assert_equal({}, q4.params)
    assert_equal({}, q5.params)
  end

  def test_coercable
    assert(Query.lookup(:Observation, :all, by: :id).coercable?(:Image))
    refute(Query.lookup(:Herbarium, :all, by: :id).coercable?(:Project))
  end

  ##############################################################################
  #
  #  :section: Test Query Results
  #
  ##############################################################################

  def test_comment_all
    expect = Comment.all.reverse
    assert_query(expect, :Comment, :all)
  end

  def test_comment_by_user
    expect = Comment.where(user_id: mary.id).reverse
    assert_query(expect, :Comment, :by_user, user: mary)
  end

  def test_comment_for_target
    obs = observations(:minimal_unknown_obs)
    expect = Comment.where(target_id: obs.id)
    assert_query(expect, :Comment, :for_target, target: obs,
                 type: "Observation")
  end

  def test_comment_for_user
    expect = Comment.all.reverse
    assert_query(expect, :Comment, :for_user, user: mary)
    assert_query([], :Comment, :for_user, user: rolf)
  end

  def test_comment_in_set
    assert_query([comments(:detailed_unknown_obs_comment).id,
                  comments(:minimal_unknown_obs_comment_1).id],
                 :Comment, :in_set,
                 ids: [comments(:detailed_unknown_obs_comment).id,
                       comments(:minimal_unknown_obs_comment_1).id])
  end

  def test_comment_pattern_search
    expect = [
      comments(:minimal_unknown_obs_comment_1),
      comments(:detailed_unknown_obs_comment)
    ]
    assert_query(expect, :Comment, :pattern_search, pattern: "unknown")
  end

  def test_external_link_all
    expect = ExternalLink.all.sort_by(&:id)
    assert_query(expect, :ExternalLink, :all, by: :id)
  end

  def test_herbarium_all
    expect = Herbarium.all.sort_by(&:name)
    assert_query(expect, :Herbarium, :all)
  end

  def test_herbarium_in_set
    expect = [
      herbaria(:dick_herbarium),
      herbaria(:nybg_herbarium)
    ]
    assert_query(expect, :Herbarium, :in_set, ids: expect)
  end

  def test_herbarium_pattern_search
    expect = [ herbaria(:nybg_herbarium) ]
    assert_query(expect, :Herbarium, :pattern_search, pattern: "awesome")
  end

  def test_image_advanced_search
    assert_query([images(:agaricus_campestris_image).id],
                 :Image, :advanced_search, name: "Agaricus")
    assert_query(Image.joins(observations: :location).
                       where(observations: { location: locations(:burbank) }).
                       where(observations: { is_collection_location: true }),
                 :Image, :advanced_search, location: "burbank")
    assert_query([images(:connected_coprinus_comatus_image).id], :Image,
                 :advanced_search, location: "glendale")
    assert_query(Image.includes(:observations).
                       where(:observations => { user: mary } ),
                 :Image, :advanced_search, user: "mary")
    assert_query([images(:turned_over_image).id, images(:in_situ_image).id],
                 :Image, :advanced_search, content: "little")
    assert_query([images(:connected_coprinus_comatus_image).id],
                 :Image, :advanced_search, content: "fruiting")
    assert_query([],
                 :Image, :advanced_search, name: "agaricus", location: "glendale")
    assert_query([images(:agaricus_campestris_image).id], :Image,
                 :advanced_search, name: "agaricus", location: "burbank")
    assert_query([images(:turned_over_image).id, images(:in_situ_image).id],
                 :Image, :advanced_search, content: "little", location: "burbank")
  end

  def test_image_all
    expect = Image.all.reverse
    assert_query(expect, :Image, :all)
  end

  def test_image_by_user
    expect = Image.where(user_id: rolf.id).reverse
    assert_query(expect, :Image, :by_user, user: rolf)
    expect = Image.where(user_id: mary.id).reverse
    assert_query(expect, :Image, :by_user, user: mary)
    expect = Image.where(user_id: dick.id).reverse
    assert_query(expect, :Image, :by_user, user: dick)
  end

  def test_image_in_set
    assert_query([images(:turned_over_image).id,
                  images(:agaricus_campestris_image).id,
                  images(:disconnected_coprinus_comatus_image).id], :Image,
                 :in_set,
                 ids: [images(:turned_over_image).id,
                       images(:agaricus_campestris_image).id,
                       images(:disconnected_coprinus_comatus_image).id])
  end

  def test_image_inside_observation
    obs = observations(:detailed_unknown_obs)
    assert_equal(2, obs.images.length)
    expect = obs.images.sort_by(&:id)
    assert_query(expect, :Image, :inside_observation, observation: obs,
                                                      outer: 1) # (outer is only used by prev/next)
    obs = observations(:minimal_unknown_obs)
    assert_equal(0, obs.images.length)
    assert_query(obs.images, :Image, :inside_observation, observation: obs,
                                                          outer: 1) # (outer is only used by prev/next)
  end

  def test_image_for_project
    assert_query(projects(:bolete_project).images.sort,
                 :Image, :for_project, project: projects(:bolete_project), by: :id)
    assert_query([], :Image, :for_project, project: projects(:empty_project))
  end

  def test_image_pattern_search
    assert_query([images(:agaricus_campestris_image).id],
                 :Image, :pattern_search, pattern: "agaricus") # name
    assert_query([images(:agaricus_campestris_image).id,
                  images(:connected_coprinus_comatus_image).id,
                  images(:turned_over_image).id,
                  images(:in_situ_image).id],
                :Image, :pattern_search, pattern: "bob dob") # copyright holder
    assert_query([images(:in_situ_image).id],
                 :Image, :pattern_search, pattern: "looked gorilla OR original") # notes
    assert_query([images(:agaricus_campestris_image).id,
                  images(:connected_coprinus_comatus_image).id],
                 :Image, :pattern_search, pattern: "notes some") # notes
    assert_query([images(:turned_over_image).id, images(:in_situ_image).id],
                 :Image, :pattern_search, pattern: "dobbs -notes") # (c), not notes
    assert_query([images(:in_situ_image).id], :Image, :pattern_search,
                 pattern: "DSCN8835") # original filename
  end

  def test_image_with_observations
    assert_query(Image.includes(:observations).
                       where.not(:observations => { thumb_image: nil }),
                 :Image, :with_observations)
  end

  def test_image_with_observations_at_location
    assert_query(Image.joins(observations: :location).
                       where(observations: { location: locations(:burbank) }).
                       where(observations: { is_collection_location: true }),
                 :Image, :with_observations_at_location,
                 location: locations(:burbank).id)
    assert_query([], :Image, :with_observations_at_location,
                 location: locations(:mitrula_marsh).id)
  end

  def test_image_with_observations_at_where
    assert_query([images(:connected_coprinus_comatus_image).id],
                 :Image, :with_observations_at_where,
                 user_where: "glendale", location: "glendale")
    assert_query([],
                 :Image,:with_observations_at_where,
                 user_where: "snazzle", location: "snazzle")
  end

  def test_image_with_observations_by_user
    assert_query(Image.joins(:observations).
                       where(:observations => { user: rolf }),
                :Image, :with_observations_by_user, user: rolf)

    assert_query(Image.joins(:observations).
                       where(:observations => { user: mary }),
                 :Image, :with_observations_by_user, user: mary)

    assert_query([], :Image, :with_observations_by_user, user: users(:zero_user))
  end

  def test_image_with_observations_for_project
    assert_query([],
                 :Image, :with_observations_for_project,
                 project: projects(:empty_project))
    assert_query(observations(:two_img_obs).images,
                 :Image, :with_observations_for_project,
                 project: projects(:two_img_obs_project))
  end

  def test_image_with_observations_in_set
    assert_query([images(:agaricus_campestris_image).id,
                  images(:turned_over_image).id,
                  images(:in_situ_image).id],
                 :Image,
                 :with_observations_in_set,
                 ids: [observations(:detailed_unknown_obs).id,
                       observations(:agaricus_campestris_obs).id])
    assert_query([], :Image,
                 :with_observations_in_set,
                 ids: [observations(:minimal_unknown_obs).id])
  end

  def test_image_with_observations_in_species_list
    assert_query([images(:turned_over_image).id,
                  images(:in_situ_image).id],
                 :Image, :with_observations_in_species_list,
                 species_list: species_lists(:unknown_species_list).id)
    assert_query([], :Image, :with_observations_in_species_list,
                 species_list: species_lists(:first_species_list).id)
  end

  def test_image_with_observations_of_children
    assert_query([images(:agaricus_campestris_image).id],
                 :Image, :with_observations_of_children,
                 name: names(:agaricus))
  end

  def test_image_sorted_by_original_name
    assert_query([images(:turned_over_image).id,
                  images(:connected_coprinus_comatus_image).id,
                  images(:disconnected_coprinus_comatus_image).id,
                  images(:in_situ_image).id,
                  images(:commercial_inquiry_image).id,
                  images(:agaricus_campestris_image).id
                 ],
                 :Image, :in_set,
                 ids: [images(:in_situ_image).id,
                       images(:turned_over_image).id,
                       images(:commercial_inquiry_image).id,
                       images(:disconnected_coprinus_comatus_image).id,
                       images(:connected_coprinus_comatus_image).id,
                       images(:agaricus_campestris_image).id],
                 by: :original_name)
  end

  def test_image_with_observations_of_name
    assert_query(Image.joins(:images_observations, :observations).
                       where(:observations => { name: names(:fungi) }),
                 :Image, :with_observations_of_name, name: names(:fungi).id)
    assert_query([images(:connected_coprinus_comatus_image).id],
                 :Image, :with_observations_of_name,
                 name: names(:coprinus_comatus).id)
    assert_query([images(:agaricus_campestris_image).id], :Image,
                 :with_observations_of_name,
                 name: names(:agaricus_campestris).id)
    assert_query([], :Image, :with_observations_of_name,
                 name: names(:conocybe_filaris).id)
  end

  def test_location_advanced_search
    assert_query([locations(:burbank).id],
                 :Location, :advanced_search, name: "agaricus")
    assert_query([], :Location, :advanced_search, name: "coprinus")
    assert_query([locations(:burbank).id],
                 :Location, :advanced_search, location: "burbank")
    assert_query([locations(:howarth_park).id,
                  locations(:salt_point).id],
                 :Location, :advanced_search, location: "park")
    assert_query([locations(:burbank).id],
                 :Location, :advanced_search, user: "rolf")
    assert_query(Location.joins(:observations).
                          where(:observations => { user: dick }).distinct,
                 :Location, :advanced_search, user: "dick")
    # content in obs.notes
    assert_query([locations(:burbank).id],
                 :Location, :advanced_search, content: '"strange place"')
    # content in Comment
    assert_query([locations(:burbank).id],
                 :Location, :advanced_search, content: '"a little of everything"')
    # no search loc.notes
    assert_query([],
                 :Location, :advanced_search, content: '"play with"')
    assert_query([locations(:burbank).id],
                 :Location, :advanced_search, name: "agaricus",
                                              content: '"lawn"')
    assert_query([],
                 :Location, :advanced_search, name: "agaricus",
                                              content: '"play with"')
    # from observation and comment for same observation
    assert_query([locations(:burbank).id],
                 :Location, :advanced_search,
                            content: '"a little of everything" "strange place"')
    # from different comments, should fail
    assert_query([],
                 :Location, :advanced_search,
                            content: '"minimal unknown" "complicated"')
  end

  def test_location_all
    expect = Location.all.to_a
    assert_query(expect, :Location, :all, by: :id)
  end

  def test_location_by_user
    assert_query(Location.where(user: rolf),
                 :Location, :by_user, user: rolf, by: :id)
    assert_query([], :Location, :by_user, user: users(:zero_user))
  end

  def test_location_by_editor
    assert_query([], :Location, :by_editor, user: rolf)
    User.current = mary
    loc = Location.first
    loc.display_name = "new name"
    loc.save
    assert_query([loc], :Location, :by_editor, user: mary)
    assert_query([], :Location, :by_editor, user: dick)
  end

  def test_location_by_rss_log
    assert_query(Location.joins(:rss_log).distinct,
                 :Location, :by_rss_log)
  end

  def test_location_in_set
    assert_query([locations(:gualala).id,
                  locations(:albion).id,
                  locations(:burbank).id,
                  locations(:elgin_co).id],
                 :Location, :in_set,
                 ids: [locations(:gualala).id,
                       locations(:albion).id,
                       locations(:burbank).id,
                       locations(:elgin_co).id])
  end

  def test_location_pattern_search
    expect = Location.all.select { |l| l.display_name =~ /california/i }
    assert_query(expect,
                 :Location, :pattern_search, pattern: "California", by: :id)
    assert_query([locations(:elgin_co).id],
                 :Location, :pattern_search, pattern: "Canada")
    assert_query([], :Location, :pattern_search, pattern: "Canada -Elgin")
  end

  def test_location_regexp_search
    assert_query(Location.where("name REGEXP 'California'"),
                :Location, :regexp_search, regexp: ".alifornia")
  end

  def test_location_with_descriptions
    assert_query(LocationDescription.all.map(&:location_id).uniq,
                 :Location, :with_descriptions)
  end

  def test_location_with_descriptions_by_user
    assert_query([locations(:albion).id],
                 :Location, :with_descriptions_by_user, user: rolf)
    assert_query([], :Location, :with_descriptions_by_user, user: mary)
  end

  def test_location_with_descriptions_by_author
    assert_query([locations(:albion).id],
                 :Location, :with_descriptions_by_author, user: rolf)
    assert_query([], :Location, :with_descriptions_by_author, user: mary)
  end

  def test_location_with_descriptions_by_editor
    User.current = mary
    desc = location_descriptions(:albion_desc)
    desc.notes = "blah blah blah"
    desc.save
    assert_query([], :Location, :with_descriptions_by_editor, user: rolf)
    assert_query([locations(:albion).id],
                 :Location, :with_descriptions_by_editor, user: mary)
  end

  def test_location_with_descriptions_in_set
    assert_query([locations(:albion), locations(:no_mushrooms_location)],
                 :Location, :with_descriptions_in_set,
                 ids: [location_descriptions(:albion_desc).id,
                       location_descriptions(:no_mushrooms_location_desc).id])
    assert_query([locations(:albion)],
                 :Location, :with_descriptions_in_set,
                 ids: [location_descriptions(:albion_desc).id, rolf.id])
    assert_query([],
                 :Location, :with_descriptions_in_set, ids: [rolf.id])
  end

  def test_location_with_observations
    assert_query(Location.joins(:observations).uniq,
                 :Location, :with_observations)
  end

  def test_location_with_observations_by_user
    assert_query(Location.joins(:observations).
                          where(:observations => { user: rolf }),
                 :Location, :with_observations_by_user, user: rolf.id)
    assert_query([], :Location, :with_observations_by_user,
                     user: users(:zero_user))
  end

  def test_location_with_observations_for_project
    assert_query([],
                 :Location, :with_observations_for_project,
                 project: projects(:empty_project))
    assert_query([observations(:collected_at_obs).location],
                 :Location, :with_observations_for_project,
                 project: projects(:obs_collected_and_displayed_project))
  end

  def test_location_with_observations_in_set
    assert_query([locations(:burbank).id], :Location,
                 :with_observations_in_set,
                 ids: [observations(:minimal_unknown_obs).id])
    assert_query([], :Location,
                 :with_observations_in_set,
                 ids: [observations(:coprinus_comatus_obs).id])
  end

  def test_location_with_observations_in_species_list
    assert_query([locations(:burbank).id], :Location,
                 :with_observations_in_species_list,
                 species_list: species_lists(:unknown_species_list).id)
    assert_query([], :Location, :with_observations_in_species_list,
                 species_list: species_lists(:first_species_list).id)
  end

  def test_location_with_observations_of_children
    assert_query([locations(:burbank).id],
                 :Location,
                 :with_observations_of_children, name: names(:agaricus))
  end

  def test_location_with_observations_of_name
    assert_query([locations(:burbank).id], :Location,
                 :with_observations_of_name,
                 name: names(:agaricus_campestris).id)
    assert_query([], :Location,
                 :with_observations_of_name,
                 name: names(:peltigera).id)
  end

  def test_location_description_all
    all = LocationDescription.all.to_a
    assert_query(all, :LocationDescription, :all, by: :id)
  end

  def test_location_description_by_user
    assert_query([location_descriptions(:albion_desc).id],
                 :LocationDescription, :by_user, user: rolf)
    assert_query([], :LocationDescription, :by_user, user: mary)
  end

  def test_location_description_by_author
    loc1, loc2, loc3 = Location.all
    desc1 = loc1.description ||= LocationDescription.create!(location_id: loc1.id)
    desc2 = loc2.description ||= LocationDescription.create!(location_id: loc2.id)
    desc3 = loc3.description ||= LocationDescription.create!(location_id: loc3.id)
    desc1.add_author(rolf)
    desc2.add_author(mary)
    desc3.add_author(rolf)

    # Using Rails instead of db; don't know how to do it with .joins & .where
    descs = LocationDescription.all
    assert_query(descs.find_all {|d| d.authors.include?(rolf)},
                :LocationDescription, :by_author, user: rolf, by: :id)
    assert_query(descs.find_all {|d| d.authors.include?(mary)},
                :LocationDescription, :by_author, user: mary)
    assert_query([], :LocationDescription, :by_author, user: users(:zero_user))
  end

  def test_location_description_by_editor
    loc1, loc2, loc3 = Location.all
    desc1 = loc1.description ||= LocationDescription.create!(location_id: loc1.id)
    desc2 = loc2.description ||= LocationDescription.create!(location_id: loc2.id)
    desc3 = loc3.description ||= LocationDescription.create!(location_id: loc3.id)
    desc1.add_editor(rolf) # Fails since he's already an author!
    desc2.add_editor(mary)
    desc3.add_editor(rolf)

    # Using Rails instead of db; don't know how to do it with .joins & .where
    descs = LocationDescription.all
    assert_query(descs.find_all {|d| d.editors.include?(rolf)},
                :LocationDescription, :by_editor, user: rolf, by: :id)
    assert_query(descs.find_all {|d| d.editors.include?(mary)},
                :LocationDescription, :by_editor, user: mary)
    assert_query([], :LocationDescription, :by_editor, user: users(:zero_user))
  end

  def test_location_description_in_set
    assert_query([],
                 :LocationDescription, :in_set,
                 ids: rolf.id)
    assert_query(LocationDescription.all,
                 :LocationDescription, :in_set,
                 ids: LocationDescription.select(:id).to_a)
    assert_query([location_descriptions(:albion_desc).id],
                 :LocationDescription, :in_set,
                 ids: [rolf.id, location_descriptions(:albion_desc).id])
  end

  def test_name_advanced_search
    assert_query([names(:macrocybe_titans).id], :Name, :advanced_search,
                 name: "macrocybe*titans")
    assert_query([names(:coprinus_comatus).id], :Name, :advanced_search,
                 location: "glendale") # where
    expect = Name.where("observations.location_id" =>
                  locations(:burbank).id).
             includes(:observations).order(:text_name, :author).to_a
    assert_query(expect, :Name, :advanced_search,
                 location: "burbank") # location
    expect = Name.where("observations.user_id" => rolf.id).
             includes(:observations).order(:text_name, :author).to_a
    assert_query(expect, :Name, :advanced_search,
                 user: "rolf")
    assert_query([names(:coprinus_comatus).id], :Name, :advanced_search,
                 content: "second fruiting") # notes
    assert_query([names(:fungi).id], :Name, :advanced_search,
                 content: '"a little of everything"') # comment
  end

  def test_name_all
    expect = Name.all.order(:sort_name).to_a
    # SQL does not sort 'Kuhner' and 'Kühner'
    do_test_name_all(expect) if sql_collates_accents?

    pair = expect.select { |x| x.text_name == "Lentinellus ursinus" }
    a = expect.index(pair.first)
    b = expect.index(pair.last)
    expect[a], expect[b] = expect[b], expect[a]
    do_test_name_all(expect)
  end

  def do_test_name_all(expect)
    expect_good = expect.reject(&:is_misspelling?)
    expect_bad  = expect.select(&:is_misspelling?)
    assert_query(expect_good, :Name, :all)
    assert_query(expect, :Name, :all, misspellings: :either)
    assert_query(expect_good, :Name, :all, misspellings: :no)
    assert_query(expect_bad, :Name, :all, misspellings: :only)
  end

  def test_name_by_user
    assert_query(Name.where(user: mary).where(correct_spelling: nil),
                 :Name, :by_user, user: mary, by: :id)
    assert_query(Name.where(user: dick).where(correct_spelling: nil),
                 :Name, :by_user, user: dick, by: :id)
    assert_query(Name.where(user: rolf).where(correct_spelling: nil),
                 :Name, :by_user, user: rolf, by: :id)
    assert_query([], :Name, :by_user, user: users(:zero_user))
  end

  def test_name_by_editor
    assert_query([], :Name, :by_editor, user: rolf, by: :id)
    assert_query([], :Name, :by_editor, user: mary, by: :id)
    assert_query([names(:peltigera).id], :Name, :by_editor, user: dick, by: :id)
  end

  def test_name_by_rss_log
    assert_query([names(:fungi).id], :Name, :by_rss_log)
  end

  def test_name_in_set
    assert_query([names(:fungi).id,
                  names(:coprinus_comatus).id,
                  names(:conocybe_filaris).id,
                  names(:lepiota_rhacodes).id,
                  names(:lactarius_subalpinus).id], :Name,
                  :in_set,
                  ids: [names(:fungi).id,
                        names(:coprinus_comatus).id,
                        names(:conocybe_filaris).id,
                        names(:lepiota_rhacodes).id,
                        names(:lactarius_subalpinus).id])
  end

  def test_name_of_children
    expect = Name.where("text_name LIKE 'agaricus %'").order("text_name").to_a
    expect.reject!(&:is_misspelling?)
    assert_query(expect, :Name, :of_children, name: names(:agaricus))
  end

  def test_name_of_parents
    fungi = names(:fungi)
    peltigera = names(:peltigera)
    agaricus = names(:agaricus)
    agaricus_campestris = names(:agaricus_campestris)
    assert_query([fungi], :Name, :of_parents, name: peltigera)
    assert_query([], :Name, :of_parents, name: agaricus)
    assert_query([agaricus], :Name, :of_parents, name: agaricus_campestris)
  end

  def test_name_pattern_search
    assert_query([],
                 :Name, :pattern_search, pattern: "petigera") # search_name
    assert_query([names(:petigera).id],
                 :Name, :pattern_search, pattern: "petigera",
                                         misspellings: :either)
    # assert_query([40], :Name, :pattern_search, pattern: 'ye auld manual of lichenes') # citation
    # assert_query([20], :Name, :pattern_search, pattern: 'prevent me') # notes
    # assert_query([42], :Name, :pattern_search, pattern: 'smell as sweet') # gen_desc
    # assert_query([40], :Name, :pattern_search, pattern: 'superficially similar') # look_alikes
  end

  def test_name_with_descriptions
    assert_query([names(:coprinus_comatus).id,
                  names(:agaricus_campestris).id,
                  names(:lactarius_alpinus).id,
                  names(:agaricus_campestras).id,
                  names(:agaricus_campestros).id,
                  names(:russula_brevipes_author_notes).id,
                  names(:russula_cremoricolor_no_author_notes).id,
                  names(:russula_cremoricolor_author_notes).id,
                  names(:boletus_edulis).id,
                  names(:peltigera).id,
                  names(:suillus).id],
                 :Name,
                 :with_descriptions, by: :id)
  end

  def test_name_with_descriptions_by_user
    assert_query([names(:agaricus_campestris).id,
                  names(:peltigera).id],
                 :Name,
                 :with_descriptions_by_user, user: mary, by: :id)
    assert_query([names(:boletus_edulis).id,
                  names(:peltigera).id,
                  names(:suillus).id],
                 :Name,
                 :with_descriptions_by_user, user: dick, by: :id)
  end

  def test_name_with_descriptions_by_author
    assert_query([names(:coprinus_comatus).id,
                  names(:peltigera).id],
                 :Name,
                 :with_descriptions_by_author, user: rolf, by: :id)
    assert_query([names(:agaricus_campestris).id,
                  names(:peltigera).id],
                 :Name,
                 :with_descriptions_by_author, user: mary, by: :id)
    assert_query([names(:boletus_edulis).id],
                 :Name,
                 :with_descriptions_by_author, user: dick, by: :id)
  end

  def test_name_with_descriptions_by_editor
    assert_query([names(:coprinus_comatus).id], :Name,
                  :with_descriptions_by_editor, user: rolf)
    assert_query([names(:coprinus_comatus).id], :Name,
                  :with_descriptions_by_editor, user: mary)
    assert_query([], :Name, :with_descriptions_by_editor, user: dick)
  end

  def test_name_with_descriptions_in_set
    desc1 = name_descriptions(:peltigera_desc)
    desc2 = name_descriptions(:peltigera_alt_desc)
    desc3 = name_descriptions(:draft_boletus_edulis)
    name1 = names(:peltigera)
    name2 = names(:boletus_edulis)
    assert_query([name2, name1],
                 :Name, :with_descriptions_in_set, ids: [desc1, desc2, desc3])
  end

  def test_name_with_observations
    expect = Observation.connection.select_values %(
      SELECT DISTINCT name_id FROM observations ORDER BY name_id ASC
    )
    assert_query(expect.map(&:to_i), :Name, :with_observations, by: :id)
  end

  def test_name_with_observations_at_location
  assert_query(Name.joins(:observations).
                    where(:observations => { location: locations(:burbank) }).
                    distinct,
              :Name, :with_observations_at_location,
              location: locations(:burbank))
  end

  def test_name_with_observations_at_where
    assert_query([names(:coprinus_comatus).id], :Name,
                 :with_observations_at_where,
                 user_where: "glendale", location: "glendale")
  end

  def test_name_with_observations_by_user
    assert_query(Name.joins(:observations).
                      where(:observations => { user: rolf }).distinct,
                 :Name, :with_observations_by_user, user: rolf)
    assert_query(Name.joins(:observations).
                      where(:observations => { user: mary }).distinct,
                 :Name, :with_observations_by_user, user: mary)
    assert_query([], :Name, :with_observations_by_user, user: users(:zero_user))
  end

  def test_name_with_observations_for_project
    assert_query([],
                 :Name, :with_observations_for_project,
                 project: projects(:empty_project))

    assert_query([observations(:two_img_obs).name],
                 :Name, :with_observations_for_project,
                 project: projects(:two_img_obs_project))
  end

  def test_name_with_observations_in_set
    assert_query([names(:agaricus_campestras).id,
                  names(:agaricus_campestris).id,
                  names(:fungi).id],
                 :Name,
                 :with_observations_in_set,
                 ids: [observations(:detailed_unknown_obs).id,
                       observations(:agaricus_campestris_obs).id,
                       observations(:agaricus_campestras_obs).id])
  end

  def test_name_with_observations_in_species_list
    assert_query([names(:fungi).id], :Name,
                 :with_observations_in_species_list,
                 species_list: species_lists(:unknown_species_list).id)
    assert_query([], :Name,
                 :with_observations_in_species_list,
                 species_list: species_lists(:first_species_list).id)
  end

  def test_name_description_all
    all = NameDescription.all.to_a
    assert_query(all, :NameDescription, :all, by: :id)
  end

  def test_name_description_by_user
    assert_query([name_descriptions(:draft_agaricus_campestris).id,
                  name_descriptions(:peltigera_user_desc).id],
                 :NameDescription, :by_user, user: mary, by: :id)
    assert_query([name_descriptions(:draft_coprinus_comatus).id,
                  name_descriptions(:draft_lactarius_alpinus).id,
                  name_descriptions(:peltigera_source_desc).id],
                 :NameDescription, :by_user, user: katrina, by: :id)
    assert_query([], :NameDescription, :by_user, user: junk, by: :id)
  end

  def test_name_description_by_author
    assert_query([name_descriptions(:peltigera_alt_desc).id,
                  name_descriptions(:coprinus_comatus_desc).id],
                 :NameDescription, :by_author, user: rolf, by: :id)
    assert_query([name_descriptions(:draft_agaricus_campestris).id,
                  name_descriptions(:peltigera_user_desc).id],
                  :NameDescription, :by_author, user: mary, by: :id)
    assert_query([], :NameDescription, :by_author, user: junk)
  end

  def test_name_description_by_editor
    assert_query([name_descriptions(:coprinus_comatus_desc).id],
                 :NameDescription, :by_editor, user: rolf)
    assert_query([name_descriptions(:coprinus_comatus_desc).id],
                 :NameDescription, :by_editor, user: mary)
    assert_query([], :NameDescription, :by_editor, user: dick)
  end

  def test_name_description_in_set
    assert_query([],
                 :NameDescription, :in_set,
                 ids: rolf.id)
    assert_query(NameDescription.all,
                 :NameDescription, :in_set,
                 ids: NameDescription.select(:id).to_a)
    assert_query([NameDescription.first.id],
                 :NameDescription, :in_set,
                 ids: [rolf.id, NameDescription.first.id])
  end

  def test_observation_advanced_search
    assert_query([observations(:strobilurus_diminutivus_obs).id], :Observation,
                 :advanced_search, name: "diminutivus")
    assert_query([observations(:coprinus_comatus_obs).id], :Observation,
                 :advanced_search, location: "glendale") # where
    expect = Observation.where(location_id: locations(:burbank)).to_a
    assert_query(expect, :Observation,
                 :advanced_search, location: "burbank", by: :id) # location
    expect = Observation.where(user_id: rolf.id).to_a
    assert_query(expect, :Observation, :advanced_search, user: "rolf", by: :id)
    assert_query([observations(:coprinus_comatus_obs).id], :Observation,
                 :advanced_search, content: "second fruiting") # notes
    assert_query([observations(:minimal_unknown_obs).id], :Observation,
                 :advanced_search, content: "agaricus") # comment
  end

  def test_observation_all
    expect = Observation.all.order("`when` DESC, id DESC").to_a
    assert_query(expect, :Observation, :all)
  end

  def test_observation_at_location
    expect = Observation.where(location_id: locations(:burbank).id).
               includes(:name).
               order("names.text_name, names.author, observations.id DESC").to_a
    assert_query(expect, :Observation, :at_location,
                         location: locations(:burbank))
  end

  def test_observation_at_where
    assert_query([observations(:coprinus_comatus_obs).id],
                 :Observation, :at_where, user_where: "glendale",
                 location: "glendale")
  end

  def test_observation_by_rss_log
    assert_query([observations(:detailed_unknown_obs).id], :Observation,
                 :by_rss_log)
  end

  def test_observation_by_user
    expect = Observation.where(user_id: rolf.id).to_a
    assert_query(expect, :Observation, :by_user, user: rolf, by: :id)
    expect = Observation.where(user_id: mary.id).to_a
    assert_query(expect, :Observation, :by_user, user: mary, by: :id)
    expect = Observation.where(user_id: dick.id).to_a
    assert_query(expect, :Observation, :by_user, user: dick, by: :id)
    expect = Observation.where(user_id: junk.id).to_a
    assert_query([], :Observation, :by_user, user: junk, by: :id)
  end

  def test_observation_for_project
    assert_query([],
                 :Observation, :for_project, project: projects(:empty_project))
    assert_query(projects(:bolete_project).observations,
                 :Observation, :for_project, project: projects(:bolete_project))
  end

  def test_observation_in_set
    obs_set_ids = [observations(:unknown_with_no_naming).id,
                   observations(:minimal_unknown_obs).id,
                   observations(:strobilurus_diminutivus_obs).id,
                   observations(:detailed_unknown_obs).id,
                   observations(:agaricus_campestros_obs).id,
                   observations(:coprinus_comatus_obs).id,
                   observations(:agaricus_campestras_obs).id,
                   observations(:agaricus_campestris_obs).id,
                   observations(:agaricus_campestrus_obs).id]
    assert_query(obs_set_ids, :Observation, :in_set, ids: obs_set_ids)
  end

  def test_observation_in_species_list
    # These two are identical, so should be disambiguated by reverse_id.
    assert_query([observations(:detailed_unknown_obs).id,
                  observations(:minimal_unknown_obs).id], :Observation,
                 :in_species_list,
                 species_list: species_lists(:unknown_species_list).id)
  end

  def test_observation_of_children
    assert_query([observations(:agaricus_campestras_obs).id,
                  observations(:agaricus_campestris_obs).id,
                  observations(:agaricus_campestros_obs).id,
                  observations(:agaricus_campestrus_obs).id],
                 :Observation, :of_children, name: names(:agaricus))
  end

  def test_observation_of_name
    User.current = rolf
    names = Name.where("text_name like 'Agaricus camp%'").to_a
    name = names.pop
    names.each { |n| name.merge_synonyms(n) }
    observations(:agaricus_campestras_obs).update_attribute(:user, mary)
    observations(:agaricus_campestros_obs).update_attribute(:user, mary)
    spl = species_lists(:first_species_list)
    spl.observations << observations(:agaricus_campestrus_obs)
    spl.observations << observations(:agaricus_campestros_obs)
    proj = projects(:eol_project)
    proj.observations << observations(:agaricus_campestris_obs)
    proj.observations << observations(:agaricus_campestras_obs)

    assert_query(Observation.where(name: names(:fungi)),
                 :Observation, :of_name, name: names(:fungi).id)
    assert_query([],
                 :Observation, :of_name, name: names(:macrolepiota_rachodes).id)
    assert_query([observations(:agaricus_campestris_obs).id],
                 :Observation,
                 :of_name, name: names(:agaricus_campestris).id)
    assert_query([observations(:agaricus_campestros_obs).id,
                  observations(:agaricus_campestras_obs).id,
                  observations(:agaricus_campestrus_obs).id],
                 :Observation, :of_name, name: names(:agaricus_campestris).id,
                                         synonyms: :exclusive)
    assert_query([observations(:agaricus_campestros_obs).id,
                  observations(:agaricus_campestras_obs).id,
                  observations(:agaricus_campestrus_obs).id,
                  observations(:agaricus_campestris_obs).id],
                 :Observation, :of_name, name: names(:agaricus_campestris).id,
                                         synonyms: :all)
    assert_query([observations(:coprinus_comatus_obs).id],
                 :Observation, :of_name, name: names(:agaricus_campestris).id,
                                         nonconsensus: :exclusive)
    assert_query([observations(:agaricus_campestris_obs).id,
                  observations(:coprinus_comatus_obs).id],
                 :Observation, :of_name, name: names(:agaricus_campestris).id,
                                         nonconsensus: :all)
  end

  def test_observation_pattern_search
    # notes
    assert_query([observations(:agaricus_campestras_obs).id,
                  observations(:agaricus_campestros_obs).id,
                  observations(:agaricus_campestrus_obs).id,
                  observations(:strobilurus_diminutivus_obs).id],
                 :Observation, :pattern_search, pattern: '"somewhere else"')
    # where
    assert_query([observations(:strobilurus_diminutivus_obs).id],
                 :Observation, :pattern_search, pattern: "pipi valley")
    # location
    expect = Observation.where(location_id: locations(:burbank)).
               includes(:name).
               order("names.text_name, names.author,observations.id DESC").to_a
    assert_query(expect,
                 :Observation, :pattern_search, pattern: "burbank", by: :name)

    # name
    expect = Observation.
               where("text_name LIKE 'agaricus%'").includes(:name).
                 order("names.text_name, names.author, observations.id DESC")
    assert_query(expect.map(&:id),
                 :Observation, :pattern_search, pattern: "agaricus", by: :name)
  end

  def test_project_all
    assert_query(Project.all, :Project, :all)
  end

  def test_project_by_rss_log
    assert_query(Project.joins(:rss_log).distinct,
                 :Project, :by_rss_log)
  end

  def test_project_in_set
    assert_query([projects(:eol_project).id], :Project,
                 :in_set, ids: [projects(:eol_project).id])
    assert_query([], :Project, :in_set, ids: [])
  end

  def test_project_pattern_search
   assert_query([],
                :Project, :pattern_search, pattern: "no project has this")
   # title
   assert_query(Project.where("summary LIKE '%bolete%'
                              OR title LIKE '%bolete%'"),
                :Project, :pattern_search, pattern: "bolete")
   # summary
   assert_query(Project.where("summary LIKE '%two lists%'
                              OR title LIKE '%two lists%'"),
                :Project, :pattern_search, pattern: "two lists")
   assert_query(Project.all,
                :Project, :pattern_search, pattern: "")
  end

  def test_rss_log_all
    ids = RssLog.all.map(&:id)
    assert_query(ids, :RssLog, :all)
  end

  def test_rss_log_in_set
    rsslog_set_ids = [rss_logs(:species_list_rss_log).id,
                      rss_logs(:name_rss_log).id]
    assert_query(rsslog_set_ids, :RssLog, :in_set, ids: rsslog_set_ids)
  end

  def test_species_list_all
    expect = SpeciesList.all.order("title").to_a
    assert_query(expect, :SpeciesList, :all)
  end

  def test_species_list_at_location
    assert_query(SpeciesList.where(location: locations(:burbank)),
                 :SpeciesList, :at_location, location: locations(:burbank))
    assert_query([],
                 :SpeciesList, :at_location, location: locations(:unused_location))
  end

  def test_species_list_at_where
    assert_query([],
                 :SpeciesList, :at_where, user_where: "nowhere",
                                          location: "nowhere")
    assert_query([species_lists(:where_no_mushrooms_list)],
                 :SpeciesList, :at_where, user_where: "no mushrooms",
                                          location: "no mushrooms")
  end

  def test_species_list_by_rss_log
    assert_query([species_lists(:first_species_list).id],
                 :SpeciesList, :by_rss_log)
  end

  def test_species_list_by_user
    assert_query([species_lists(:first_species_list).id,
                  species_lists(:another_species_list).id],
                 :SpeciesList, :by_user, user: rolf, by: :id)
    assert_query(SpeciesList.where(user: mary),
                 :SpeciesList, :by_user, user: mary)
    assert_query([], :SpeciesList, :by_user, user: dick)
  end

  def test_species_list_for_project
    assert_query([],
                 :SpeciesList, :for_project, project: projects(:empty_project))
    assert_query(projects(:bolete_project).species_lists,
                 :SpeciesList, :for_project, project: projects(:bolete_project))
    assert_query(projects(:two_list_project).species_lists,
                 :SpeciesList, :for_project, project: projects(:two_list_project))
  end

  def test_species_list_in_set
    list_set_ids = [species_lists(:first_species_list).id,
                    species_lists(:unknown_species_list).id]
    assert_query(list_set_ids, :SpeciesList, :in_set, ids: list_set_ids)
  end

  def test_species_list_pattern_search
    assert_query([],
                :SpeciesList, :pattern_search, pattern: "nonexistent pattern")
    # in title
    assert_query(SpeciesList.where(title: "query_first_list"),
                :SpeciesList, :pattern_search, pattern: "query_first_list")
    # in notes
    pattern = species_lists(:query_notes_list).notes
    assert_query(SpeciesList.where(notes: pattern),
                :SpeciesList, :pattern_search, pattern: pattern)
    # in location
    assert_query(SpeciesList.where(location: locations(:burbank)),
                :SpeciesList, :pattern_search, pattern: locations(:burbank).name)
    # in where
    pattern = species_lists(:where_list).where
    assert_query(SpeciesList.where(where: pattern),
                :SpeciesList, :pattern_search, pattern: pattern)

    assert_query(SpeciesList.all,
                :SpeciesList, :pattern_search, pattern: "")
  end

  def test_specimen_all
    expect = Specimen.all.order(:herbarium_label)
    assert_query(expect, :Specimen, :all)
  end

  def test_specimen_pattern_search
    assert_query([],
                :Specimen, :pattern_search, pattern: "no specimen has this")
    # in label
    assert_query(Specimen.where("herbarium_label LIKE '%Agaricus%'
                              OR notes LIKE '%Agaricus%'"),
                :Specimen, :pattern_search, pattern: "Agaricus")
    # in notes
    assert_query(Specimen.where("herbarium_label LIKE '%rares%'
                              OR notes LIKE '%rare%'"),
                :Specimen, :pattern_search, pattern: "rare")
    assert_query(Specimen.all,
                :Specimen, :pattern_search, pattern: "")
  end

  def test_user_all
    expect = User.all.order("name").to_a
    assert_query(expect, :User, :all)
    expect = User.all.order("login").to_a
    assert_query(expect, :User, :all, by: :login)
  end

  def test_user_in_set
    assert_query([rolf.id, mary.id, junk.id],
                 :User, :in_set,
                 ids: [junk.id, mary.id, rolf.id],
                 by: :reverse_name)
  end

  def test_user_pattern_search
    assert_query([],
                :User, :pattern_search, pattern: "nonexistent pattern")
    # in login
    assert_query(User.where(login: users(:spammer).login),
                :User, :pattern_search, pattern: users(:spammer).login)
    # in name
    assert_query(User.where(name: users(:mary).name),
                :User, :pattern_search, pattern: users(:mary).name)
    assert_query(User.all,
                :User, :pattern_search, pattern: "")
  end

  ##############################################################################
  #
  #  :section: Filters
  #
  ##############################################################################

<<<<<<< HEAD
   def test_any_observation_filter_is_on?
    query = Query.lookup(:Observation, :all, has_images: "yes")
    assert(query.any_observation_filter_is_on?)

    query = Query.lookup(:Observation, :all, has_images: "no")
    assert(query.any_observation_filter_is_on?)

    query = Query.lookup(:Observation, :all, has_specimen: "yes")
    assert(query.any_observation_filter_is_on?)

    query = Query.lookup(:Observation, :all, has_specimen: "no")
    assert(query.any_observation_filter_is_on?)

    query = Query.lookup(:Observation, :all)
    refute(query.any_observation_filter_is_on?)
  end

=======
>>>>>>> aec48b1c
  def test_filtering_content
    ##### image filters #####
    expect = Observation.where.not(thumb_image_id: nil)
    assert_query(expect, :Observation, :all, has_images: "yes")

    expect = Observation.where(thumb_image_id: nil)
    assert_query(expect, :Observation, :all, has_images: "no")

    ##### specimen filters #####
    expect = Observation.where(specimen: true)
    assert_query(expect, :Observation, :all, has_specimen: "yes")

    expect = Observation.where(specimen: false)
    assert_query(expect, :Observation, :all, has_specimen: "no")
<<<<<<< HEAD
=======

    ##### location filter #####
    expect = Location.where("name LIKE '%California%'")
    assert_query(expect, :Location, :all, region: "California, USA")
    assert_query(expect, :Location, :all, region: "USA, California")

    expect = Observation.where("`where` LIKE '%California, USA'") +
      Observation.joins(:location).where("locations.name LIKE '%California%'")
    assert_query(expect.sort_by(&:id), :Observation, :all,
                 region: "California, USA", by: :id)

    expect = Location.where("name LIKE '%, USA' OR name LIKE '%, Canada'")
    assert(expect.include?(locations(:albion))) # usa
    assert(expect.include?(locations(:elgin_co))) # canada
    assert_query(expect, :Location, :all, region: "North America")
>>>>>>> aec48b1c

    ##### lichen filters #####
    # peltigera = names(:peltigera)
    # expect = Observation.where(name_id: peltigera.id).order(when: :desc)
    # assert_query(expect, :Observation, :all, has_name_tag: ":lichenAuthority")
  end

  ##############################################################################
  #
  #  :section: Other stuff
  #
  ##############################################################################

  def test_whiny_nil_in_map_locations
    query = Query.lookup(:User, :in_set,
                         ids: [rolf.id, 1000, mary.id])
    query.query
    assert_equal(2, query.results.length)
  end

  def test_location_ordering
    albion = locations(:albion)
    elgin_co = locations(:elgin_co)

    User.current = rolf
    assert_equal(:postal, User.current_location_format)
    assert_query([albion, elgin_co], :Location, :in_set,
                 ids: [albion.id, elgin_co.id], by: :name)

    User.current = roy
    assert_equal(:scientific, User.current_location_format)
    assert_query([elgin_co, albion], :Location, :in_set,
                 ids: [albion.id, elgin_co.id], by: :name)

    obs1 = observations(:minimal_unknown_obs)
    obs2 = observations(:detailed_unknown_obs)
    obs1.update_attribute(:location, albion)
    obs2.update_attribute(:location, elgin_co)

    User.current = rolf
    assert_equal(:postal, User.current_location_format)
    assert_query([obs1, obs2], :Observation, :in_set,
                 ids: [obs1.id, obs2.id], by: :location)

    User.current = roy
    assert_equal(:scientific, User.current_location_format)
    assert_query([obs2, obs1], :Observation, :in_set,
                 ids: [obs1.id, obs2.id], by: :location)
  end
end<|MERGE_RESOLUTION|>--- conflicted
+++ resolved
@@ -2382,26 +2382,6 @@
   #
   ##############################################################################
 
-<<<<<<< HEAD
-   def test_any_observation_filter_is_on?
-    query = Query.lookup(:Observation, :all, has_images: "yes")
-    assert(query.any_observation_filter_is_on?)
-
-    query = Query.lookup(:Observation, :all, has_images: "no")
-    assert(query.any_observation_filter_is_on?)
-
-    query = Query.lookup(:Observation, :all, has_specimen: "yes")
-    assert(query.any_observation_filter_is_on?)
-
-    query = Query.lookup(:Observation, :all, has_specimen: "no")
-    assert(query.any_observation_filter_is_on?)
-
-    query = Query.lookup(:Observation, :all)
-    refute(query.any_observation_filter_is_on?)
-  end
-
-=======
->>>>>>> aec48b1c
   def test_filtering_content
     ##### image filters #####
     expect = Observation.where.not(thumb_image_id: nil)
@@ -2416,8 +2396,6 @@
 
     expect = Observation.where(specimen: false)
     assert_query(expect, :Observation, :all, has_specimen: "no")
-<<<<<<< HEAD
-=======
 
     ##### location filter #####
     expect = Location.where("name LIKE '%California%'")
@@ -2433,7 +2411,6 @@
     assert(expect.include?(locations(:albion))) # usa
     assert(expect.include?(locations(:elgin_co))) # canada
     assert_query(expect, :Location, :all, region: "North America")
->>>>>>> aec48b1c
 
     ##### lichen filters #####
     # peltigera = names(:peltigera)
