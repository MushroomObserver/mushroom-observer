# encoding: utf-8

require "test_helper"

class Hash
  def remove(*keys)
    reject do |key, _val|
      keys.include?(key)
    end
  end
end

class ApiTest < UnitTestCase
  def setup
    @api_key = api_keys(:rolfs_api_key)
    super
  end

  def assert_no_errors(api, msg = "API errors")
    assert(api.errors.empty?,
           "#{msg}: <\n" + api.errors.map(&:to_s).join("\n") + "\n>")
    api
  end

  # TODO: review following
  # should it return nil or API.execute(params)
  def assert_api_fail(params)
    api = nil
    assert(api_errors(params),
           "API request should have failed, params: #{params.inspect}")
    api
  end

  def api_errors(params)
    api = API.execute(params)
    api.errors.any?
  end

  def assert_api_pass(params)
    api = API.execute(params)
    assert_no_errors(api,
                     "API request should have passed," \
                     "params: #{params.inspect}")
    api
  end

  def assert_parse(method, expect, val, *args)
    @api ||= API.new
    val = val.to_s if val
    begin
      actual = @api.send(method, val, *args)
    rescue API::Error => e
      actual = e
    end
    msg = "Expected: <#{show_val(expect)}>\n" \
          "Got: <#{show_val(actual)}>\n"
    expected_class = if expect.is_a?(Class) && expect <= API::Error
                       actual.is_a?(expect)
                     else
                       (actual == expect)
                     end
    assert(expected_class, msg)
  end

  def show_val(val)
    case val
    when NilClass, TrueClass, FalseClass, String, Symbol, Integer, Float
      val.inspect
    when Array
      "[" + val.map { |v| show_val(v) }.join(", ") + "]"
    when Hash
      "{" + val.map { |k, v| show_val(k) + ": " + show_val(v) }.join(", ") + "}"
    else
      "#{val.class}: #{val}"
    end
  end

  def assert_last_observation_correct
    obs = Observation.last
    assert_in_delta(Time.zone.now, obs.created_at, 1.minute)
    assert_in_delta(Time.zone.now, obs.updated_at, 1.minute)
    assert_equal(@date.web_date, obs.when.web_date)
    assert_users_equal(@user, obs.user)
    assert_equal(@specimen, obs.specimen)
    assert_equal(@notes, obs.notes)
    assert_objs_equal(@img2, obs.thumb_image)
    assert_obj_list_equal([@img1, @img2].reject(&:nil?), obs.images)
    assert_objs_equal(@loc, obs.location)
    assert_nil(obs.where)
    assert_equal(@loc.name, obs.place_name)
    assert_equal(@is_col_loc, obs.is_collection_location)
    assert_equal(0, obs.num_views)
    assert_nil(obs.last_view)
    assert_not_nil(obs.rss_log)
    assert(@lat == obs.lat)
    assert(@long == obs.long)
    assert(@alt == obs.alt)
    assert_obj_list_equal([@proj].reject(&:nil?), obs.projects)
    assert_obj_list_equal([@spl].reject(&:nil?), obs.species_lists)
    assert_names_equal(@name, obs.name)
    assert_in_delta(@vote, obs.vote_cache, 1) # vote_cache is weird
    if @name
      assert_equal(1, obs.namings.length)
      assert_objs_equal(Naming.last, obs.namings.first)
      assert_equal(1, obs.votes.length)
      assert_objs_equal(Vote.last, obs.votes.first)
    else
      assert_equal(0, obs.namings.length)
      assert_equal(0, obs.votes.length)
    end
  end

  def assert_last_naming_correct
    obs = Observation.last
    naming = Naming.last
    vote = Vote.last
    assert_names_equal(@name, naming.name)
    assert_objs_equal(obs, naming.observation)
    assert_users_equal(@user, naming.user)
    assert_in_delta(@vote, naming.vote_cache, 1) # vote_cache is weird
    assert_in_delta(Time.zone.now, naming.created_at, 1.minute)
    assert_in_delta(Time.zone.now, naming.updated_at, 1.minute)
    assert_equal(1, naming.votes.length)
    assert_objs_equal(vote, naming.votes.first)
  end

  def assert_last_vote_correct
    obs = Observation.last
    naming = Naming.last
    vote = Vote.last
    assert_objs_equal(naming, vote.naming)
    assert_objs_equal(obs, vote.observation)
    assert_users_equal(@user, vote.user)
    assert_equal(@vote, vote.value)
    assert_in_delta(Time.zone.now, vote.created_at, 1.minute)
    assert_in_delta(Time.zone.now, vote.updated_at, 1.minute)
    assert_true(vote.favorite)
  end

  def assert_last_image_correct
    img = Image.last
    assert_users_equal(@user, img.user)
    assert_in_delta(Time.zone.now, img.created_at, 1.minute)
    assert_in_delta(Time.zone.now, img.updated_at, 1.minute)
    assert_equal("image/jpeg", img.content_type)
    assert_equal(@date, img.when)
    assert_equal(@notes.strip, img.notes)
    assert_equal(@copy.strip, img.copyright_holder)
    assert_equal(@user.license, img.license)
    assert_equal(0, img.num_views)
    assert_nil(img.last_view)
    assert_equal(@width, img.width)
    assert_equal(@height, img.height)
    assert(@vote == img.vote_cache)
    assert_equal(true, img.ok_for_export)
    assert(@orig == img.original_name)
    assert_equal(false, img.transferred)
    assert_obj_list_equal([@proj].reject(&:nil?), img.projects)
    assert_obj_list_equal([@obs].reject(&:nil?), img.observations)
    assert(@vote == img.users_vote(@user))
  end

  def assert_last_user_correct
    user = User.last
    assert_equal(@login, user.login)
    assert_equal(@name, user.name)
    assert_equal(@email, user.email)
    assert_equal("", user.password)
    assert_in_delta(Time.zone.now, user.created_at, 1.minute)
    assert_in_delta(Time.zone.now, user.updated_at, 1.minute)
    assert_nil(user.verified)
    assert_nil(user.last_activity)
    assert_nil(user.last_login)
    assert_equal(false, user.admin)
    assert_equal(0, user.contribution)
    assert_nil(user.bonuses)
    assert_nil(user.alert)
    assert_equal(Language.lang_from_locale(@locale), user.lang)
    assert_equal(@notes.strip, user.notes)
    assert_equal(@address.strip, user.mailing_address)
    assert_objs_equal(@license, user.license)
    assert_objs_equal(@location, user.location)
    assert_objs_equal(@image, user.image)
    if @new_key
      assert_equal(1, user.api_keys.length)
      assert_equal(@new_key.strip_squeeze, user.api_keys.first.notes)
    else
      assert_equal(0, user.api_keys.length)
    end
  end

  def assert_last_api_key_correct
    api_key = ApiKey.last
    assert_in_delta(Time.zone.now, api_key.created_at, 1.minute)
    if @verified
      assert_in_delta(Time.zone.now, api_key.verified, 1.minute)
    else
      assert_nil(api_key.verified)
    end
    assert_nil(api_key.last_used)
    assert_equal(0, api_key.num_uses)
    assert_equal(@app.strip_squeeze, api_key.notes)
    assert_users_equal(@for_user, api_key.user)
  end

  ##############################################################################

  def test_basic_gets
    [Comment, Image, Location, Name, Observation, Project, Sequence,
     SpeciesList, User].each do |model|
      expected_object = model.first

      api = API.execute(method: :get, action: model.type_tag,
                        id: expected_object.id)
      assert_no_errors(api, "Errors while getting first #{model}")
      assert_obj_list_equal([expected_object], api.results,
                            "Failed to get first #{model}")
    end
  end

  def test_getting_observations_from_august
    api = API.execute(method: :get, action: :observation, date: 20_140_824)
    assert_no_errors(api)
  end

  def test_getting_observations_updated_on_day
    api = API.execute(method: :get, action: :observation,
                      updated_at: "20140824")
    assert_no_errors(api)
  end

  def test_post_minimal_observation
    @user = rolf
    @name = Name.unknown
    @loc = locations(:unknown_location)
    @img1 = nil
    @img2 = nil
    @spl = nil
    @proj = nil
<<<<<<< HEAD
    @date = Date.today
    @notes = Observation.no_notes
=======
    @date = Time.now.in_time_zone("GMT").to_date
    @notes = ""
>>>>>>> f8d5a7d6
    @vote = Vote.maximum_vote
    @specimen = false
    @is_col_loc = true
    @lat = nil
    @long = nil
    @alt = nil
    params = {
      method:   :post,
      action:   :observation,
      api_key:  @api_key.key,
      location: "Anywhere"
    }
    api = API.execute(params)
    assert_no_errors(api, "Errors while posting observation")
    assert_obj_list_equal([Observation.last], api.results)
    assert_last_observation_correct
    assert_api_fail(params.remove(:location))
  end

  def test_post_maximal_observation
    @user = rolf
    @name = names(:coprinus_comatus)
    @loc = locations(:albion)
    @img1 = images(:in_situ_image)
    @img2 = images(:turned_over_image)
    @spl = species_lists(:first_species_list)
    @proj = projects(:eol_project)
    @date = Date.parse("20120626")
    @notes = { Other: "These are notes.\nThey look like this.\n" }
    @vote = 2.0
    @specimen = true
    @is_col_loc = true
    @lat = 39.229
    @long = -123.77
    @alt = 50
    params = {
      method:        :post,
      action:        :observation,
      api_key:       @api_key.key,
      date:          "20120626",
      notes:         "These are notes.\nThey look like this.\n",
      location:      "USA, California, Albion",
      latitude:      "39.229°N",
      longitude:     "123.770°W",
      altitude:      "50m",
      has_specimen: "yes",
      name:          "Coprinus comatus",
      vote:          "2",
      projects:      @proj.id,
      species_lists: @spl.id,
      thumbnail:     @img2.id,
      images:        "#{@img1.id},#{@img2.id}"
    }
    api = API.execute(params)

    assert_no_errors(api, "Errors while posting observation")
    assert_obj_list_equal([Observation.last], api.results)
    assert_last_observation_correct
    assert_last_naming_correct
    assert_last_vote_correct
    assert_api_fail(params.remove(:api_key))
    assert_api_fail(params.merge(api_key: "this should fail"))
    assert_api_fail(params.merge(date: "yesterday"))
    assert_api_pass(params.merge(location: "This is a bogus location")) # ???
    assert_api_pass(params.merge(location: "New Place, Oregon, USA")) # ???
    assert_api_fail(params.remove(:latitude)) # need to supply both or neither
    assert_api_fail(params.merge(longitude: "bogus"))
    assert_api_fail(params.merge(altitude: "bogus"))
    assert_api_fail(params.merge(has_specimen: "bogus"))
    assert_api_fail(params.merge(name: "Unknown name"))
    assert_api_fail(params.merge(vote: "take that"))
    assert_api_fail(params.merge(extra: "argument"))
    assert_api_fail(params.merge(thumbnail: "1234567"))
    assert_api_fail(params.merge(images: "1234567"))
    assert_api_fail(params.merge(projects: "1234567"))
    # Rolf is not a member of this project
<<<<<<< HEAD
    assert_api_fail(params.merge(projects: 2))
=======
    assert_api_fail(params.merge(projects: projects(:bolete_project).id))
>>>>>>> f8d5a7d6
    assert_api_fail(params.merge(species_lists: "1234567"))
    assert_api_fail(
      # owned by Mary
      params.merge(species_lists: species_lists(:unknown_species_list).id)
    )
  end

  def test_post_observation_with_no_log
    params = {
      method:   :post,
      action:   :observation,
      api_key:  @api_key.key,
      location: "Anywhere",
      name:     "Agaricus campestris",
      log:      "no"
    }
    api = API.execute(params)
    assert_no_errors(api, "Errors while posting observation")
    obs = Observation.last
    assert_nil(obs.rss_log_id)
  end

  def test_post_observation_scientific_location
    params = {
      method:   :post,
      action:   :observation,
      api_key:  @api_key.key
    }

    assert_equal(:postal, rolf.location_format)

    params[:location] = "New Place, California, USA"
    api = API.execute(params)
    assert_no_errors(api, "Errors while posting observation")
    obs = Observation.last
    assert_nil(obs.location_id)
    assert_equal("New Place, California, USA", obs.where)

    params[:location] = "Burbank, California, USA"
    api = API.execute(params)
    assert_no_errors(api, "Errors while posting observation")
    obs = Observation.last
    assert_nil(obs.where)
    assert_objs_equal(locations(:burbank), obs.location)

    User.update(rolf.id, location_format: :scientific)
    assert_equal(:scientific, rolf.reload.location_format)

    params[:location] = "USA, California, Somewhere Else"
    api = API.execute(params)
    assert_no_errors(api, "Errors while posting observation")
    obs = Observation.last
    assert_nil(obs.location_id)
    assert_equal("Somewhere Else, California, USA", obs.where)

    params[:location] = "Burbank, California, USA"
    api = API.execute(params)
    assert_no_errors(api, "Errors while posting observation")
    obs = Observation.last
    assert_nil(obs.where)
    assert_objs_equal(locations(:burbank), obs.location)
  end

  def test_post_observation_with_specimen
    params = {
      method:   :post,
      action:   :observation,
      api_key:  @api_key.key,
      location: locations(:burbank).name,
      name:     names(:peltigera).text_name
    }

    assert_api_fail(params.merge(has_specimen: "no", herbarium: "1"))
    assert_api_fail(params.merge(has_specimen: "no", specimen_id: "1"))
    assert_api_fail(params.merge(has_specimen: "no", herbarium_label: "1"))
    assert_api_fail(params.merge(has_specimen: "yes", specimen_id: "1",
                                 herbarium_label: "1"))
    assert_api_fail(params.merge(has_specimen: "yes", herbarium: "bogus"))

    assert_api_pass(params.merge(has_specimen: "yes"))
    obs = Observation.last
    spec = Specimen.last
    assert_objs_equal(rolf.personal_herbarium, spec.herbarium)
    assert_equal("Peltigera: #{obs.id}", spec.herbarium_label)
    assert_obj_list_equal([obs], spec.observations)

    nybg = herbaria(:nybg_herbarium)
    assert_api_pass(params.merge(has_specimen: "yes", herbarium: nybg.code,
                                 specimen_id: "R. Singer 12345"))
    obs = Observation.last
    spec = Specimen.last
    assert_objs_equal(nybg, spec.herbarium)
    assert_equal("Peltigera: R. Singer 12345", spec.herbarium_label)
    assert_obj_list_equal([obs], spec.observations)
  end

  def test_posting_minimal_image
    setup_image_dirs
    @user = rolf
    @proj = nil
    @date = Time.now.in_time_zone("GMT").to_date
    @copy = @user.legal_name
    @notes = ""
    @orig = nil
    @width = 407
    @height = 500
    @vote = nil
    @obs = nil
    params = {
      method:      :post,
      action:      :image,
      api_key:     @api_key.key,
      upload_file: "#{::Rails.root}/test/images/sticky.jpg"
    }
    api = API.execute(params)
    assert_no_errors(api, "Errors while posting image")
    assert_obj_list_equal([Image.last], api.results)
    assert_last_image_correct
  end

  def test_posting_maximal_image
    setup_image_dirs
    @user = rolf
    @proj = projects(:eol_project)
    @date = Date.parse("20120626")
    @copy = "My Friend"
    @notes = "These are notes.\nThey look like this.\n"
    @orig = "sticky.png"
    @width = 407
    @height = 500
    @vote = 3
    @obs = @user.observations.last
    params = {
      method:           :post,
      action:           :image,
      api_key:          @api_key.key,
      date:             "20120626",
      notes:            @notes,
      copyright_holder: " My Friend ",
      license:          @user.license.id,
      vote:             "3",
      observations:     @obs.id,
      projects:         @proj.id,
      upload_file:      "#{::Rails.root}/test/images/sticky.jpg",
      original_name:    @orig
    }
    api = API.execute(params)
    assert_no_errors(api, "Errors while posting image")
    assert_obj_list_equal([Image.last], api.results)
    assert_last_image_correct
    assert_api_fail(params.remove(:api_key))
    assert_api_fail(params.remove(:upload_file))
    assert_api_fail(params.merge(original_name: "x" * 1000))
    assert_api_fail(params.merge(vote: "-5"))
<<<<<<< HEAD
    # Katrina owns this observation
    assert_api_fail(params.merge(observations: "11"))
    # Rolf is not a member of this project
    assert_api_fail(params.merge(projects: "2"))
=======

    obs = Observation.where(user: katrina).first
    assert_api_fail(params.merge(observations: obs.id.to_s))
    # Rolf is not a member of this project
    assert_api_fail(params.merge(projects: projects(:bolete_project).id.to_s))
>>>>>>> f8d5a7d6
  end

  def test_posting_image_via_url
    setup_image_dirs
    url = "http://mushroomobserver.org/images/thumb/459340.jpg"
    stub_request(:any, url).
      to_return(File.read("#{::Rails.root}/test/images/test_image.curl"))
    params = {
      method:     :post,
      action:     :image,
      api_key:    @api_key.key,
      upload_url: url
    }
    api = API.execute(params)
    assert_no_errors(api, "Errors while posting image")
    img = Image.last
    assert_obj_list_equal([img], api.results)
    actual = File.read(img.local_file_name(:full_size))
    expect = File.read("#{::Rails.root}/test/images/test_image.jpg")
    assert_equal(expect, actual, "Uploaded image differs from original!")
  end

  def test_posting_minimal_user
    @login = "stephane"
    @name = ""
    @email = "stephane@grappelli.com"
    @locale = "en-US"
    @notes = ""
    @license = License.preferred
    @location = nil
    @image = nil
    @address = ""
    @new_key = nil
    params = {
      method:  :post,
      action:  :user,
      api_key: @api_key.key,
      login:   @login,
      email:   @email
    }
    api = API.execute(params)
    assert_no_errors(api, "Errors while posting image")
    assert_obj_list_equal([User.last], api.results)
    assert_last_user_correct
    assert_api_fail(params)
    params[:login] = "miles"
    assert_api_fail(params.remove(:api_key))
    assert_api_fail(params.remove(:login))
    assert_api_fail(params.remove(:email))
    assert_api_fail(params.merge(login: "x" * 1000))
    assert_api_fail(params.merge(email: "x" * 1000))
    assert_api_fail(params.merge(email: "bogus address @ somewhere dot com"))
  end

  def test_posting_maximal_user
    @login = "stephane"
    @name = "Stephane Grappelli"
    @email = "stephane@grappelli.com"
    @locale = "el-GR"
    @notes = " Here are some notes\nThey look like this!\n "
    @license = (License.where(deprecated: false) - [License.preferred]).first
    @location = Location.last
    @image = Image.last
    @address = " I live here "
    @new_key = "  Blah  Blah  Blah  "
    params = {
      method:   :post,
      action:   :user,
      api_key:  @api_key.key,
      login:    @login,
      name:     @name,
      email:    @email,
      locale:   @locale,
      notes:    @notes,
      license:  @license.id,
      location: @location.id,
      image:    @image.id,
      mailing_address:  @address,
      create_key: @new_key
    }
    api = API.execute(params)
    assert_no_errors(api, "Errors while posting image")
    assert_obj_list_equal([User.last], api.results)
    assert_last_user_correct
    params[:login] = "miles"
    assert_api_fail(params.merge(name: "x" * 1000))
    assert_api_fail(params.merge(locale: "xx-XX"))
    assert_api_fail(params.merge(license: "123456"))
    assert_api_fail(params.merge(location: "123456"))
    assert_api_fail(params.merge(image: "123456"))
  end

  def test_posting_api_key_for_yourself
    email_count = ActionMailer::Base.deliveries.size
    @for_user = rolf
    @app = "  Mushroom  Mapper  "
    @verified = true
    params = {
      method:  :post,
      action:  :api_key,
      api_key: @api_key.key,
      app:     @app
    }
    api = API.execute(params)
    assert_no_errors(api, "Errors while posting image")
    assert_obj_list_equal([ApiKey.last], api.results)
    assert_last_api_key_correct
    assert_api_fail(params.remove(:api_key))
    assert_api_fail(params.remove(:app))
    assert_equal(email_count, ActionMailer::Base.deliveries.size)
  end

  def test_posting_api_key_for_another_user
    email_count = ActionMailer::Base.deliveries.size
    @for_user = katrina
    @app = "  Mushroom  Mapper  "
    @verified = false
    params = {
      method:   :post,
      action:   :api_key,
      api_key:  @api_key.key,
      app:      @app,
      for_user: @for_user.id
    }
    api = API.execute(params)
    assert_no_errors(api, "Errors while posting image")
    assert_obj_list_equal([ApiKey.last], api.results)
    assert_last_api_key_correct
    assert_api_fail(params.remove(:api_key))
    assert_api_fail(params.remove(:app))
    assert_api_fail(params.merge(app: ""))
    assert_api_fail(params.merge(for_user: 123_456))
    assert_equal(email_count + 1, ActionMailer::Base.deliveries.size)
  end

  def test_unverified_user_rejected
    params = {
      method:   :post,
      action:   :observation,
      api_key:  @api_key.key,
      location: "Anywhere"
    }
    User.update(rolf.id, verified: nil)
    assert_api_fail(params)
    User.update(rolf.id, verified: Time.zone.now)
    assert_api_pass(params)
  end

  def test_unverified_api_key_rejected
    params = {
      method:   :post,
      action:   :observation,
      api_key:  @api_key.key,
      location: "Anywhere"
    }
    ApiKey.update(@api_key.id, verified: nil)
    assert_api_fail(params)
    @api_key.verify!
    assert_api_pass(params)
  end

  def test_external_links_get
    expect = ExternalLink.all.sort_by(&:id)
    params = {
      method: :get,
      action: :external_link
    }
    api = API.execute(params)
    assert_no_errors(api, "Errors while getting links")
    assert_obj_list_equal(expect, api.results.sort_by(&:id))
  end

  def test_external_links_fancy_get
    site = external_sites(:mycoportal)
    new_link = ExternalLink.create!(
      user:          rolf,
      created_at:    Date.parse("2017-01-01"),
      updated_at:    Date.parse("2017-01-01"),
      observation:   observations(:minimal_unknown_obs),
      external_site: site,
      url:           "http://blah.org"
    )
    expect = ExternalLink.where(external_site: site).sort_by(&:id).
             select { |link| (2015..2016).cover?(link.updated_at.year) }
    assert_false(expect.include?(new_link))
    params = {
      method:         :get,
      action:         :external_link,
      external_sites: site.name,
      updated_at:     "2015-2016"
    }
    api = API.execute(params)
    assert_no_errors(api, "Errors while getting links")
    assert_obj_list_equal(expect, api.results.sort_by(&:id))
  end

  # ----------------------------
  #  :section: Test Parsers
  # ----------------------------

  def test_parse_boolean
    assert_parse(:parse_boolean, nil, nil)
    assert_parse(:parse_boolean, true, nil, default: true)
    assert_parse(:parse_boolean, false, "0")
    assert_parse(:parse_boolean, false, "0", default: true)
    assert_parse(:parse_boolean, false, "no")
    assert_parse(:parse_boolean, false, "NO")
    assert_parse(:parse_boolean, false, "false")
    assert_parse(:parse_boolean, false, "False")
    assert_parse(:parse_boolean, true, "1")
    assert_parse(:parse_boolean, true, "yes")
    assert_parse(:parse_boolean, true, "true")
    assert_parse(:parse_boolean, API::BadParameterValue, "foo")
    assert_parse(:parse_booleans, nil, nil)
    assert_parse(:parse_booleans, [], nil, default: [])
    assert_parse(:parse_booleans, [true], "1")
    assert_parse(:parse_booleans, [true, false], "1,0")
  end

  def test_parse_enum
    limit = [:one, :two, :three, :four, :five]
    assert_parse(:parse_enum, nil, nil, limit: limit)
    assert_parse(:parse_enum, :three, nil, limit: limit, default: :three)
    assert_parse(:parse_enum, :two, "two", limit: limit)
    assert_parse(:parse_enum, :two, "Two", limit: limit)
    assert_parse(:parse_enum, API::BadLimitedParameterValue, "", limit: limit)
    assert_parse(:parse_enum, API::BadLimitedParameterValue, "Ten",
                 limit: limit)
    assert_parse(:parse_enums, nil, nil, limit: limit)
    assert_parse(:parse_enums, [:one], "one", limit: limit)
    assert_parse(:parse_enums, [:one, :two, :three], "one,two,three",
                 limit: limit)
    assert_parse(:parse_enum_range, nil, nil, limit: limit)
    assert_parse(:parse_enum_range, :four, "four", limit: limit)
    assert_parse(:parse_enum_range, API::OrderedRange.new(:one, :four),
                 "four-one", limit: limit)
  end

  def test_parse_string
    assert_parse(:parse_string, nil, nil)
    assert_parse(:parse_string, "hello", nil, default: "hello")
    assert_parse(:parse_string, "foo", "foo", default: "hello")
    assert_parse(:parse_string, "foo", " foo\n", default: "hello")
    assert_parse(:parse_string, "", "", default: "hello")
    assert_parse(:parse_string, "abcd", "abcd", limit: 4)
    assert_parse(:parse_string, API::StringTooLong, "abcde", limit: 4)
    assert_parse(:parse_strings, nil, nil)
    assert_parse(:parse_strings, ["foo"], "foo")
    assert_parse(:parse_strings, %w(foo bar), "foo,bar", limit: 4)
    assert_parse(:parse_strings, API::StringTooLong, "foo,abcde", limit: 4)
  end

  def test_parse_integer
    assert_parse(:parse_integer, nil, nil)
    assert_parse(:parse_integer, 42, nil, default: 42)
    assert_parse(:parse_integer, 1, "1")
    assert_parse(:parse_integer, 0, " 0 ")
    assert_parse(:parse_integer, -13, "-13")
    assert_parse(:parse_integers, nil, nil)
    assert_parse(:parse_integers, [1], "1")
    assert_parse(:parse_integers, [3, -1, 4, -159], "3,-1,4,-159")
    assert_parse(:parse_integers, [1, 13], "1,13", limit: 1..13)
    assert_parse(:parse_integers, API::BadLimitedParameterValue, "0,13",
                 limit: 1..13)
    assert_parse(:parse_integers, API::BadLimitedParameterValue, "1,14",
                 limit: 1..13)
    assert_parse(:parse_integer_range, API::OrderedRange.new(1, 13), "1-13",
                 limit: 1..13)
    assert_parse(:parse_integer_range, API::OrderedRange.new(1, 13), "13-1",
                 limit: 1..13)
    assert_parse(:parse_integer_range, API::BadLimitedParameterValue, "0-13",
                 limit: 1..13)
    assert_parse(:parse_integer_range, API::BadLimitedParameterValue, "1-14",
                 limit: 1..13)
    assert_parse(:parse_integer_ranges, nil, nil, limit: 1..13)
    assert_parse(:parse_integer_ranges,
                 [API::OrderedRange.new(1, 4), API::OrderedRange.new(6, 9)],
                 "1-4,6-9", limit: 1..13)
    assert_parse(:parse_integer_ranges,
                 [1, 4, API::OrderedRange.new(6, 9)], "1,4,6-9", limit: 1..13)
  end

  def test_parse_float
    assert_parse(:parse_float, nil, nil)
    assert_parse(:parse_float, -2.71828, nil, default: -2.71828)
    assert_parse(:parse_float, 0, "0", default: -2.71828)
    assert_parse(:parse_float, 4, "4")
    assert_parse(:parse_float, -4, "-4")
    assert_parse(:parse_float, 4, "4.0")
    assert_parse(:parse_float, -4, "-4.0")
    assert_parse(:parse_float, 0, ".0")
    assert_parse(:parse_float, 0.123, ".123")
    assert_parse(:parse_float, -0.123, "-.123")
    assert_parse(:parse_float, 123.123, "123.123")
    assert_parse(:parse_float, -123.123, "-123.123")
    assert_parse(:parse_floats, nil, nil)
    assert_parse(:parse_floats, [1.2, 3.4], " 1.20, 3.40 ")
    assert_parse(:parse_float_range,
                 API::OrderedRange.new(-3.14, 2.72), '2.72 - \\-3.14')
    assert_parse(:parse_float_ranges,
                 [API::OrderedRange.new(1, 2), 4, 5], "1-2,4,5")
    assert_parse(:parse_float, API::BadParameterValue, "")
    assert_parse(:parse_float, API::BadParameterValue, "one")
    assert_parse(:parse_float, API::BadParameterValue, "+1e5")
  end

  def test_parse_date
    assert_parse(:parse_date, nil, nil)
    assert_parse(:parse_date, Date.parse("2012-06-25"), nil,
                 default: Date.parse("2012-06-25"))
    assert_parse(:parse_date, Date.parse("2012-06-26"), "20120626")
    assert_parse(:parse_date, Date.parse("2012-06-26"), "2012-06-26")
    assert_parse(:parse_date, Date.parse("2012-06-26"), "2012/06/26")
    assert_parse(:parse_date, Date.parse("2012-06-07"), "2012-6-7")
    assert_parse(:parse_date, API::BadParameterValue, "2012-06/7")
    assert_parse(:parse_date, API::BadParameterValue, "2012 6/7")
    assert_parse(:parse_date, API::BadParameterValue, "6/26/2012")
    assert_parse(:parse_date, API::BadParameterValue, "today")
  end

  # rubocop:disable Rails/TimeZone
  # Can't figure out how to make Rails TimeWithZone play nicely
  # with these assertions
  def test_parse_time
    assert_parse(:parse_time, nil, nil)
<<<<<<< HEAD
    assert_parse(:parse_time, DateTime.parse("2012-06-25 12:34:56"), nil,
                 default: DateTime.parse("2012-06-25 12:34:56"))
=======
    assert_parse(:parse_time, Time.zone.parse("2012-06-25 12:34:56"), nil,
                 default: Time.zone.parse("2012-06-25 12:34:56"))
>>>>>>> f8d5a7d6
    assert_parse(:parse_time, DateTime.parse("2012-06-25 12:34:56"),
                 "20120625123456")
    assert_parse(:parse_time, DateTime.parse("2012-06-25 12:34:56"),
                 "2012-06-25 12:34:56")
    assert_parse(:parse_time, DateTime.parse("2012-06-25 12:34:56"),
                 "2012/06/25 12:34:56")
    assert_parse(:parse_time, DateTime.parse("2012-06-05 02:04:06"),
                 "2012/6/5 2:4:6")
    assert_parse(:parse_time, API::BadParameterValue, "20120625")
    assert_parse(:parse_time, API::BadParameterValue, "201206251234567")
    assert_parse(:parse_time, API::BadParameterValue, "2012/06/25 103456")
    assert_parse(:parse_time, API::BadParameterValue, "2012-06/25 10:34:56")
    assert_parse(:parse_time, API::BadParameterValue, "2012/06/25 10:34:56am")
  end
  # rubocop:enable Rails/TimeZone

  def test_parse_date_range
    assert_parse(:parse_date_range, nil, nil)
    assert_parse(:parse_date_range, Date.parse("2012-06-25"), nil,
                 default: Date.parse("2012-06-25"))
    assert_parse(:parse_date_range, Date.parse("2012-06-26"), "20120626")
    assert_parse(:parse_date_range, Date.parse("2012-06-26"), "2012-06-26")
    assert_parse(:parse_date_range, Date.parse("2012-06-26"), "2012/06/26")
    assert_parse(:parse_date_range, Date.parse("2012-06-07"), "2012-6-7")
    assert_parse(:parse_date_range, API::BadParameterValue, "2012-06/7")
    assert_parse(:parse_date_range, API::BadParameterValue, "2012 6/7")
    assert_parse(:parse_date_range, API::BadParameterValue, "6/26/2012")
    assert_parse(:parse_date_range, API::BadParameterValue, "today")
    assert_parse(
      :parse_date_range,
      API::OrderedRange.new(Date.parse("2012-06-01"), Date.parse("2012-06-30")),
      "201206"
    )
    assert_parse(
      :parse_date_range,
      API::OrderedRange.new(Date.parse("2012-06-01"), Date.parse("2012-06-30")),
      "2012-6"
    )
    assert_parse(
      :parse_date_range,
      API::OrderedRange.new(Date.parse("2012-06-01"), Date.parse("2012-06-30")),
      "2012/06"
    )
    assert_parse(
      :parse_date_range,
      API::OrderedRange.new(Date.parse("2012-01-01"), Date.parse("2012-12-31")),
      "2012"
    )
    assert_parse(:parse_date_range, API::OrderedRange.new(6, 6), "6")
    assert_parse(:parse_date_range, API::OrderedRange.new(613, 613), "6/13")
    assert_parse(
      :parse_date_range,
      API::OrderedRange.new(Date.parse("2011-05-13"), Date.parse("2012-06-15")),
      "20110513-20120615"
    )
    assert_parse(
      :parse_date_range,
      API::OrderedRange.new(Date.parse("2011-05-13"), Date.parse("2012-06-15")),
      "2011-05-13-2012-06-15"
    )
    assert_parse(
      :parse_date_range,
      API::OrderedRange.new(Date.parse("2011-05-13"), Date.parse("2012-06-15")),
      "2011-5-13-2012-6-15"
    )
    assert_parse(
      :parse_date_range,
      API::OrderedRange.new(Date.parse("2011-05-13"), Date.parse("2012-06-15")),
      "2011/05/13 - 2012/06/15"
    )
    assert_parse(
      :parse_date_range,
      API::OrderedRange.new(Date.parse("2011-05-01"), Date.parse("2012-06-30")),
      "201105-201206"
    )
    assert_parse(
      :parse_date_range,
      API::OrderedRange.new(Date.parse("2011-05-01"), Date.parse("2012-06-30")),
      "2011-5-2012-6"
    )
    assert_parse(
      :parse_date_range,
      API::OrderedRange.new(Date.parse("2011-05-01"), Date.parse("2012-06-30")),
      "2012/06 - 2011/05"
    )
    assert_parse(
      :parse_date_range,
      API::OrderedRange.new(Date.parse("2011-01-01"), Date.parse("2012-12-31")),
      "2011-2012"
    )
    assert_parse(
      :parse_date_range,
      API::OrderedRange.new(Date.parse("2011-01-01"), Date.parse("2012-12-31")),
      "2012-2011"
    )
    assert_parse(:parse_date_range, API::OrderedRange.new(2, 5), "2-5")
    assert_parse(:parse_date_range,
                 API::OrderedRange.new(10, 3, :leave_order), "10-3")
    assert_parse(:parse_date_range,
                 API::OrderedRange.new(612, 623), "0612-0623")
    assert_parse(:parse_date_range,
                 API::OrderedRange.new(1225, 101, :leave_order), "12-25-1-1")
  end

  # rubocop:disable Rails/TimeZone
  def test_parse_time_range
    assert_parse(:parse_time_range, nil, nil)
    assert_parse(:parse_time_range, DateTime.parse("2012-06-25 12:34:56"),
                 "20120625123456")
    assert_parse(:parse_time_range, DateTime.parse("2012-06-25 12:34:56"),
                 "2012-06-25 12:34:56")
    assert_parse(:parse_time_range, DateTime.parse("2012-06-25 12:34:56"),
                 "2012/06/25 12:34:56")
    assert_parse(:parse_time_range, DateTime.parse("2012-06-05 02:04:06"),
                 "2012/6/5 2:4:6")
    assert_parse(:parse_time_range, API::BadParameterValue, "201206251234567")
    assert_parse(:parse_time_range, API::BadParameterValue, "2012/06/25 103456")
    assert_parse(:parse_time_range, API::BadParameterValue,
                 "2012-06/25 10:34:56")
    assert_parse(:parse_time_range, API::BadParameterValue,
                 "2012/06/25 10:34:56am")
    assert_parse(
      :parse_time_range,
      API::OrderedRange.new(DateTime.parse("2011-02-24 02:03:01"),
                            DateTime.parse("2011-02-24 02:03:59")),
      "201102240203"
    )
    assert_parse(
      :parse_time_range,
      API::OrderedRange.new(DateTime.parse("2011-02-24 02:03:01"),
                            DateTime.parse("2011-02-24 02:03:59")),
      "2011-2-24 2:3"
    )
    assert_parse(
      :parse_time_range,
      API::OrderedRange.new(DateTime.parse("2011-02-24 02:03:01"),
                            DateTime.parse("2011-02-24 02:03:59")),
      "2011/02/24 02:03"
    )
    assert_parse(
      :parse_time_range,
      API::OrderedRange.new(DateTime.parse("2011-02-24 02:01:01"),
                            DateTime.parse("2011-02-24 02:59:59")),
      "2011022402"
    )
    assert_parse(
      :parse_time_range,
      API::OrderedRange.new(DateTime.parse("2011-02-24 02:01:01"),
                            DateTime.parse("2011-02-24 02:59:59")),
      "2011-2-24 2"
    )
    assert_parse(
      :parse_time_range,
      API::OrderedRange.new(DateTime.parse("2011-02-24 02:01:01"),
                            DateTime.parse("2011-02-24 02:59:59")),
      "2011/02/24 02"
    )
    assert_parse(
      :parse_time_range,
      API::OrderedRange.new(DateTime.parse("2011-02-24 01:01:01"),
                            DateTime.parse("2011-02-24 23:59:59")),
      "20110224"
    )
    assert_parse(
      :parse_time_range,
      API::OrderedRange.new(DateTime.parse("2011-02-24 01:01:01"),
                            DateTime.parse("2011-02-24 23:59:59")),
      "2011-2-24"
    )
    assert_parse(
      :parse_time_range,
      API::OrderedRange.new(DateTime.parse("2011-02-24 01:01:01"),
                            DateTime.parse("2011-02-24 23:59:59")),
      "2011/02/24"
    )
    assert_parse(
      :parse_time_range,
      API::OrderedRange.new(DateTime.parse("2011-02-01 01:01:01"),
                            DateTime.parse("2011-02-28 23:59:59")),
      "201102"
    )
    assert_parse(
      :parse_time_range,
      API::OrderedRange.new(DateTime.parse("2011-02-01 01:01:01"),
                            DateTime.parse("2011-02-28 23:59:59")),
      "2011-2"
    )
    assert_parse(
      :parse_time_range,
      API::OrderedRange.new(DateTime.parse("2011-02-01 01:01:01"),
                            DateTime.parse("2011-02-28 23:59:59")),
      "2011/02"
    )
    assert_parse(
      :parse_time_range,
      API::OrderedRange.new(DateTime.parse("2011-01-01 01:01:01"),
                            DateTime.parse("2011-12-31 23:59:59")),
      "2011"
    )
    assert_parse(
      :parse_time_range,
      API::OrderedRange.new(DateTime.parse("2011-05-24 02:03:04"),
                            DateTime.parse("2012-06-25 03:04:05")),
      "20110524020304-20120625030405"
    )
    assert_parse(
      :parse_time_range,
      API::OrderedRange.new(DateTime.parse("2011-05-24 02:03:04"),
                            DateTime.parse("2012-06-25 03:04:05")),
      "2011-5-24 2:3:4-2012-6-25 3:4:5"
    )
    assert_parse(
      :parse_time_range,
      API::OrderedRange.new(DateTime.parse("2011-05-24 02:03:04"),
                            DateTime.parse("2012-06-25 03:04:05")),
      "2011/05/24 02:03:04 - 2012/06/25 03:04:05"
    )
    assert_parse(
      :parse_time_range,
      API::OrderedRange.new(DateTime.parse("2011-05-24 02:03:01"),
                            DateTime.parse("2012-06-25 03:04:59")),
      "201206250304-201105240203"
    )
    assert_parse(
      :parse_time_range,
      API::OrderedRange.new(DateTime.parse("2011-05-24 02:03:01"),
                            DateTime.parse("2012-06-25 03:04:59")),
      "2012-6-25 3:4-2011-5-24 2:3"
    )
    assert_parse(
      :parse_time_range,
      API::OrderedRange.new(DateTime.parse("2011-05-24 02:03:01"),
                            DateTime.parse("2012-06-25 03:04:59")),
      "2012/06/25 03:04 - 2011/05/24 02:03"
    )
    assert_parse(
      :parse_time_range,
      API::OrderedRange.new(DateTime.parse("2011-05-24 02:01:01"),
                            DateTime.parse("2012-06-25 03:59:59")),
      "2012062503-2011052402"
    )
    assert_parse(
      :parse_time_range,
      API::OrderedRange.new(DateTime.parse("2011-05-24 02:01:01"),
                            DateTime.parse("2012-06-25 03:59:59")),
      "2012-6-25 3-2011-5-24 2"
    )
    assert_parse(
      :parse_time_range,
      API::OrderedRange.new(DateTime.parse("2011-05-24 02:01:01"),
                            DateTime.parse("2012-06-25 03:59:59")),
      "2012/06/25 03 - 2011/05/24 02"
    )
    assert_parse(
      :parse_time_range,
      API::OrderedRange.new(DateTime.parse("2011-05-24 01:01:01"),
                            DateTime.parse("2012-06-25 23:59:59")),
      "20120625-20110524"
    )
    assert_parse(
      :parse_time_range,
      API::OrderedRange.new(DateTime.parse("2011-05-24 01:01:01"),
                            DateTime.parse("2012-06-25 23:59:59")),
      "2012-6-25-2011-5-24"
    )
    assert_parse(
      :parse_time_range,
      API::OrderedRange.new(DateTime.parse("2011-05-24 01:01:01"),
                            DateTime.parse("2012-06-25 23:59:59")),
      "2012/06/25 - 2011/05/24"
    )
    assert_parse(
      :parse_time_range,
      API::OrderedRange.new(DateTime.parse("2011-05-01 01:01:01"),
                            DateTime.parse("2012-06-30 23:59:59")),
      "201206-201105"
    )
    assert_parse(
      :parse_time_range,
      API::OrderedRange.new(DateTime.parse("2011-05-01 01:01:01"),
                            DateTime.parse("2012-06-30 23:59:59")),
      "2012-6-2011-5"
    )
    assert_parse(
      :parse_time_range,
      API::OrderedRange.new(DateTime.parse("2011-05-01 01:01:01"),
                            DateTime.parse("2012-06-30 23:59:59")),
      "2012/06 - 2011/05"
    )
    assert_parse(
      :parse_time_range,
      API::OrderedRange.new(DateTime.parse("2011-01-01 01:01:01"),
                            DateTime.parse("2012-12-31 23:59:59")),
      "2012-2011"
    )
    assert_parse(
      :parse_time_range,
      API::OrderedRange.new(DateTime.parse("2011-01-01 01:01:01"),
                            DateTime.parse("2012-12-31 23:59:59")),
      "2011 - 2012"
    )
  end
  # rubocop:enable Rails/TimeZone

  def test_parse_latitude
    assert_parse(:parse_latitude, nil, nil)
    assert_parse(:parse_latitude, 45, nil, default: 45)
    assert_parse(:parse_latitude, 4, "4")
    assert_parse(:parse_latitude, -4, "-4")
    assert_parse(:parse_latitude, 4.1235, "4.1234567")
    assert_parse(:parse_latitude, -4.1235, "-4.1234567")
    assert_parse(:parse_latitude, -4.1235, "4.1234567S")
    assert_parse(:parse_latitude, 12.5822, '12°34\'56"N')
    assert_parse(:parse_latitude, 12.5760, "12 34.56 N")
    assert_parse(:parse_latitude, -12.0094, "12deg 34sec S")
    assert_parse(:parse_latitude, API::BadParameterValue, "12 34.56 E")
    assert_parse(:parse_latitude, API::BadParameterValue,
                 "12 degrees 34.56 minutes")
    assert_parse(:parse_latitude, API::BadParameterValue, "12.56s")
    assert_parse(:parse_latitude, 90.0000, "90d 0s N")
    assert_parse(:parse_latitude, -90.0000, "90d 0s S")
    assert_parse(:parse_latitude, API::BadParameterValue, "90d 1s N")
    assert_parse(:parse_latitude, API::BadParameterValue, "90d 1s S")
    assert_parse(:parse_latitudes, nil, nil)
    assert_parse(:parse_latitudes, [1.2, 3.4], "1.2,3.4")
    assert_parse(:parse_latitude_range, nil, nil)
    assert_parse(:parse_latitude_range,
                 API::OrderedRange.new(-12, 34), "12S-34N")
    assert_parse(:parse_latitude_range,
                 API::OrderedRange.new(-34, 12), "12N-34S")
    assert_parse(:parse_latitude_ranges,
                 [API::OrderedRange.new(-34, 12), 6, 7], "12N-34S,6,7")
  end

  def test_parse_longitude
    assert_parse(:parse_longitude, nil, nil)
    assert_parse(:parse_longitude, 45, nil, default: 45)
    assert_parse(:parse_longitude, 4, "4")
    assert_parse(:parse_longitude, -4, "-4")
    assert_parse(:parse_longitude, 4.1235, "4.1234567")
    assert_parse(:parse_longitude, -4.1235, "-4.1234567")
    assert_parse(:parse_longitude, -4.1235, "4.1234567W")
    assert_parse(:parse_longitude, 12.5822, '12°34\'56"E')
    assert_parse(:parse_longitude, 12.5760, "12 34.56 E")
    assert_parse(:parse_longitude, -12.0094, "12deg 34sec W")
    assert_parse(:parse_longitude, API::BadParameterValue, "12 34.56 S")
    assert_parse(:parse_longitude,
                 API::BadParameterValue, "12 degrees 34.56 minutes")
    assert_parse(:parse_longitude, API::BadParameterValue, "12.56e")
    assert_parse(:parse_longitude, 180.0000, "180d 0s E")
    assert_parse(:parse_longitude, -180.0000, "180d 0s W")
    assert_parse(:parse_longitude, API::BadParameterValue, "180d 1s E")
    assert_parse(:parse_longitude, API::BadParameterValue, "180d 1s W")
    assert_parse(:parse_longitudes, nil, nil)
    assert_parse(:parse_longitudes, [1.2, 3.4], "1.2,3.4")
    assert_parse(:parse_longitude_range, nil, nil)
    assert_parse(:parse_longitude_range,
                 API::OrderedRange.new(-12, 34), "12W-34E")
    assert_parse(:parse_longitude_range,
                 API::OrderedRange.new(12, -34, :leave_order), "12E-34W")
    assert_parse(:parse_longitude_ranges,
                 [API::OrderedRange.new(-12, 34), 6, 7], "12W-34E,6,7")
  end

  def test_parse_altitude
    assert_parse(:parse_altitude, nil, nil)
    assert_parse(:parse_altitude, 123, nil, default: 123)
    assert_parse(:parse_altitude, 123, "123")
    assert_parse(:parse_altitude, 123, "123 m")
    assert_parse(:parse_altitude, 123, "403 ft")
    assert_parse(:parse_altitude, 123, "403\'")
    assert_parse(:parse_altitude, API::BadParameterValue, "sealevel")
    assert_parse(:parse_altitude, API::BadParameterValue, "123 FT")
    assert_parse(:parse_altitudes, nil, nil)
    assert_parse(:parse_altitudes, [123], "123")
    assert_parse(:parse_altitudes, [123, 456], "123,456m")
    assert_parse(:parse_altitude_range, nil, nil)
    assert_parse(:parse_altitude_range, API::OrderedRange.new(12, 34), "12-34")
    assert_parse(:parse_altitude_range, API::OrderedRange.new(54, 76), "76-54")
    assert_parse(:parse_altitude_ranges, nil, nil)
    assert_parse(:parse_altitude_ranges,
                 [API::OrderedRange.new(54, 76), 3, 2], "76-54,3,2")
  end

  def test_parse_external_site
    site = external_sites(:mycoportal)
    assert_parse(:parse_external_site, nil, nil)
    assert_parse(:parse_external_site, site, nil, default: site)
    assert_parse(:parse_external_site, site, site.id)
    assert_parse(:parse_external_site, site, site.name)
    assert_parse(:parse_external_site, API::BadParameterValue, "")
    assert_parse(:parse_external_site, API::ObjectNotFoundByString, "name")
    assert_parse(:parse_external_site, API::ObjectNotFoundById, "12345")
  end

  def test_parse_image
    img1 = images(:in_situ_image)
    img2 = images(:turned_over_image)
    assert_parse(:parse_image, nil, nil)
    assert_parse(:parse_image, img1, nil, default: img1)
    assert_parse(:parse_image, img1, img1.id)
    assert_parse(:parse_images, [img2, img1], "#{img2.id},#{img1.id}")
    assert_parse(:parse_image_range,
                 API::OrderedRange.new(img1, img2), "#{img2.id}-#{img1.id}")
    assert_parse(:parse_image, API::BadParameterValue, "")
    assert_parse(:parse_image, API::BadParameterValue, "name")
    assert_parse(:parse_image, API::ObjectNotFoundById, "12345")
  end

  def test_parse_license
    lic1 = licenses(:ccnc25)
    lic2 = licenses(:ccnc30)
    assert_parse(:parse_license, nil, nil)
    assert_parse(:parse_license, lic2, nil, default: lic2)
    assert_parse(:parse_license, lic2, lic2.id)
    assert_parse(:parse_licenses, [lic2, lic1], "#{lic2.id},#{lic1.id}")
    assert_parse(:parse_license_range,
                 API::OrderedRange.new(lic1, lic2), "#{lic2.id}-#{lic1.id}")
    assert_parse(:parse_license, API::BadParameterValue, "")
    assert_parse(:parse_license, API::BadParameterValue, "name")
    assert_parse(:parse_license, API::ObjectNotFoundById, "12345")
  end

  def test_parse_location
    burbank = locations(:burbank)
    gualala = locations(:gualala)
    assert_parse(:parse_location, nil, nil)
    assert_parse(:parse_location, gualala, nil, default: gualala)
    assert_parse(:parse_location, gualala, gualala.id)
    assert_parse(:parse_locations,
                 [gualala, burbank], "#{gualala.id},#{burbank.id}")
    assert_parse(:parse_location_range,
                 API::OrderedRange.new(burbank, gualala),
                 "#{gualala.id}-#{burbank.id}")
    assert_parse(:parse_location, API::BadParameterValue, "")
    assert_parse(:parse_location, API::ObjectNotFoundByString, "name")
    assert_parse(:parse_location, API::ObjectNotFoundById, "12345")
    assert_parse(:parse_location, burbank, burbank.name)
    assert_parse(:parse_location, burbank, burbank.scientific_name)
  end

  def test_parse_place_name
    burbank = locations(:burbank)
    gualala = locations(:gualala)
    assert_parse(:parse_place_name, nil, nil)
    assert_parse(:parse_place_name, gualala.name, nil, default: gualala.name)
    assert_parse(:parse_place_name, gualala.name, gualala.name)
    assert_parse(:parse_place_name, API::BadParameterValue, "")
    assert_parse(:parse_place_name, "name", "name")
    assert_parse(:parse_place_name, API::ObjectNotFoundById, "12345")
    assert_parse(:parse_place_name, burbank.name, burbank.name)
    assert_parse(:parse_place_name, burbank.name, burbank.scientific_name)
  end

  def test_parse_name
    m_rhacodes = names(:macrolepiota_rhacodes)
    a_campestris = names(:agaricus_campestras)
    assert_parse(:parse_name, nil, nil)
    assert_parse(:parse_name, a_campestris, nil, default: a_campestris)
    assert_parse(:parse_name, a_campestris, a_campestris.id)
    assert_parse(:parse_name, API::BadParameterValue, "")
    assert_parse(:parse_name, API::ObjectNotFoundById, "12345")
    assert_parse(:parse_name, API::ObjectNotFoundByString, "Bogus name")
    assert_parse(:parse_name, API::NameDoesntParse, "yellow mushroom")
    assert_parse(:parse_name, API::AmbiguousName, "Amanita baccata")
    assert_parse(:parse_name, m_rhacodes, "Macrolepiota rhacodes")
    assert_parse(:parse_name, m_rhacodes,
                 "Macrolepiota rhacodes (Vittad.) Singer")
    assert_parse(:parse_names,
                 [a_campestris, m_rhacodes],
                 "#{a_campestris.id},#{m_rhacodes.id}")
    assert_parse(:parse_name_range,
                 API::OrderedRange.new(m_rhacodes, a_campestris),
                 "#{a_campestris.id}-#{m_rhacodes.id}")
  end

  def test_parse_observation
    a_campestrus_obs = observations(:agaricus_campestrus_obs)
    unknown_lat_lon_obs = observations(:unknown_with_lat_long)
    assert_parse(:parse_observation, nil, nil)
    assert_parse(:parse_observation, a_campestrus_obs, nil,
                 default: a_campestrus_obs)
    assert_parse(:parse_observation, a_campestrus_obs, a_campestrus_obs.id)
    assert_parse(:parse_observations, [unknown_lat_lon_obs, a_campestrus_obs],
                 "#{unknown_lat_lon_obs.id},#{a_campestrus_obs.id}")
    assert_parse(:parse_observation_range,
                 API::OrderedRange.new(a_campestrus_obs, unknown_lat_lon_obs),
                 "#{unknown_lat_lon_obs.id}-#{a_campestrus_obs.id}")
    assert_parse(:parse_observation, API::BadParameterValue, "")
    assert_parse(:parse_observation, API::BadParameterValue, "name")
    assert_parse(:parse_observation, API::ObjectNotFoundById, "12345")
  end

  def test_parse_project
    eol_proj = projects(:eol_project)
    bolete_proj = projects(:bolete_project)
    assert_parse(:parse_project, nil, nil)
    assert_parse(:parse_project, bolete_proj, nil, default: bolete_proj)
    assert_parse(:parse_project, bolete_proj, bolete_proj.id)
    assert_parse(:parse_projects, [bolete_proj, eol_proj],
                 "#{bolete_proj.id},#{eol_proj.id}")
    assert_parse(:parse_project_range,
                 API::OrderedRange.new(eol_proj, bolete_proj),
                 "#{bolete_proj.id}-#{eol_proj.id}")
    assert_parse(:parse_project, API::BadParameterValue, "")
    assert_parse(:parse_project, API::ObjectNotFoundByString, "name")
    assert_parse(:parse_project, API::ObjectNotFoundById, "12345")
    assert_parse(:parse_project, eol_proj, eol_proj.title)
  end

  def test_parse_species_list
    first_list = species_lists(:first_species_list)
    another_list = species_lists(:another_species_list)
    assert_parse(:parse_species_list, nil, nil)
    assert_parse(:parse_species_list, another_list, nil, default: another_list)
    assert_parse(:parse_species_list, another_list, another_list.id)
    assert_parse(:parse_species_lists,
                 [another_list, first_list],
                 "#{another_list.id},#{first_list.id}")
    assert_parse(:parse_species_list_range,
                 API::OrderedRange.new(first_list, another_list),
                 "#{another_list.id}-#{first_list.id}")
    assert_parse(:parse_species_list, API::BadParameterValue, "")
    assert_parse(:parse_species_list, API::ObjectNotFoundByString, "name")
    assert_parse(:parse_species_list, API::ObjectNotFoundById, "12345")
    assert_parse(:parse_species_list, first_list, first_list.title)
  end

  def test_parse_user
    user_rolf = rolf
    user_mary = mary
    assert_parse(:parse_user, nil, nil)
    assert_parse(:parse_user, user_mary, nil, default: user_mary)
    assert_parse(:parse_user, user_mary, user_mary.id)
    assert_parse(:parse_users,
                 [user_mary, user_rolf], "#{user_mary.id},#{user_rolf.id}")
    assert_parse(:parse_user_range,
                 API::OrderedRange.new(user_rolf, user_mary),
                 "#{user_mary.id}-#{user_rolf.id}")
    assert_parse(:parse_user, API::BadParameterValue, "")
    assert_parse(:parse_user, API::ObjectNotFoundByString, "name")
    assert_parse(:parse_user, API::ObjectNotFoundById, "12345")
    assert_parse(:parse_user, user_rolf, user_rolf.login)
    assert_parse(:parse_user, user_rolf, user_rolf.name)
  end

  def test_parse_object
    limit = [Name, Observation, SpeciesList]
    obs = observations(:unknown_with_lat_long)
    nam = names(:agaricus_campestras)
    list = species_lists(:another_species_list)
    assert_parse(:parse_object, nil, nil, limit: limit)
    assert_parse(:parse_object, obs, nil, default: obs, limit: limit)
    assert_parse(:parse_object, obs, "observation #{obs.id}", limit: limit)
    assert_parse(:parse_object, nam, "name #{nam.id}", limit: limit)
    assert_parse(:parse_object, list, "species list #{list.id}", limit: limit)
    assert_parse(:parse_object, list, "species_list #{list.id}", limit: limit)
    assert_parse(:parse_object, list, "Species List #{list.id}", limit: limit)
    assert_parse(:parse_object, API::BadParameterValue, "", limit: limit)
    assert_parse(:parse_object, API::BadParameterValue, "1", limit: limit)
    assert_parse(:parse_object, API::BadParameterValue, "bogus", limit: limit)
    assert_parse(:parse_object, API::BadLimitedParameterValue, "bogus 1",
                 limit: limit)
    assert_parse(:parse_object, API::BadLimitedParameterValue,
                 "license #{licenses(:ccnc25).id}", limit: limit)
    assert_parse(:parse_object, API::ObjectNotFoundById, "name 12345",
                 limit: limit)
    assert_parse(:parse_objects, [obs, nam],
                 "observation #{obs.id}, name #{nam.id}", limit: limit)
  end

  def test_check_edit_permission
    @api = API.new
    @api.user = dick
    proj = dick.projects_member.first
    assert_not_nil(img_good = proj.images.first)
    assert_not_nil(img_bad = (Image.all - proj.images - dick.images).first)
    assert_not_nil(obs_good = proj.observations.first)
    assert_not_nil(obs_bad = (
      Observation.all - proj.observations - dick.observations).first)
    assert_not_nil(spl_good = proj.species_lists.first)
    assert_not_nil(spl_bad = (
      SpeciesList.all - proj.species_lists - dick.species_lists).first)

    args = { must_have_edit_permission: true }
    assert_parse(:parse_image, img_good, img_good.id, args)
    assert_parse(:parse_image, API::MustHaveEditPermission, img_bad.id, args)
    assert_parse(:parse_observation, obs_good, obs_good.id, args)
    assert_parse(:parse_observation,
                 API::MustHaveEditPermission, obs_bad.id, args)
    assert_parse(:parse_species_list, spl_good, spl_good.id, args)
    assert_parse(:parse_species_list,
                 API::MustHaveEditPermission, spl_bad.id, args)
    assert_parse(:parse_user, dick, dick.id, args)
    assert_parse(:parse_user, API::MustHaveEditPermission, rolf.id, args)

    args[:limit] = [Image, Observation, SpeciesList, User]
    assert_parse(:parse_object, img_good, "image #{img_good.id}", args)
    assert_parse(:parse_object,
                 API::MustHaveEditPermission, "image #{img_bad.id}", args)
    assert_parse(:parse_object, obs_good, "observation #{obs_good.id}", args)
    assert_parse(:parse_object,
                 API::MustHaveEditPermission, "observation #{obs_bad.id}", args)
    assert_parse(:parse_object, spl_good, "species list #{spl_good.id}", args)
    assert_parse(:parse_object,
                 API::MustHaveEditPermission,
                 "species list #{spl_bad.id}", args)
    assert_parse(:parse_object, dick, "user #{dick.id}", args)
    assert_parse(:parse_object,
                 API::MustHaveEditPermission, "user #{rolf.id}", args)
  end

  def test_check_project_membership
    @api = API.new
    proj = projects(:eol_project)
    assert_not_nil(admin = proj.admin_group.users.first)
    assert_not_nil(member = (
      proj.user_group.users - proj.admin_group.users).first)
    assert_not_nil(other = (
      User.all - proj.admin_group.users - proj.user_group.users).first)

    @api.user = admin
    assert_parse(:parse_project, proj, proj.id, must_be_admin: true)
    assert_parse(:parse_project, proj, proj.id, must_be_member: true)

    @api.user = member
    assert_parse(:parse_project, API::MustBeAdmin, proj.id, must_be_admin: true)
    assert_parse(:parse_project, proj, proj.id, must_be_member: true)

    @api.user = other
    assert_parse(:parse_project,
                 API::MustBeAdmin, proj.id, must_be_admin: true)
    assert_parse(:parse_project,
                 API::MustBeMember, proj.id, must_be_member: true)
  end
end<|MERGE_RESOLUTION|>--- conflicted
+++ resolved
@@ -82,7 +82,7 @@
     assert_equal(@date.web_date, obs.when.web_date)
     assert_users_equal(@user, obs.user)
     assert_equal(@specimen, obs.specimen)
-    assert_equal(@notes, obs.notes)
+    assert_equal(@notes.strip, obs.notes)
     assert_objs_equal(@img2, obs.thumb_image)
     assert_obj_list_equal([@img1, @img2].reject(&:nil?), obs.images)
     assert_objs_equal(@loc, obs.location)
@@ -237,13 +237,8 @@
     @img2 = nil
     @spl = nil
     @proj = nil
-<<<<<<< HEAD
-    @date = Date.today
-    @notes = Observation.no_notes
-=======
     @date = Time.now.in_time_zone("GMT").to_date
     @notes = ""
->>>>>>> f8d5a7d6
     @vote = Vote.maximum_vote
     @specimen = false
     @is_col_loc = true
@@ -272,7 +267,7 @@
     @spl = species_lists(:first_species_list)
     @proj = projects(:eol_project)
     @date = Date.parse("20120626")
-    @notes = { Other: "These are notes.\nThey look like this.\n" }
+    @notes = "These are notes.\nThey look like this.\n"
     @vote = 2.0
     @specimen = true
     @is_col_loc = true
@@ -284,7 +279,7 @@
       action:        :observation,
       api_key:       @api_key.key,
       date:          "20120626",
-      notes:         "These are notes.\nThey look like this.\n",
+      notes:         @notes,
       location:      "USA, California, Albion",
       latitude:      "39.229°N",
       longitude:     "123.770°W",
@@ -320,11 +315,7 @@
     assert_api_fail(params.merge(images: "1234567"))
     assert_api_fail(params.merge(projects: "1234567"))
     # Rolf is not a member of this project
-<<<<<<< HEAD
-    assert_api_fail(params.merge(projects: 2))
-=======
     assert_api_fail(params.merge(projects: projects(:bolete_project).id))
->>>>>>> f8d5a7d6
     assert_api_fail(params.merge(species_lists: "1234567"))
     assert_api_fail(
       # owned by Mary
@@ -479,18 +470,11 @@
     assert_api_fail(params.remove(:upload_file))
     assert_api_fail(params.merge(original_name: "x" * 1000))
     assert_api_fail(params.merge(vote: "-5"))
-<<<<<<< HEAD
-    # Katrina owns this observation
-    assert_api_fail(params.merge(observations: "11"))
-    # Rolf is not a member of this project
-    assert_api_fail(params.merge(projects: "2"))
-=======
 
     obs = Observation.where(user: katrina).first
     assert_api_fail(params.merge(observations: obs.id.to_s))
     # Rolf is not a member of this project
     assert_api_fail(params.merge(projects: projects(:bolete_project).id.to_s))
->>>>>>> f8d5a7d6
   end
 
   def test_posting_image_via_url
@@ -816,13 +800,8 @@
   # with these assertions
   def test_parse_time
     assert_parse(:parse_time, nil, nil)
-<<<<<<< HEAD
-    assert_parse(:parse_time, DateTime.parse("2012-06-25 12:34:56"), nil,
-                 default: DateTime.parse("2012-06-25 12:34:56"))
-=======
     assert_parse(:parse_time, Time.zone.parse("2012-06-25 12:34:56"), nil,
                  default: Time.zone.parse("2012-06-25 12:34:56"))
->>>>>>> f8d5a7d6
     assert_parse(:parse_time, DateTime.parse("2012-06-25 12:34:56"),
                  "20120625123456")
     assert_parse(:parse_time, DateTime.parse("2012-06-25 12:34:56"),
