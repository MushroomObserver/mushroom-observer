--- conflicted
+++ resolved
@@ -445,15 +445,9 @@
     assert_show_url(Herbarium, "/herbaria")
     assert_show_url(HerbariumRecord, "/herbarium_records")
     assert_show_url(Image, "/images")
-<<<<<<< HEAD
     assert_show_url(Location, "/locations")
     assert_show_url(Name, "/names")
-    assert_show_url(Naming, "/observations/show_naming")
-=======
-    assert_show_url(Location, "/location/show_location")
-    assert_show_url(Name, "/name/show_name")
     # assert_show_url(Naming, "/observations/show_naming") # there is no show
->>>>>>> 4f111627
     assert_show_url(Observation, "/observations")
     assert_show_url(Project, "/projects")
     assert_show_url(Sequence, "/sequences")
