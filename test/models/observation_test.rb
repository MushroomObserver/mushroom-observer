--- conflicted
+++ resolved
@@ -141,11 +141,7 @@
     refute(observations(:strobilurus_diminutivus_obs).specimen)
     assert_equal(0, observations(:strobilurus_diminutivus_obs).specimens.length)
     assert(observations(:detailed_unknown_obs).specimen)
-<<<<<<< HEAD
-    assert(!observations(:detailed_unknown_obs).specimens.empty?)
-=======
     refute(observations(:detailed_unknown_obs).specimens.empty?)
->>>>>>> f8d5a7d6
   end
 
   def test_observer_accepts_general_email_questions
@@ -295,13 +291,8 @@
     assert_save(rolf)
 
     # Observation owner is notified if comment added by someone else.
-<<<<<<< HEAD
-    # Rolf owns observations(:coprinus_comatus_obs),
-    # one naming, two votes, conf. around 1.5.
-=======
     # (Rolf owns observations(:coprinus_comatus_obs),
     # one naming, two votes, conf. around 1.5.)
->>>>>>> f8d5a7d6
     rolf.email_comments_owner = true
     assert_save(rolf)
     User.current = mary
@@ -405,13 +396,8 @@
     )
 
     # Watcher is notified if comment added.
-<<<<<<< HEAD
-    # Rolf owns observations(:coprinus_comatus_obs),
-    # one naming, two votes, conf. around 1.5.
-=======
     # (Rolf owns observations(:coprinus_comatus_obs),
     # one naming, two votes, conf. around 1.5.)
->>>>>>> f8d5a7d6
     User.current = mary
     new_comment = Comment.create(
       summary: "This is Mary...",
@@ -553,11 +539,7 @@
                  from: rolf,
                  to: katrina,
                  observation: 0,
-<<<<<<< HEAD
-                 note: "**__Coprinus comatus__** (O.F. Müll.) Pers. "\
-=======
                  note: "**__Coprinus comatus__** (O.F. Müll.) Pers. " \
->>>>>>> f8d5a7d6
                        "(#{observations(:coprinus_comatus_obs).id})")
     QueuedEmail.queue_emails(false)
   end
@@ -570,13 +552,8 @@
 
     User.current = rolf
     obs = Observation.create!(
-<<<<<<< HEAD
-      when: Time.zone.today,
-      where: "anywhere",
-=======
       when:    Time.zone.today,
       where:   "anywhere",
->>>>>>> f8d5a7d6
       name_id: @fungi.id
     )
 
@@ -733,13 +710,8 @@
     assert_true(obs.has_edit_permission?(mary))
     assert_false(obs.has_edit_permission?(dick))
 
-<<<<<<< HEAD
-    # IS owned by Bolete project,
-    # AND owned by Mary (Dick is member of Bolete project)
-=======
     # IS owned by Bolete project, AND owned by Mary
     # (Dick is member of Bolete project)
->>>>>>> f8d5a7d6
     obs = observations(:detailed_unknown_obs)
     assert_false(obs.has_edit_permission?(rolf))
     assert_true(obs.has_edit_permission?(mary))
@@ -769,124 +741,12 @@
       user_id: users(:rolf).id
     )
     no_votes_naming.save!
-<<<<<<< HEAD
-    # rubocop:disable Metrics/LineLength
-    votes = "#{obs.namings.first.id} Agaricus campestris L.: mary=3.0(*), rolf=-3.0\n" \
-            "#{obs.namings.second.id} Coprinus comatus (O.F. Müll.) Pers.: mary=1.0(*), rolf=2.0(*)\n"\
-=======
     votes = "#{obs.namings.first.id} Agaricus campestris L.: " \
               "mary=3.0(*), rolf=-3.0\n" \
             "#{obs.namings.second.id} Coprinus comatus (O.F. Müll.) Pers.: " \
               "mary=1.0(*), rolf=2.0(*)\n"\
->>>>>>> f8d5a7d6
             "#{no_votes_naming.id} Fungi: no votes"
-    # rubocop:enable Metrics/LineLength
 
     assert_equal(votes, obs.dump_votes)
   end
-
-  # --------------------------------------------------
-  #  Notes: Test methods related to serialized notes
-  # --------------------------------------------------
-
-  def test_notes_export_format
-    assert_equal(
-      "",
-      observations(:minimal_unknown_obs).notes_export_formatted
-    )
-
-    assert_equal(
-      "Found in a strange place... & with śtrangè characters™",
-      observations(:detailed_unknown_obs).notes_export_formatted
-    )
-    assert_equal(
-      "substrate: soil",
-      observations(:substrate_notes_obs).notes_export_formatted
-    )
-    assert_equal(
-      "substrate: soil\nOther: slimy",
-      observations(:substrate_and_other_notes_obs).notes_export_formatted
-    )
-  end
-
-  def test_notes_show_format
-    assert_equal(
-      "", observations(:minimal_unknown_obs).notes_show_formatted
-    )
-    assert_equal(
-      "Found in a strange place... & with śtrangè characters™",
-      observations(:detailed_unknown_obs).notes_show_formatted
-    )
-    assert_equal(
-      "+substrate+: soil",
-      observations(:substrate_notes_obs).notes_show_formatted
-    )
-    assert_equal(
-      "+substrate+: soil\n+Other+: slimy",
-      observations(:substrate_and_other_notes_obs).notes_show_formatted
-    )
-  end
-
-  # Prove that notes parts for Views are assembled in this order
-  #   - notes_template parts, in order listed in notes_template
-  #   - orphaned parts, in order that they appear in Observation
-  #   - Other
-  def test_form_notes_parts
-    # no template and no notes
-    obs   = observations(:minimal_unknown_obs)
-    parts = ["Other"]
-    assert_equal(parts, obs.form_notes_parts(obs.user))
-
-    # no template and Other notes
-    obs   = observations(:detailed_unknown_obs)
-    parts = ["Other"]
-    assert_equal(parts, obs.form_notes_parts(obs.user))
-
-    # no template and orphaned notes
-    obs   = observations(:substrate_notes_obs)
-    parts = ["substrate", "Other"] # rubocop:disable Style/WordArray
-    assert_equal(parts, obs.form_notes_parts(obs.user))
-
-    # no template, and orphaned notes and Other notes
-    obs   = observations(:substrate_and_other_notes_obs)
-    parts = ["substrate", "Other"] # rubocop:disable Style/WordArray
-    assert_equal(parts, obs.form_notes_parts(obs.user))
-
-    # template and no notes
-    obs   = observations(:templater_noteless_obs)
-    parts = ["Cap", "Nearby trees", "odor", "Other"]
-    assert_equal(parts, obs.form_notes_parts(obs.user))
-
-    # template and other notes
-    obs   = observations(:templater_other_notes_obs)
-    parts = ["Cap", "Nearby trees", "odor", "Other"]
-    assert_equal(parts, obs.form_notes_parts(obs.user))
-
-    # template and orphaned notes
-    obs   = observations(:templater_orphaned_notes_obs)
-    parts = ["Cap", "Nearby trees", "odor", "orphaned_caption", "Other"]
-    assert_equal(parts, obs.form_notes_parts(obs.user))
-
-    # template and notes for a template part
-    obs   = observations(:template_only_obs)
-    parts = ["Cap", "Nearby trees", "odor", "Other"]
-    assert_equal(parts, obs.form_notes_parts(obs.user))
-
-    # template and notes for a template part and Other notes
-    obs   = observations(:template_and_other_notes_obs)
-    parts = ["Cap", "Nearby trees", "odor", "Other"]
-    assert_equal(parts, obs.form_notes_parts(obs.user))
-
-    # template and notes for a template part and orphaned part
-    obs   = observations(:template_and_orphaned_notes_obs)
-    parts = ["Cap", "Nearby trees", "odor", "orphaned_caption", "Other"]
-    assert_equal(parts, obs.form_notes_parts(obs.user))
-
-    # template and notes for a template part, orphaned part, Other,
-    # with order scrambled in the Observation
-    obs   = observations(:template_and_orphaned_notes_scrambled_obs)
-    parts = ["Cap", "Nearby trees", "odor", "orphaned_caption_1",
-             "orphaned_caption_2", "Other"]
-    assert_equal(parts, obs.form_notes_parts(obs.user))
-  end
 end