--- conflicted
+++ resolved
@@ -380,11 +380,7 @@
     loc3 = Location.unknown
     assert_objs_equal(loc1, loc3)
     TranslationString.store_localizations(
-<<<<<<< HEAD
-      :es, { :unknown_locations => "Desconocido" }
-=======
       :es, { unknown_locations: "Desconocido" }
->>>>>>> 0af11fb9
     )
     loc4 = Location.unknown
     assert_objs_equal(loc1, loc4)
