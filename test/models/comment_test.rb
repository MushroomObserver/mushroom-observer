--- conflicted
+++ resolved
@@ -4,15 +4,6 @@
 
 class CommentTest < UnitTestCase
   include ActiveJob::TestHelper
-
-  def setup
-    super
-    QueuedEmail.queue = true
-  end
-
-  def teardown
-    QueuedEmail.queue = false
-  end
 
   def test_find_object_for_all_types
     Comment::ALL_TYPES.each do |type|
@@ -145,24 +136,6 @@
     MO.oil_users   = old_oil_users
   end
 
-<<<<<<< HEAD
-  # oil_and_water uses QueuedEmail::Webmaster, not deliver_later
-  def do_oil_and_water_test
-    do_oil_and_water_comment(0, nil, rolf, "1")
-    do_oil_and_water_comment(0, nil, mary, "2")
-    do_oil_and_water_comment(0, nil, roy, "3")
-    do_oil_and_water_comment(1, nil, katrina, "4")
-    do_oil_and_water_comment(1, nil, roy, "5")
-  end
-
-  # oil_and_water emails still use QueuedEmail::Webmaster
-  def do_oil_and_water_comment(expected_count, obs, user, summary)
-    old = QueuedEmail.count
-    Comment.create!(target: obs, user: user, summary: summary, comment: "")
-    actual_count = QueuedEmail.count - old
-    assert_equal(expected_count, actual_count,
-                 "Expected #{expected_count} QueuedEmail, got #{actual_count}")
-=======
   # Oil and water emails are now sent via deliver_later instead of QueuedEmail.
   # Check for enqueued mailer jobs instead of QueuedEmail.count.
   def do_oil_and_water_test
@@ -185,7 +158,6 @@
   def create_oil_and_water_comment(user, summary)
     Comment.create!(target: nil, user: user, summary: summary, comment: "")
     sleep(1) # Comments may not be created immediately due to broadcast job
->>>>>>> a15457b1
   end
 
   def opt_out_of_comment_responses(*users)
