--- conflicted
+++ resolved
@@ -32,13 +32,6 @@
     assert u.errors[:password].any?
 
     # This is allowed now to let API create users without a password chosen yet.
-<<<<<<< HEAD
-    # u.password = u.password_confirmation = ""
-    # assert !u.save
-    # assert u.errors[:password].any?
-
-=======
->>>>>>> f8d5a7d6
     u.password = u.password_confirmation = "bobs_secure_password"
     assert u.save
     assert u.errors.empty?
@@ -214,10 +207,10 @@
     group_id = UserGroup.one_user(user_id).id
     pub_id = user.publications[0].id
     User.erase_user(user_id)
-    assert_raises(ActiveRecord::RecordNotFound) { User.find(user_id) }
-    assert_raises(ActiveRecord::RecordNotFound) { UserGroup.find(group_id) }
+    assert_raise(ActiveRecord::RecordNotFound) { User.find(user_id) }
+    assert_raise(ActiveRecord::RecordNotFound) { UserGroup.find(group_id) }
     assert(!UserGroup.all_users.user_ids.include?(user_id))
-    assert_raises(ActiveRecord::RecordNotFound) { Publication.find(pub_id) }
+    assert_raise(ActiveRecord::RecordNotFound) { Publication.find(pub_id) }
   end
 
   def test_erase_user_with_comment_and_name_descriptions
@@ -230,7 +223,7 @@
     sample_name_description_id = user.name_descriptions.first.id
     User.erase_user(user.id)
     assert_equal(num_comments - 1, Comment.count)
-    assert_raises(ActiveRecord::RecordNotFound) { Comment.find(comment_id) }
+    assert_raise(ActiveRecord::RecordNotFound) { Comment.find(comment_id) }
     assert_equal(num_name_descriptions, NameDescription.count)
     desc = NameDescription.find(sample_name_description_id)
     assert_equal(0, desc.user_id)
@@ -264,13 +257,8 @@
     comment.save
     comment_id = comment.id
 
-<<<<<<< HEAD
-    # Fixtures have one vote for this observation, but the naming the vote
-    # refers to applies to another observation!
-=======
     # Fixtures have one vote for this observation,
     # but the naming the vote refers to applies to another observation!
->>>>>>> f8d5a7d6
     vote = observation.votes.first
     vote_id = vote.id
     naming = vote.naming
@@ -293,16 +281,6 @@
     assert_equal(num_images - 1, Image.count)
     assert_equal(num_comments - 1, Comment.count)
     assert_equal(num_publications - 1, Publication.count)
-<<<<<<< HEAD
-    assert_raises(ActiveRecord::RecordNotFound) do
-      Observation.find(observation_id)
-    end
-    assert_raises(ActiveRecord::RecordNotFound) { Naming.find(naming_id) }
-    assert_raises(ActiveRecord::RecordNotFound) { Vote.find(vote_id) }
-    assert_raises(ActiveRecord::RecordNotFound) { Image.find(image_id) }
-    assert_raises(ActiveRecord::RecordNotFound) { Comment.find(comment_id) }
-    assert_raises(ActiveRecord::RecordNotFound) do
-=======
     assert_raise(ActiveRecord::RecordNotFound) do
       Observation.find(observation_id)
     end
@@ -311,7 +289,6 @@
     assert_raise(ActiveRecord::RecordNotFound) { Image.find(image_id) }
     assert_raise(ActiveRecord::RecordNotFound) { Comment.find(comment_id) }
     assert_raise(ActiveRecord::RecordNotFound) do
->>>>>>> f8d5a7d6
       Publication.find(publication_id)
     end
   end
@@ -323,30 +300,4 @@
   def test_is_unsuccessful_contributor?
     assert_false(users(:spammer).is_successful_contributor?)
   end
-
-  def test_notes_template_validation
-    u = User.new(
-      login: "nonexistingbob",
-      email: "nonexistingbob@collectivesource.com",
-      theme: "NULL",
-      notes: "",
-      mailing_address: "",
-      password: "bobs_secure_password",
-      password_confirmation: "bobs_secure_password"
-    )
-    assert(u.valid?, "Nil notes template should be valid")
-
-    u.notes_template = ""
-    assert(u.valid?, "Empty notes template should be valid")
-
-    u.notes_template = "Cap, Stem"
-    assert(u.valid?, "Notes template present should be valid")
-
-    u.notes_template = "Cap, Stem, Other"
-    assert(u.invalid?, "Notes template with 'Other' should be invalid")
-
-    u.notes_template = "Blah, Blah"
-    assert(u.invalid?,
-           "Notes template with duplication headings should be invalid")
-  end
 end