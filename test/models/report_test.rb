# frozen_string_literal: true

require("test_helper")

class ReportTest < UnitTestCase
  LAT_INDEX = 17
  LONG_INDEX = 18

  def test_adolf
    obs = observations(:agaricus_campestris_obs)
    expect = [
      nil,
      nil,
      nil,
      "Agaricus",
      nil,
      "campestris",
      "L.",
      nil,
      nil,
      nil,
      nil,
      "USA",
      "California",
      "Burbank",
      "34.15",
      "-118.37",
      "34.22",
      "-118.29",
      nil,
      nil,
      nil,
      nil,
      "2007-03-19",
      "Rolf Singer",
      nil,
      nil,
      nil,
      "From the lawn next door",
      nil,
      nil,
      nil,
      nil,
      nil,
      nil,
      nil,
      nil,
      nil,
      nil,
      obs.id.to_s,
      nil
    ]
    do_csv_test(Report::Adolf, obs, expect, &:text_name)
  end

  def test_darwin_observations
    obs = observations(:detailed_unknown_obs)
    expect = [
      obs.id.to_s,
      "#{MO.http_domain}/#{obs.id}",
      "HumanObservation",
      "#{obs.updated_at.api_time} UTC",
      "MushroomObserver",
      nil,
      "Fungi",
      nil,
      "Kingdom",
      "Fungi",
      nil,
      nil,
      "Mary Newbie",
      "2006-05-11",
      "2006",
      "5",
      "11",
      "USA",
      "California",
      nil,
      "Burbank",
      "34.185",
      "-118.33",
      "148",
      "294",
      "Found in a strange place... & with śtrangè characters™"
    ]
    do_csv_test(Report::Darwin::Observations, obs, expect, &:id)
  end

  def test_eol
    expect = ["meta.xml", "taxa.csv", "multimedia.csv"]
    do_zip_test(Report::Eol, expect)
  end

  def test_gbif
    expect = ["eml.xml", "meta.xml", "observations.csv", "multimedia.csv"]
    do_zip_test(Report::Gbif, expect)
  end

  def test_dwca
    expect = ["meta.xml", "observations.csv", "multimedia.csv"]
    do_zip_test(Report::Dwca, expect)
  end

<<<<<<< HEAD
  def test_fundis_no_exact_lat_long
=======
  def test_taxa_report
    taxa_report = build_taxa_report
    report_content = taxa_report.body
    assert_not_empty(report_content)
    table = CSV.parse(report_content, col_sep: taxa_report.separator)
    assert_equal(Observation.select(:name_id).distinct.count + 1, table.count)
    obs = Observation.first
    assert(table.include?([obs.name_id.to_s, obs.text_name]))
  end

  def test_fundis_no_exact_lat_lng
>>>>>>> 7d3a2824
    # There are two collection numbers for this observation.  I can't think of
    # any good way to ensure the order that these are rendered in the report be
    # consistent.  So I'm just going to delete one of the numbers.
    collection_numbers(:detailed_unknown_coll_num_two).destroy

    obs = observations(:detailed_unknown_obs)
    img1, img2 = obs.images.sort_by(&:id)
    expect = [
      "Fungi",
      nil,
      "Mary Newbie",
      "MO#{obs.id}; Mary Newbie 174",
      "MO#{obs.id}",
      "",
      "1",
      "Burbank",
      nil,
      "California",
      "USA",
      "34.185",
      "-118.33",
      "3892",
      "148",
      "294",
      "11",
      "5",
      "2006",
      "2006-05-11",
      "https://mushroomobserver.org/#{obs.id}",
      "file://#{Rails.root.join("public/test_server1/orig/#{img1.id}.jpg ")}" \
        "file://#{Rails.root.join("public/test_server1/orig/#{img2.id}.jpg")}",
      "FunDiS",
      "",
      "",
      "",
      "",
      "Found in a strange place... & with śtrangè characters™"
    ]
    do_csv_test(Report::Fundis, obs, expect, &:id)
  end

  def test_fundis_with_exact_lat_lng
    obs = observations(:unknown_with_lat_lng)
    obs.notes = {
      "Collector's_Name": "John Doe",
      Substrate: "wood chips",
      Habitat: "lawn",
      Host: "_Agaricus_",
      Foo: "Bar",
      Other: "Things"
    }
    obs.save!

    expect = [
      "Fungi",
      nil,
      "Mary Newbie",
      "MO#{obs.id}",
      "MO#{obs.id}",
      "",
      "0",
      "Burbank",
      nil,
      "California",
      "USA",
      "34.1622",
      "-118.3521",
      nil,
      "123",
      "123",
      "22",
      "7",
      "2010",
      "2010-07-22",
      "https://mushroomobserver.org/#{obs.id}",
      "",
      "FunDiS",
      "John Doe",
      "wood chips",
      "lawn",
      "Agaricus",
      "Foo: Bar\nOther: Things"
    ]
    do_csv_test(Report::Fundis, obs, expect, &:id)
  end

  def test_fundis_with_hidden_gps
    obs = observations(:unknown_with_lat_lng)
    obs.update_attribute(:gps_hidden, true)

    expect = [
      "Fungi",
      nil,
      "Mary Newbie",
      "MO#{obs.id}",
      "MO#{obs.id}",
      "",
      "0",
      "Burbank",
      nil,
      "California",
      "USA",
      "34.185",
      "-118.33",
      "3892",
      "123",
      "123",
      "22",
      "7",
      "2010",
      "2010-07-22",
      "https://mushroomobserver.org/#{obs.id}",
      "",
      "FunDiS",
      "",
      "",
      "",
      "",
      "unknown_with_lat_lng"
    ]
    do_csv_test(Report::Fundis, obs, expect, &:id)

    User.current = mary
    expect[11] = "34.1622"
    expect[12] = "-118.3521"
    expect[13] = nil
    do_csv_test(Report::Fundis, obs, expect, &:id)
  end

  def test_raw
    obs = observations(:detailed_unknown_obs)
    expect = [
      obs.id.to_s,
      obs.user.id.to_s,
      "mary",
      "Mary Newbie",
      "2006-05-11",
      "X",
      "Cortinarius sp.: 1234, Fungi: 314159",
      obs.name.id.to_s,
      "Fungi",
      nil,
      "Kingdom",
      "0.0",
      "547147019",
      "USA",
      "California",
      nil,
      "Burbank",
      nil,
      nil,
      nil,
      "34.22",
      "34.15",
      "-118.29",
      "-118.37",
      "294",
      "148",
      "X",
      obs.thumb_image.id.to_s,
      "Found in a strange place... & with śtrangè characters™",
      "https://mushroomobserver.org/#{obs.id}"
    ]
    do_csv_test(Report::Raw, obs, expect, &:id)
  end

  def test_symbiota1
    obs = observations(:detailed_unknown_obs)
    obs.notes = {
      Substrate: "wood\tchips",
      Habitat: "lawn",
      Host: "_Agaricus_",
      Other: "First\tline.\nSecond\tline."
    }
    obs.save!

    img1 = images(:in_situ_image)
    img2 = images(:turned_over_image)
    expect = [
      "Fungi",
      "",
      "Kingdom",
      "Fungi",
      "",
      "",
      "Mary Newbie",
      "174",
      "NY",
      "2006-05-11",
      "2006",
      "5",
      "11",
      "USA",
      "California",
      "",
      "Burbank",
      "34.185",
      "-118.33",
      "148",
      "294",
      "#{obs.updated_at.api_time} UTC",
      "wood chips",
      "Agaricus",
      "Habitat: lawn Other: First line. Second line.",
      obs.id.to_s,
      "https://mushroomobserver.org/#{obs.id}",
      "https://mushroomobserver.org/images/orig/#{img1.id}.jpg " \
        "https://mushroomobserver.org/images/orig/#{img2.id}.jpg"
    ]
    do_tsv_test(Report::Symbiota, obs, expect, &:id)
  end

  def test_symbiota2
    obs = observations(:agaricus_campestrus_obs)
    expect = [
      "Agaricus campestrus",
      "L.",
      "Species",
      "Agaricus",
      "campestrus",
      "",
      "Rolf Singer",
      "MUOB #{obs.id}",
      "",
      "2007-06-23",
      "2007",
      "6",
      "23",
      "USA",
      "California",
      "",
      "Burbank",
      "34.185",
      "-118.33",
      "148",
      "294",
      "#{obs.updated_at.api_time} UTC",
      "",
      "",
      "From somewhere else",
      obs.id.to_s,
      "https://mushroomobserver.org/#{obs.id}"
    ]
    do_tsv_test(Report::Symbiota, obs, expect, &:id)
  end

  def test_symbiota_compress_consecutive_whitespace
    obs = observations(:detailed_unknown_obs)
    obs.notes = {
      Substrate: "wood\tchips",
      Habitat: "lawn",
      Host: "_Agaricus_",
      Other: "1st line.\r\n\r\n2nd line.\r\n \r\n3rd line."
    }
    obs.save!

    img1 = images(:in_situ_image)
    img2 = images(:turned_over_image)
    expect = [
      "Fungi",
      "",
      "Kingdom",
      "Fungi",
      "",
      "",
      "Mary Newbie",
      "174",
      "NY",
      "2006-05-11",
      "2006",
      "5",
      "11",
      "USA",
      "California",
      "",
      "Burbank",
      "34.185",
      "-118.33",
      "148",
      "294",
      "#{obs.updated_at.api_time} UTC",
      "wood chips",
      "Agaricus",
      "Habitat: lawn Other: 1st line. 2nd line. 3rd line.",
      obs.id.to_s,
      "https://mushroomobserver.org/#{obs.id}",
      "https://mushroomobserver.org/images/orig/#{img1.id}.jpg " \
        "https://mushroomobserver.org/images/orig/#{img2.id}.jpg"
    ]
    do_tsv_test(Report::Symbiota, obs, expect, &:id)
  end

  def test_rounding_of_latitudes_etc
    row = Report::Row.new(vals = [])
    vals[2] = 1.20456
    assert_equal(1.2, row.obs_lat(2))
    assert_equal(1.205, row.obs_lat(3))
    assert_equal(1.2046, row.obs_lat(4))
    vals[2] = -123.00045
    assert_equal(-123, row.obs_lat(3))
    assert_equal(-123.0005, row.obs_lat(4))
    assert_equal(-123.00045, row.obs_lat(5))
    vals[4] = 123.4999
    assert_equal(123, row.obs_alt)
    vals[4] = -123.5000
    assert_equal(-124, row.obs_alt)
  end

  def test_cleaning_of_notes
    row = Report::Row.new(vals = [])
    vals[9] = { Observation.other_notes_key => " abc  def " }.to_yaml
    assert_equal("abc  def", row.obs_notes)
  end

  def test_split_date
    row = Report::Row.new(vals = [])
    vals[1] = "2017-01-03"
    assert_equal("2017", row.year)
    assert_equal("1", row.month)
    assert_equal("3", row.day)
  end

  def test_loc_name_sci
    row = Report::Row.new(vals = [])
    vals[19] = "Park, Random, Some, Alameda Co., California, USA"
    assert_equal("USA, California, Alameda Co., Some, Random, Park",
                 row.loc_name_sci)
  end

  def test_split_location
    row = Report::Row.new(vals = [])
    vals[19] = "Park, Random, Some, Alameda Co., California, USA"
    assert_equal("USA", row.country)
    assert_equal("California", row.state)
    assert_equal("Alameda", row.county)
    assert_equal("Some, Random, Park", row.locality)
    assert_equal("Alameda Co., Some, Random, Park", row.locality_with_county)

    row = Report::Row.new(vals = [])
    vals[19] = "Big Branch, Saint Tammany Parish, Louisiana, USA"
    assert_equal("USA", row.country)
    assert_equal("Louisiana", row.state)
    assert_equal("Saint Tammany", row.county)
    assert_equal("Big Branch", row.locality)
    assert_equal("Saint Tammany Parish, Big Branch", row.locality_with_county)

    row = Report::Row.new(vals = [])
    vals[19] = "Central Park, Los Angeles, California, USA"
    assert_equal("USA", row.country)
    assert_equal("California", row.state)
    assert_nil(row.county)
    assert_equal("Los Angeles, Central Park", row.locality)
    assert_equal("Los Angeles, Central Park", row.locality_with_county)
  end

  def test_split_name
    do_split_test("Fungi", "Bartl.", "Kingdom", genus: "Fungi")
    do_split_test("Agaricus", "L.", "Genus", genus: "Agaricus")
    do_split_test("Rhizocarpon geographicum group", "", "Group",
                  genus: "Rhizocarpon",
                  species: "geographicum group")
    do_split_test("Rhizocarpon geographicum group", "sensu MO", "Group",
                  genus: "Rhizocarpon",
                  species: "geographicum group",
                  species_author: "sensu MO")
    do_split_test("Rhizocarpon geographicum", "", "Species",
                  genus: "Rhizocarpon",
                  species: "geographicum")
    do_split_test("Rhizocarpon geographicum", "(L.) DC.", "Species",
                  genus: "Rhizocarpon",
                  species: "geographicum",
                  species_author: "(L.) DC.")
    do_split_test("Some thing ssp. else", "", "Subspecies",
                  genus: "Some",
                  species: "thing",
                  subspecies: "else")
    do_split_test("Some thing ssp. else", "Seuss", "Subspecies",
                  genus: "Some",
                  species: "thing",
                  subspecies: "else",
                  subspecies_author: "Seuss")
    do_split_test("Some thing var. else", "Seuss", "Variety",
                  genus: "Some",
                  species: "thing",
                  variety: "else",
                  variety_author: "Seuss")
    do_split_test("Some thing f. else", "Seuss", "Form",
                  genus: "Some",
                  species: "thing",
                  form: "else",
                  form_author: "Seuss")
    do_split_test("Some thing ssp. else var. or f. other cfr.", "Seuss", "Form",
                  genus: "Some",
                  species: "thing",
                  subspecies: "else",
                  variety: "or",
                  form: "other",
                  form_author: "Seuss",
                  cf: "cf.")
  end

  def test_ascii_encoding
    query = Query.lookup(:Observation, :all)
    report = Report::Raw.new(query: query)
    report.encoding = "ASCII"
    body = report.body
    assert_not_empty(body)
  end

  def test_utf_16_encoding
    query = Query.lookup(:Observation, :all)
    report = Report::Raw.new(query: query)
    report.encoding = "UTF-16"
    body = report.body
    assert_not_empty(body)
  end

  def test_project_tweaker_report
    obs = observations(:trusted_hidden)
    query = Query.lookup(:Observation, :all)
    report_type = Report::Raw
    body = report_body(report_type, query)
    table = CSV.parse(body, col_sep: report_type.separator)
    idx = query.results.sort_by(&:id).index(obs)
    assert_nil(table[idx + 1][LAT_INDEX])
    assert_nil(table[idx + 1][LONG_INDEX])

    # User.current must be project admin for query to work.
    User.current = users(:roy)
    body = report_body(report_type, query)
    table = CSV.parse(body, col_sep: report_type.separator)
    idx = query.results.sort_by(&:id).index(obs)
    assert_equal(obs.lat.to_s, table[idx + 1][LAT_INDEX])
    assert_equal(obs.lng.to_s, table[idx + 1][LONG_INDEX])
  end

  private

  def do_csv_test(report_type, obs, expect, &block)
    query = Query.lookup(:Observation, :all)
    body = report_body(report_type, query)
    table = CSV.parse(body, col_sep: report_type.separator)
    assert_equal(query.num_results + 1, table.count)
    idx = query.results.sort_by(&block).index(obs)
    assert_equal(expect, table[idx + 1])
  end

  def report_body(report_type, query)
    report = report_type.new(query: query)
    assert_not_empty(report.filename)
    body = report.body
    assert_not_empty(body)
    body
  end

  def do_tsv_test(report_type, obs, expect, &block)
    query = Query.lookup(:Observation, :all)
    body = report_body(report_type, query)
    rows = body.split("\n")
    assert_equal(query.num_results + 1, rows.length)
    idx = query.results.sort_by(&block).index(obs)
    assert_equal(expect, rows[idx + 1].split("\t"))
  end

  def do_zip_test(report_type, expect)
    body = report_body(report_type, Query.lookup(:Observation, :all))
    zio = Zip::InputStream.new(StringIO.new(body))
    contents = []
    while (entry = zio.get_next_entry)
      contents << entry.name
    end
    assert_equal(expect, contents)
  end

  def do_split_test(name, author, rank, expect)
    row = Report::Row.new(vals = [])
    vals[15] = name
    vals[16] = author
    vals[17] = Name.ranks[rank]
    assert_equal(expect[:genus].to_s, row.genus.to_s)
    assert_equal(expect[:species].to_s, row.species.to_s)
    assert_equal(expect[:subspecies].to_s, row.subspecies.to_s)
    assert_equal(expect[:variety].to_s, row.variety.to_s)
    assert_equal(expect[:form].to_s, row.form.to_s)
    assert_equal(expect[:species_author].to_s, row.species_author.to_s)
    assert_equal(expect[:subspecies_author].to_s, row.subspecies_author.to_s)
    assert_equal(expect[:variety_author].to_s, row.variety_author.to_s)
    assert_equal(expect[:form_author].to_s, row.form_author.to_s)
    assert_equal(expect[:cf].to_s, row.cf.to_s)
  end
end<|MERGE_RESOLUTION|>--- conflicted
+++ resolved
@@ -101,9 +101,6 @@
     do_zip_test(Report::Dwca, expect)
   end
 
-<<<<<<< HEAD
-  def test_fundis_no_exact_lat_long
-=======
   def test_taxa_report
     taxa_report = build_taxa_report
     report_content = taxa_report.body
@@ -115,7 +112,6 @@
   end
 
   def test_fundis_no_exact_lat_lng
->>>>>>> 7d3a2824
     # There are two collection numbers for this observation.  I can't think of
     # any good way to ensure the order that these are rendered in the report be
     # consistent.  So I'm just going to delete one of the numbers.
