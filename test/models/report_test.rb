--- conflicted
+++ resolved
@@ -586,8 +586,6 @@
     assert_equal(expect, contents)
   end
 
-<<<<<<< HEAD
-=======
   def build_taxa_report
     query = Query.lookup(:Observation)
     observations = Report::Darwin::Observations.new(query: query)
@@ -597,7 +595,6 @@
     report_type.new(query: query, observations: observations)
   end
 
->>>>>>> a1c3605b
   def do_split_test(name, author, rank, expect)
     row = Report::Row.new(vals = [])
     vals[15] = name
