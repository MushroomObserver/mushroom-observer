--- conflicted
+++ resolved
@@ -2,12 +2,6 @@
 
 require("test_helper")
 
-<<<<<<< HEAD
-# require("mappable/collapsible_collection_of_objects")
-# require("mappable/map_set")
-
-=======
->>>>>>> c27d0bc1
 class BigDecimal
   # Make this class dump out easier-to-read diagnostics when tests fail.
   def inspect
@@ -418,11 +412,7 @@
     end
 
     coll = Mappable::CollapsibleCollectionOfObjects.new(observations,
-<<<<<<< HEAD
-                                                      observations.length)
-=======
                                                         observations.length)
->>>>>>> c27d0bc1
     assert_list_of_mapsets(coll, data)
 
     data[0] = [10.1, 10.0, 10.1, 10.0]
@@ -470,11 +460,7 @@
     end
 
     coll = Mappable::CollapsibleCollectionOfObjects.new(observations,
-<<<<<<< HEAD
-                                                      observations.length)
-=======
                                                         observations.length)
->>>>>>> c27d0bc1
     assert_list_of_mapsets(coll, data)
 
     data[0] = [10.1, 10.0, -175.0, -175.1]
