# frozen_string_literal: true

require("test_helper")

# Tests for methods in models/name.rb and models/name/xxx.rb
class NameTest < UnitTestCase
  def create_test_name(string, force_rank = nil)
    User.current = rolf
    parse = Name.parse_name(string)
    assert(parse, "Expected this to parse: #{string}")
    params = parse.params
    params[:rank] = force_rank if force_rank
    name = Name.new_name(params)
    assert(name.save, "Error saving name \"#{string}\": [#{name.dump_errors}]")
    name
  end

  # Parse a string, with detailed error message.
  def do_name_parse_test(str, expects, deprecated: false)
    parse = Name.parse_name(str, deprecated: deprecated)
    assert(parse, "Expected #{str.inspect} to parse!")
    any_errors = false
    msg = ["Name is wrong; expected -vs- actual:"]
    [
      :text_name,
      :real_text_name,
      :search_name,
      :real_search_name,
      :sort_name,
      :display_name,
      :parent_name,
      :rank,
      :author
    ].each do |var|
      expect = expects[var]
      actual = case var
               when :real_text_name
                 Name.display_to_real_text(parse)
               when :real_search_name
                 Name.display_to_real_search(parse)
               else
                 parse.send(var)
               end

      if actual != expect
        any_errors = true
        var = "#{var} (*)"
      end
      msg << format(
        "%-20<var>s %-40<expect>s %-40<actual>s",
        var: var.to_s, expect: expect.inspect, actual: actual.inspect
      )
    end
    assert_not(any_errors, msg.join("\n"))
  end

  def assert_name_match_author_required(pattern, string, first_match = string)
    assert_not(pattern.match(string),
               "Expected #{string.inspect} not to match #{@pat}.")
    assert_name_match_various_authors(pattern, string, first_match)
  end

  def assert_name_match_author_optional(pattern, string, first_match = string)
    assert_name_match(pattern, string, first_match, "")
    assert_name_match_various_authors(pattern, string, first_match)
  end

  def assert_name_match_various_authors(pattern, string, first_match)
    assert_name_match(pattern, "#{string} Author", first_match, " Author")
    assert_name_match(pattern, "#{string} Śliwa", first_match, " Śliwa")
    assert_name_match(pattern, %(#{string} "Author"), first_match, ' "Author"')
    assert_name_match(pattern, %(#{string} "Česka"), first_match, ' "Česka"')
    assert_name_match(pattern, "#{string} (One) Two", first_match, " (One) Two")
    assert_name_match(pattern, "#{string} auct", first_match, " auct")
    assert_name_match(pattern, "#{string} auct non Aurora",
                      first_match, " auct non Aurora")
    assert_name_match(pattern, "#{string} auct Borealis",
                      first_match, " auct Borealis")
    assert_name_match(pattern, "#{string} auct. N. Amer.",
                      first_match, " auct. N. Amer.")
    assert_name_match(pattern, "#{string} ined",
                      first_match, " ined")
    assert_name_match(pattern, "#{string} in ed.", first_match, " in ed.")
    assert_name_match(pattern, "#{string} nomen nudum",
                      first_match, " nomen nudum")
    assert_name_match(pattern, "#{string} nom. prov.",
                      first_match, " nom. prov.")
    assert_name_match(pattern, "#{string} comb. prov.",
                      first_match, " comb. prov.")
    assert_name_match(pattern, "#{string} sensu Author",
                      first_match, " sensu Author")
    assert_name_match(pattern, %(#{string} sens. "Author"),
                      first_match, ' sens. "Author"')
    assert_name_match(pattern, %(#{string} "(One) Two"),
                      first_match, ' "(One) Two"')
  end

  def assert_name_match(pattern, string, first, second = "")
    match = pattern.match(string)
    assert(match, "Expected #{string.inspect} to match #{@pat}.")
    assert_equal(first, match[1].to_s,
                 "#{@pat} matched name part of #{string.inspect} wrong.")
    assert_equal(second, match[2].to_s,
                 "#{@pat} matched author part of #{string.inspect} wrong.")
  end

  def assert_name_parse_fails(str)
    parse = Name.parse_name(str)
    assert_not(
      parse, "Expected #{str.inspect} to fail to parse! Got: #{parse.inspect}"
    )
  end

  def do_parse_classification_test(text, expected)
    parse = Name.parse_classification(text)
    assert_equal(expected, parse)
  rescue RuntimeError => e
    raise(e) if expected
  end

  def do_validate_classification_test(rank, text, expected)
    result = Name.validate_classification(rank, text)
    assert(expected == result)
  rescue RuntimeError => e
    raise(e) if expected
  end

  ##############################################################################

  # ----------------------------
  #  Test name parsing.
  # ----------------------------

  def test_find_or_create_name_and_parents
    # Coprinus comatus already has an author.
    # Create new subspecies Coprinus comatus v. bogus and make sure it doesn't
    # create a duplicate species if one already exists.
    # Saw this bug 20080114 -JPH
    result = Name.find_or_create_name_and_parents(
      "Coprinus comatus v. bogus (With) Author"
    )
    assert_equal(3, result.length)
    assert_equal(names(:coprinus).id, result[0].id)
    assert_equal(names(:coprinus_comatus).id, result[1].id)
    assert_nil(result[2].id)
    assert_equal("Coprinus", result[0].text_name)
    assert_equal("Coprinus comatus", result[1].text_name)
    assert_equal("Coprinus comatus var. bogus", result[2].text_name)
    assert_equal("", result[0].author)
    assert_equal("(O.F. Müll.) Pers.", result[1].author)
    assert_equal("(With) Author", result[2].author)

    # Conocybe filaris does not have an author.
    result = Name.find_or_create_name_and_parents(
      "Conocybe filaris var bogus (With) Author"
    )
    assert_equal(3, result.length)
    assert_equal(names(:conocybe).id, result[0].id)
    assert_equal(names(:conocybe_filaris).id, result[1].id)
    assert_nil(result[2].id)
    assert_equal("Conocybe", result[0].text_name)
    assert_equal("Conocybe filaris", result[1].text_name)
    assert_equal("Conocybe filaris var. bogus", result[2].text_name)
    assert_equal("", result[0].author)
    assert_equal("", result[1].author)
    assert_equal("(With) Author", result[2].author)

    # Agaricus fixture does not have an author.
    result = Name.find_or_create_name_and_parents("Agaricus L.")
    assert_equal(1, result.length)
    assert_equal(names(:agaricus).id, result[0].id)
    assert_equal("Agaricus", result[0].text_name)
    assert_equal("L.", result[0].author)

    # Agaricus does not have an author.
    result = Name.find_or_create_name_and_parents(
      "Agaricus abra f. cadabra (With) Another Author"
    )
    assert_equal(3, result.length)
    assert_equal(names(:agaricus).id, result[0].id)
    assert_nil(result[1].id)
    assert_nil(result[2].id)
    assert_equal("Agaricus", result[0].text_name)
    assert_equal("Agaricus abra", result[1].text_name)
    assert_equal("Agaricus abra f. cadabra", result[2].text_name)
    assert_equal("", result[0].author)
    assert_equal("", result[1].author)
    assert_equal("(With) Another Author", result[2].author)
  end

  def test_standardize_name
    assert_equal("Amanita", Name.standardize_name("Amanita"))
    assert_equal("Amanita subgenus Vaginatae",
                 Name.standardize_name("Amanita SUBG. Vaginatae"))
    assert_equal("Amanita subsect. Vaginatae",
                 Name.standardize_name("Amanita subsect Vaginatae"))
    assert_equal("Amanita stirps Vaginatae",
                 Name.standardize_name("Amanita Stirps Vaginatae"))
    assert_equal(
      "Amanita subgenus One sect. Two stirps Three",
      Name.standardize_name("Amanita Subg One Sect Two Stirps Three")
    )
    assert_equal("Amanita vaginata", Name.standardize_name("Amanita vaginata"))
    assert_equal("Amanita vaginata subsp. grisea",
                 Name.standardize_name("Amanita vaginata ssp grisea"))
    assert_equal("Amanita vaginata subsp. grisea",
                 Name.standardize_name("Amanita vaginata s grisea"))
    assert_equal("Amanita vaginata subsp. grisea",
                 Name.standardize_name("Amanita vaginata SUBSP grisea"))
    assert_equal("Amanita vaginata var. grisea",
                 Name.standardize_name("Amanita vaginata V grisea"))
    assert_equal("Amanita vaginata var. grisea",
                 Name.standardize_name("Amanita vaginata var grisea"))
    assert_equal("Amanita vaginata var. grisea",
                 Name.standardize_name("Amanita vaginata Var. grisea"))
    assert_equal("Amanita vaginata f. grisea",
                 Name.standardize_name("Amanita vaginata Forma grisea"))
    assert_equal("Amanita vaginata f. grisea",
                 Name.standardize_name("Amanita vaginata form grisea"))
    assert_equal("Amanita vaginata f. grisea",
                 Name.standardize_name("Amanita vaginata F grisea"))
    assert_equal("Amanita vaginata subsp. one var. two f. three",
                 Name.standardize_name("Amanita vaginata s one v two f three"))
  end

  def test_standardize_author
    assert_equal("auct.", Name.standardize_author("AUCT"))
    assert_equal("auct. N. Amer.", Name.standardize_author("auct. N. Amer."))
    assert_equal("ined. Xxx", Name.standardize_author("IN ED Xxx"))
    assert_equal("ined.", Name.standardize_author("ined."))
    assert_equal("nom. prov.", Name.standardize_author("nom prov"))
    assert_equal("nom. nudum", Name.standardize_author("Nomen nudum"))
    assert_equal("nom.", Name.standardize_author("nomen"))
    assert_equal("comb.", Name.standardize_author("comb"))
    assert_equal("comb. prov.", Name.standardize_author("comb prov"))
    assert_equal("sensu Borealis", Name.standardize_author("SENS Borealis"))
    assert_equal('sensu "Aurora"', Name.standardize_author('sEnSu. "Aurora"'))
  end

  def test_squeeze_author
    assert_equal("A.H. Smith", Name.squeeze_author("A. H. Smith"))
    assert_equal("A.-H. Smith", Name.squeeze_author("A.-H. Smith"))
    assert_equal("AA.H. Sm.", Name.squeeze_author("AA. H. Sm."))
    assert_equal(
      "A.B.C. de Not, Brodo, I., Rowlings, J.K.",
      Name.squeeze_author("A. B. C. de Not, Brodo, I., Rowlings, J.K.")
    )
  end

  def test_format_string
    assert_equal(
      "**__Amanita__**",
      Name.format_name("Amanita")
    )
    assert_equal(
      "**__Amanita sp.__**",
      Name.format_name("Amanita sp.")
    )
    assert_equal(
      "**__Amanita__** sect. **__Vaginatae__**",
      Name.format_name("Amanita sect. Vaginatae")
    )
    assert_equal(
      "**__Amanita__** subg. **__One__** subsect. **__Two__** stirps **__Three__**", # rubocop:disable Layout/LineLength
      Name.format_name("Amanita subg. One subsect. Two stirps Three")
    )
    assert_equal(
      "**__Amanita vaginata__**",
      Name.format_name("Amanita vaginata")
    )
    assert_equal(
      "**__Amanita vaginata__** subsp. **__grisea__**",
      Name.format_name("Amanita vaginata subsp. grisea")
    )
    assert_equal(
      "**__Amanita vaginata__** subsp. **__one__** var. **__two__** f. **__three__**", # rubocop:disable Layout/LineLength
      Name.format_name("Amanita vaginata subsp. one var. two f. three")
    )
    assert_equal(
      "__Amanita__", Name.format_name("Amanita", :deprecated)
    )
    assert_equal(
      "__Amanita vaginata__ s __one__ v __two__ f __three__",
      Name.format_name("Amanita vaginata s one v two f three", :deprecated)
    )
  end

  def test_upper_word_pats
    pat = /^#{Name::UPPER_WORD}$/
    assert_no_match(pat, "")
    assert_no_match(pat, "A")
    assert_no_match(pat, "A-")
    assert_match(pat, "Ab")
    assert_match(pat, '"Ab"')
    assert_no_match(pat, '"Sp-ABC"')
    assert_no_match(pat, '"S01"')
    assert_no_match(pat, '"Abc\'')
    assert_no_match(pat, "'Abc'")
    assert_no_match(pat, '\'"Abc"')
    assert_match(pat, "Abc-def")
    assert_no_match(pat, "Abcdef-")
    assert_no_match(pat, "-Abcdef")
    assert_no_match(pat, "Abc1def")
    assert_no_match(pat, "AbcXdef")
    assert_match(pat, "Abcëdef")
  end

  def test_lower_word_pats
    pat = /^#{Name::LOWER_WORD}$/
    assert_no_match(pat, "")
    assert_no_match(pat, "a")
    assert_no_match(pat, "a-")
    assert_match(pat, "ab")
    assert_match(pat, '"ab"')
    assert_match(pat, '"sp-ABC"')
    assert_match(pat, '"sp-S01"')
    assert_match(pat, '"sp.S01"')
    assert_no_match(pat, '"sp. S01"')
    assert_no_match(pat, '"S01"')
    assert_no_match(pat, '"abc\'')
    assert_no_match(pat, "'abc'")
    assert_no_match(pat, '\'"abc"')
    assert_match(pat, "abc-def")
    assert_no_match(pat, "abcdef-")
    assert_no_match(pat, "-abcdef")
    assert_no_match(pat, "abc1def")
    assert_no_match(pat, "abcXdef")
    assert_match(pat, "abcëdef")
    assert_no_match(pat, "van")
    assert_no_match(pat, "de")
  end

  def test_author_pat
    @pat = "AUTHOR_PAT"
    pat = Name::AUTHOR_PAT
    assert_no_match(pat, "")
    assert_no_match(pat, "fails")
    assert_no_match(pat, "Amanita spuh.")
    assert_no_match(pat, "Amanita vaginata fails")
    assert_no_match(pat, 'Amanita vaginata "author"')
    assert_no_match(pat, "Amanita sec. Vaginatae")
    assert_no_match(pat, 'Amanita subsect. "Mismatch\'')
    assert_name_match_author_required(pat, "Amanita")
    assert_name_match_author_required(pat, "Amanita sp.")
    assert_name_match_author_required(pat, '"Amanita" sp.')
    assert_name_match_author_required(pat, "Amanita vaginata")
    assert_name_match_author_required(pat, 'Amanita "vaginata"')
    assert_name_match_author_required(pat, "Amanita Subgenus Vaginatae")
    assert_name_match_author_required(pat, "Amanita subg Vaginatae")
    assert_name_match_author_required(pat, 'Amanita subg "Vaginatae"')
    assert_name_match_author_required(
      pat, "Amanita subg Vaginatae subsect Vaginatae stirps Vaginatae"
    )
    assert_name_match_author_required(pat, "Amanita Stirps Vaginatae")
    assert_name_match_author_required(pat, "Amanita vaginata SUBSP grisea")
    assert_name_match_author_required(pat, 'Amanita vaginata ssp. "ssp-S01"')
    assert_name_match_author_required(
      pat, "Amanita vaginata s grisea v negra f alba"
    )
    assert_name_match_author_required(
      pat, "Amanita vaginata ssp grisea var negra form alba"
    )
    assert_name_match_author_required(pat, "Amanita vaginata forma alba")
    assert_no_match(pat, "Amanita vaginata group")
    assert_no_match(pat, "Amanita vaginata v. grisea group")
    assert_no_match(pat, "Amanita vaginata group Author")
    assert_no_match(pat, "Amanita vaginata v. grisea group Author")
    match = pat.match("Lecania van den Boom")
    assert_equal(" van den Boom", match[2])
    match = pat.match("Lecania ryaniana van den Boom")
    assert_equal(" van den Boom", match[2])
    match = pat.match("Lecania de Hoog")
    assert_equal(" de Hoog", match[2])
    match = pat.match("Lecania ryaniana de Hoog")
    assert_equal(" de Hoog", match[2])
  end

  def test_genus_or_up_pat
    @pat = "GENUS_OR_UP_PAT"
    pat = Name::GENUS_OR_UP_PAT
    assert_name_match_author_optional(pat, "Amanita")
    assert_name_match_author_optional(pat, "Amanita sp.", "Amanita")
    assert_name_match_author_optional(pat, '"Amanita"')
    assert_name_match_author_optional(pat, '"Amanita" sp.', '"Amanita"')
    assert_name_match_author_optional(pat, "Fossil-Okay")
    assert_name_match_author_optional(pat, "Fossil-Okay sp.", "Fossil-Okay")
    assert_no_match(pat, "Anythingelse-Bad")
  end

  def test_subgenus_pat
    @pat = "SUBGENUS_PAT"
    pat = Name::SUBGENUS_PAT
    assert_name_match_author_optional(pat, "Amanita subgenus Vaginatae")
    assert_name_match_author_optional(pat, "Amanita Subg. Vaginatae")
    assert_name_match_author_optional(pat, "Amanita subg Vaginatae")
    assert_name_match_author_optional(pat, '"Amanita subg. Vaginatae"')
  end

  def test_section_pat
    @pat = "SECTION_PAT"
    pat = Name::SECTION_PAT
    assert_name_match_author_optional(pat, "Amanita section Vaginatae")
    assert_name_match_author_optional(pat, "Amanita Sect. Vaginatae")
    assert_name_match_author_optional(pat, "Amanita sect Vaginatae")
    assert_name_match_author_optional(pat,
                                      "Amanita subg. Vaginatae sect. Vaginatae")
    assert_name_match_author_optional(pat, '"Amanita sect. Vaginatae"')
  end

  def test_subsection_pat
    @pat = "SUBSECTION_PAT"
    pat = Name::SUBSECTION_PAT
    assert_name_match_author_optional(pat, "Amanita subsection Vaginatae")
    assert_name_match_author_optional(pat, "Amanita SubSect. Vaginatae")
    assert_name_match_author_optional(pat, "Amanita subsect Vaginatae")
    assert_name_match_author_optional(
      pat, "Amanita subg. Vaginatae subsect. Vaginatae"
    )
    assert_name_match_author_optional(pat, '"Amanita subsect. Vaginatae"')
  end

  def test_stirps_pat
    @pat = "STIRPS_PAT"
    pat = Name::STIRPS_PAT
    assert_name_match_author_optional(pat, "Amanita stirps Vaginatae")
    assert_name_match_author_optional(pat, "Amanita Stirps Vaginatae")
    assert_name_match_author_optional(
      pat, "Amanita subg. Vaginatae sect. Vaginatae stirps Vaginatae"
    )
    assert_name_match_author_optional(
      pat, "Amanita subg. Vaginatae sect. Vaginatae subsect. Vaginatae " \
           "stirps Vaginatae"
    )
    assert_name_match_author_optional(pat, '"Amanita stirps Vaginatae"')
  end

  def test_species_pat
    @pat = "SPECIES_PAT"
    pat = Name::SPECIES_PAT
    assert_name_match_author_optional(pat, "Amanita vaginata")
    assert_name_match_author_optional(pat, 'Amanita "vaginata"')
    assert_name_match_author_optional(pat, "Amanita vag-inata")
    assert_name_match_author_optional(pat, "Amanita vaginëta")
    assert_name_match_author_optional(pat, 'Amanita "sp-S01"')
    assert_name_match_author_optional(pat, '"Amanita vaginata"')
  end

  def test_subspecies_pat
    @pat = "SUBSPECIES_PAT"
    pat = Name::SUBSPECIES_PAT
    assert_name_match_author_optional(pat, "Amanita vaginata subspecies grisea")
    assert_name_match_author_optional(pat, "Amanita vaginata subsp grisea")
    assert_name_match_author_optional(pat, "Amanita vaginata Subsp grisea")
    assert_name_match_author_optional(pat, "Amanita vaginata subsp. grisea")
    assert_name_match_author_optional(pat, "Amanita vaginata SSP grisea")
    assert_name_match_author_optional(pat, "Amanita vaginata Ssp grisea")
    assert_name_match_author_optional(pat, "Amanita vaginata ssp grisea")
    assert_name_match_author_optional(pat, "Amanita vaginata ssp. grisea")
    assert_name_match_author_optional(pat, "Amanita vaginata S grisea")
    assert_name_match_author_optional(pat, "Amanita vaginata s grisea")
    assert_name_match_author_optional(pat, 'Amanita "sp-1" s. "ssp-1"')
    assert_name_match_author_optional(pat, '"Amanita vaginata ssp. grisea"')
  end

  def test_variety_pat
    @pat = "VARIETY_PAT"
    pat = Name::VARIETY_PAT
    assert_name_match_author_optional(pat, "Amanita vaginata variety grisea")
    assert_name_match_author_optional(pat, "Amanita vaginata var grisea")
    assert_name_match_author_optional(pat, "Amanita vaginata v grisea")
    assert_name_match_author_optional(pat, "Amanita vaginata var. grisea")
    assert_name_match_author_optional(pat, "Amanita vaginata v. grisea")
    assert_name_match_author_optional(pat, "Amanita vaginata VAR grisea")
    assert_name_match_author_optional(pat, "Amanita vaginata V grisea")
    assert_name_match_author_optional(
      pat, "Amanita vaginata ssp. grisea var. grisea"
    )
    assert_name_match_author_optional(
      pat, 'Amanita "sp-1" ssp. "ssp-1" var. "v-1"'
    )
    assert_name_match_author_optional(pat, '"Amanita vaginata var. grisea"')
  end

  def test_form_pat
    @pat = "FORM_PAT"
    pat = Name::FORM_PAT
    assert_name_match_author_optional(pat, "Amanita vaginata forma grisea")
    assert_name_match_author_optional(pat, "Amanita vaginata form grisea")
    assert_name_match_author_optional(pat, "Amanita vaginata f grisea")
    assert_name_match_author_optional(pat, "Amanita vaginata form. grisea")
    assert_name_match_author_optional(pat, "Amanita vaginata f. grisea")
    assert_name_match_author_optional(
      pat, "Amanita vaginata ssp. grisea f. grisea"
    )
    assert_name_match_author_optional(
      pat, "Amanita vaginata var. grisea f. grisea"
    )
    assert_name_match_author_optional(
      pat, "Amanita vaginata ssp. grisea var. grisea f. grisea"
    )
    assert_name_match_author_optional(
      pat, 'Amanita "sp-1" ssp. "ssp-1" var. "v-1" f. "f-1"'
    )
    assert_name_match_author_optional(pat, '"Amanita vaginata f. grisea"')
  end

  def test_group_pat
    @pat = "GROUP_PAT"
    pat = Name::GROUP_PAT
    assert_name_match(pat, "Amanita group", "Amanita")
    assert_name_match(pat, "Amanita Group", "Amanita")
    assert_name_match(pat, "Amanita Gr", "Amanita")
    assert_name_match(pat, "Amanita Gp.", "Amanita")
    assert_name_match(pat, "Amanita vaginata group", "Amanita vaginata")
    assert_name_match(pat,
                      "Amanita vaginata ssp. grisea group",
                      "Amanita vaginata ssp. grisea")
    assert_name_match(pat,
                      "Amanita vaginata var. grisea group",
                      "Amanita vaginata var. grisea")
    assert_name_match(pat,
                      "Amanita vaginata f. grisea group",
                      "Amanita vaginata f. grisea")
    assert_name_match(pat,
                      "Amanita vaginata ssp. grisea f. grisea group",
                      "Amanita vaginata ssp. grisea f. grisea")
    assert_name_match(pat,
                      "Amanita vaginata var. grisea f. grisea group",
                      "Amanita vaginata var. grisea f. grisea")
    assert_name_match(
      pat,
      "Amanita vaginata ssp. grisea var. grisea f. grisea group",
      "Amanita vaginata ssp. grisea var. grisea f. grisea"
    )
    assert_name_match(pat, "Amanita vaginata Author group", "Amanita vaginata")
    assert_name_match(pat, "Amanita vaginata group Author", "Amanita vaginata")
    assert_name_match(pat, "Amanita vaginata Amanita group", "Amanita vaginata")
    assert_name_match(pat, "Amanita vaginata clade", "Amanita vaginata")
  end

  def test_some_bad_names
    assert_name_parse_fails("Physica stellaris or aipolia")
    assert_name_parse_fails("Physica stellaris / aipolia")
    assert_name_parse_fails("Physica adscendens & Xanthoria elegans")
    assert_name_parse_fails("Physica adscendens + Xanthoria elegans")
    assert_name_parse_fails("Physica adscendens ß Xanthoria elegans")
    assert_name_parse_fails("Physica ?")
    assert_name_parse_fails("Physica adscendens .")
    assert_name_parse_fails("Physica adscendens nom.temp (Tulloss)")
    assert_name_parse_fails("Physica adscendens [nom. ined.]")
    assert_name_parse_fails("Physica sp-1 Tulloss")
    assert_name_parse_fails("Physica sp-2")
    assert_name_parse_fails("Agaricus sp-K placomyces sensu Krieger")
    assert_name_parse_fails("Agaricus test var. test ssp. test")
    assert_name_parse_fails("Agaricus test var. test sect. test")
    assert_name_parse_fails("Agaricus test Author var. test ssp. test")
    assert_name_parse_fails("Agaricus test Author var. test sect. test")
    assert_name_parse_fails("Agaricus sect. Agaricus subg. Agaricus")
    assert_name_parse_fails("Agaricus sect. Agaricus ssp. Agaricus")
    assert_name_parse_fails("Agaricus Author sect. Agaricus subg. Agaricus")
    assert_name_parse_fails("Agaricus Author sect. Agaricus ssp. Agaricus")
  end

  def test_name_parse_1
    do_name_parse_test(
      "Lecania ryaniana van den Boom",
      text_name: "Lecania ryaniana",
      real_text_name: "Lecania ryaniana",
      search_name: "Lecania ryaniana van den Boom",
      real_search_name: "Lecania ryaniana van den Boom",
      sort_name: "Lecania ryaniana  van den Boom",
      display_name: "**__Lecania ryaniana__** van den Boom",
      parent_name: "Lecania",
      rank: :Species,
      author: "van den Boom"
    )
  end

  def test_name_parse_1a
    do_name_parse_test(
      "Lecania van den Boom",
      text_name: "Lecania",
      real_text_name: "Lecania",
      search_name: "Lecania van den Boom",
      real_search_name: "Lecania van den Boom",
      sort_name: "Lecania  van den Boom",
      display_name: "**__Lecania__** van den Boom",
      parent_name: nil,
      rank: :Genus,
      author: "van den Boom"
    )
  end

  def test_name_parse_1b
    do_name_parse_test(
      "Lecania ryaniana de Hoog",
      text_name: "Lecania ryaniana",
      real_text_name: "Lecania ryaniana",
      search_name: "Lecania ryaniana de Hoog",
      real_search_name: "Lecania ryaniana de Hoog",
      sort_name: "Lecania ryaniana  de Hoog",
      display_name: "**__Lecania ryaniana__** de Hoog",
      parent_name: "Lecania",
      rank: :Species,
      author: "de Hoog"
    )
  end

  def test_name_parse_1c
    do_name_parse_test(
      "Lecania de Hoog",
      text_name: "Lecania",
      real_text_name: "Lecania",
      search_name: "Lecania de Hoog",
      real_search_name: "Lecania de Hoog",
      sort_name: "Lecania  de Hoog",
      display_name: "**__Lecania__** de Hoog",
      parent_name: nil,
      rank: :Genus,
      author: "de Hoog"
    )
  end

  def test_name_parse_1d
    do_name_parse_test(
      "Synchytrium subgenus Endochytrium du Plessis",
      text_name: "Synchytrium subgenus Endochytrium",
      real_text_name: "Synchytrium subgenus Endochytrium",
      search_name: "Synchytrium subgenus Endochytrium du Plessis",
      real_search_name: "Synchytrium subgenus Endochytrium du Plessis",
      sort_name: "Synchytrium  {1subgenus  Endochytrium  du Plessis",
      display_name: "**__Synchytrium__** subgenus **__Endochytrium__** du Plessis", # rubocop:disable Layout/LineLength
      parent_name: "Synchytrium",
      rank: :Subgenus,
      author: "du Plessis"
    )
  end

  def test_name_parse_2
    do_name_parse_test(
      "Lecidea sanguineoatra sens. Nyl",
      text_name: "Lecidea sanguineoatra",
      real_text_name: "Lecidea sanguineoatra",
      search_name: "Lecidea sanguineoatra sensu Nyl",
      real_search_name: "Lecidea sanguineoatra sensu Nyl",
      sort_name: "Lecidea sanguineoatra  sensu Nyl",
      display_name: "**__Lecidea sanguineoatra__** sensu Nyl",
      parent_name: "Lecidea",
      rank: :Species,
      author: "sensu Nyl"
    )
  end

  def test_name_parse_3
    do_name_parse_test(
      "Acarospora squamulosa sensu Th. Fr.",
      text_name: "Acarospora squamulosa",
      real_text_name: "Acarospora squamulosa",
      search_name: "Acarospora squamulosa sensu Th. Fr.",
      real_search_name: "Acarospora squamulosa sensu Th. Fr.",
      sort_name: "Acarospora squamulosa  sensu Th. Fr.",
      display_name: "**__Acarospora squamulosa__** sensu Th. Fr.",
      parent_name: "Acarospora",
      rank: :Species,
      author: "sensu Th. Fr."
    )
  end

  def test_name_parse_4
    do_name_parse_test(
      "Cladina portentosa subsp. pacifica f. decolorans auct.",
      text_name: "Cladina portentosa subsp. pacifica f. decolorans",
      real_text_name: "Cladina portentosa subsp. pacifica f. decolorans",
      search_name: "Cladina portentosa subsp. pacifica f. decolorans auct.",
      real_search_name:
        "Cladina portentosa subsp. pacifica f. decolorans auct.",
      sort_name:
        "Cladina portentosa  {5subsp.  pacifica  {7f.  decolorans  auct.",
      display_name:
        "**__Cladina portentosa__** subsp. **__pacifica__** " \
        "f. **__decolorans__** auct.",
      parent_name: "Cladina portentosa subsp. pacifica",
      rank: :Form,
      author: "auct."
    )
  end

  def test_name_parse_5
    do_name_parse_test(
      "Japewia tornoënsis Somloë",
      text_name: "Japewia tornoensis",
      real_text_name: "Japewia tornoënsis",
      search_name: "Japewia tornoensis Somloë",
      real_search_name: "Japewia tornoënsis Somloë",
      sort_name: "Japewia tornoensis  Somloë",
      display_name: "**__Japewia tornoënsis__** Somloë",
      parent_name: "Japewia",
      rank: :Species,
      author: "Somloë"
    )
  end

  def test_name_parse_6
    do_name_parse_test(
      'Micarea globularis "(Ach. ex Nyl.) Hedl."',
      text_name: "Micarea globularis",
      real_text_name: "Micarea globularis",
      search_name: 'Micarea globularis "(Ach. ex Nyl.) Hedl."',
      real_search_name: 'Micarea globularis "(Ach. ex Nyl.) Hedl."',
      sort_name: 'Micarea globularis  (Ach. ex Nyl.) Hedl."',
      display_name: '**__Micarea globularis__** "(Ach. ex Nyl.) Hedl."',
      parent_name: "Micarea",
      rank: :Species,
      author: '"(Ach. ex Nyl.) Hedl."'
    )
  end

  def test_name_parse_7
    do_name_parse_test(
      'Synechoblastus aggregatus ("Ach.") Th. Fr.',
      text_name: "Synechoblastus aggregatus",
      real_text_name: "Synechoblastus aggregatus",
      search_name: 'Synechoblastus aggregatus ("Ach.") Th. Fr.',
      real_search_name: 'Synechoblastus aggregatus ("Ach.") Th. Fr.',
      sort_name: 'Synechoblastus aggregatus  (Ach.") Th. Fr.',
      display_name: '**__Synechoblastus aggregatus__** ("Ach.") Th. Fr.',
      parent_name: "Synechoblastus",
      rank: :Species,
      author: '("Ach.") Th. Fr.'
    )
  end

  def test_name_parse_8
    do_name_parse_test(
      '"Toninia"',
      text_name: '"Toninia"',
      real_text_name: '"Toninia"',
      search_name: '"Toninia"',
      real_search_name: '"Toninia"',
      sort_name: 'Toninia"',
      display_name: '**__"Toninia"__**',
      parent_name: nil,
      rank: :Genus,
      author: ""
    )
  end

  def test_name_parse_9
    do_name_parse_test(
      '"Toninia" sp.',
      text_name: '"Toninia"',
      real_text_name: '"Toninia"',
      search_name: '"Toninia"',
      real_search_name: '"Toninia"',
      sort_name: 'Toninia"',
      display_name: '**__"Toninia"__**',
      parent_name: nil,
      rank: :Genus,
      author: ""
    )
  end

  def test_name_parse_10
    do_name_parse_test(
      '"Toninia" squalescens',
      text_name: '"Toninia" squalescens',
      real_text_name: '"Toninia" squalescens',
      search_name: '"Toninia" squalescens',
      real_search_name: '"Toninia" squalescens',
      sort_name: 'Toninia" squalescens',
      display_name: '**__"Toninia" squalescens__**',
      parent_name: '"Toninia"',
      rank: :Species,
      author: ""
    )
  end

  def test_name_parse_11
    do_name_parse_test(
      'Anaptychia "leucomelaena" auct.',
      text_name: 'Anaptychia "leucomelaena"',
      real_text_name: 'Anaptychia "leucomelaena"',
      search_name: 'Anaptychia "leucomelaena" auct.',
      real_search_name: 'Anaptychia "leucomelaena" auct.',
      sort_name: 'Anaptychia leucomelaena"  auct.',
      display_name: '**__Anaptychia "leucomelaena"__** auct.',
      parent_name: "Anaptychia",
      rank: :Species,
      author: "auct."
    )
  end

  def test_name_parse_12
    do_name_parse_test(
      "Anema",
      text_name: "Anema",
      real_text_name: "Anema",
      search_name: "Anema",
      real_search_name: "Anema",
      sort_name: "Anema",
      display_name: "**__Anema__**",
      parent_name: nil,
      rank: :Genus,
      author: ""
    )
  end

  def test_name_parse_13
    do_name_parse_test(
      "Anema sp",
      text_name: "Anema",
      real_text_name: "Anema",
      search_name: "Anema",
      real_search_name: "Anema",
      sort_name: "Anema",
      display_name: "**__Anema__**",
      parent_name: nil,
      rank: :Genus,
      author: ""
    )
  end

  def test_name_parse_14
    do_name_parse_test(
      "Anema sp.",
      text_name: "Anema",
      real_text_name: "Anema",
      search_name: "Anema",
      real_search_name: "Anema",
      sort_name: "Anema",
      display_name: "**__Anema__**",
      parent_name: nil,
      rank: :Genus,
      author: ""
    )
  end

  def test_name_parse_15
    do_name_parse_test(
      "Anema Nyl. ex Forss.",
      text_name: "Anema",
      real_text_name: "Anema",
      search_name: "Anema Nyl. ex Forss.",
      real_search_name: "Anema Nyl. ex Forss.",
      sort_name: "Anema  Nyl. ex Forss.",
      display_name: "**__Anema__** Nyl. ex Forss.",
      parent_name: nil,
      rank: :Genus,
      author: "Nyl. ex Forss."
    )
  end

  def test_name_parse_16
    do_name_parse_test(
      "Anema sp Nyl. ex Forss.",
      text_name: "Anema",
      real_text_name: "Anema",
      search_name: "Anema Nyl. ex Forss.",
      real_search_name: "Anema Nyl. ex Forss.",
      sort_name: "Anema  Nyl. ex Forss.",
      display_name: "**__Anema__** Nyl. ex Forss.",
      parent_name: nil,
      rank: :Genus,
      author: "Nyl. ex Forss."
    )
  end

  def test_name_parse_17
    do_name_parse_test(
      "Anema sp. Nyl. ex Forss.",
      text_name: "Anema",
      real_text_name: "Anema",
      search_name: "Anema Nyl. ex Forss.",
      real_search_name: "Anema Nyl. ex Forss.",
      sort_name: "Anema  Nyl. ex Forss.",
      display_name: "**__Anema__** Nyl. ex Forss.",
      parent_name: nil,
      rank: :Genus,
      author: "Nyl. ex Forss."
    )
  end

  def test_name_parse_18
    do_name_parse_test(
      "Japewia tornoënsis var. tornoënsis",
      text_name: "Japewia tornoensis var. tornoensis",
      real_text_name: "Japewia tornoënsis var. tornoënsis",
      search_name: "Japewia tornoensis var. tornoensis",
      real_search_name: "Japewia tornoënsis var. tornoënsis",
      sort_name: "Japewia tornoensis  {6var.  !tornoensis",
      display_name: "**__Japewia tornoënsis__** var. **__tornoënsis__**",
      parent_name: "Japewia tornoënsis",
      rank: :Variety,
      author: ""
    )
  end

  def test_name_parse_19
    do_name_parse_test(
      "Does this ssp. ever var. happen f. for Real?",
      text_name: "Does this subsp. ever var. happen f. for",
      real_text_name: "Does this subsp. ever var. happen f. for",
      search_name: "Does this subsp. ever var. happen f. for Real?",
      real_search_name: "Does this subsp. ever var. happen f. for Real?",
      sort_name: "Does this  {5subsp.  ever  {6var.  happen  {7f.  for  Real?",
      display_name: "**__Does this__** subsp. **__ever__** " \
                    "var. **__happen__** f. **__for__** Real?",
      parent_name: "Does this subsp. ever var. happen",
      rank: :Form,
      author: "Real?"
    )
  end

  def test_name_parse_20
    do_name_parse_test(
      "Boletus  rex-veris Arora & Simonini",
      text_name: "Boletus rex-veris",
      real_text_name: "Boletus rex-veris",
      search_name: "Boletus rex-veris Arora & Simonini",
      real_search_name: "Boletus rex-veris Arora & Simonini",
      sort_name: "Boletus rex-veris  Arora & Simonini",
      display_name: "**__Boletus rex-veris__** Arora & Simonini",
      parent_name: "Boletus",
      rank: :Species,
      author: "Arora & Simonini"
    )
  end

  def test_name_parse_21
    do_name_parse_test(
      "Amanita “quoted”",
      text_name: 'Amanita "quoted"',
      real_text_name: 'Amanita "quoted"',
      search_name: 'Amanita "quoted"',
      real_search_name: 'Amanita "quoted"',
      sort_name: 'Amanita quoted"',
      display_name: '**__Amanita "quoted"__**',
      parent_name: "Amanita",
      rank: :Species,
      author: ""
    )
  end

  def test_name_parse_22
    do_name_parse_test(
      "Amanita Sp.",
      text_name: "Amanita",
      real_text_name: "Amanita",
      search_name: "Amanita",
      real_search_name: "Amanita",
      sort_name: "Amanita",
      display_name: "**__Amanita__**",
      parent_name: nil,
      rank: :Genus,
      author: ""
    )
  end

  def test_name_parse_23
    do_name_parse_test(
      "Amanita Sect. Vaginatae (L.) Ach.",
      text_name: "Amanita sect. Vaginatae",
      real_text_name: "Amanita sect. Vaginatae",
      search_name: "Amanita sect. Vaginatae (L.) Ach.",
      real_search_name: "Amanita sect. Vaginatae (L.) Ach.",
      sort_name: "Amanita  {2sect.  Vaginatae  (L.) Ach.",
      display_name: "**__Amanita__** sect. **__Vaginatae__** (L.) Ach.",
      parent_name: "Amanita",
      rank: :Section,
      author: "(L.) Ach."
    )
  end

  def test_name_parse_25
    do_name_parse_test(
      "Amanita stirps Vaginatae Ach. & Fr.",
      text_name: "Amanita stirps Vaginatae",
      real_text_name: "Amanita stirps Vaginatae",
      search_name: "Amanita stirps Vaginatae Ach. & Fr.",
      real_search_name: "Amanita stirps Vaginatae Ach. & Fr.",
      sort_name: "Amanita  {4stirps  Vaginatae  Ach. & Fr.",
      display_name: "**__Amanita__** stirps **__Vaginatae__** Ach. & Fr.",
      parent_name: "Amanita",
      rank: :Stirps,
      author: "Ach. & Fr."
    )
  end

  def test_name_parse_26
    do_name_parse_test(
      "Amanita subgenus Vaginatae stirps Vaginatae",
      text_name: "Amanita subgenus Vaginatae stirps Vaginatae",
      real_text_name: "Amanita subgenus Vaginatae stirps Vaginatae",
      search_name: "Amanita subgenus Vaginatae stirps Vaginatae",
      real_search_name: "Amanita subgenus Vaginatae stirps Vaginatae",
      sort_name: "Amanita  {1subgenus  Vaginatae  {4stirps  !Vaginatae",
      display_name:
        "**__Amanita__** subgenus **__Vaginatae__** stirps **__Vaginatae__**",
      parent_name: "Amanita subgenus Vaginatae",
      rank: :Stirps,
      author: ""
    )
  end

  def test_name_parse_27
    do_name_parse_test(
      'Amanita "sp-S01"',
      text_name: 'Amanita "sp-S01"',
      real_text_name: 'Amanita "sp-S01"',
      search_name: 'Amanita "sp-S01"',
      real_search_name: 'Amanita "sp-S01"',
      sort_name: 'Amanita {sp-S01"',
      display_name: '**__Amanita "sp-S01"__**',
      parent_name: "Amanita",
      rank: :Species,
      author: ""
    )
  end

  def test_name_parse_28
    do_name_parse_test(
      'Amanita "sp-S01" Tulloss',
      text_name: 'Amanita "sp-S01"',
      real_text_name: 'Amanita "sp-S01"',
      search_name: 'Amanita "sp-S01" Tulloss',
      real_search_name: 'Amanita "sp-S01" Tulloss',
      sort_name: 'Amanita {sp-S01"  Tulloss',
      display_name: '**__Amanita "sp-S01"__** Tulloss',
      parent_name: "Amanita",
      rank: :Species,
      author: "Tulloss"
    )
  end

  def test_name_parse_29
    do_name_parse_test(
      'Amanita "Wrong Author"',
      text_name: "Amanita",
      real_text_name: "Amanita",
      search_name: 'Amanita "Wrong Author"',
      real_search_name: 'Amanita "Wrong Author"',
      sort_name: 'Amanita  Wrong Author"',
      display_name: '**__Amanita__** "Wrong Author"',
      parent_name: nil,
      rank: :Genus,
      author: '"Wrong Author"'
    )
  end

  def test_name_parse_30
    do_name_parse_test(
      "Amanita vaginata \u2028",
      text_name: "Amanita vaginata",
      real_text_name: "Amanita vaginata",
      search_name: "Amanita vaginata",
      real_search_name: "Amanita vaginata",
      sort_name: "Amanita vaginata",
      display_name: "**__Amanita vaginata__**",
      parent_name: "Amanita",
      rank: :Species,
      author: ""
    )
  end

  def test_name_parse_32
    do_name_parse_test(
      "Pleurotus djamor (Fr.) Boedijn var. djamor",
      text_name: "Pleurotus djamor var. djamor",
      real_text_name: "Pleurotus djamor var. djamor",
      search_name: "Pleurotus djamor var. djamor (Fr.) Boedijn",
      real_search_name: "Pleurotus djamor (Fr.) Boedijn var. djamor",
      sort_name: "Pleurotus djamor  {6var.  !djamor  (Fr.) Boedijn",
      display_name:
        "**__Pleurotus djamor__** (Fr.) Boedijn var. **__djamor__**",
      parent_name: "Pleurotus djamor",
      rank: :Variety,
      author: "(Fr.) Boedijn"
    )
  end

  def test_name_parse_33
    do_name_parse_test(
      "Pleurotus sp. T44 Tulloss",
      text_name: 'Pleurotus "sp-T44"',
      real_text_name: 'Pleurotus "sp-T44"',
      search_name: 'Pleurotus "sp-T44" Tulloss',
      real_search_name: 'Pleurotus "sp-T44" Tulloss',
      sort_name: 'Pleurotus {sp-T44"  Tulloss',
      display_name: '**__Pleurotus "sp-T44"__** Tulloss',
      parent_name: "Pleurotus",
      rank: :Species,
      author: "Tulloss"
    )
  end

  def test_name_parse_34
    do_name_parse_test(
      "Xylaria species",
      text_name: "Xylaria",
      real_text_name: "Xylaria",
      search_name: "Xylaria",
      real_search_name: "Xylaria",
      sort_name: "Xylaria",
      display_name: "**__Xylaria__**",
      parent_name: nil,
      rank: :Genus,
      author: ""
    )
  end

  def test_name_parse_35
    do_name_parse_test(
      "Amanita sect. Amanita Pers.",
      text_name: "Amanita sect. Amanita",
      real_text_name: "Amanita sect. Amanita",
      search_name: "Amanita sect. Amanita Pers.",
      real_search_name: "Amanita Pers. sect. Amanita",
      sort_name: "Amanita  {2sect.  !Amanita  Pers.",
      display_name: "**__Amanita__** Pers. sect. **__Amanita__**",
      parent_name: "Amanita",
      rank: :Section,
      author: "Pers."
    )
  end

  def test_name_parse_36
    do_name_parse_test(
      "Amanita Pers. sect. Amanita",
      text_name: "Amanita sect. Amanita",
      real_text_name: "Amanita sect. Amanita",
      search_name: "Amanita sect. Amanita Pers.",
      real_search_name: "Amanita Pers. sect. Amanita",
      sort_name: "Amanita  {2sect.  !Amanita  Pers.",
      display_name: "**__Amanita__** Pers. sect. **__Amanita__**",
      parent_name: "Amanita",
      rank: :Section,
      author: "Pers."
    )
  end

  def test_name_parse_37
    do_name_parse_test(
      "Amanita subg. Amidella Singer sect. Amidella stirps Amidella",
      text_name: "Amanita subgenus Amidella sect. Amidella stirps Amidella",
      real_text_name:
        "Amanita subgenus Amidella sect. Amidella stirps Amidella",
      search_name:
        "Amanita subgenus Amidella sect. Amidella stirps Amidella Singer",
      real_search_name:
        "Amanita subgenus Amidella Singer sect. Amidella stirps Amidella",
      sort_name:
        "Amanita  {1subgenus  Amidella  {2sect.  !Amidella  {4stirps  " \
        "!Amidella  Singer",
      display_name:
        "**__Amanita__** subgenus **__Amidella__** Singer " \
        "sect. **__Amidella__** stirps **__Amidella__**",
      parent_name: "Amanita subgenus Amidella sect. Amidella",
      rank: :Stirps,
      author: "Singer"
    )
  end

  def test_name_parse_38
    do_name_parse_test(
      "Podoscyphaceae sensu Reid",
      text_name: "Podoscyphaceae",
      real_text_name: "Podoscyphaceae",
      search_name: "Podoscyphaceae sensu Reid",
      real_search_name: "Podoscyphaceae sensu Reid",
      sort_name: "Podoscyph!7  sensu Reid",
      display_name: "**__Podoscyphaceae__** sensu Reid",
      parent_name: nil,
      rank: :Family,
      author: "sensu Reid"
    )
  end

  def test_name_parse_39
    do_name_parse_test(
      "Fossil-Ascomycetes",
      text_name: "Fossil-Ascomycetes",
      real_text_name: "Fossil-Ascomycetes",
      search_name: "Fossil-Ascomycetes",
      real_search_name: "Fossil-Ascomycetes",
      sort_name: "Fossil-Asc!3",
      display_name: "**__Fossil-Ascomycetes__**",
      parent_name: nil,
      rank: :Class,
      author: ""
    )
  end

  def test_name_parse_40
    do_name_parse_test(
      "Fossil-Fungi",
      text_name: "Fossil-Fungi",
      real_text_name: "Fossil-Fungi",
      search_name: "Fossil-Fungi",
      real_search_name: "Fossil-Fungi",
      sort_name: "Fossil-Fungi",
      display_name: "**__Fossil-Fungi__**",
      parent_name: nil,
      rank: :Phylum,
      author: ""
    )
  end

  def test_name_parse_41
    do_name_parse_test(
      "Armillaria mellea D.\tC.",
      text_name: "Armillaria mellea",
      real_text_name: "Armillaria mellea",
      search_name: "Armillaria mellea D.C.",
      real_search_name: "Armillaria mellea D.C.",
      sort_name: "Armillaria mellea  D.C.",
      display_name: "**__Armillaria mellea__** D.C.",
      parent_name: "Armillaria",
      rank: :Species,
      author: "D.C."
    )
  end

  def test_name_parse_comb
    do_name_parse_test(
      "Sebacina schweinitzii comb prov",
      text_name: "Sebacina schweinitzii",
      real_text_name: "Sebacina schweinitzii",
      search_name: "Sebacina schweinitzii comb. prov.",
      real_search_name: "Sebacina schweinitzii comb. prov.",
      sort_name: "Sebacina schweinitzii  comb. prov.",
      display_name: "**__Sebacina schweinitzii__** comb. prov.",
      parent_name: "Sebacina",
      rank: :Species,
      author: "comb. prov."
    )
  end

  def test_name_parse_group_names
    do_name_parse_test( # monomial, no author
      "Agaricus group",
      text_name: "Agaricus group",
      real_text_name: "Agaricus group",
      search_name: "Agaricus group",
      real_search_name: "Agaricus group",
      sort_name: "Agaricus   group",
      display_name: "**__Agaricus__** group",
      parent_name: "",
      rank: :Group,
      author: ""
    )
    do_name_parse_test( # binomial, no author
      "Agaricus campestris group",
      text_name: "Agaricus campestris group",
      real_text_name: "Agaricus campestris group",
      search_name: "Agaricus campestris group",
      real_search_name: "Agaricus campestris group",
      sort_name: "Agaricus campestris   group",
      display_name: "**__Agaricus campestris__** group",
      parent_name: "Agaricus",
      rank: :Group,
      author: ""
    )
    do_name_parse_test( # monomial, with author
      "Agaricus group Author",
      text_name: "Agaricus group",
      real_text_name: "Agaricus group",
      search_name: "Agaricus group Author",
      real_search_name: "Agaricus group Author",
      sort_name: "Agaricus   group  Author",
      display_name: "**__Agaricus__** group Author",
      parent_name: "",
      rank: :Group,
      author: "Author"
    )
    do_name_parse_test( # binomial, author
      "Agaricus campestris group Author",
      text_name: "Agaricus campestris group",
      real_text_name: "Agaricus campestris group",
      search_name: "Agaricus campestris group Author",
      real_search_name: "Agaricus campestris group Author",
      sort_name: "Agaricus campestris   group  Author",
      display_name: "**__Agaricus campestris__** group Author",
      parent_name: "Agaricus",
      rank: :Group,
      author: "Author"
    )
    do_name_parse_test( # binomial with author, "group" at end
      "Agaricus campestris Author group",
      text_name: "Agaricus campestris group",
      real_text_name: "Agaricus campestris group",
      search_name: "Agaricus campestris group Author",
      real_search_name: "Agaricus campestris group Author",
      sort_name: "Agaricus campestris   group  Author",
      display_name: "**__Agaricus campestris__** group Author",
      parent_name: "Agaricus",
      rank: :Group,
      author: "Author"
    )
    do_name_parse_test( # binomial, sensu author
      "Agaricus campestris group sensu Author",
      text_name: "Agaricus campestris group",
      real_text_name: "Agaricus campestris group",
      search_name: "Agaricus campestris group sensu Author",
      real_search_name: "Agaricus campestris group sensu Author",
      sort_name: "Agaricus campestris   group  sensu Author",
      display_name: "**__Agaricus campestris__** group sensu Author",
      parent_name: "Agaricus",
      rank: :Group,
      author: "sensu Author"
    )
    do_name_parse_test( # species with Tulloss form of sp. nov.
      "Pleurotus sp. T44 group Tulloss",
      text_name: 'Pleurotus "sp-T44" group',
      real_text_name: 'Pleurotus "sp-T44" group',
      search_name: 'Pleurotus "sp-T44" group Tulloss',
      real_search_name: 'Pleurotus "sp-T44" group Tulloss',
      sort_name: 'Pleurotus {sp-T44"   group  Tulloss',
      display_name: '**__Pleurotus "sp-T44"__** group Tulloss',
      parent_name: "Pleurotus",
      rank: :Group,
      author: "Tulloss"
    )
    do_name_parse_test( # subgenus group, with author
      "Amanita subg. Vaginatae group (L.) Ach.",
      text_name: "Amanita subgenus Vaginatae group",
      real_text_name: "Amanita subgenus Vaginatae group",
      search_name: "Amanita subgenus Vaginatae group (L.) Ach.",
      real_search_name: "Amanita subgenus Vaginatae group (L.) Ach.",
      sort_name: "Amanita  {1subgenus  Vaginatae   group  (L.) Ach.",
      display_name:
        "**__Amanita__** subgenus **__Vaginatae__** group (L.) Ach.",
      parent_name: "Amanita",
      rank: :Group,
      author: "(L.) Ach."
    )
    do_name_parse_test( # stirps group, with sub-genus parent
      "Amanita subgenus Vaginatae stirps Vaginatae group",
      text_name: "Amanita subgenus Vaginatae stirps Vaginatae group",
      real_text_name: "Amanita subgenus Vaginatae stirps Vaginatae group",
      search_name: "Amanita subgenus Vaginatae stirps Vaginatae group",
      real_search_name: "Amanita subgenus Vaginatae stirps Vaginatae group",
      sort_name:
        "Amanita  {1subgenus  Vaginatae  {4stirps  !Vaginatae   group",
      display_name:
        "**__Amanita__** subgenus **__Vaginatae__** stirps " \
        "**__Vaginatae__** group",
      parent_name: "Amanita subgenus Vaginatae",
      rank: :Group,
      author: ""
    )
    do_name_parse_test( # binomial, "group" part of epithet
      "Agaricus grouperi group Author",
      text_name: "Agaricus grouperi group",
      real_text_name: "Agaricus grouperi group",
      search_name: "Agaricus grouperi group Author",
      real_search_name: "Agaricus grouperi group Author",
      sort_name: "Agaricus grouperi   group  Author",
      display_name: "**__Agaricus grouperi__** group Author",
      parent_name: "Agaricus",
      rank: :Group,
      author: "Author"
    )
    do_name_parse_test( # author duplicates a word in the taxon
      "Agaricus group Agaricus",
      text_name: "Agaricus group",
      real_text_name: "Agaricus group",
      search_name: "Agaricus group Agaricus",
      real_search_name: "Agaricus group Agaricus",
      sort_name: "Agaricus   group  Agaricus",
      display_name: "**__Agaricus__** group Agaricus",
      parent_name: "",
      rank: :Group,
      author: "Agaricus"
    )
  end

  def test_name_parse_clade_names
    do_name_parse_test( # monomial, no author
      "Agaricus clade",
      text_name: "Agaricus clade",
      real_text_name: "Agaricus clade",
      search_name: "Agaricus clade",
      real_search_name: "Agaricus clade",
      sort_name: "Agaricus   clade",
      display_name: "**__Agaricus__** clade",
      parent_name: "",
      rank: :Group,
      author: ""
    )
    do_name_parse_test( # binomial, no author
      "Agaricus campestris clade",
      text_name: "Agaricus campestris clade",
      real_text_name: "Agaricus campestris clade",
      search_name: "Agaricus campestris clade",
      real_search_name: "Agaricus campestris clade",
      sort_name: "Agaricus campestris   clade",
      display_name: "**__Agaricus campestris__** clade",
      parent_name: "Agaricus",
      rank: :Group,
      author: ""
    )
    do_name_parse_test( # binomial, sensu author
      "Agaricus campestris clade sensu Author",
      text_name: "Agaricus campestris clade",
      real_text_name: "Agaricus campestris clade",
      search_name: "Agaricus campestris clade sensu Author",
      real_search_name: "Agaricus campestris clade sensu Author",
      sort_name: "Agaricus campestris   clade  sensu Author",
      display_name: "**__Agaricus campestris__** clade sensu Author",
      parent_name: "Agaricus",
      rank: :Group,
      author: "sensu Author"
    )
    do_name_parse_test( # binomial with author, "clade" at end
      "Agaricus campestris Author clade",
      text_name: "Agaricus campestris clade",
      real_text_name: "Agaricus campestris clade",
      search_name: "Agaricus campestris clade Author",
      real_search_name: "Agaricus campestris clade Author",
      sort_name: "Agaricus campestris   clade  Author",
      display_name: "**__Agaricus campestris__** clade Author",
      parent_name: "Agaricus",
      rank: :Group,
      author: "Author"
    )
  end

  def test_name_parse_deprecated
    do_name_parse_test(
      "Lecania ryaniana van den Boom",
      {
        text_name: "Lecania ryaniana",
        real_text_name: "Lecania ryaniana",
        search_name: "Lecania ryaniana van den Boom",
        real_search_name: "Lecania ryaniana van den Boom",
        sort_name: "Lecania ryaniana  van den Boom",
        display_name: "__Lecania ryaniana__ van den Boom",
        parent_name: "Lecania",
        rank: :Species,
        author: "van den Boom"
      },
      deprecated: true
    )
    do_name_parse_test( # binomial, no author, deprecated
      "Agaricus campestris group",
      {
        text_name: "Agaricus campestris group",
        real_text_name: "Agaricus campestris group",
        search_name: "Agaricus campestris group",
        real_search_name: "Agaricus campestris group",
        sort_name: "Agaricus campestris   group",
        display_name: "__Agaricus campestris__ group",
        parent_name: "Agaricus",
        rank: :Group,
        author: ""
      },
      deprecated: true
    )
    do_name_parse_test( # binomial, sensu author, deprecated
      "Agaricus campestris group sensu Author",
      {
        text_name: "Agaricus campestris group",
        real_text_name: "Agaricus campestris group",
        search_name: "Agaricus campestris group sensu Author",
        real_search_name: "Agaricus campestris group sensu Author",
        sort_name: "Agaricus campestris   group  sensu Author",
        display_name: "__Agaricus campestris__ group sensu Author",
        parent_name: "Agaricus",
        rank: :Group,
        author: "sensu Author"
      },
      deprecated: true
    )
  end

  # -----------------------------
  #  Test classification.
  # -----------------------------

  def test_parse_classification_1
    do_parse_classification_test("Kingdom: Fungi", [[:Kingdom, "Fungi"]])
  end

  def test_parse_classification_2
    do_parse_classification_test(%(Kingdom: Fungi\r
      Phylum: Basidiomycota\r
      Class: Basidiomycetes\r
      Order: Agaricales\r
      Family: Amanitaceae),
                                 [[:Kingdom, "Fungi"],
                                  [:Phylum, "Basidiomycota"],
                                  [:Class, "Basidiomycetes"],
                                  [:Order, "Agaricales"],
                                  [:Family, "Amanitaceae"]])
  end

  def test_parse_classification_3
    do_parse_classification_test(%(Kingdom: Fungi\r
      \r
      Family: Amanitaceae),
                                 [[:Kingdom, "Fungi"],
                                  [:Family, "Amanitaceae"]])
  end

  def test_parse_classification_4
    do_parse_classification_test(%(Kingdom: _Fungi_\r
      Family: _Amanitaceae_),
                                 [[:Kingdom, "Fungi"],
                                  [:Family, "Amanitaceae"]])
  end

  def test_parse_classification_5
    do_parse_classification_test("Queendom: Fungi", [[:Queendom, "Fungi"]])
  end

  def test_parse_classification_6
    do_parse_classification_test("Junk text", false)
  end

  def test_parse_classification_7
    do_parse_classification_test(%(Kingdom: Fungi\r
      Junk text\r
      Genus: Amanita), false)
  end

  def test_validate_classification_1
    do_validate_classification_test(
      :Species, "Kingdom: Fungi", "Kingdom: _Fungi_"
    )
  end

  def test_validate_classification_2
    do_validate_classification_test(
      :Species,
      %(Kingdom: Fungi\r
        Phylum: Basidiomycota\r
        Class: Basidiomycetes\r
        Order: Agaricales\r
        Family: Amanitaceae),
      "Kingdom: _Fungi_\r\n" \
      "Phylum: _Basidiomycota_\r\n" \
      "Class: _Basidiomycetes_\r\n" \
      "Order: _Agaricales_\r\n" \
      "Family: _Amanitaceae_"
    )
  end

  def test_validate_classification_3
    do_validate_classification_test(:Species, %(Kingdom: Fungi\r
      \r
      Family: Amanitaceae),
                                    "Kingdom: _Fungi_\r\nFamily: _Amanitaceae_")
  end

  def test_validate_classification_4
    do_validate_classification_test(:Species, %(Kingdom: _Fungi_\r
      Family: _Amanitaceae_),
                                    "Kingdom: _Fungi_\r\nFamily: _Amanitaceae_")
  end

  def test_validate_classification_5
    do_validate_classification_test(:Species, "Queendom: Fungi", false)
  end

  def test_validate_classification_6
    do_validate_classification_test(:Species, "Junk text", false)
  end

  def test_validate_classification_7
    do_validate_classification_test(:Genus, "Species: calyptroderma", false)
  end

  def test_validate_classification_8
    do_validate_classification_test(
      :Species, "Family: Amanitaceae", "Family: _Amanitaceae_"
    )
  end

  def test_validate_classification_9
    do_validate_classification_test(:Queendom, "Family: Amanitaceae", false)
  end

  def test_validate_classification_10
    do_validate_classification_test(:Species, "", "")
  end

  def test_validate_classification_11
    do_validate_classification_test(:Species, nil, nil)
  end

  def test_validate_classification_12
    do_validate_classification_test(:Genus, "Family: _Agaricales_", false)
  end

  def test_validate_classification_13
    do_validate_classification_test(:Genus, "Kingdom: _Agaricales_", false)
  end

  def test_validate_classification_14
    do_validate_classification_test(
      :Genus, "Kingdom: _Blubber_", "Kingdom: _Blubber_"
    )
  end

  def test_validate_classification_15
    do_validate_classification_test(
      :Genus, "Kingdom: _Fungi_\nOrder: _Insecta_", false
    )
    do_validate_classification_test(
      :Genus, "Kingdom: _Animalia_\nOrder: _Insecta_",
      "Kingdom: _Animalia_\r\nOrder: _Insecta_"
    )
  end

  def test_rank_matchers
    name = names(:fungi)
    assert_not(name.at_or_below_genus?)
    assert_not(name.below_genus?)
    assert_not(name.between_genus_and_species?)
    assert_not(name.at_or_below_species?)

    name = names(:agaricus)
    assert(name.at_or_below_genus?)
    assert_not(name.below_genus?)
    assert_not(name.between_genus_and_species?)
    assert_not(name.at_or_below_species?)

    name = names(:amanita_subgenus_lepidella)
    assert(name.at_or_below_genus?)
    assert(name.below_genus?)
    assert(name.between_genus_and_species?)
    assert_not(name.at_or_below_species?)

    name = names(:coprinus_comatus)
    assert(name.at_or_below_genus?)
    assert(name.below_genus?)
    assert_not(name.between_genus_and_species?)
    assert(name.at_or_below_species?)

    name = names(:amanita_boudieri_var_beillei)
    assert(name.at_or_below_genus?)
    assert(name.below_genus?)
    assert_not(name.between_genus_and_species?)
    assert(name.at_or_below_species?)
  end

  def test_text_before_rank
    name_above_genus = names(:fungi)
    assert_equal("Fungi", name_above_genus.text_before_rank)

    name_between_genus_and_species = names(:amanita_subgenus_lepidella)
    assert_equal("Amanita", name_between_genus_and_species.text_before_rank)

    variety_name = names(:amanita_boudieri_var_beillei)
    assert_equal("Amanita boudieri var. beillei", variety_name.text_before_rank)
  end

  # ------------------------------
  #  Test ancestors and parents.
  # ------------------------------

  def test_ancestors_1
    assert_name_list_equal([names(:agaricus),
                            names(:agaricaceae),
                            names(:agaricales),
                            names(:basidiomycetes),
                            names(:basidiomycota),
                            names(:fungi)],
                           names(:agaricus_campestris).all_parents)
    assert_name_list_equal(
      [names(:agaricus)], names(:agaricus_campestris).parents
    )
    assert_name_list_equal(
      [names(:agaricaceae)], names(:agaricus).parents
    )
    assert_name_list_equal(
      [], names(:agaricus_campestris).children
    )
    assert_name_list_equal([names(:agaricus_campestras),
                            names(:agaricus_campestris),
                            names(:agaricus_campestros),
                            names(:agaricus_campestrus)],
                           names(:agaricus).children, :sort)
  end

  def test_ancestors_2
    # use Petigera instead of Peltigera because it has no classification string
    p = names(:petigera)
    assert_name_list_equal([], p.all_parents)
    assert_name_list_equal([], p.children)

    pc   = create_test_name("Petigera canina (L.) Willd.")
    pcr  = create_test_name("Petigera canina var. rufescens (Weiss) Mudd")
    pcri = create_test_name(
      "Petigera canina var. rufescens f. innovans (Körber) J. W. Thomson"
    )
    pcs  = create_test_name("Petigera canina var. spuria (Ach.) Schaerer")

    pa   = create_test_name("Petigera aphthosa (L.) Willd.")
    pac  = create_test_name("Petigera aphthosa f. complicata (Th. Fr.) Zahlbr.")
    pav  = create_test_name("Petigera aphthosa var. variolosa A. Massal.")

    pp   = create_test_name("Petigera polydactylon (Necker) Hoffm")
    pp2  = create_test_name("Petigera polydactylon (Bogus) Author")
    pph  = create_test_name("Petigera polydactylon var. hymenina (Ach.) Flotow")
    ppn  = create_test_name("Petigera polydactylon var. neopolydactyla Gyelnik")

    assert_name_list_equal([pa, pc, pp, pp2], p.children, :sort)
    assert_name_list_equal([pcr, pcs], pc.children, :sort)
    assert_name_list_equal([pcri], pcr.children, :sort)
    assert_name_list_equal([pav], pa.children, :sort)
    assert_name_list_equal([pph, ppn], pp.children, :sort)

    # Oops! Petigera is misspelled, so these aren't right...
    assert_name_list_equal([], pc.all_parents)
    assert_name_list_equal([pc], pcr.all_parents)
    assert_name_list_equal([pcr, pc], pcri.all_parents)
    assert_name_list_equal([pc], pcs.all_parents)
    assert_name_list_equal([], pa.all_parents)
    assert_name_list_equal([pa], pac.all_parents)
    assert_name_list_equal([pa], pav.all_parents)
    assert_name_list_equal([], pp.all_parents)
    assert_name_list_equal([], pp2.all_parents)
    assert_name_list_equal([pp], pph.all_parents)
    assert_name_list_equal([pp], ppn.all_parents)

    assert_name_list_equal([], pc.parents)
    assert_name_list_equal([pc], pcr.parents)
    assert_name_list_equal([pcr], pcri.parents)
    assert_name_list_equal([pc], pcs.parents)
    assert_name_list_equal([], pa.parents)
    assert_name_list_equal([pa], pac.parents)
    assert_name_list_equal([pa], pav.parents)
    assert_name_list_equal([], pp.parents)
    assert_name_list_equal([pp], pph.parents)
    assert_name_list_equal([pp], ppn.parents)

    # Try it again if we clear the misspelling flag.  (Still deprecated though.)
    p.correct_spelling = nil
    p.save

    assert_name_list_equal([p], pc.all_parents, :sort)
    assert_name_list_equal([pc], pcr.all_parents, :sort)
    assert_name_list_equal([pcr, pc], pcri.all_parents, :sort)
    assert_name_list_equal([pc], pcs.all_parents, :sort)
    assert_name_list_equal([p], pa.all_parents, :sort)
    assert_name_list_equal([pa], pac.all_parents, :sort)
    assert_name_list_equal([pa], pav.all_parents, :sort)
    assert_name_list_equal([p], pp.all_parents, :sort)
    assert_name_list_equal([p], pp2.all_parents, :sort)
    assert_name_list_equal([pp], pph.all_parents, :sort)
    assert_name_list_equal([pp], ppn.all_parents, :sort)

    assert_name_list_equal([p], pc.parents)
    assert_name_list_equal([pc], pcr.parents)
    assert_name_list_equal([pcr], pcri.parents)
    assert_name_list_equal([pc], pcs.parents)
    assert_name_list_equal([p], pa.parents)
    assert_name_list_equal([pa], pac.parents)
    assert_name_list_equal([pa], pav.parents)
    assert_name_list_equal([p], pp.parents)
    assert_name_list_equal([pp], pph.parents, :sort)
    assert_name_list_equal([pp], ppn.parents, :sort)

    pp2.change_deprecated(true)
    pp2.save

    assert_name_list_equal([pa, pc, pp, pp2], p.children, :sort)
    assert_name_list_equal([pp], pph.all_parents, :sort)
    assert_name_list_equal([pp], ppn.all_parents, :sort)
    assert_name_list_equal([pp], pph.parents, :sort)
    assert_name_list_equal([pp], ppn.parents, :sort)

    pp.change_deprecated(true)
    pp.save

    assert_name_list_equal([pa, pc, pp, pp2], p.children, :sort)
    assert_name_list_equal([pp, p], pph.all_parents, :sort)
    assert_name_list_equal([pp, p], ppn.all_parents, :sort)
    assert_name_list_equal([pp], pph.parents, :sort)
    assert_name_list_equal([pp], ppn.parents, :sort)
  end

  def test_ancestors_3
    # Make sure only Ascomycetes through Peltigera have
    # Ascomycota in their classification at first.
    assert_equal(4, Name.where("classification LIKE '%Ascomycota%'").count)

    kng = names(:fungi)
    phy = names(:ascomycota)
    cls = names(:ascomycetes)
    ord = names(:lecanorales)
    fam = names(:peltigeraceae)
    gen = names(:peltigera)
    spc = create_test_name("Peltigera canina (L.) Willd.")
    ssp = create_test_name("Peltigera canina ssp. bogus (Bugs) Bunny")
    var = create_test_name(
      "Peltigera canina ssp. bogus var. rufescens (Weiss) Mudd"
    )
    frm = create_test_name(
      "Peltigera canina ssp. bogus var. rufescens " \
      "f. innovans (Körber) J. W. Thomson"
    )

    assert_name_list_equal([], kng.all_parents)
    assert_name_list_equal([kng], phy.all_parents)
    assert_name_list_equal([phy, kng], cls.all_parents)
    assert_name_list_equal([cls, phy, kng], ord.all_parents)
    assert_name_list_equal([ord, cls, phy, kng], fam.all_parents)
    assert_name_list_equal([fam, ord, cls, phy, kng], gen.all_parents)
    assert_name_list_equal([gen, fam, ord, cls, phy, kng], spc.all_parents)
    assert_name_list_equal([spc, gen, fam, ord, cls, phy, kng], ssp.all_parents)
    assert_name_list_equal([ssp, spc, gen, fam, ord, cls, phy, kng],
                           var.all_parents)
    assert_name_list_equal([var, ssp, spc, gen, fam, ord, cls, phy, kng],
                           frm.all_parents)

    assert_name_list_equal([],    kng.parents)
    assert_name_list_equal([kng], phy.parents)
    assert_name_list_equal([phy], cls.parents)
    assert_name_list_equal([cls], ord.parents)
    assert_name_list_equal([ord], fam.parents)
    assert_name_list_equal([fam], gen.parents)
    assert_name_list_equal([gen], spc.parents)
    assert_name_list_equal([spc], ssp.parents)
    assert_name_list_equal([ssp], var.parents)
    assert_name_list_equal([var], frm.parents)

    assert(kng.children.include?(phy))
    assert_name_list_equal([cls], phy.children)
    assert_name_list_equal([ord], cls.children)
    assert_name_list_equal([fam], ord.children)
    assert_name_list_equal([gen], fam.children)
    assert_name_list_equal([spc], gen.children)
    assert_name_list_equal([ssp], spc.children)
    assert_name_list_equal([var], ssp.children)
    assert_name_list_equal([frm], var.children)
    assert_name_list_equal([],    frm.children)

    assert_empty([phy, cls, ord, fam, gen, spc, ssp, var, frm] -
                 kng.all_children)
    assert_name_list_equal([cls, ord, fam, gen, spc, ssp, var, frm],
                           phy.all_children, :sort)
    assert_name_list_equal([ord, fam, gen, spc, ssp, var, frm],
                           cls.all_children, :sort)
    assert_name_list_equal([fam, gen, spc, ssp, var, frm],
                           ord.all_children, :sort)
    assert_name_list_equal([gen, spc, ssp, var, frm], fam.all_children, :sort)
    assert_name_list_equal([spc, ssp, var, frm], gen.all_children, :sort)
    assert_name_list_equal([ssp, var, frm], spc.all_children, :sort)
    assert_name_list_equal([var, frm], ssp.all_children, :sort)
    assert_name_list_equal([frm], var.all_children, :sort)
    assert_name_list_equal([], frm.all_children, :sort)
  end

  # --------------------------------------
  #  Test email notification heuristics.
  # --------------------------------------

  def test_email_notification
    name = names(:peltigera)
    desc = name_descriptions(:peltigera_desc)

    rolf.email_names_admin    = false
    rolf.email_names_author   = true
    rolf.email_names_editor   = true
    rolf.email_names_reviewer = true
    rolf.email_names_all      = false
    rolf.save

    mary.email_names_admin    = false
    mary.email_names_author   = true
    mary.email_names_editor   = false
    mary.email_names_reviewer = false
    mary.email_names_all      = false
    mary.save

    dick.email_names_admin    = false
    dick.email_names_author   = false
    dick.email_names_editor   = false
    dick.email_names_reviewer = false
    dick.email_names_all      = false
    dick.save

    katrina.email_names_admin    = false
    katrina.email_names_author   = true
    katrina.email_names_editor   = true
    katrina.email_names_reviewer = true
    katrina.email_names_all      = true
    katrina.save

    # Start with no reviewers, editors or authors.
    User.current = nil
    desc.gen_desc = ""
    desc.review_status = :unreviewed
    desc.reviewer = nil
    Name.without_revision do
      desc.save
    end
    desc.authors.clear
    desc.editors.clear
    desc.reload
    name_version = name.version
    description_version = desc.version
    QueuedEmail.queue_emails(true)
    QueuedEmail.all.map(&:destroy)

    assert_equal(0, desc.authors.length)
    assert_equal(0, desc.editors.length)
    assert_nil(desc.reviewer_id)

    # email types:  author  editor  review  all     interest
    # 1 Rolf:       x       x       x       .       .
    # 2 Mary:       x       .       .       .       .
    # 3 Dick:       .       .       .       .       .
    # 4 Katrina:    x       x       x       x       .
    # Authors: --        editors: --         reviewer: -- (unreviewed)
    # Rolf erases notes: notify Katrina (all), Rolf becomes editor.
    User.current = rolf
    desc.reload
    desc.classification = ""
    desc.gen_desc = ""
    desc.diag_desc = ""
    desc.distribution = ""
    desc.habitat = ""
    desc.look_alikes = ""
    desc.uses = ""
    assert_equal(0, QueuedEmail.count)
    desc.save
    assert_equal(description_version + 1, desc.version)
    assert_equal(0, desc.authors.length)
    assert_equal(1, desc.editors.length)
    assert_nil(desc.reviewer_id)
    assert_equal(rolf, desc.editors.first)
    assert_equal(1, QueuedEmail.count)
    assert_email(0,
                 flavor: "QueuedEmail::NameChange",
                 from: rolf,
                 to: katrina,
                 name: name.id,
                 description: desc.id,
                 old_name_version: name.version,
                 new_name_version: name.version,
                 old_description_version: desc.version - 1,
                 new_description_version: desc.version,
                 review_status: "no_change")

    # Katrina wisely reconsiders requesting notifications of all name changes.
    katrina.email_names_all = false
    katrina.save

    # email types:  author  editor  review  all     interest
    # 1 Rolf:       x       x       x       .       .
    # 2 Mary:       x       .       .       .       .
    # 3 Dick:       .       .       .       .       .
    # 4 Katrina:    x       x       x       .       .
    # Authors: --        editors: Rolf       reviewer: -- (unreviewed)
    # Mary writes gen_desc: notify Rolf (editor), Mary becomes author.
    User.current = mary
    desc.reload
    desc.gen_desc = "Mary wrote this."
    desc.save
    assert_equal(description_version + 2, desc.version)
    assert_equal(1, desc.authors.length)
    assert_equal(1, desc.editors.length)
    assert_nil(desc.reviewer_id)
    assert_equal(mary, desc.authors.first)
    assert_equal(rolf, desc.editors.first)
    assert_equal(2, QueuedEmail.count)
    assert_email(1,
                 flavor: "QueuedEmail::NameChange",
                 from: mary,
                 to: rolf,
                 name: name.id,
                 description: desc.id,
                 old_name_version: name.version,
                 new_name_version: name.version,
                 old_description_version: desc.version - 1,
                 new_description_version: desc.version,
                 review_status: "no_change")

    # Rolf doesn't want to be notified if people change names he's edited.
    rolf.email_names_editor = false
    rolf.save

    # email types:  author  editor  review  all     interest
    # 1 Rolf:       x       .       x       .       .
    # 2 Mary:       x       .       .       .       .
    # 3 Dick:       .       .       .       .       .
    # 4 Katrina:    x       x       x       .       .
    # Authors: Mary      editors: Rolf       reviewer: -- (unreviewed)
    # Dick changes uses: notify Mary (author); Dick becomes editor.
    User.current = dick
    desc.reload
    desc.uses = "Something more new."
    desc.save
    assert_equal(description_version + 3, desc.version)
    assert_equal(1, desc.authors.length)
    assert_equal(2, desc.editors.length)
    assert_nil(desc.reviewer_id)
    assert_equal(mary, desc.authors.first)
    assert_equal([rolf.id, dick.id].sort, desc.editors.map(&:id).sort)
    assert_equal(3, QueuedEmail.count)
    assert_email(2,
                 flavor: "QueuedEmail::NameChange",
                 from: dick,
                 to: mary,
                 name: name.id,
                 description: desc.id,
                 old_name_version: name.version,
                 new_name_version: name.version,
                 old_description_version: desc.version - 1,
                 new_description_version: desc.version,
                 review_status: "no_change")

    # Mary opts out of author emails, add Katrina as new author.
    desc.add_author(katrina)
    mary.email_names_author = false
    mary.save

    # email types:  author  editor  review  all     interest
    # 1 Rolf:       x       .       x       .       .
    # 2 Mary:       .       .       .       .       .
    # 3 Dick:       .       .       .       .       .
    # 4 Katrina:    x       x       x       .       .
    # Authors: Mary,Katrina   editors: Rolf,Dick   reviewer: -- (unreviewed)
    # Rolf reviews name: notify Katrina (author), Rolf becomes reviewer.
    User.current = rolf
    desc.reload
    desc.update_review_status(:inaccurate)
    assert_equal(description_version + 3, desc.version)
    assert_equal(2, desc.authors.length)
    assert_equal(2, desc.editors.length)
    assert_equal(rolf.id, desc.reviewer_id)
    assert_equal([mary.id, katrina.id].sort, desc.authors.map(&:id).sort)
    assert_equal([rolf.id, dick.id].sort, desc.editors.map(&:id).sort)
    assert_equal(4, QueuedEmail.count)
    assert_email(3,
                 flavor: "QueuedEmail::NameChange",
                 from: rolf,
                 to: katrina,
                 name: name.id,
                 description: desc.id,
                 old_name_version: name.version,
                 new_name_version: name.version,
                 old_description_version: desc.version - 1,
                 new_description_version: desc.version,
                 review_status: "inaccurate")

    # Have Katrina express disinterest.
    Interest.create(target: name, user: katrina, state: false)

    # email types:  author  editor  review  all     interest
    # 1 Rolf:       x       .       x       .       .
    # 2 Mary:       .       .       .       .       .
    # 3 Dick:       .       .       .       .       .
    # 4 Katrina:    x       x       x       .       no
    # Authors: Mary,Katrina   editors: Rolf,Dick   reviewer: Rolf (inaccurate)
    # Dick changes look-alikes: notify Rolf (reviewer), clear review status
    User.current = dick
    desc.reload
    desc.look_alikes = "Dick added this -- it's suspect"
    # (This is exactly what is normally done by name controller in edit_name.
    # Yes, Dick isn't actually trying to review, and isn't even a reviewer.
    # The point is to update the review date if Dick *were*, or reset the
    # status to unreviewed in the present case that he *isn't*.)
    desc.update_review_status(:inaccurate)
    desc.save
    assert_equal(description_version + 4, desc.version)
    assert_equal(2, desc.authors.length)
    assert_equal(2, desc.editors.length)
    assert_equal(:unreviewed, desc.review_status)
    assert_nil(desc.reviewer_id)
    assert_equal([mary.id, katrina.id].sort, desc.authors.map(&:id).sort)
    assert_equal([rolf.id, dick.id].sort, desc.editors.map(&:id).sort)
    assert_equal(5, QueuedEmail.count)
    assert_email(4,
                 flavor: "QueuedEmail::NameChange",
                 from: dick,
                 to: rolf,
                 name: name.id,
                 description: desc.id,
                 old_name_version: name.version,
                 new_name_version: name.version,
                 old_description_version: desc.version - 1,
                 new_description_version: desc.version,
                 review_status: "unreviewed")

    # Mary expresses interest.
    Interest.create(target: name, user: mary, state: true)

    # email types:  author  editor  review  all     interest
    # 1 Rolf:       x       .       x       .       .
    # 2 Mary:       .       .       .       .       yes
    # 3 Dick:       .       .       .       .       .
    # 4 Katrina:    x       x       x       .       no
    # Authors: Mary,Katrina   editors: Rolf,Dick   reviewer: Rolf (unreviewed)
    # Rolf changes 'uses': notify Mary (interest).
    User.current = rolf
    name.reload
    name.citation = "Rolf added this."
    name.save
    assert_equal(name_version + 1, name.version)
    assert_equal(description_version + 4, desc.version)
    assert_equal(2, desc.authors.length)
    assert_equal(2, desc.editors.length)
    assert_nil(desc.reviewer_id)
    assert_equal([mary.id, katrina.id].sort, desc.authors.map(&:id).sort)
    assert_equal([rolf.id, dick.id].sort, desc.editors.map(&:id).sort)
    assert_equal(6, QueuedEmail.count)
    assert_email(5,
                 flavor: "QueuedEmail::NameChange",
                 from: rolf,
                 to: mary,
                 name: name.id,
                 description: 0,
                 old_name_version: name.version - 1,
                 new_name_version: name.version,
                 old_description_version: 0,
                 new_description_version: 0,
                 review_status: "no_change")
    QueuedEmail.queue_emails(false)
  end

  def test_misspelling
    User.current = rolf

    # Make sure deprecating a name doesn't clear misspelling stuff.
    names(:petigera).change_deprecated(true)
    assert(names(:petigera).is_misspelling?)
    assert_equal(names(:peltigera), names(:petigera).correct_spelling)

    # Make sure approving a name clears misspelling stuff.
    names(:petigera).change_deprecated(false)
    assert_not(names(:petigera).is_misspelling?)
    assert_nil(names(:petigera).correct_spelling)

    # Temporarily disabling the name primer.  See comments there.
    # # Coprinus comatus should normally end up in name primer.
    # if File.exist?(MO.name_primer_cache_file)
    #   File.delete(MO.name_primer_cache_file)
    # end
    # assert_not(Name.primer.select { |n| n == "Coprinus comatus" }.empty?)
    #
    # # Mark it as misspelled and see that it gets removed from the primer list.
    # names(:coprinus_comatus).correct_spelling = names(:agaricus_campestris)
    # names(:coprinus_comatus).change_deprecated(true)
    # names(:coprinus_comatus).save
    # File.delete(MO.name_primer_cache_file)
    # assert(Name.primer.select { |n| n == "Coprinus comatus" }.empty?)
  end

  def test_lichen
    assert(names(:tremella_mesenterica).is_lichen?)
    assert(names(:tremella).is_lichen?)
    assert(names(:tremella_justpublished).is_lichen?)
    assert_not(names(:agaricus_campestris).is_lichen?)
  end

  def test_has_eol_data
    assert(names(:peltigera).has_eol_data?)
    assert_not(names(:lactarius_alpigenes).has_eol_data?)
  end

  def test_hiding_authors
    dick.hide_authors = :above_species
    mary.hide_authors = :none

    name = names(:agaricus_campestris)
    User.current = mary
    assert_equal("**__Agaricus campestris__** L.", name.display_name)
    User.current = dick
    assert_equal("**__Agaricus campestris__** L.", name.display_name)

    name = names(:macrocybe_titans)
    User.current = mary
    assert_equal("**__Macrocybe__** Titans", name.display_name)
    User.current = dick
    assert_equal("**__Macrocybe__**", name.display_name)

    name.display_name = "__Macrocybe__ (Author) Author"
    assert_equal("__Macrocybe__", name.display_name)

    name.display_name = "__Macrocybe__ (van Helsing) Author"
    assert_equal("__Macrocybe__", name.display_name)

    name.display_name = "__Macrocybe__ sect. __Helsing__ Author"
    assert_equal("__Macrocybe__ sect. __Helsing__", name.display_name)

    name.display_name = "__Macrocybe__ sect. __Helsing__"
    assert_equal("__Macrocybe__ sect. __Helsing__", name.display_name)

    name.display_name = "**__Macrocybe__** (van Helsing) Author"
    assert_equal("**__Macrocybe__**", name.display_name)

    name.display_name = "**__Macrocybe__** sect. **__Helsing__** Author"
    assert_equal("**__Macrocybe__** sect. **__Helsing__**", name.display_name)

    name.display_name = "**__Macrocybe__** sect. **__Helsing__**"
    assert_equal("**__Macrocybe__** sect. **__Helsing__**", name.display_name)

    name.display_name = "**__Macrocybe__** subgenus **__Blah__**"
    assert_equal("**__Macrocybe__** subgenus **__Blah__**", name.display_name)
  end

  def test_changing_author_of_autonym
    name = create_test_name("Acarospora nodulosa var. nodulosa")
    assert_equal("Acarospora nodulosa var. nodulosa", name.text_name)
    assert_equal("Acarospora nodulosa var. nodulosa", name.search_name)
    assert_equal("Acarospora nodulosa  {6var.  !nodulosa", name.sort_name)
    assert_equal("**__Acarospora nodulosa__** var. **__nodulosa__**",
                 name.display_name)
    assert_equal("", name.author)

    name.change_author("(Dufour) Hue")
    assert_equal("Acarospora nodulosa var. nodulosa", name.text_name)
    assert_equal("Acarospora nodulosa var. nodulosa (Dufour) Hue",
                 name.search_name)
    assert_equal("Acarospora nodulosa  {6var.  !nodulosa  (Dufour) Hue",
                 name.sort_name)
    assert_equal(
      "**__Acarospora nodulosa__** (Dufour) Hue var. **__nodulosa__**",
      name.display_name
    )
    assert_equal("(Dufour) Hue", name.author)

    name.change_author("Ach.")
    assert_equal("Acarospora nodulosa var. nodulosa", name.text_name)
    assert_equal("Acarospora nodulosa var. nodulosa Ach.", name.search_name)
    assert_equal("Acarospora nodulosa  {6var.  !nodulosa  Ach.", name.sort_name)
    assert_equal("**__Acarospora nodulosa__** Ach. var. **__nodulosa__**",
                 name.display_name)
    assert_equal("Ach.", name.author)
  end

  # --------------------------------------
<<<<<<< HEAD
  #  Synonymy
  # --------------------------------------

  def test_synonym_ids
    # Although this test is coupled to synonym_ids' details
    # I can't find a better way to cover all the paths through that method

    # If a Name has synonym(s), then
    # synonym_ids will hit the db unless @synonyms exists, and vice versa
    name_with_other_synonyms = names(:chlorophyllum_rachodes)
    synonym = name_with_other_synonyms.synonym
    synonym_ids = Name.where(synonym: synonym).pluck(:id)

    # Prove that synonym_ids is correct when @synonyms doesn't exist
    assert_equal(synonym_ids, name_with_other_synonyms.synonym_ids)

    # Prove that synonym_ids is correct when @synonyms already exists
    # synonyms = name_with_other_synonyms
    assert_equal(
      name_with_other_synonyms.synonyms.map(&:id), # creates @synonyms
      name_with_other_synonyms.synonym_ids
    )

    # Prove that synonym_ids is correct when name lacks synonyms
    name_without_other_synonyms = names(:conocybe_filaris)
    assert_equal([name_without_other_synonyms.id],
                 name_without_other_synonyms.synonym_ids)
  end

  def test_other_approved_synonyms
    assert_equal([names(:chlorophyllum_rachodes)],
                 names(:chlorophyllum_rhacodes).other_approved_synonyms)
    assert_empty(names(:lactarius_alpinus).other_approved_synonyms)
  end

  def test_best_preferred_synonym
    # no preferred synonyms
    assert_empty(names(:pluteus_petasatus_deprecated).best_preferred_synonym)

    # only 1 preferred synonym
    assert_equal(names(:lactarius_alpinus),
                 names(:lactarius_alpigenes).best_preferred_synonym)

    # > 1 preferred synonym, none with observations
    # Macrolepiota rachodes & rhacodes are synonyms, approved, and have
    # no observations
    # Create a deprecated synonym and test it
    deprecated_name = Name.create!(
      text_name: "Lepiota rhacodes",
      author: "(Vittad.) Quél.",
      display_name: "__Lepiota rhacodes__ (Vittad.) Quél.",
      synonym: synonyms(:macrolepiota_rachodes_synonym),
      deprecated: true,
      rank: :Species, user: users(:rolf)
    )
    # M. rachodes & rhacodes are tied with 0 Observations
    # "Best" one is the one last updated
    assert_equal(names(:macrolepiota_rachodes),
                 deprecated_name.best_preferred_synonym)

    # > 1 preferred synonyms, one with observations
    # C. rachodes is approved, has 1 Observation
    # C. rachodes is approved, has 0 Observations
    # Create a deprecated synonym and test it
    deprecated_name = Name.create!(
      text_name: "Agaricus rhacodes",
      author: "Vittad.",
      display_name: "__Agaricus rhacodes__ Vittad.",
      synonym: synonyms(:chlorophyllum_rachodes_synonym),
      deprecated: true,
      rank: :Species, user: users(:rolf)
    )
    assert_equal(names(:chlorophyllum_rachodes),
                 deprecated_name.best_preferred_synonym)

    # > 1 preferred synonyms, > 1 with observations,
    # Neither has more Observations
    # Create an Observation for the other approved synonym, so that they'll
    # be tied in # of Observations
    revised_best_synonym = names(:chlorophyllum_rhacodes)
    Observation.create(
      name: revised_best_synonym,
      user: users(:rolf), when: Time.current, location: locations(:albion)
    )
    # other_approved_synonyms.name.observations is cached by Rails, so
    # it didn't change when we created the Observation above.
    # So reload it
    deprecated_name.other_approved_synonyms.
      find { |n| n == revised_best_synonym }.observations.reload
    assert_equal(revised_best_synonym,
                 deprecated_name.best_preferred_synonym)

    # > 1 preferred synonyms, > 1 with observations,
    # 1 has more obs than all the others
    # Make C. rachodes have 2 observations
    revised_best_synonym = names(:chlorophyllum_rachodes)
    Observation.create(
      name: revised_best_synonym,
      user: users(:rolf), when: Time.current, location: locations(:albion)
    )
    # other_approved_synonyms.name.observations is cached by Rails, so
    # it didn't change when we created the Observation above.
    # So reload it
    deprecated_name.other_approved_synonyms.
      find { |n| n == revised_best_synonym }.observations.reload
    assert_equal(revised_best_synonym,
                 deprecated_name.best_preferred_synonym)
  end

  def test_homonyms
    name = names(:hygrocybe_russocoriacea_good_author)
    expect = Name.where(text_name: name.text_name).pluck(:id)
    assert_equal(expect, name.other_author_ids, "Homonym ids incorrect")

    # This know too much about other_author_ids internals,
    # But how else can I do it? -- JDC 2020-12-16
    name.other_authors # sets @other_authors (in the context of name)
    assert_equal(expect, name.other_author_ids, "Homonym ids incorrect")

    name = names(:hygrocybe_russocoriacea_bad_author)
    expect = Name.where(text_name: name.text_name).to_a
    assert_equal(expect, name.other_authors, "Homonyms incorrect")

    name.other_author_ids # sets @other_author_ids (in the context of name)
    assert_equal(expect, name.other_authors, "Homonyms incorrect")
  end

  def test_clear_synonym
    name = names(:peltigera)
    misspelt = names(:petigera)
    assert(name.synonym)
    assert(misspelt.synonym)
    assert_equal(
      2, name.synonyms.count, "Test needs fixture with one other synonym"
    )

    name.clear_synonym

    assert_nil(name.synonym, "Failed to unsynonymize name")
    assert_nil(misspelt.reload.synonym,
               "Failed to unsynonymize misspelling of unsynonymized name")
    assert_nil(
      misspelt.correct_spelling,
      "Failed to clear misspelling when correct spelling un-synonymized"
    )
  end

  def test_more_popular
    approved_name = names(:lactarius_alpinus)
    deprecated_name = names(:lactarius_alpigenes)
    assert_equal(approved_name, approved_name.more_popular(deprecated_name),
                 "Approved name should be more popular than deprecated one")
    assert_equal(approved_name, deprecated_name.more_popular(approved_name),
                 "Approved name should be more popular than deprecated one")

    # Prove that more observed, approved Name is more popular than
    # less observed, but more recently proposed, approved Name
    more_observed_name = names(:fungi)
    less_observed_name = names(:coprinus_comatus)
    assert_operator(more_observed_name.observation_count, :>,
                    less_observed_name.observation_count,
                    "Test needs different fixtures")
    less_observed_naming = Naming.where(name: less_observed_name).first
    less_observed_naming.update(created_at: Time.zone.now + 1.hour)
    assert_equal(
      more_observed_name,
      more_observed_name.more_popular(less_observed_name),
      "More observed name should be more popular than " \
      "less observed, more-recently proposed name"
    )
    assert_equal(
      more_observed_name,
      less_observed_name.more_popular(more_observed_name),
      "More observed name should be more popular than " \
      "less observed, more-recently proposed name"
    )

    # Prove that more recently proposed, approved Name is more popular than
    # less recently proposed, approved Name with equal number of observations
    later_proposed_name = names(:tremella)
    earlier_proposed_name = names(:tremella_mesenterica)
    assert_equal(earlier_proposed_name.observation_count,
                 later_proposed_name.observation_count,
                 "Test needs different fixtures")
    later_proposed_naming = Naming.where(name: later_proposed_name).first
    later_proposed_naming.update(created_at: Time.zone.now + 1.hour)

    assert_equal(
      later_proposed_name,
      later_proposed_name.more_popular(earlier_proposed_name),
      "More recently proposed name should be more popular than " \
      "less recently proposed, approved Name with same number of observations"
    )
    assert_equal(
      later_proposed_name,
      earlier_proposed_name.more_popular(later_proposed_name),
      "More recently proposed name should be more popular than " \
      "less recently proposed, approved Name with same number of observations"
    )
  end

=======
  #  formatting
>>>>>>> fa8ec37a
  # --------------------------------------

  def test_display_name_brief_authors
    # Name 0 authors
    assert_equal(names(:russula_brevipes_no_author).display_name,
                 names(:russula_brevipes_no_author).display_name_brief_authors)

    # Name 1 author
    assert_equal(
      names(:russula_brevipes_author_notes).display_name,
      names(:russula_brevipes_author_notes).display_name_brief_authors
    )

    # Name 2 authors
    assert_equal(
      names(:hygrocybe_russocoriacea_good_author).display_name,
      names(:hygrocybe_russocoriacea_good_author).display_name_brief_authors
    )

    # Name > 2 authors
    assert_equal("**__Coprinellus micaceus__** (Bull.) Vilgalys et al.",
                 names(:coprinellus_micaceus).display_name_brief_authors)

    # Name > 2 authors in parentheses
    authors = "(Author1, Author2 & Author3) Author4, Author5 & Author6"
    name = Name.new(
      text_name: "Xxx #{authors}",
      display_name: "**__Xxx__** #{authors}",
      author: authors.to_s,
      rank: :Genus,
      deprecated: false, correct_spelling: nil,
      user: users(:rolf)
    )
    assert_equal("**__Xxx__** (Author1 et al.) Author4 et al.",
                 name.display_name_brief_authors)

    # Autonym <= 2 authors
    autonym = Name.new(
      text_name: "Russula sect. Russula",
      display_name: "**__Russula__** Pers. sect. **__Russula__**",
      author: "Pers.",
      rank: :Section,
      deprecated: false, correct_spelling: nil,
      user: users(:rolf)
    )
    assert_equal(autonym.display_name,
                 autonym.display_name_brief_authors)

    # Autonym > 2 authors
    authors = "Redhead, Vizzini, Drehmel & Contu"
    autonym = Name.new(
      text_name: "Saproamanita sect. Saproamanita",
      display_name: "**__Saproamanita__** #{authors} sect. Saproamanita",
      author: authors,
      rank: :Section,
      deprecated: false, correct_spelling: nil,
      user: users(:rolf)
    )
    assert_equal("**__Saproamanita__** Redhead et al. sect. Saproamanita",
                 autonym.display_name_brief_authors)

    # group <= 2 authors
    assert_equal(names(:authored_group).display_name,
                 names(:authored_group).display_name_brief_authors)

    # group > 2 authors
    authors = "Author1, Author2 & Author3"
    group_name = Name.new(
      text_name: "Xxx yyy clade #{authors}",
      display_name: "**__Xxx yyy__** clade #{authors}",
      author: authors,
      rank: :Group,
      deprecated: false, correct_spelling: nil,
      user: users(:rolf)
    )
    assert_equal("**__Xxx yyy__** clade Author1 et al.",
                 group_name.display_name_brief_authors)
  end

  def test_display_name_without_authors
    # Name with 0 authors
    assert_equal(
      names(:russula_brevipes_no_author).display_name,
      names(:russula_brevipes_no_author).display_name_without_authors
    )

    # Name with author
    assert_equal(
      "**__Russula brevipes__**",
      names(:russula_brevipes_author_notes).display_name_without_authors
    )

    # Autonym with author
    autonym = Name.create!(
      text_name: "Russula sect. Russula",
      display_name: "**__Russula__** Pers. sect. **__Russula__**",
      author: "Pers.",
      rank: :Section,
      deprecated: false, correct_spelling: nil,
      user: users(:rolf)
    )
    assert_equal("**__Russula__** sect. **__Russula__**",
                 autonym.display_name_without_authors)

    # group without author
    assert_equal(names(:unauthored_group).display_name,
                 names(:unauthored_group).display_name_without_authors)

    # group with author
    assert_equal("**__Groupauthored__** group",
                 names(:authored_group).display_name_without_authors)
  end

  def test_format_autonym
    assert_equal("**__Acarospora__**",
                 Name.format_autonym("Acarospora", "", :Genus, false))
    assert_equal("**__Acarospora__** L.",
                 Name.format_autonym("Acarospora", "L.", :Genus, false))
    assert_equal(
      "**__Acarospora nodulosa__** L.",
      Name.format_autonym("Acarospora nodulosa", "L.", :Species, false)
    )
    assert_equal(
      "__Acarospora nodulosa__ var. __reagens__ L.",
      Name.format_autonym(
        "Acarospora nodulosa var. reagens", "L.", :Variety, true
      )
    )
    assert_equal(
      "__Acarospora nodulosa__ L. var. __nodulosa__",
      Name.format_autonym(
        "Acarospora nodulosa var. nodulosa", "L.", :Variety, true
      )
    )
    assert_equal(
      "__Acarospora nodulosa__ L. ssp. __nodulosa__",
      Name.format_autonym(
        "Acarospora nodulosa ssp. nodulosa", "L.", :Subspecies, true
      )
    )
    assert_equal(
      "__Acarospora nodulosa__ L. f. __nodulosa__",
      Name.format_autonym(
        "Acarospora nodulosa f. nodulosa", "L.", :Form, true
      )
    )
    assert_equal(
      "__Acarospora nodulosa__ ssp. __reagens__ L. var. __reagens__",
      Name.format_autonym(
        "Acarospora nodulosa ssp. reagens var. reagens", "L.", :Variety, true
      )
    )
    assert_equal(
      "__Acarospora nodulosa__ L. ssp. __nodulosa__ var. __nodulosa__",
      Name.format_autonym(
        "Acarospora nodulosa ssp. nodulosa var. nodulosa", "L.", :Variety, true
      )
    )
    assert_equal(
      "__Acarospora nodulosa__ L. ssp. __nodulosa__ var. __nodulosa__ " \
      "f. __nodulosa__",
      Name.format_autonym(
        "Acarospora nodulosa ssp. nodulosa var. nodulosa f. nodulosa", "L.",
        :Form, true
      )
    )
  end

  def test_make_sure_names_are_bolded_correctly
    name = names(:suilus)
    assert_equal("**__#{name.text_name}__** #{name.author}", name.display_name)
    Name.make_sure_names_are_bolded_correctly
    name.reload
    assert_equal("__#{name.text_name}__ #{name.author}", name.display_name)
  end

<<<<<<< HEAD
=======
  # --------------------------------------

>>>>>>> fa8ec37a
  # Just make sure mysql is collating accents and case correctly.
  def test_mysql_sort_order
    return unless sql_collates_accents?

    names = [
      create_test_name("Agaricus Aehou"),
      create_test_name("Agaricus Aeiou"),
      create_test_name("Agaricus Aeiøu"),
      create_test_name("Agaricus Aëiou"),
      create_test_name("Agaricus Aéiou"),
      create_test_name("Agaricus Aejou")
    ]
    names[4].update(author: "aÉIOU")

    x = Name.where(id: names.map(&:id)).order(:author).pluck(:author)
    assert_equal(%w[Aehou Aeiou Aëiou aÉIOU Aeiøu Aejou], x)
  end

  # Prove that Name spaceship operator (<=>) uses sort_name to sort Names
  def test_name_spaceship_operator
    names = [
      create_test_name("Agaricomycota"),
      create_test_name("Agaricomycotina"),
      create_test_name("Agaricomycetes"),
      create_test_name("Agaricomycetidae"),
      create_test_name("Agaricales"),
      create_test_name("Agaricineae"),
      create_test_name("Agaricaceae"),
      create_test_name("Agaricus group"),
      create_test_name("Agaricus Aaron"),
      create_test_name("Agaricus L."),
      create_test_name("Agaricus Øosting"),
      create_test_name("Agaricus Zzyzx"),
      create_test_name("Agaricus Śliwa"),
      create_test_name("Agaricus Đorn"),
      create_test_name("Agaricus subgenus Dick"),
      create_test_name("Agaricus section Charlie"),
      create_test_name("Agaricus subsection Bob"),
      create_test_name("Agaricus stirps Arthur"),
      create_test_name("Agaricus aardvark"),
      create_test_name("Agaricus aardvark group"),
      create_test_name('Agaricus "tree-beard"'),
      create_test_name("Agaricus ugliano Zoom"),
      create_test_name("Agaricus ugliano ssp. ugliano Zoom"),
      create_test_name("Agaricus ugliano ssp. erik Zoom"),
      create_test_name("Agaricus ugliano var. danny Zoom"),
      create_test_name('Agaricus "sp-LD50"')
    ]
    x = Name.where(id: names.first.id..names.last.id).pluck(:sort_name)
    assert_equal(names.map(&:sort_name).sort, x.sort)
  end

  # Prove that alphabetized sort_names give us names in the expected order
  # Differs from test_name_spaceship_operator in omitting "Agaricus Śliwa",
  # whose sort_name is after all the levels between genus and species,
  # apparently because "Ś" sorts after "{".
  def test_name_sort_order
    names = [
      create_test_name("Agaricomycota"),
      create_test_name("Agaricomycotina"),
      create_test_name("Agaricomycetes"),
      create_test_name("Agaricomycetidae"),
      create_test_name("Agaricales"),
      create_test_name("Agaricineae"),
      create_test_name("Agaricaceae"),
      create_test_name("Agaricus group"),
      create_test_name("Agaricus Aaron"),
      create_test_name("Agaricus L."),
      create_test_name("Agaricus Øosting"),
      create_test_name("Agaricus Zzyzx"),
      create_test_name("Agaricus Đorn"),
      create_test_name("Agaricus subgenus Dick"),
      create_test_name("Agaricus section Charlie"),
      create_test_name("Agaricus subsection Bob"),
      create_test_name("Agaricus stirps Arthur"),
      create_test_name("Agaricus aardvark"),
      create_test_name("Agaricus aardvark group"),
      create_test_name('Agaricus "tree-beard"'),
      create_test_name("Agaricus ugliano Zoom"),
      create_test_name("Agaricus ugliano ssp. ugliano Zoom"),
      create_test_name("Agaricus ugliano ssp. erik Zoom"),
      create_test_name("Agaricus ugliano var. danny Zoom"),
      create_test_name('Agaricus "sp-LD50"')
    ]
    expected_sort_names = names.map(&:sort_name)
    sorted_sort_names = names.sort.map(&:sort_name)

    assert_equal(expected_sort_names, sorted_sort_names)
  end

  def test_guess_rank
    assert_equal(:Group, Name.guess_rank("Pleurotus djamor group"))
    assert_equal(:Group, Name.guess_rank("Pleurotus djamor var. djamor group"))
    assert_equal(:Form, Name.guess_rank("Pleurotus djamor var. djamor f. alba"))
    assert_equal(:Variety, Name.guess_rank("Pleurotus djamor var. djamor"))
    assert_equal(:Subspecies, Name.guess_rank("Pleurotus djamor subsp. djamor"))
    assert_equal(:Species, Name.guess_rank("Pleurotus djamor"))
    assert_equal(:Species, Name.guess_rank("Pleurotus djamor-foo"))
    assert_equal(:Species, Name.guess_rank("Phellinus robineae"))
    assert_equal(:Genus, Name.guess_rank("Pleurotus"))
    assert_equal(:Stirps, Name.guess_rank("Amanita stirps Grossa"))
    assert_equal(:Stirps,
                 Name.guess_rank("Amanita sect. Amanita stirps Grossa"))
    assert_equal(:Subsection, Name.guess_rank("Amanita subsect. Amanita"))
    assert_equal(:Section, Name.guess_rank("Amanita sect. Amanita"))
    assert_equal(:Section, Name.guess_rank("Hygrocybe sect. Coccineae"))
    assert_equal(:Subgenus, Name.guess_rank("Amanita subgenus Amanita"))
    assert_equal(:Family, Name.guess_rank("Amanitaceae"))
    assert_equal(:Family, Name.guess_rank("Peltigerineae"))
    assert_equal(:Order, Name.guess_rank("Peltigerales"))
    assert_equal(:Order, Name.guess_rank("Lecanoromycetidae"))
    assert_equal(:Class, Name.guess_rank("Lecanoromycetes"))
    assert_equal(:Class, Name.guess_rank("Agaricomycotina"))
    assert_equal(:Phylum, Name.guess_rank("Agaricomycota"))
    assert_equal(:Genus, Name.guess_rank("Animalia"))
    assert_equal(:Genus, Name.guess_rank("Plantae"))
    assert_equal(:Phylum, Name.guess_rank("Fossil-Fungi"))
    assert_equal(:Phylum, Name.guess_rank("Fossil-Ascomycota"))
    assert_equal(:Class, Name.guess_rank("Fossil-Ascomycetes"))
    assert_equal(:Order, Name.guess_rank("Fossil-Agaricales"))
    assert_equal(:Phylum, Name.guess_rank("Fossil-Anythingelse"))
  end

  def test_parent_if_parent_deprecated
    User.current = rolf
    lepiota = names(:lepiota)
    lepiota.change_deprecated(true)
    lepiota.save
    assert_nil(Name.parent_if_parent_deprecated("Agaricus campestris"))
    assert_nil(Name.parent_if_parent_deprecated("Agaricus campestris ssp. foo"))
    assert_nil(
      Name.parent_if_parent_deprecated("Agaricus campestris ssp. foo var. bar")
    )
    assert(Name.parent_if_parent_deprecated("Lactarius alpigenes"))
    assert(Name.parent_if_parent_deprecated("Lactarius alpigenes ssp. foo"))
    assert(
      Name.parent_if_parent_deprecated("Lactarius alpigenes ssp. foo var. bar")
    )
    assert_nil(Name.parent_if_parent_deprecated("Peltigera"))
    assert_nil(Name.parent_if_parent_deprecated("Peltigera neckeri"))
    assert_nil(Name.parent_if_parent_deprecated("Peltigera neckeri f. alba"))
    assert(Name.parent_if_parent_deprecated("Lepiota"))
    assert(Name.parent_if_parent_deprecated("Lepiota barsii"))
    assert(Name.parent_if_parent_deprecated("Lepiota barsii f. alba"))
  end

  def test_names_from_synonymous_genera
    User.current = rolf
    a = create_test_name("Agaricus")
    a1 = create_test_name("Agaricus testus")
    a3 = create_test_name("Agaricus testii")
    b = create_test_name("Pseudoagaricum")
    b1 = create_test_name("Pseudoagaricum testum")
    c = create_test_name("Hyperagarica")
    c1 = create_test_name("Hyperagarica testa")
    d = names(:lepiota)
    b.change_deprecated(true)
    b.save
    c.change_deprecated(true)
    c.save
    d.change_deprecated(true)
    d.save
    a3.change_deprecated(true)
    a3.save
    b1.change_deprecated(true)
    b1.save
    c1.change_deprecated(true)
    c1.save
    d.merge_synonyms(a)
    d.merge_synonyms(b)
    d.merge_synonyms(c)

    assert_obj_list_equal([a1],
                          Name.names_from_synonymous_genera("Lepiota testa"))
    assert_obj_list_equal([a1],
                          Name.names_from_synonymous_genera("Lepiota testus"))
    assert_obj_list_equal([a1],
                          Name.names_from_synonymous_genera("Lepiota testum"))
    assert_obj_list_equal([a3],
                          Name.names_from_synonymous_genera("Lepiota testii"))

    a1.change_deprecated(true)
    a1.save
    assert_obj_list_equal([a1, b1, c1],
                          Name.names_from_synonymous_genera("Lepiota testa"))
  end

  def test_suggest_alternate_spelling
    genus1 = create_test_name("Lecanora")
    genus2 = create_test_name("Lecania")
    species1 = create_test_name("Lecanora galactina")
    species2 = create_test_name("Lecanora galactinula")
    species3 = create_test_name("Lecanora grantii")
    species4 = create_test_name("Lecanora grandis")
    species5 = create_test_name("Lecania grandis")

    assert_name_list_equal([genus1],
                           Name.guess_with_errors("Lecanora", 1))
    assert_name_list_equal([genus1, genus2],
                           Name.guess_with_errors("Lecanoa", 1))
    assert_name_list_equal([],
                           Name.guess_with_errors("Lecanroa", 1))
    assert_name_list_equal([genus1, genus2],
                           Name.guess_with_errors("Lecanroa", 2))
    assert_name_list_equal([genus1],
                           Name.guess_with_errors("Lecanosa", 1))
    assert_name_list_equal([genus1, genus2],
                           Name.guess_with_errors("Lecanosa", 2))
    assert_name_list_equal([genus1, genus2],
                           Name.guess_with_errors("Lecanroa", 3))
    assert_name_list_equal([genus1],
                           Name.guess_with_errors("Lacanora", 1))
    assert_name_list_equal([genus1],
                           Name.guess_with_errors("Lacanora", 2))
    assert_name_list_equal([genus1],
                           Name.guess_with_errors("Lacanora", 3))
    assert_name_list_equal([genus1],
                           Name.guess_word("", "Lacanora"))
    assert_name_list_equal([genus1, genus2],
                           Name.guess_word("", "Lecanroa"))

    assert_name_list_equal([species1, species2],
                           Name.guess_with_errors("Lecanora galactina", 1))
    assert_name_list_equal([species3],
                           Name.guess_with_errors("Lecanora granti", 1))
    assert_name_list_equal([species3, species4],
                           Name.guess_with_errors("Lecanora granti", 2))
    assert_name_list_equal([],
                           Name.guess_with_errors("Lecanora gran", 3))
    assert_name_list_equal([species3],
                           Name.guess_word("Lecanora", "granti"))

    assert_name_list_equal([names(:lecanorales), genus1],
                           Name.suggest_alternate_spellings("Lecanora"))
    assert_name_list_equal([names(:lecanorales), genus1],
                           Name.suggest_alternate_spellings("Lecanora\\"))
    assert_name_list_equal([genus1, genus2],
                           Name.suggest_alternate_spellings("Lecanoa"))
    assert_name_list_equal([species3],
                           Name.suggest_alternate_spellings("Lecanora granti"))
    assert_name_list_equal([species3, species4],
                           Name.suggest_alternate_spellings("Lecanora grandi"))
    assert_name_list_equal([species4, species5],
                           Name.suggest_alternate_spellings("Lecanoa grandis"))
  end

<<<<<<< HEAD
=======
  def test_synonym_ids
    # Although this test is coupled to synonym_ids' details
    # I can't find a better way to cover all the paths through that method

    # If a Name has synonym(s), then
    # synonym_ids will hit the db unless @synonyms exists, and vice versa
    name_with_other_synonyms = names(:chlorophyllum_rachodes)
    synonym = name_with_other_synonyms.synonym
    synonym_ids = Name.where(synonym: synonym).pluck(:id)

    # Prove that synonym_ids is correct when @synonyms doesn't exist
    assert_equal(synonym_ids, name_with_other_synonyms.synonym_ids)

    # Prove that synonym_ids is correct when @synonyms already exists
    # synonyms = name_with_other_synonyms
    assert_equal(
      name_with_other_synonyms.synonyms.map(&:id), # creates @synonyms
      name_with_other_synonyms.synonym_ids
    )

    # Prove that synonym_ids is correct when name lacks synonyms
    name_without_other_synonyms = names(:conocybe_filaris)
    assert_equal([name_without_other_synonyms.id],
                 name_without_other_synonyms.synonym_ids)
  end

  def test_other_approved_synonyms
    assert_equal([names(:chlorophyllum_rachodes)],
                 names(:chlorophyllum_rhacodes).other_approved_synonyms)
    assert_empty(names(:lactarius_alpinus).other_approved_synonyms)
  end

  def test_best_preferred_synonym
    # no preferred synonyms
    assert_empty(names(:pluteus_petasatus_deprecated).best_preferred_synonym)

    # only 1 preferred synonym
    assert_equal(names(:lactarius_alpinus),
                 names(:lactarius_alpigenes).best_preferred_synonym)

    # > 1 preferred synonym, none with observations
    # Macrolepiota rachodes & rhacodes are synonyms, approved, and have
    # no observations
    # Create a deprecated synonym and test it
    deprecated_name = Name.create!(
      text_name: "Lepiota rhacodes",
      author: "(Vittad.) Quél.",
      display_name: "__Lepiota rhacodes__ (Vittad.) Quél.",
      synonym: synonyms(:macrolepiota_rachodes_synonym),
      deprecated: true,
      rank: :Species, user: users(:rolf)
    )
    # M. rachodes & rhacodes are tied with 0 Observations
    # "Best" one is the one last updated
    assert_equal(names(:macrolepiota_rachodes),
                 deprecated_name.best_preferred_synonym)

    # > 1 preferred synonyms, one with observations
    # C. rachodes is approved, has 1 Observation
    # C. rachodes is approved, has 0 Observations
    # Create a deprecated synonym and test it
    deprecated_name = Name.create!(
      text_name: "Agaricus rhacodes",
      author: "Vittad.",
      display_name: "__Agaricus rhacodes__ Vittad.",
      synonym: synonyms(:chlorophyllum_rachodes_synonym),
      deprecated: true,
      rank: :Species, user: users(:rolf)
    )
    assert_equal(names(:chlorophyllum_rachodes),
                 deprecated_name.best_preferred_synonym)

    # > 1 preferred synonyms, > 1 with observations,
    # Neither has more Observations
    # Create an Observation for the other approved synonym, so that they'll
    # be tied in # of Observations
    revised_best_synonym = names(:chlorophyllum_rhacodes)
    Observation.create(
      name: revised_best_synonym,
      user: users(:rolf), when: Time.current, location: locations(:albion)
    )
    # other_approved_synonyms.name.observations is cached by Rails, so
    # it didn't change when we created the Observation above.
    # So reload it
    deprecated_name.other_approved_synonyms.
      find { |n| n == revised_best_synonym }.observations.reload
    assert_equal(revised_best_synonym,
                 deprecated_name.best_preferred_synonym)

    # > 1 preferred synonyms, > 1 with observations,
    # 1 has more obs than all the others
    # Make C. rachodes have 2 observations
    revised_best_synonym = names(:chlorophyllum_rachodes)
    Observation.create(
      name: revised_best_synonym,
      user: users(:rolf), when: Time.current, location: locations(:albion)
    )
    # other_approved_synonyms.name.observations is cached by Rails, so
    # it didn't change when we created the Observation above.
    # So reload it
    deprecated_name.other_approved_synonyms.
      find { |n| n == revised_best_synonym }.observations.reload
    assert_equal(revised_best_synonym,
                 deprecated_name.best_preferred_synonym)
  end

  # --------------------------------------

  def test_approved_synonym_of_proposed_name_has_dependents
    approved_synonym = names(:lactarius_alpinus)
    deprecated_name = names(:lactarius_alpigenes)
    Naming.create(user: mary,
                  name: deprecated_name,
                  observation: observations(:minimal_unknown_obs))
    assert(!approved_synonym.deprecated &&
           deprecated_name.synonym == approved_synonym.synonym,
           "Test needs different fixture: " \
           "an Approved Name, with a Synonym having Naming(s)")

    assert(
      approved_synonym.dependents?,
      "`dependents?` should be true for an approved synonym " \
      "(#{approved_synonym}) of a Proposed Name (#deprecated_name)"
    )
  end

  def test_correctly_spelled_ancestor_of_proposed_name_has_dependents
    ancestor = names(:basidiomycetes)
    assert(
      !ancestor.is_misspelling? &&
      Name.joins(:namings).where(
        "classification LIKE ?",
        "%#{ancestor.rank}: _#{ancestor.text_name}_%"
      ).any?,
      "Test needs different fixture: A correctly spelled Name " \
      "at a rank that has Namings classified with that rank."
    )
    assert(
      ancestor.dependents?,
      "`dependents?` should be true for a Name above genus " \
      "(#{ancestor.text_name}) that is a correctly spelled ancestor "\
      "of a Proposed Name"
    )

    ancestor = names(:boletus)
    assert(
      ancestor.dependents?,
      "`dependents?` should be true for a Genus (#{ancestor.text_name}) " \
      "that is an ancestor of a Proposed Name."
    )

    ancestor = names(:amanita_boudieri)
    Naming.create(user: mary,
                  name: names(:amanita_boudieri_var_beillei),
                  observation: observations(:minimal_unknown_obs))
    assert(
      ancestor.dependents?,
      "`dependents?` should be true for Species (#{ancestor.text_name}) " \
      "that is an ancestor of a Proposed Name."
    )
  end

  def test_misspelt_ancestor_of_misspelt_proposed_name_has_no_dependents
    misspelt_genus = names(:suilus)
    species_of_missplet_genus = Name.create(
      text_name: "#{misspelt_genus.text_name} lakei",
      display_name: "__#{misspelt_genus.text_name} lakei__",
      rank: :Species,
      user: dick,
      correct_spelling: names(:boletus_edulis) # anything will do
    )
    Naming.create(user: mary,
                  name: species_of_missplet_genus,
                  observation: observations(:minimal_unknown_obs))

    assert_not(
      misspelt_genus.dependents?,
      "`dependents?` should be false for " \
      "misspelt genus of misspelt Proposed Name " \
    )
  end

  def test_ancestor_of_correctly_spelled_unproposed_name_has_dependents
    ancestor = Name.create(
      text_name: "Phyllotopsidaceae",
      search_name: "Phyllotopsidaceae",
      sort_name: "Phyllotopsidaceae",
      display_name: "**__Phyllotopsidaceae__**",
      rank: Name.ranks[:Family],
      user: dick
    )
    descendant = Name.create(
      text_name: "Macrotyphula",
      search_name: "Macrotyphula",
      sort_name: "Macrotyphula",
      display_name: "**__Macrotyphula__**",
      rank: Name.ranks[:Genus],
      classification: "Family: _#{ancestor.text_name}_",
      user: dick
    )
    assert(ancestor.dependents?,
           "`dependents?` should be true because " \
           "#{ancestor.text_name} is an ancestor of #{descendant.text_name}")

    ancestor = names(:tubaria)
    descendant = names(:tubaria_furfuracea)
    assert(
      Naming.where(name: descendant).none? && !descendant.is_misspelling?,
      "Test needs different fixture: correctly spelled, without Namings"
    )
    assert(ancestor.dependents?,
           "`dependents?` should be true because " \
           "#{ancestor.text_name} is an ancestor of #{descendant.text_name}")
  end

  # --------------------------------------

>>>>>>> fa8ec37a
  def test_imageless
    assert_true(names(:imageless).imageless?)
    assert_false(names(:fungi).imageless?)
  end

  def test_names_matching_desired_new_name
    # Prove unauthored ParseName matches are all extant matches to text_name
    # Such as multiple authored Names
    parsed = Name.parse_name("Amanita baccata")
    expect = [names(:amanita_baccata_arora), names(:amanita_baccata_borealis)]
    assert_equal(expect,
                 Name.names_matching_desired_new_name(parsed).order(:author))
    # or unauthored and authored Names
    parsed = Name.parse_name(names(:unauthored_with_naming).text_name)
    expect = [names(:unauthored_with_naming), names(:authored_with_naming)]
    assert_equal(expect,
                 Name.names_matching_desired_new_name(parsed).order(:author))

    # Prove authored Group ParsedName is not matched by extant unauthored Name
    parsed = Name.parse_name("#{names(:unauthored_group).text_name} Author")
    assert_not(Name.names_matching_desired_new_name(parsed).
                include?(names(:unauthored_with_naming)))
    # And vice versa
    # Prove unauthored Group ParsedName is not matched by extant authored Name
    extant = names(:authored_group)
    desired = extant.text_name
    parsed = Name.parse_name(desired)
    assert_not(Name.names_matching_desired_new_name(parsed).include?(extant),
               "'#{desired}' unexpectedly matches '#{extant.search_name}'")

    # Prove authored non-Group ParsedName matched by union of exact matches and
    # unauthored matches
    parsed = Name.parse_name(names(:authored_with_naming).search_name)
    expect = [names(:unauthored_with_naming), names(:authored_with_naming)]
    assert_equal(expect,
                 Name.names_matching_desired_new_name(parsed).order(:author))
  end

  def test_refresh_classification_caches
    name = names(:coprinus_comatus)
    bad  = name.classification = "Phylum: _Ascomycota_"
    good = name.description.classification
    name.save
    assert_not_equal(good, bad)

    Name.refresh_classification_caches
    assert_equal(good, name.reload.classification)
    assert_equal(good, name.description.reload.classification)
  end

  # def test_propagate_generic_classifications
  #   msgs = Name.propagate_generic_classifications
  #   assert_empty(msgs, msgs.join("\n"))
  #
  #   a = names(:agaricus)
  #   ac = names(:agaricus_campestris)
  #   ac.update_attributes(classification: "")
  #   msgs = Name.propagate_generic_classifications
  #   assert_equal(["Updating Agaricus campestris"], msgs)
  #   assert_equal(a.classification, ac.reload.classification)
  #
  #   a.destroy
  #   msgs = Name.propagate_generic_classifications
  #   assert(msgs.include?("Missing genus Agaricus"))
  # end

  def test_changing_classification_propagates_to_subtaxa
    name  = names(:coprinus)
    child = names(:coprinus_comatus)
    new_classification = names(:peltigera).classification
    assert_not_equal(new_classification, name.classification)
    assert_not_equal(new_classification, child.classification)
    name.description.classification = new_classification
    name.description.save
    assert_equal(new_classification, name.reload.classification)
    assert_equal(new_classification, child.reload.classification)
  end

  def test_mark_misspelled
    # Make sure target name has synonyms.
    syn = Synonym.create
    Name.connection.execute(%(
      UPDATE names SET synonym_id = #{syn.id}
      WHERE text_name LIKE "Agaricus camp%"
    ))

    good = names(:agaricus_campestris)
    bad  = names(:coprinus_comatus)
    old_obs = Observation.where(name: bad)
    old_synonym_count = good.synonyms.count

    bad.mark_misspelled(good, :save)
    good.reload
    bad.reload

    assert_true(bad.deprecated)
    assert_false(good.deprecated)
    assert_equal("__#{bad.text_name}__ #{bad.author}", bad.display_name)
    assert_equal("**__#{good.text_name}__** #{good.author}", good.display_name)
    assert_names_equal(good, bad.correct_spelling)
    assert_nil(good.correct_spelling)
    assert_objs_equal(syn, bad.synonym)
    assert_equal(old_synonym_count + 1, bad.synonyms.count)
    old_obs.each do |obs|
      assert_names_equal(good, obs.name)
    end
  end

  def test_clear_misspelled
    good = names(:peltigera)
    bad  = names(:petigera)
    bad.clear_misspelled(:save)
    good.reload
    bad.reload

    assert_true(bad.deprecated)
    assert_false(good.deprecated)
    assert_equal("__#{bad.text_name}__", bad.display_name)
    assert_equal("**__#{good.text_name}__** #{good.author}", good.display_name)
    assert_nil(bad.correct_spelling)
    assert_nil(good.correct_spelling)
    assert_not_nil(good.synonym_id)
    assert_objs_equal(good.synonym, bad.synonym)
  end

  def test_registability
    name = names(:boletus_edulis_group)
    assert(name.unregistrable?, "Groups should be unregistrable")

    name = Name.new(text_name: 'Cortinarus "quoted"', rank: :Species)
    assert(name.unregistrable?,
           "Names below genus with quotes should be unregistrable")

    name = Name.new(text_name: "Agaricus pinyonensis",
                    author: "Isaacs nom. prov.")
    assert(name.unregistrable?, "Provisional names should be unregistrable")

    name = Name.new(text_name: "Fulvifomes porrectus",
                    author: "comb. prov.")
    assert(name.unregistrable?, "Provisional names should be unregistrable")

    name = Name.new(text_name: "Cortinarius calaisopus", author: "ined.")
    assert(name.unregistrable?, "Unpublished names should be unregistrable")

    name = Name.new(text_name: "Agricales", author: "sensu lato")
    assert(name.unregistrable?, "Names s.l. should be unregistrable")

    name = Name.new(text_name: "Eukaryota", rank: :Domain)
    assert(name.unregistrable?, "Domains should be unregistrable")

    name = Name.new(text_name: "Ericales", classification: "Kingdom: _Plantae_")
    assert(name.unregistrable?,
           "Taxa outside of Fungi and slime molds should be unregistrable")

    name = names(:coprinus)
    assert(name.registrable?, "Non-group fungal names should be registrable")

    # Use Protozoa as a rough proxy for slime molds, which are included
    # fungal nomenclature registries, even though they are not fungi.
    name = Name.new(text_name: "Myxomycetes", rank: :Class,
                    classification: "Kingdom: Protozoa")
    assert(name.registrable?, "Protozoa should be registrable")

    name = Name.new(text_name: "New species", rank: :Species)
    assert(name.registrable?,
           "Non-group, non-domain kingdom-less names should be registrable")
  end

  def test_searchability_in_registry
    name = Name.new(text_name: "Eukaryota", rank: :Domain)
    assert(name.unsearchable_in_registry?, "Domains should be unsearchable")

    name = Name.new(text_name: "Ericales", classification: "Kingdom: _Plantae_")
    assert(name.unsearchable_in_registry?,
           "Taxa outside of Fungi and slime molds should be unsearchable")

    name = Name.new(text_name: 'Amanita "sp-01"', author: "crypt. temp.")
    assert(name.unsearchable_in_registry?,
           "Cryptonyms should be unsearchable")

    name = names(:boletus_edulis_group)
    assert(name.searchable_in_registry?,
           "Fungal `groups` can be searchable in registy")

    name = Name.new(text_name: 'Cortinarus "quoted"', rank: :Species)
    assert(name.searchable_in_registry?,
           "Names with quote marks can be searchable")

    name = Name.new(text_name: "Agaricus pinyonensis",
                    author: "Isaacs nom. prov.")
    assert(name.searchable_in_registry?,
           "Provisional names can be searchable in registry")

    name = Name.new(text_name: "Myxomycetes", rank: :Class,
                    classification: "Kingdom: Protozoa")
    assert(name.searchable_in_registry?,
           "Protozoa should be searchable in registry")
  end

  # The ":Fr" in this used to raise an ActiveRecord error because it was
  # interpreting it as a named variable.
  def test_guess_name_with_colon_in_pattern
    # Apparently assert_nothing_raised hides debug information but gives
    # nothing useful in return.
    Name.guess_with_errors("Crepidotus applanatus(Pers.:Fr.)Kummer", 1)
  end

  def test_merge_interests
    old_name = names(:agaricus_campestros)
    interests = old_name.interests
    assert(interests.any?, "Test needs a fixture with an interest")
    target = names(:agaricus_campestras)
    assert(target.interests.none?, "Test needs a fixture without interests")

    target.merge(old_name)
    assert_equal(
      interests, target.interests,
      "Old name (#{old_name.text_name}) interests " \
      "were not moved to target (#{target.text_name})"
    )
  end
end<|MERGE_RESOLUTION|>--- conflicted
+++ resolved
@@ -2234,7 +2234,6 @@
   end
 
   # --------------------------------------
-<<<<<<< HEAD
   #  Synonymy
   # --------------------------------------
 
@@ -2436,9 +2435,8 @@
     )
   end
 
-=======
+  # --------------------------------------
   #  formatting
->>>>>>> fa8ec37a
   # --------------------------------------
 
   def test_display_name_brief_authors
@@ -2615,11 +2613,8 @@
     assert_equal("__#{name.text_name}__ #{name.author}", name.display_name)
   end
 
-<<<<<<< HEAD
-=======
   # --------------------------------------
 
->>>>>>> fa8ec37a
   # Just make sure mysql is collating accents and case correctly.
   def test_mysql_sort_order
     return unless sql_collates_accents?
@@ -2866,114 +2861,6 @@
                            Name.suggest_alternate_spellings("Lecanoa grandis"))
   end
 
-<<<<<<< HEAD
-=======
-  def test_synonym_ids
-    # Although this test is coupled to synonym_ids' details
-    # I can't find a better way to cover all the paths through that method
-
-    # If a Name has synonym(s), then
-    # synonym_ids will hit the db unless @synonyms exists, and vice versa
-    name_with_other_synonyms = names(:chlorophyllum_rachodes)
-    synonym = name_with_other_synonyms.synonym
-    synonym_ids = Name.where(synonym: synonym).pluck(:id)
-
-    # Prove that synonym_ids is correct when @synonyms doesn't exist
-    assert_equal(synonym_ids, name_with_other_synonyms.synonym_ids)
-
-    # Prove that synonym_ids is correct when @synonyms already exists
-    # synonyms = name_with_other_synonyms
-    assert_equal(
-      name_with_other_synonyms.synonyms.map(&:id), # creates @synonyms
-      name_with_other_synonyms.synonym_ids
-    )
-
-    # Prove that synonym_ids is correct when name lacks synonyms
-    name_without_other_synonyms = names(:conocybe_filaris)
-    assert_equal([name_without_other_synonyms.id],
-                 name_without_other_synonyms.synonym_ids)
-  end
-
-  def test_other_approved_synonyms
-    assert_equal([names(:chlorophyllum_rachodes)],
-                 names(:chlorophyllum_rhacodes).other_approved_synonyms)
-    assert_empty(names(:lactarius_alpinus).other_approved_synonyms)
-  end
-
-  def test_best_preferred_synonym
-    # no preferred synonyms
-    assert_empty(names(:pluteus_petasatus_deprecated).best_preferred_synonym)
-
-    # only 1 preferred synonym
-    assert_equal(names(:lactarius_alpinus),
-                 names(:lactarius_alpigenes).best_preferred_synonym)
-
-    # > 1 preferred synonym, none with observations
-    # Macrolepiota rachodes & rhacodes are synonyms, approved, and have
-    # no observations
-    # Create a deprecated synonym and test it
-    deprecated_name = Name.create!(
-      text_name: "Lepiota rhacodes",
-      author: "(Vittad.) Quél.",
-      display_name: "__Lepiota rhacodes__ (Vittad.) Quél.",
-      synonym: synonyms(:macrolepiota_rachodes_synonym),
-      deprecated: true,
-      rank: :Species, user: users(:rolf)
-    )
-    # M. rachodes & rhacodes are tied with 0 Observations
-    # "Best" one is the one last updated
-    assert_equal(names(:macrolepiota_rachodes),
-                 deprecated_name.best_preferred_synonym)
-
-    # > 1 preferred synonyms, one with observations
-    # C. rachodes is approved, has 1 Observation
-    # C. rachodes is approved, has 0 Observations
-    # Create a deprecated synonym and test it
-    deprecated_name = Name.create!(
-      text_name: "Agaricus rhacodes",
-      author: "Vittad.",
-      display_name: "__Agaricus rhacodes__ Vittad.",
-      synonym: synonyms(:chlorophyllum_rachodes_synonym),
-      deprecated: true,
-      rank: :Species, user: users(:rolf)
-    )
-    assert_equal(names(:chlorophyllum_rachodes),
-                 deprecated_name.best_preferred_synonym)
-
-    # > 1 preferred synonyms, > 1 with observations,
-    # Neither has more Observations
-    # Create an Observation for the other approved synonym, so that they'll
-    # be tied in # of Observations
-    revised_best_synonym = names(:chlorophyllum_rhacodes)
-    Observation.create(
-      name: revised_best_synonym,
-      user: users(:rolf), when: Time.current, location: locations(:albion)
-    )
-    # other_approved_synonyms.name.observations is cached by Rails, so
-    # it didn't change when we created the Observation above.
-    # So reload it
-    deprecated_name.other_approved_synonyms.
-      find { |n| n == revised_best_synonym }.observations.reload
-    assert_equal(revised_best_synonym,
-                 deprecated_name.best_preferred_synonym)
-
-    # > 1 preferred synonyms, > 1 with observations,
-    # 1 has more obs than all the others
-    # Make C. rachodes have 2 observations
-    revised_best_synonym = names(:chlorophyllum_rachodes)
-    Observation.create(
-      name: revised_best_synonym,
-      user: users(:rolf), when: Time.current, location: locations(:albion)
-    )
-    # other_approved_synonyms.name.observations is cached by Rails, so
-    # it didn't change when we created the Observation above.
-    # So reload it
-    deprecated_name.other_approved_synonyms.
-      find { |n| n == revised_best_synonym }.observations.reload
-    assert_equal(revised_best_synonym,
-                 deprecated_name.best_preferred_synonym)
-  end
-
   # --------------------------------------
 
   def test_approved_synonym_of_proposed_name_has_dependents
@@ -3085,7 +2972,6 @@
 
   # --------------------------------------
 
->>>>>>> fa8ec37a
   def test_imageless
     assert_true(names(:imageless).imageless?)
     assert_false(names(:fungi).imageless?)
