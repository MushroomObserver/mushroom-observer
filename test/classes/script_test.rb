# frozen_string_literal: true

require("test_helper")

class ScriptTest < UnitTestCase
  include GeneralExtensions

  def script_file(cmd)
    Rails.root.join("script/#{cmd}").to_s
  end

  # Environment for running scripts with worker-specific database config
  def script_env
    worker_num = database_worker_number
    if worker_num
      config_file = Rails.root.join("config/mysql-test-#{worker_num}.cnf")
      db_name = "mo_test-#{worker_num}"
      {
        "MO_MYSQL_CONFIG" => config_file.to_s,
        "MO_TEST_DATABASE" => db_name,
        "RAILS_ENV" => "test"
      }
    else
      { "RAILS_ENV" => "test" }
    end
  end

  ##############################################################################

  def test_autoreply
    sender = "test@email.com"
    subject = "RE: do not reply"
    header = "To: blah\nFrom: blah\nSubject: blah"
    body = "Some sort of comment.\nObject notification."
    tempfile = Tempfile.new("test").path
    script = script_file("autoreply")
    env = script_env.merge("SENDER" => sender)
    cmd = "echo \"#{header}\n\n#{body}\" | #{script} \"#{subject}\" " \
          "> #{tempfile}"
    assert(system(env, cmd))
    expect = <<-EMAIL.unindent
      To: #{sender}
      Subject: #{subject}

      Please do not reply to this email.

      ----------------------------------------

      #{body}
    EMAIL
    actual = File.read(tempfile)
    assert_equal(expect, actual)
  end

  # Now uses gem, no need to test here
  # test "jpegsize" do
  #   script = script_file("jpegsize")
  #   [
  #     ["Coprinus_comatus.jpg", 2288, 2168],
  #     ["perf.jpg", 4288, 2848],
  #     ["sticky.jpg", 407, 500]
  #   ].each do |file, width, height|
  #     result = `#{script} #{::Rails.root}/test/images/#{file}`.chomp
  #     assert_equal("#{width} #{height}", result)
  #   end
  # end

  def test_lookup_user
    script = script_file("lookup_user")
    tempfile = Tempfile.new("test").path
    cmd = "#{script} dick > #{tempfile}"
<<<<<<< HEAD
    assert system(script_env, cmd)
=======
    assert(system(cmd))
>>>>>>> ee639a71
    expect =
      "id login name email verified last_use\n" \
      "#{users(:dick).id} dick Tricky Dick dick@collectivesource.com " \
      "2006-03-02 21:14:00 NULL\n"
    actual = File.read(tempfile).squeeze(" ")
    assert_equal(expect, actual)
  end

  def test_make_eol_xml
    script = script_file("make_eol_xml")
    dest_file = Tempfile.new("test").path
    stdout_file = Tempfile.new("test").path
    assert(!File.exist?(dest_file) || File.empty?(dest_file))
    cmd = "#{script} #{dest_file} > #{stdout_file}"

    script_succeeded = system(script_env, cmd)

    assert(script_succeeded, "Script failed.")
    assert(File.size(dest_file).positive?,
           "#{dest_file} should have content but is empty.")
    assert_equal("", File.read(stdout_file),
                 "#{stdout_file} should be empty, but has content")
    # In test mode, the script just grabs first observation from api
    # (or mocks grabbing the first observation from api).
    # We don't care about testing name/eol, we just want to test that
    # the script can successfully wget any page from the server!
    assert(File.read(dest_file).include?('<results number="1">'))
    # system("cp #{dest_file} x.xml")
  end

  def test_parse_log
    script = script_file("parse_log")
    tempfile = Tempfile.new("test").path
    cmd = "#{script} &>#{tempfile}"
    status = system(script_env, cmd)
    errors = File.read(tempfile)
    assert(status, "Something went wrong with #{script}:\n#{errors}")
  end

  def test_refresh_name_lister_cache
    script = script_file("refresh_name_lister_cache")
    tempfile = Tempfile.new("test").path
    output_file = MO.name_lister_cache_file
    FileUtils.rm(output_file) if File.exist?(output_file)
    cmd = "#{script} 2>&1 > #{tempfile}"
    status = system(script_env, cmd)
    errors = File.read(tempfile)
    assert(status && errors.blank?,
           "Something went wrong with #{script}:\n#{errors}")
    assert(File.exist?(output_file),
           "#{script} failed to write #{output_file}")

    output = File.read(output_file)
    fixture = Rails.root.join("test/reports/name_list_data.js")
    if sql_collates_accents?
      assert_string_equal_file(output, fixture)
    else
      expect = fixture.read
      assert_equal(expect.tr("ü", "u"), output.tr("ü", "u"),
                   "File #{output} is wrong.")
    end
  end
end<|MERGE_RESOLUTION|>--- conflicted
+++ resolved
@@ -69,11 +69,7 @@
     script = script_file("lookup_user")
     tempfile = Tempfile.new("test").path
     cmd = "#{script} dick > #{tempfile}"
-<<<<<<< HEAD
     assert system(script_env, cmd)
-=======
-    assert(system(cmd))
->>>>>>> ee639a71
     expect =
       "id login name email verified last_use\n" \
       "#{users(:dick).id} dick Tricky Dick dick@collectivesource.com " \
