# frozen_string_literal: true

require("test_helper")
require("query_extensions")

# tests of Query::Sequences class to be included in QueryTest
class Query::SequencesTest < UnitTestCase
  include QueryExtensions

  def test_sequence_all
    expects = Sequence.order_by_default
    assert_query(expects, :Sequence)
  end

  def test_sequence_order_by_observation
    expects = Sequence.order_by(:observation)
    assert_query(expects, :Sequence, order_by: :observation)
  end

  def test_sequence_id_in_set
    ids = [sequences(:fasta_formatted_sequence).id,
           sequences(:bare_formatted_sequence).id]
    scope = Sequence.id_in_set(ids).order_by_default
    assert_query_scope(ids, scope, :Sequence, id_in_set: ids)
  end

  def test_sequence_locus
    ids = [sequences(:fasta_formatted_sequence)]
    scope = Sequence.locus("ITS1F").order_by_default
    assert_query_scope(ids, scope, :Sequence, locus: "ITS1F")
  end

  def sequences_with_its_locus
    [
      sequences(:bare_with_numbers_sequence),
      sequences(:bare_formatted_sequence),
      sequences(:fasta_formatted_sequence)
    ]
  end

  def test_sequence_locus_has
    ids = sequences_with_its_locus.map(&:id)
    scope = Sequence.locus_has("ITS").order_by_default
    assert_query_scope(ids, scope, :Sequence, locus_has: "ITS")
  end

  def test_sequence_archive
    ids = [sequences(:alternate_archive)]
    scope = Sequence.archive("UNITE").order_by_default
    assert_query_scope(ids, scope, :Sequence, archive: "UNITE")
  end

  def test_sequence_accession
    ids = [sequences(:deposited_sequence)]
    scope = Sequence.accession("KT968605").order_by_default
    assert_query_scope(ids, scope, :Sequence, accession: "KT968605")
  end

  def test_sequence_accession_has
    ids = [sequences(:deposited_sequence)]
    scope = Sequence.accession_has("968605").order_by_default
    assert_query_scope(ids, scope, :Sequence, accession_has: "968605")
  end

  def test_sequence_notes_has
    ids = [sequences(:deposited_sequence)]
    scope = Sequence.notes_has("deposited_sequence").order_by_default
    assert_query_scope(ids, scope, :Sequence, notes_has: "deposited_sequence")
  end

  def test_sequence_for_observations
    obs = observations(:locally_sequenced_obs)
    ids = [sequences(:local_sequence)]
    scope = Sequence.observations(obs).order_by_default
    assert_query_scope(ids, scope, :Sequence, observations: [obs.id])
  end

  def test_sequence_pattern_search
    assert_query([], :Sequence, pattern: "nonexistent")

    ids = sequences_with_its_locus.map(&:id)
    scope = Sequence.pattern("ITS").order_by_default
    assert_query_scope(ids, scope, :Sequence, pattern: "ITS")

    assert_query([sequences(:alternate_archive)],
                 :Sequence, pattern: "UNITE")
    assert_query([sequences(:deposited_sequence)],
                 :Sequence, pattern: "deposited_sequence")
  end

<<<<<<< HEAD
=======
  # order_by_default seems to return random order here
>>>>>>> 8238a030
  def set_up_sequence_observation_query
    sequences = Sequence.reorder(id: :asc).all
    seq1 = sequences[0]
    seq2 = sequences[1]
    seq3 = sequences[3]
    seq4 = sequences[4]
    seq1.update(observation: observations(:minimal_unknown_obs))
    seq2.update(observation: observations(:detailed_unknown_obs))
    seq3.update(observation: observations(:agaricus_campestris_obs))
    seq4.update(observation: observations(:peltigera_obs))
    [seq1, seq2, seq3, seq4]
  end

  def test_sequence_observation_query_date_users_names
    seq1, seq2, _seq3, seq4 = set_up_sequence_observation_query

    assert_query([seq1, seq2],
                 :Sequence, observation_query: { date: %w[2006 2006] })
    assert_query([seq1, seq2],
                 :Sequence, observation_query: { by_users: users(:mary) })
    assert_query([seq1, seq2],
                 :Sequence, observation_query: { names: { lookup: "Fungi" } })
    assert_query(
      [seq4], :Sequence, observation_query: {
        names: { lookup: "Petigera", include_synonyms: true }
      }
    )
  end

  def test_sequence_observation_query_locations_projects_species_lists
<<<<<<< HEAD
    seq1, seq2, _seq3, seq4 = set_up_sequence_observation_query

    expects = Sequence.joins(:observation).distinct.
              where(observations: { location: locations(:burbank) }).
              or(Sequence.joins(:observation).distinct.
                 where(Observation[:where].matches("Burbank"))).order_by_default
    scope = Sequence.observation_query(locations: "Burbank").order_by_default
    assert_query_scope(expects, scope,
                       :Sequence, observation_query: { locations: "Burbank" })
    assert_query([seq2],
                 :Sequence, observation_query: { projects: "Bolete Project" })
=======
    seq1, seq2, seq3, seq4 = set_up_sequence_observation_query

    scope = Sequence.joins(:observation).distinct.
            where(observations: { location: locations(:burbank) }).
            or(Sequence.joins(:observation).distinct.
                where(Observation[:where].matches("Burbank"))).order_by(:id)
    # scope = Sequence.observation_query(locations: "Burbank").order_by(:id)
    assert_query_scope(
      [seq1, seq2, seq3], scope,
      :Sequence, observation_query: { locations: "Burbank" }, order_by: :id
    )
    # scope = Sequence.observation_query(projects: "Bolete Project").
    #         order_by(:id)
    assert_query(
      [seq2],
      :Sequence, observation_query: { projects: "Bolete Project" }
    )
    # scope = Sequence.observation_query(species_lists: "List of mysteries").
    #         order_by(:id)
>>>>>>> 8238a030
    assert_query(
      [seq1, seq2],
      :Sequence, observation_query: { species_lists: "List of mysteries" }
    )
<<<<<<< HEAD
    assert_query([seq4], :Sequence, observation_query: { confidence: "2" })
=======
    # scope = Sequence.observation_query(confidence: "2").order_by(:id)
    assert_query(
      [seq4],
      :Sequence, observation_query: { confidence: "2" }
    )
>>>>>>> 8238a030
  end

  def test_sequence_observation_query_in_box
    seq1, seq2, seq3, _seq4 = set_up_sequence_observation_query
    Location.update_box_area_and_center_columns

<<<<<<< HEAD
    # order_by_default seems to return random order here
    scope = Sequence.observation_query(
      in_box: { north: "90", south: "0", west: "-180", east: "-100" }
=======
    scope = Sequence.joins(:observation).merge(
      Observation.in_box(north: "90", south: "0", west: "-180", east: "-100")
>>>>>>> 8238a030
    ).order_by(:id)
    assert_query_scope(
      [seq1, seq2, seq3], scope,
      :Sequence, observation_query: {
        in_box: { north: "90", south: "0", west: "-180", east: "-100" }
      }, order_by: :id
    )
  end
end<|MERGE_RESOLUTION|>--- conflicted
+++ resolved
@@ -88,10 +88,7 @@
                  :Sequence, pattern: "deposited_sequence")
   end
 
-<<<<<<< HEAD
-=======
   # order_by_default seems to return random order here
->>>>>>> 8238a030
   def set_up_sequence_observation_query
     sequences = Sequence.reorder(id: :asc).all
     seq1 = sequences[0]
@@ -122,66 +119,39 @@
   end
 
   def test_sequence_observation_query_locations_projects_species_lists
-<<<<<<< HEAD
-    seq1, seq2, _seq3, seq4 = set_up_sequence_observation_query
-
-    expects = Sequence.joins(:observation).distinct.
-              where(observations: { location: locations(:burbank) }).
-              or(Sequence.joins(:observation).distinct.
-                 where(Observation[:where].matches("Burbank"))).order_by_default
-    scope = Sequence.observation_query(locations: "Burbank").order_by_default
-    assert_query_scope(expects, scope,
-                       :Sequence, observation_query: { locations: "Burbank" })
-    assert_query([seq2],
-                 :Sequence, observation_query: { projects: "Bolete Project" })
-=======
     seq1, seq2, seq3, seq4 = set_up_sequence_observation_query
 
-    scope = Sequence.joins(:observation).distinct.
-            where(observations: { location: locations(:burbank) }).
-            or(Sequence.joins(:observation).distinct.
-                where(Observation[:where].matches("Burbank"))).order_by(:id)
-    # scope = Sequence.observation_query(locations: "Burbank").order_by(:id)
+    scope = Sequence.observation_query(locations: "Burbank").order_by(:id)
     assert_query_scope(
       [seq1, seq2, seq3], scope,
       :Sequence, observation_query: { locations: "Burbank" }, order_by: :id
     )
-    # scope = Sequence.observation_query(projects: "Bolete Project").
-    #         order_by(:id)
-    assert_query(
-      [seq2],
+    scope = Sequence.observation_query(projects: "Bolete Project").
+            order_by(:id)
+    assert_query_scope(
+      [seq2], scope,
       :Sequence, observation_query: { projects: "Bolete Project" }
     )
-    # scope = Sequence.observation_query(species_lists: "List of mysteries").
-    #         order_by(:id)
->>>>>>> 8238a030
-    assert_query(
-      [seq1, seq2],
+    scope = Sequence.observation_query(species_lists: "List of mysteries").
+            order_by(:id)
+    assert_query_scope(
+      [seq1, seq2], scope,
       :Sequence, observation_query: { species_lists: "List of mysteries" }
     )
-<<<<<<< HEAD
-    assert_query([seq4], :Sequence, observation_query: { confidence: "2" })
-=======
-    # scope = Sequence.observation_query(confidence: "2").order_by(:id)
-    assert_query(
-      [seq4],
+    scope = Sequence.observation_query(confidence: "2").order_by(:id)
+    assert_query_scope(
+      [seq4], scope,
       :Sequence, observation_query: { confidence: "2" }
     )
->>>>>>> 8238a030
   end
 
   def test_sequence_observation_query_in_box
     seq1, seq2, seq3, _seq4 = set_up_sequence_observation_query
     Location.update_box_area_and_center_columns
 
-<<<<<<< HEAD
     # order_by_default seems to return random order here
     scope = Sequence.observation_query(
       in_box: { north: "90", south: "0", west: "-180", east: "-100" }
-=======
-    scope = Sequence.joins(:observation).merge(
-      Observation.in_box(north: "90", south: "0", west: "-180", east: "-100")
->>>>>>> 8238a030
     ).order_by(:id)
     assert_query_scope(
       [seq1, seq2, seq3], scope,
