# frozen_string_literal: true

require("test_helper")
require("query_extensions")

# tests of Query::Images class to be included in QueryTest
class Query::ImagesTest < UnitTestCase
  include QueryExtensions

  def test_image_all
    expects = Image.order_by_default
    assert_query(expects, :Image)
  end

  def test_image_sizes
    expects = Image.order_by_default.sizes(:thumbnail)
    assert_query(expects, :Image, sizes: :thumbnail)
    expects = Image.order_by_default.sizes(:thumbnail, :medium)
    assert_query(expects, :Image, sizes: [:thumbnail, :medium])
  end

  def test_image_content_types
    expects = Image.order_by_default.content_types(%w[jpg gif png])
    assert_query(expects, :Image, content_types: %w[jpg gif png])
    expects = Image.order_by_default.content_types(%w[raw])
    assert_query(expects, :Image, content_types: %w[raw])
  end

  def test_image_has_notes
    expects = Image.order_by_default.has_notes
    assert_query(expects, :Image, has_notes: true)
    expects = Image.order_by_default.has_notes(false)
    assert_query(expects, :Image, has_notes: false)
  end

  def test_image_notes_has
    expects = Image.order_by_default.notes_has('"looked like"')
    assert_query(expects, :Image, notes_has: '"looked like"')
    expects = Image.order_by_default.notes_has("illustration -convex")
    assert_query(expects, :Image, notes_has: "illustration -convex")
  end

  def test_image_copyright_holder_has
    expects = Image.order_by_default.copyright_holder_has('"Insil Choi"')
    assert_query(expects, :Image, copyright_holder_has: '"Insil Choi"')
  end

  def test_image_license
    expects = Image.order_by_default.license(License.preferred)
    assert_query(expects, :Image, license: License.preferred)
  end

  def test_image_has_votes
    expects = Image.order_by_default.has_votes
    assert_query(expects, :Image, has_votes: true)
    expects = Image.order_by_default.has_votes(false)
    assert_query(expects, :Image, has_votes: false)
  end

  def test_image_quality
    expects = Image.order_by_default.quality(3)
    assert_query(expects, :Image, quality: 3)
    expects = Image.order_by_default.quality(3, 3.6)
    assert_query(expects, :Image, quality: [3, 3.6])
    expects = Image.order_by_default.quality([3, 3.6]) # array
    assert_query(expects, :Image, quality: [3, 3.6])
  end

  def test_image_confidence
    expects = Image.order_by_default.confidence(2.1)
    assert_query(expects, :Image, confidence: 2.1)
    expects = Image.order_by_default.confidence(1.2, 2.7)
    assert_query(expects, :Image, confidence: [1.2, 2.7])
    expects = Image.order_by_default.confidence([1.2, 2.7]) # array
    assert_query(expects, :Image, confidence: [1.2, 2.7])
  end

  def test_image_ok_for_export
    expects = Image.order_by_default.ok_for_export
    assert_query(expects, :Image, ok_for_export: true)
    expects = Image.order_by_default.ok_for_export(false)
    assert_query(expects, :Image, ok_for_export: false)
  end

  def test_image_observations
    obs = observations(:two_img_obs)
    scope = Image.observations(obs.id).order_by_default
    assert_query(scope, :Image, observations: obs)
  end

  def test_image_locations
    locations = Location.order_by_default.last(3)
    scope = Image.locations(locations).order_by_default
    assert_query(scope, :Image, locations: locations)
  end

  def test_image_projects
    project = projects(:bolete_project)
    scope = Image.projects(project.id).order_by_default
    assert_query(scope, :Image, projects: [project.title])
  end

  def test_image_species_lists
    spl = species_lists(:query_first_list)
    scope = Image.species_lists(spl.id).order_by_default
    assert_query(scope, :Image, species_lists: spl)
  end

  def test_image_by_users
    expects = Image.by_users(rolf.id).order_by_default
    assert_query(expects, :Image, by_users: rolf)
    expects = Image.by_users(mary.id).order_by_default
    assert_query(expects, :Image, by_users: mary)
    expects = Image.by_users(dick.id).order_by_default
    assert_query(expects, :Image, by_users: dick)
  end

  def test_image_id_in_set
    ids = [images(:turned_over_image).id,
           images(:agaricus_campestris_image).id,
           images(:disconnected_coprinus_comatus_image).id]
    scope = Image.id_in_set(ids).order(id: :desc)
    assert_query_scope(ids, scope, :Image, id_in_set: ids)
  end

  def test_image_inside_observation
    obs = observations(:detailed_unknown_obs)
    assert_equal(2, obs.images.length)
    expects = obs.images.sort_by(&:id).reverse
    assert_query(expects, :Image, observations: obs)
    obs = observations(:minimal_unknown_obs)
    assert_equal(0, obs.images.length)
    assert_query(obs.images, :Image, observations: obs)
  end

  def test_image_for_project
    project = projects(:bolete_project)
    expects = Image.order_by_default.joins(:project_images).
              where(project_images: { project: project }).reorder(id: :asc)
    assert_query(expects, :Image, projects: project, order_by: :id)
    assert_query([], :Image, projects: projects(:empty_project))
  end

  # def test_image_advanced_search_name
  #   # expects = [] # [images(:agaricus_campestris_image).id]
  #   expects = Image.order_by_default.joins(observations: :name).
  #             where(Name[:search_name].matches("%Agaricus%")).distinct
  #   assert_query(expects, :Image, search_name: "Agaricus")
  # end

  # def test_image_advanced_search_where
  #   expects = Image.order_by_default.joins(:observations).
  #             where(Observation[:where].matches("%burbank%")).
  #             where(observations: { is_collection_location: true }).distinct
  #   assert_query(expects, :Image, search_where: "burbank")

  #   assert_query([images(:connected_coprinus_comatus_image).id],
  #                :Image, search_where: "glendale")
  # end

  # def test_image_advanced_search_user
  #   expects = Image.order_by_default.joins(observations: :user).
  #             where(observations: { user: mary }).distinct.
  #             order(Image[:created_at].desc, Image[:id].desc)
  #   assert_query(expects, :Image, search_user: "mary")
  # end

  # def test_image_advanced_search_content
  #   assert_query(Image.order_by_default.
  #                advanced_search("little"),
  #                :Image, search_content: "little")
  #   assert_query(Image.order_by_default.
  #                advanced_search("fruiting"),
  #                :Image, search_content: "fruiting")
  # end

  # def test_image_advanced_search_combos
  #   assert_query([],
  #                :Image, search_name: "agaricus", search_where: "glendale")
  #   assert_query([images(:agaricus_campestris_image).id],
  #                :Image, search_name: "agaricus", search_where: "burbank")
  #   assert_query([images(:turned_over_image).id, images(:in_situ_image).id],
  #                :Image, search_content: "little", search_where: "burbank")
  # end

  def test_image_pattern_search_name
    assert_query(Image.order_by_default.pattern("agaricus"),
                 :Image, pattern: "agaricus") # name
  end

  def test_image_pattern_copyright_holder
    assert_query(Image.order_by_default.pattern("bob dob"),
                 :Image, pattern: "bob dob") # copyright holder
  end

  def test_image_pattern_notes
    assert_query(
      Image.order_by_default.pattern("looked gorilla OR original"),
      :Image, pattern: "looked gorilla OR original" # notes
    )
    assert_query(Image.order_by_default.pattern("notes some"),
                 :Image, pattern: "notes some") # notes
    assert_query(
      Image.order_by_default.pattern("dobbs -notes"),
      :Image, pattern: "dobbs -notes" # (c), not notes
    )
  end

  def test_image_pattern_original_filename
    assert_query(Image.order_by_default.pattern("DSCN8835"),
                 :Image, pattern: "DSCN8835") # original filename
  end

  def test_image_has_observations
    expects = Image.order_by_default.includes(:observations).
              where.not(observations: { thumb_image: nil }).distinct
    assert_query(expects, :Image, has_observations: true)
    expects = Image.has_observations.order_by_default
    assert_query(expects, :Image, has_observations: true)
  end

  # Prove that :with_observations param of Image Query works with each
  # parameter P for which (a) there's no other test of P for
  # Image, OR (b) P behaves differently in :with_observations than in
  # all other params of Image Query's.

  ##### date/time parameters #####

  def assert_image_obs_query(expects, **params)
    assert_query(expects, :Image, observation_query: params)
  end

  def test_image_with_observations_created_at
    created_at = observations(:detailed_unknown_obs).created_at
    expects = Image.order_by_default.joins(:observations).
              where(Observation[:created_at] >= created_at).distinct
    assert_not_empty(expects, "'expect` is broken; it should not be empty")
    assert_image_obs_query(expects, created_at:)
  end

  def test_image_with_observations_updated_at
    updated_at = observations(:detailed_unknown_obs).updated_at
    expects = Image.order_by_default.joins(:observations).
              where(Observation[:updated_at] >= updated_at).distinct
    assert_not_empty(expects, "'expect` is broken; it should not be empty")
    assert_image_obs_query(expects, updated_at:)
  end

  def test_image_with_observations_date
    date = observations(:detailed_unknown_obs).when
    expects = Image.order_by_default.joins(:observations).
              where(Observation[:when] >= date).distinct
    assert_not_empty(expects, "'expect` is broken; it should not be empty")
    assert_image_obs_query(expects, date:)
  end

  ##### list/string parameters #####

  def test_image_with_observations_comments_has
    expects = Image.order_by_default.joins(observations: :comments).
              where(Comment[:summary].matches("%give%")).
              or(Image.order_by_default.joins(observations: :comments).
                 where(Comment[:comment].matches("%give%"))).distinct
    assert_not_empty(expects, "'expect` is broken; it should not be empty")
    assert_image_obs_query(expects, comments_has: "give")
  end

  def test_image_with_observations_has_notes_fields
    obs = observations(:substrate_notes_obs) # obs has notes substrate: field
    # give it some images
    obs.images = [images(:conic_image), images(:convex_image)]
    obs.save
    expects = Image.order_by_default.joins(:observations).
              where(Observation[:notes].matches("%:substrate:%")).uniq
    assert_not_empty(expects, "'expects` is broken; it should not be empty")
    assert_image_obs_query(expects, has_notes_fields: "substrate")
  end

  def test_image_with_observations_herbaria
    name = "The New York Botanical Garden"
    expects = Image.order_by_default.
              joins(observations: { herbarium_records: :herbarium }).
              where(herbaria: { name: name }).distinct
    assert_not_empty(expects, "'expect` is broken; it should not be empty")
    assert_image_obs_query(expects, herbaria: name)
  end

  def test_image_with_observations_projects
    project = projects(:bolete_project)
    expects = Image.order_by_default.joins(observations: :projects).
              where(projects: { title: project.title }).distinct
    assert_not_empty(expects, "'expect` is broken; it should not be empty")
    assert_image_obs_query(expects, projects: [project.title])
  end

<<<<<<< HEAD
=======
  def test_image_with_observations_users
    expects = Image.order_by_default.joins(:observations).
              where(observations: { user: dick }).distinct
    assert_not_empty(expects, "'expect` is broken; it should not be empty")
    assert_image_obs_query(expects, by_users: dick)
  end

>>>>>>> 79cf3df8
  ##### numeric parameters #####

  def test_image_with_observations_bounding_box
    obs = give_geolocated_observation_some_images

    lat = obs.lat
    lng = obs.lng
    expects = Image.order_by_default.joins(:observations).
              where(observations: { lat: lat }).
              where(observations: { lng: lng }).distinct
    box = { north: lat.to_f, south: lat.to_f, west: lng.to_f, east: lng.to_f }
    assert_image_obs_query(expects, in_box: box)
  end

  def give_geolocated_observation_some_images
    obs = observations(:unknown_with_lat_lng) # obs has lat/lon
    # give it some images
    obs.images = [images(:conic_image), images(:convex_image)]
    obs.save
    obs
  end

  ##### boolean parameters #####

  def test_image_with_observations_has_comments
    expects = Image.order_by_default.joins(observations: :comments).distinct
    assert_not_empty(expects, "'expect` is broken; it should not be empty")
    assert_image_obs_query(expects, has_comments: true)
  end

  def test_image_with_observations_has_public_lat_lng
    give_geolocated_observation_some_images

    expects = Image.order_by_default.joins(:observations).
              where.not(observations: { lat: false }).distinct
    assert_not_empty(expects, "'expect` is broken; it should not be empty")
    assert_image_obs_query(expects, has_public_lat_lng: true)
  end

  def test_image_with_observations_has_name
    expects = Image.order_by_default.joins(:observations).
              where(observations: { name_id: Name.unknown }).distinct
    assert_not_empty(expects, "'expect` is broken; it should not be empty")
    assert_image_obs_query(expects, has_name: false)
  end

  def test_image_with_observations_has_notes
    expects = Image.order_by_default.joins(:observations).
              where.not(observations: { notes: Observation.no_notes }).distinct
    assert_not_empty(expects, "'expect` is broken; it should not be empty")
    assert_image_obs_query(expects, has_notes: true)
  end

  def test_image_with_observations_has_sequences
    expects = Image.order_by_default.joins(observations: :sequences).distinct
    assert_not_empty(expects, "'expect` is broken; it should not be empty")
    assert_image_obs_query(expects, has_sequences: true)
  end

  def test_image_with_observations_is_collection_location
    expects = Image.order_by_default.joins(:observations).
              where(observations: { is_collection_location: true }).distinct
    assert_not_empty(expects, "'expect` is broken; it should not be empty")
    assert_image_obs_query(expects, is_collection_location: true)
  end

  def test_image_with_observations_at_location
    expects = Image.order_by_default.joins(observations: :location).
              where(observations: { location: locations(:burbank) }).
              where(observations: { is_collection_location: true }).distinct
    assert_image_obs_query(expects, locations: locations(:burbank).id)
    assert_image_obs_query([], locations: locations(:mitrula_marsh).id)
  end

  def test_image_with_observations_at_where
    expects = [images(:connected_coprinus_comatus_image).id]
    assert_image_obs_query(expects, search_where: "glendale")
    assert_image_obs_query([], search_where: "snazzle")
  end

  def test_image_with_observations_by_users
    assert_image_with_observations_by_user(dick)
    assert_image_with_observations_by_user(rolf)
    assert_image_with_observations_by_user(mary)

    assert_image_obs_query([], by_users: users(:zero_user))
  end

<<<<<<< HEAD
  def assert_image_with_observations_by_user(user)
    expects = Image.index_order.joins(:observations).
              where(observations: { user: user }).distinct
    assert_not_empty(expects, "'expect` is broken; it should not be empty")
    assert_image_obs_query(expects, by_users: user)
=======
  def image_with_observations_by_user(user)
    Image.order_by_default.joins(:observations).
      where(observations: { user: user }).distinct
>>>>>>> 79cf3df8
  end

  def test_image_with_observations_for_project
    assert_image_obs_query([], projects: projects(:empty_project))
    expects = observations(:two_img_obs).images.order_by_default.distinct
    assert_image_obs_query(expects, projects: projects(:two_img_obs_project))
  end

  def test_image_with_observations_in_set
    obs_ids = [observations(:detailed_unknown_obs).id,
               observations(:agaricus_campestris_obs).id]
    expects = Image.joins(:observations).where(observations: { id: obs_ids }).
              order_by_default.distinct
    assert_image_obs_query(expects, id_in_set: obs_ids)
    assert_image_obs_query(
      [], id_in_set: [observations(:minimal_unknown_obs).id]
    )
  end

  def test_image_with_observations_in_species_list
    expects = [images(:turned_over_image).id, images(:in_situ_image).id]
    spl_ids = species_lists(:unknown_species_list).id
    assert_image_obs_query(expects, species_lists: spl_ids)

    spl_ids = species_lists(:first_species_list).id
    assert_image_obs_query([], species_lists: spl_ids)
  end

  def test_image_with_observations_of_children
    expects = [images(:agaricus_campestris_image).id]
    params = { names: { lookup: [names(:agaricus).id], include_subtaxa: true } }
    assert_image_obs_query(expects, **params)
  end

  def sorted_by_name_set
    [
      images(:turned_over_image).id,
      images(:connected_coprinus_comatus_image).id,
      images(:disconnected_coprinus_comatus_image).id,
      images(:in_situ_image).id,
      images(:commercial_inquiry_image).id,
      images(:agaricus_campestris_image).id
    ].freeze
  end

  def test_image_sorted_by_original_name
    assert_query(
      sorted_by_name_set,
      :Image, id_in_set: sorted_by_name_set, order_by: :original_name
    )
  end

  def test_image_with_observations_of_name
    expects = Image.order_by_default.joins(:observation_images, :observations).
              where(observations: { name: names(:fungi) }).distinct
    assert_image_obs_query(expects, names: { lookup: [names(:fungi).id] })

    expects = [images(:connected_coprinus_comatus_image).id]
    assert_image_obs_query(
      expects, names: { lookup: [names(:coprinus_comatus).id] }
    )

    expects = [images(:agaricus_campestris_image).id]
    assert_image_obs_query(
      expects, names: { lookup: [names(:agaricus_campestris).id] }
    )

    assert_image_obs_query([], names: { lookup: [names(:conocybe_filaris).id] })
  end
end<|MERGE_RESOLUTION|>--- conflicted
+++ resolved
@@ -293,16 +293,6 @@
     assert_image_obs_query(expects, projects: [project.title])
   end
 
-<<<<<<< HEAD
-=======
-  def test_image_with_observations_users
-    expects = Image.order_by_default.joins(:observations).
-              where(observations: { user: dick }).distinct
-    assert_not_empty(expects, "'expect` is broken; it should not be empty")
-    assert_image_obs_query(expects, by_users: dick)
-  end
-
->>>>>>> 79cf3df8
   ##### numeric parameters #####
 
   def test_image_with_observations_bounding_box
@@ -391,17 +381,11 @@
     assert_image_obs_query([], by_users: users(:zero_user))
   end
 
-<<<<<<< HEAD
   def assert_image_with_observations_by_user(user)
-    expects = Image.index_order.joins(:observations).
+    expects = Image.order_by_default.joins(:observations).
               where(observations: { user: user }).distinct
     assert_not_empty(expects, "'expect` is broken; it should not be empty")
     assert_image_obs_query(expects, by_users: user)
-=======
-  def image_with_observations_by_user(user)
-    Image.order_by_default.joins(:observations).
-      where(observations: { user: user }).distinct
->>>>>>> 79cf3df8
   end
 
   def test_image_with_observations_for_project
