--- conflicted
+++ resolved
@@ -18,7 +18,10 @@
     { method: :get, action: :sequence }.merge(**)
   end
 
-<<<<<<< HEAD
+  def seq_sample
+    @seq_sample ||= Sequence.all.sample
+  end
+
   def ensure_all_obs_have_at_least_one_sequence
     Observation.find_each do |obs2|
       next if obs2.sequences.any?
@@ -28,28 +31,9 @@
     end
   end
 
-  def test_getting_sequences
-    seq = Sequence.all.sample
-    assert_api_pass(params_get(id: seq.id))
-    assert_api_results([seq])
-=======
-  def seq_sample
-    @seq_sample ||= Sequence.all.sample
-  end
-
-  def ensure_all_obs_have_at_least_one_sequence
-    Observation.find_each do |obs2|
-      next if obs2.sequences.any?
-
-      Sequence.create!(observation: obs2, user: obs2.user, locus: "ITS1F",
-                       archive: "GenBank", accession: "MO#{obs2.id}")
-    end
-  end
-
   def test_getting_sequences_id
     assert_api_pass(params_get(id: seq_sample.id))
     assert_api_results([seq_sample])
->>>>>>> 01c08059
   end
 
   def test_getting_sequences_created_at
