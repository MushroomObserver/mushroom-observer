--- conflicted
+++ resolved
@@ -253,16 +253,11 @@
 
   def test_getting_names_ok_for_export
     names = Name.with_correct_spelling.ok_for_export
-<<<<<<< HEAD
     assert_not_empty(
       names,
       "Test requires >=1 correctly spelled Name that's ok_for_export"
     )
-    assert_api_pass(name_get_params.merge(ok_for_export: "yes"))
-=======
-    assert_not_empty(names)
     assert_api_pass(params_get(ok_for_export: "yes"))
->>>>>>> 5a2a8ac3
     assert_api_results(names)
   end
 
