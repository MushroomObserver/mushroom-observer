--- conflicted
+++ resolved
@@ -929,15 +929,9 @@
       :Observation, species_lists: species_lists(:first_species_list).id
     )
     query_a[3] = Query.lookup_and_save(:Observation, ids: three_amigos)
-<<<<<<< HEAD
-    query_a[4] = Query.lookup_and_save(:Observation, user_where: "glendale")
+    query_a[4] = Query.lookup_and_save(:Observation, search_where: "glendale")
     query_a[5] = Query.lookup_and_save(:Observation, locations: burbank)
-    query_a[6] = Query.lookup_and_save(:Observation, user_where: "california")
-=======
-    query_a[4] = Query.lookup_and_save(:Observation, search_where: "glendale")
-    query_a[5] = Query.lookup_and_save(:Observation, location: burbank)
     query_a[6] = Query.lookup_and_save(:Observation, search_where: "california")
->>>>>>> 634a0785
     # removed query_a[7] which searched for "somewhere else" in the notes
     # query_a[7] = Query.lookup_and_save(:Observation,
     #                                    pattern: '"somewhere else"')
@@ -958,15 +952,9 @@
       :Observation, species_lists: species_lists(:first_species_list).id
     )
     query_a[3] = Query.lookup_and_save(:Observation, ids: three_amigos)
-<<<<<<< HEAD
-    query_a[4] = Query.lookup_and_save(:Observation, user_where: "glendale")
+    query_a[4] = Query.lookup_and_save(:Observation, search_where: "glendale")
     query_a[5] = Query.lookup_and_save(:Observation, locations: burbank)
-    query_a[6] = Query.lookup_and_save(:Observation, user_where: "california")
-=======
-    query_a[4] = Query.lookup_and_save(:Observation, search_where: "glendale")
-    query_a[5] = Query.lookup_and_save(:Observation, location: burbank)
     query_a[6] = Query.lookup_and_save(:Observation, search_where: "california")
->>>>>>> 634a0785
     assert_equal(7, QueryRecord.count)
 
     query_b = observation_subquery_assertions(query_a, :Location)
@@ -1001,15 +989,9 @@
     query_a[3] = Query.lookup_and_save(:Observation, ids: three_amigos)
     # qa[4] = Query.lookup_and_save(:Observation,
     #                             pattern: '"somewhere else"')
-<<<<<<< HEAD
-    query_a[4] = Query.lookup_and_save(:Observation, user_where: "glendale")
+    query_a[4] = Query.lookup_and_save(:Observation, search_where: "glendale")
     query_a[5] = Query.lookup_and_save(:Observation, locations: burbank)
-    query_a[6] = Query.lookup_and_save(:Observation, user_where: "california")
-=======
-    query_a[4] = Query.lookup_and_save(:Observation, search_where: "glendale")
-    query_a[5] = Query.lookup_and_save(:Observation, location: burbank)
     query_a[6] = Query.lookup_and_save(:Observation, search_where: "california")
->>>>>>> 634a0785
     assert_equal(7, QueryRecord.count)
 
     observation_subquery_assertions(query_a, :Name)
