require "test_helper"

# test helper for links in views
class ObjectLinkHelperTest < ActionView::TestCase
  def test_mycobank_language_suffix
    # language exists in MO and in Mycobank translation
    assert_equal("&Lang=Fra", mycobank_language_suffix(:fr))

    # does not exist in MO and exists in Mycobank translation
    assert_equal("&Lang=Ara", mycobank_language_suffix(:ar))

    # exists in MO but not in Mycobank translation
    assert_equal("&Lang=Eng", mycobank_language_suffix(:ru))

    # does not (yet) exist in MO and does not exist in Mycobank translation
    assert_equal("&Lang=Eng", mycobank_language_suffix(:mycologish))

    # MO and Mycobank defaults (but not in Mycobank "translation")
    assert_equal("&Lang=Eng", mycobank_language_suffix(:en))
  end

  def test_mycobank_taxon
<<<<<<< HEAD
    name = names(:fungi)
    assert_equal("Fungi", mycobank_taxon(name))

    name = names(:agaricus)
    assert_equal("Agaricus", mycobank_taxon(name))
=======
    # Happy path (text_name)
    name = names(:coprinus_comatus)
    assert_equal(name.text_name, mycobank_taxon(name))

    # Also happy path; test to make sure not accidentally chopping var.
    name = names(:amanita_boudieri_var_beillei)
    assert_equal(name.text_name, mycobank_taxon(name))
>>>>>>> 57f6e90b

    name = names(:amanita_subgenus_lepidella)
    assert_equal("Amanita", mycobank_taxon(name),
                 "MycoBank taxon name for Ranks between Genus and Species" \
                 " should end before rank")

<<<<<<< HEAD
    name = names(:coprinus_comatus)
    assert_equal("Coprinus%20comatus", mycobank_taxon(name))

    name = names(:amanita_boudieri_var_beillei)
    assert_equal("Amanita%20boudieri%20var.%20beillei", mycobank_taxon(name))
=======
    name = names(:boletus_edulis_group)
    assert_equal("Boletus edulis", mycobank_taxon(name),
                 "MycoBank taxon for group should include binomial")
>>>>>>> 57f6e90b
  end

  def test_link_if_object
    # link to project, name not supplied
    # pre  = '<a href="/project/show_project/'
    path = "/project/show_project/"
    obj = projects(:bolete_project)
    link_text = "Bolete Project"
    assert_equal(expected_link(path, obj, link_text),
                 link_to_object(projects(:bolete_project))
                )
    # link to project, name supplied
    link_text = "BP"
    assert_equal(expected_link(path, obj, link_text),
                 link_to_object(projects(:bolete_project), "BP")
                )
    # link to species list
    path = "/species_list/show_species_list/"
    obj = species_lists(:first_species_list)
    link_text = "A Species List"
    assert_equal(expected_link(path, obj, link_text),
                 link_to_object(species_lists(:first_species_list))
                )
    # link to non-existent object, name not supplied
    assert_nil(link_to_object(nil), "Non-existent object should lack link.")
    # link to non-existent object, name supplied
    assert_nil(link_to_object(nil, "Nada"),
               "Non-existent object should lack link.")
  end

  def expected_link(path, obj, link_text)
    '<a href="' + path + obj.id.to_s + '">' + link_text + "</a>"
  end
end<|MERGE_RESOLUTION|>--- conflicted
+++ resolved
@@ -20,13 +20,6 @@
   end
 
   def test_mycobank_taxon
-<<<<<<< HEAD
-    name = names(:fungi)
-    assert_equal("Fungi", mycobank_taxon(name))
-
-    name = names(:agaricus)
-    assert_equal("Agaricus", mycobank_taxon(name))
-=======
     # Happy path (text_name)
     name = names(:coprinus_comatus)
     assert_equal(name.text_name, mycobank_taxon(name))
@@ -34,24 +27,15 @@
     # Also happy path; test to make sure not accidentally chopping var.
     name = names(:amanita_boudieri_var_beillei)
     assert_equal(name.text_name, mycobank_taxon(name))
->>>>>>> 57f6e90b
 
     name = names(:amanita_subgenus_lepidella)
     assert_equal("Amanita", mycobank_taxon(name),
                  "MycoBank taxon name for Ranks between Genus and Species" \
                  " should end before rank")
 
-<<<<<<< HEAD
-    name = names(:coprinus_comatus)
-    assert_equal("Coprinus%20comatus", mycobank_taxon(name))
-
-    name = names(:amanita_boudieri_var_beillei)
-    assert_equal("Amanita%20boudieri%20var.%20beillei", mycobank_taxon(name))
-=======
     name = names(:boletus_edulis_group)
     assert_equal("Boletus edulis", mycobank_taxon(name),
                  "MycoBank taxon for group should include binomial")
->>>>>>> 57f6e90b
   end
 
   def test_link_if_object
