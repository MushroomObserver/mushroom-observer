--- conflicted
+++ resolved
@@ -71,7 +71,10 @@
 
     # check new observation form defaults
     assert_date_is_now
-    assert_place_is_empty
+    assert_geolocation_is_empty
+    last_obs = Observation.where(user_id: User.current.id).
+               order(:created_at).last
+    assert_field("observation_place_name", with: last_obs.where)
 
     # Add a geotagged image
     click_attach_file("geotagged.jpg")
@@ -101,7 +104,8 @@
 
     # check new observation form defaults
     assert_date_is_now
-    assert_place_is_empty
+    assert_geolocation_is_empty
+    assert_field("observation_place_name", with: last_obs.where)
 
     # Add a geotagged image
     click_attach_file("geotagged.jpg")
@@ -176,21 +180,13 @@
     assert_selector("body.observations__new")
 
     # check new observation form defaults
-<<<<<<< HEAD
     assert_date_is_now
-    assert_place_is_empty
-=======
-    assert_field("observation_when_1i", with: local_now.year.to_s)
-    assert_select("observation_when_2i", text: local_now.strftime("%B"))
-    assert_select("observation_when_3i", text: local_now.day.to_s)
+    assert_geolocation_is_empty
+    assert_place_name_is_last_used(last_obs)
 
     last_obs = Observation.where(user_id: User.current.id).
                order(:created_at).last
     assert_field("observation_place_name", with: last_obs.where)
-    assert_field("observation_lat", with: "")
-    assert_field("observation_lng", with: "")
-    assert_field("observation_alt", with: "")
->>>>>>> c37bb9c4
 
     assert_field("naming_name", with: "")
     assert(last_obs.is_collection_location)
@@ -536,8 +532,7 @@
     assert_select("observation_when_3i", text: local_now.day.to_s)
   end
 
-  def assert_place_is_empty
-    assert_field("observation_place_name", with: "")
+  def assert_geolocation_is_empty
     assert_field("observation_lat", with: "")
     assert_field("observation_lng", with: "")
     assert_field("observation_alt", with: "")
