# frozen_string_literal: true

require("application_system_test_case")

class ObservationFormSystemTest < ApplicationSystemTestCase
  def test_create_minimal_observation
    browser = page.driver.browser
    user = users(:zero_user)
    login!(user)

    assert_link("Create Observation")
    click_on("Create Observation")

    assert_selector("body.observations__new")
    within("#observation_form") do
      # MOAutocompleter replaces year select with text field
      assert_field("observation_when_1i", with: Time.zone.today.year.to_s)
      assert_select("observation_when_2i", text: Time.zone.today.strftime("%B"))
      # %e is day of month, no leading zero
      assert_select("observation_when_3i", text: Time.zone.today.strftime("%e"))
      assert_selector("#where_help",
                      text: "Albion, Mendocino Co., California", visible: :all)
      fill_in("naming_name", with: "Elfin saddle")
      # don't wait for the autocompleter - we know it's an elfin saddle!
      browser.keyboard.type(:tab)
      assert_field("naming_name", with: "Elfin saddle")
      # start typing the location...
      fill_in("observation_place_name", with: locations.first.name[0, 1])
      # wait for the autocompleter...
      assert_selector(".auto_complete", wait: 6)
      browser.keyboard.type(:down, :tab) # cursor to first match + select row
      assert_field("observation_place_name", with: locations.first.name)
      click_commit
    end

    assert_selector("#name_messages", text: "MO does not recognize the name")
    assert_flash_error(
      :form_observations_there_is_a_problem_with_name.t.html_to_ascii
    )
    assert_selector("#observation_form")

    # hard to test the internals of map, but this will pick up map load errors
    # click_button("map_location")
    # assert_selector("#observation_form_map > div > div > iframe")

    within("#observation_form") do
      fill_in("naming_name", with: "Coprinus com")
      browser.keyboard.type(:tab)
      # wait for the autocompleter!
      assert_selector(".auto_complete")
      browser.keyboard.type(:down, :tab) # cursor to first match + select row
      browser.keyboard.type(:tab)
      assert_field("naming_name", with: "Coprinus comatus")
      # Place name should stay filled
      browser.keyboard.type(:tab)
      assert_field("observation_place_name", with: locations.first.name)
      click_commit
    end

    assert_selector("body.observations__show")
    assert_flash_success(/created observation/i)
  end

  def test_trying_to_create_duplicate_location_just_uses_existing_location
    setup_image_dirs # in general_extensions
    login!(katrina)

    # open_create_observation_form
    visit(new_observation_path)
    assert_selector("body.observations__new")

    # check new observation form defaults
    assert_date_is_now
    assert_geolocation_is_empty
    last_obs = Observation.where(user_id: User.current.id).
               order(:created_at).last
    # This is currently "Falmouth, Massachusetts, USA"
    existing_loc = Location.find(last_obs.location_id)
    # We just need to check this is not the most recent location.
    assert_not_equal(Location.last.id, existing_loc.id)
    assert_field("observation_place_name", with: last_obs.where)
    assert_field("observation_location_id", with: last_obs.location_id,
                                            type: :hidden)

    # autocompleter is unconstrained
    assert_selector("[data-type='location']")
    find(id: "observation_place_name").trigger("click")
    # This should make the "create_locality" button appear.
    click_on(:form_observations_create_locality.l)
    assert_selector("[data-type='location_google']")
    assert_field("observation_place_name", with: last_obs.where)
    assert_field("observation_location_id", with: "", type: :hidden)

    within("#observation_form") { click_commit }

    # Observation should have saved with the existing location_id for U.P.
    assert_flash_success(/created observation/i)
    assert_selector("body.observations__show")

    obs = Observation.last
    assert_equal(existing_loc.name, obs.where)
    assert_equal(existing_loc.id, obs.location_id)
    assert_not_equal(Location.last.id, obs.location_id)
  end

  def test_autofill_location_from_geotagged_image_nothing_matches
    setup_image_dirs # in general_extensions
    login!(katrina)

    # open_create_observation_form
    visit(new_observation_path)
    assert_selector("body.observations__new")

    # check new observation form defaults
    assert_date_is_now
    assert_geolocation_is_empty
    last_obs = Observation.where(user_id: User.current.id).
               order(:created_at).last
    assert_selector("#observation_place_name", wait: 6)
    assert_selector("#observation_location_id", visible: :all)
    assert_field("observation_place_name", with: last_obs.where)
    assert_field("observation_location_id", with: last_obs.location_id,
                                            type: :hidden)
    assert_selector("[data-type='location']")
    # Add a geotagged image
    click_attach_file("geotagged.jpg")
    sleep(0.5)

    # GPS should have been copied to the obs fields
    assert_image_gps_copied_to_obs(GEOTAGGED_EXIF)
    # Date should have been copied to the obs fields
    assert_image_date_copied_to_obs(GEOTAGGED_EXIF)
    sleep(0.5)
    # we should have the new type of location_google autocompleter now
    assert_selector("[data-type='location_google']")
    # Place name should now have been filled by Google, no MO locations match
    assert_field("observation_place_name", with: UNIVERSITY_PARK[:name],
                                           wait: 6)
    assert_field("observation_location_id", with: "-1", type: :hidden)

    # now check that the "use_exif" button is disabled
    assert_no_button(:image_use_exif.l)
  end

  def test_autofill_location_from_geotagged_image_matching_location
    setup_image_dirs # in general_extensions
    login!(katrina)

    # Make "University Park" available as a matching location.
    university_park = Location.new(**UNIVERSITY_PARK)
    # Sanity check the lat/lng. `contains?(lat, lng)` is a Mappable::BoxMethod
    assert(university_park.contains?(GEOTAGGED_EXIF[:lat],
                                     GEOTAGGED_EXIF[:lng]))
    university_park.save!
    sleep(0.5)

    # open_create_observation_form
    visit(new_observation_path)
    assert_selector("body.observations__new")

    # check new observation form defaults
    assert_date_is_now
    assert_geolocation_is_empty
    last_obs = Observation.where(user_id: User.current.id).
               order(:created_at).last
    # This is currently "Falmouth, Massachusetts, USA"
    assert_field("observation_place_name", with: last_obs.where)
    assert_field("observation_location_id", with: last_obs.location_id,
                                            type: :hidden)

    # autocompleter is unconstrained
    assert_selector("[data-type='location']")
    # Add a geotagged image
    click_attach_file("geotagged.jpg")
    sleep(2)

    # we should have a location_containing autocompleter now
    assert_selector("[data-type='location_containing']")
    # GPS should have been copied to the obs fields
    assert_image_gps_copied_to_obs(GEOTAGGED_EXIF)
    assert_image_date_copied_to_obs(GEOTAGGED_EXIF)
    # now check that the "use_exif" button is disabled
    assert_no_button(:image_use_exif.l)

    # Place name should have been filled.
    assert_field("observation[place_name]", with: university_park.name,
                                            wait: 6)
    assert_field("observation[location_id]", with: university_park.id,
                                             type: :hidden)

    # now clear all location fields, and the place name should clear too
    click_button(:form_observations_clear_map.l)
    # fill_in("observation_lat", with: "")
    assert_field("observation_place_name", with: "")
    # should have swapped autocompleter back to "location"
    assert_selector("[data-type='location']")

    # check that the "use_exif" button is re-enabled
    assert_button(:image_use_exif.l)
    click_button(:image_use_exif.l)
    # wait for the form to update
    assert_selector("[data-type='location_containing']")
    # GPS should have been copied to the obs fields
    assert_image_gps_copied_to_obs(GEOTAGGED_EXIF)
    assert_image_date_copied_to_obs(GEOTAGGED_EXIF)

    # Finally, the query should have gone through and the place name filled
    assert_field("observation[place_name]", with: university_park.name,
                                            wait: 6)
    assert_field("observation[location_id]", with: university_park.id,
                                             type: :hidden)
    # now check that the "use_exif" button is disabled
    assert_no_button(:image_use_exif.l)
  end

  def test_post_edit_and_destroy_with_details_and_location
    # browser = page.driver.browser
    setup_image_dirs # in general_extensions

    # open_create_observation_form
    visit(new_observation_path)
    assert_selector("body.login__new")
    login!(katrina)
    assert_selector("body.observations__new")

    # check new observation form defaults
    assert_date_is_now
    assert_geolocation_is_empty

    last_obs = Observation.recent_by_user(User.current).last
    assert_field("observation_place_name", with: last_obs.where)

    assert_field("naming_name", with: "")
    assert(last_obs.is_collection_location)
    assert_checked_field("observation_is_collection_location")
    assert_no_checked_field("observation_specimen")
    assert_field(other_notes_id, with: "")

    # Add the images separately, so we can be sure of the order. Otherwise,
    # images appear in the order each upload finishes, which is unpredictable.
    click_attach_file("Coprinus_comatus.jpg")
    first_image_wrapper = first(".carousel-item[data-image-status='upload']",
                                visible: :all)
    assert_selector(".file_name", text: /Coprinus_comatus/, visible: :all)

    # Coprinus_comatus.jpg has a created_at date of November 20, 2006
    # Does not work:
    # assert_field('[id$="when_1i"]', with: "2006")
    # No idea why we have to do it like this, maybe value set by JS.
    within(first_image_wrapper) do
      assert_image_exif_available(COPRINUS_COMATUS_EXIF)
    end

    # Add a second image that's geotagged.
    click_attach_file("geotagged_s_pasadena.jpg")
    sleep(0.5)
    # Be sure we have two image wrappers. We have to wait for
    # the first one to be hidden before we can see the second one.
    image_wrappers = all(".carousel-item[data-image-status='upload']",
                         visible: :all)
    assert_equal(2, image_wrappers.length)
    # The new one is prepended, so second is "first"
    second_image_wrapper = image_wrappers[0]

    # Check that it's the right image: this is geotagged_s_pasadena.jpg's date
    within(second_image_wrapper) do
      assert_image_exif_available(SO_PASA_EXIF)
    end

    # Date should have been copied to the obs fields
    assert_image_gps_copied_to_obs(SO_PASA_EXIF)
    assert_image_date_copied_to_obs(SO_PASA_EXIF)

    # Ok, enough. By now, the carousel image should be showing the second image.
    assert_selector(
      ".carousel-item[data-image-status='upload'][data-stimulus='connected']",
      visible: :visible, wait: 3
    )
    # Try removing the geotagged image
    scroll_to(second_image_wrapper, align: :center)
    within(second_image_wrapper) { find(".remove_image_button").click }
    sleep(0.5)

    # Be sure we have only one image wrapper now
    assert_selector(".carousel-item[data-image-status='upload']",
                    visible: :all, count: 1, wait: 6)

    # Add geotagged_s_pasadena.jpg again
    click_attach_file("geotagged_s_pasadena.jpg")
    sleep(0.5)

    # Be sure we have two image wrappers
    second_image_wrapper = find(".carousel-item[data-image-status='upload']",
                                text: SO_PASA_EXIF[:lat].to_s)
    image_wrappers = all(".carousel-item[data-image-status='upload']",
                         visible: :all)
    assert_equal(image_wrappers.length, 2)

    within(second_image_wrapper) do
      assert_image_exif_available(SO_PASA_EXIF)
    end

    # Set copyright holder and image notes on both
    all('[id$="copyright_holder"]', visible: :all).each do |el|
      el.set(katrina.legal_name)
    end
    all('[id$="notes"]', visible: :all).each do |el|
      el.set("Notes for image")
    end

    all(".carousel-indicator").last.click
    assert_selector("#added_images", visible: :visible, wait: 3)
    assert_selector(".carousel-item[data-image-status='upload']",
                    text: /Coprinus_comatus/, wait: 3)
    # Set the first (last) one as the thumb_image
    within(first_image_wrapper) do
      thumb_button = find(".thumb_img_btn")
      scroll_to(thumb_button, align: :center)
      thumb_button.trigger("click")
      assert_text(:image_add_default.l)
      assert_no_text(:image_set_default.l)
    end

    # Override the dates from the geotagged image for this obs
    obs_when = find("#observation_when_1i")
    scroll_to(obs_when, align: :center)
    fill_in("observation_when_1i", with: "2010")
    select("August", from: "observation_when_2i")
    select("14", from: "observation_when_3i")

    # intentional error: nonexistant place name. Also, katrina's preference is
    # for postal format locations. Should not validate the country "Pasadena".
    location = find("#observation_place_name")
    scroll_to(location, align: :center)
    fill_in("observation_place_name", with: "USA, California, Pasadena")
    assert_field("observation_place_name", with: "USA, California, Pasadena")
    uncheck("observation_is_collection_location")
    check("observation_specimen")

    assert_selector("#collection_number_number")
    fill_in("collection_number_number", with: "17-034a")
    fill_in(other_notes_id, with: "Notes for observation")

    # Inherited project constraints maybe messing with this observation - clear
    all('[id^="project_id_"]').each do |project_checkbox|
      project_checkbox.click if project_checkbox.checked?
    end

    # submit_observation_form_with_errors
    within("#observation_form") { click_commit }

    # rejected, but images uploaded
    assert_selector("body.observations__create", wait: 12)
    assert_flash_for_images_uploaded
    assert_has_location_warning(/Unknown country/)

    # check form values after first changes
    assert_field("observation_when_1i", with: "2010")
    assert_select("observation_when_2i", text: "August")
    assert_select("observation_when_3i", text: "14")

    assert_field("observation_place_name", with: "USA, California, Pasadena")
    assert_image_gps_copied_to_obs(SO_PASA_EXIF)
    # This geolocation is for Pasadena

    assert_field("naming_name", with: "")
    assert_no_checked_field("observation_is_collection_location")
    assert_checked_field("observation_specimen")
    assert_field("collection_number_number", with: "17-034a")
    assert_field(other_notes_id, with: "Notes for observation")

    # Submit observation form without errors
    fill_in("observation_place_name", with: "Pasadena, California, USA")
    assert_field("observation_place_name", with: "Pasadena, California, USA")
    # Be sure this is still the South Pasadena box:
    assert_image_gps_copied_to_obs(SO_PASA_EXIF)

    fill_in("naming_name", with: "Agaricus campestris")
    assert_field("naming_name", with: "Agaricus campestris")
    select(Vote.confidence(Vote.next_best_vote), from: "naming_vote_value")
    assert_select("naming_vote_value",
                  selected: Vote.confidence(Vote.next_best_vote))

    # Carousel items are re-output with image records this time.
    all(".carousel-indicator").last.trigger("click")

    assert_selector(".carousel-item", text: SO_PASA_EXIF[:lat].to_s,
                                      visible: :all)
    second_item = find(".carousel-item", text: SO_PASA_EXIF[:lat].to_s,
                                         visible: :all)
    items = all(".carousel-item", visible: :all)
    assert_equal(items.length, 2)

    within(second_item) do
<<<<<<< HEAD
      assert_image_exif_available(SO_PASA_EXIF)
=======
      assert_selector('[id$="when_1i"]', visible: :any)
      assert_selector('[id$="when_2i"]', visible: :any)
      assert_selector('[id$="when_3i"]', visible: :any)
      assert_equal("2018", find('[id$="when_1i"]').value)
      assert_equal("12", find('[id$="when_2i"]').value)
      assert_equal("31", find('[id$="when_3i"]').value)
>>>>>>> 3049a8da
    end

    fill_in("observation_place_name", with: "")
    click_on(:form_observations_create_locality.l)
    # lat/lng does not match Google's Pasadena, but does match South Pasadena
    assert_selector("[data-type='location_google']")
    # assert_selector(".auto_complete", wait: 6)
    find("#observation_place_name").trigger("focus")
    assert_selector(".dropdown-item a[data-id='-1']",
                    text: SOUTH_PASADENA[:name], visible: :all, wait: 6)
    # There may be more than one of these, click the first
    find(".dropdown-item a[data-id='-1']",
         text: SOUTH_PASADENA[:name], visible: :all).trigger("click")

    # Check the hidden fields returned by Google
    assert_hidden_location_fields_filled(SOUTH_PASADENA)

    within("#observation_form") { click_commit }

    assert_flash_for_create_location
    assert_selector("body.observations__show")

    assert_new_location_is_correct(expected_values_after_location)
    assert_new_observation_is_correct(expected_values_after_location)
    assert_show_observation_page_has_important_info

    # Open edit observation form
    # class selector is more robust in case the link becomes an icon:
    new_obs = Observation.last
    first(class: "edit_observation_link_#{new_obs.id}").trigger("click")
    # click_link("Edit Observation")
    assert_selector("body.observations__edit")

    # check the fields
    assert_field("observation_when_1i", with: "2010")
    assert_select("observation_when_2i", text: "August")
    assert_select("observation_when_3i", text: "14")
    assert_field("observation_place_name", with: SOUTH_PASADENA[:name])
    assert_image_gps_copied_to_obs(SO_PASA_EXIF)
    assert_unchecked_field("observation_is_collection_location")
    assert_checked_field("observation_specimen")
    assert_field(other_notes_id, with: "Notes for observation")

    imgs = Image.last(2)
    cci = imgs.find { |img| img[:original_name] == "Coprinus_comatus.jpg" }
    geo = imgs.find { |img| img[:original_name] == "geotagged_s_pasadena.jpg" }
    img_ids = imgs.map(&:id)
    imgs.each do |img|
      assert_field("good_image_#{img.id}_when_1i",
                   visible: :all, with: img.when.year.to_s)
      assert_select("good_image_#{img.id}_when_2i",
                    visible: :all, text: Date::MONTHNAMES[img.when.month])
      assert_select("good_image_#{img.id}_when_3i",
                    visible: :all, text: img.when.day.to_s)
      assert_field("good_image_#{img.id}_copyright_holder",
                   visible: :all, with: katrina.legal_name)
      assert_field("good_image_#{img.id}_notes",
                   visible: :all, with: "Notes for image")
    end
    assert_checked_field("thumb_image_id_#{cci.id}", visible: :all)
    assert_unchecked_field("thumb_image_id_#{geo.id}", visible: :all)

    # Submit observation form with changes
    obs_when = find("#observation_when_1i")
    scroll_to(obs_when, align: :center)
    fill_in("observation_when_1i", with: "2011")
    select("April", from: "observation_when_2i")
    select("15", from: "observation_when_3i")
    check("observation_is_collection_location")
    fill_in(other_notes_id, with: "New notes for observation")

    img_ids.each do |img_id|
      find("#carousel_thumbnail_#{img_id}").click
      fill_in("good_image_#{img_id}_when_1i", with: "2011")
      select("April", from: "good_image_#{img_id}_when_2i")
      select("15", from: "good_image_#{img_id}_when_3i")
      fill_in("good_image_#{img_id}_notes", with: "New notes for image")
    end

    obs_images = find("#observation_images")
    scroll_to(obs_images, align: :top)
    choose("thumb_image_id_#{geo.id}", visible: :all)
    sleep(1)

    obs_notes = find("#observation_notes")
    scroll_to(obs_notes, align: :top)
    within("#observation_form") { click_commit }

    assert_selector("body.observations__show")
    assert_flash_for_edit_observation
    assert_edit_observation_is_correct(expected_values_after_edit)
    assert_show_observation_page_has_important_info

    # Make sure observation is in log index
    obs = Observation.last
    visit(activity_logs_path)
    assert_link(href: %r{/#{obs.id}?})

    # Destroy observation
    visit(observation_path(obs.id))
    new_obs = Observation.last
    assert_selector("body.observations__show")
    accept_confirm do
      find(".destroy_observation_link_#{new_obs.id}").click
    end
    assert_flash_for_destroy_observation
    assert_selector("body.observations__index")

    # Make sure observation is not in log index
    visit(activity_logs_path)
    assert_no_link(href: %r{/#{obs.id}/})
    assert_link(href: /activity_logs/, text: /Agaricus campestris/)
  end

  ##############################################################################
  #  Helper methods
  #

  # This image only has a date.
  COPRINUS_COMATUS_EXIF = {
    year: 2006,
    month: 11,
    day: 20
  }.freeze

  # The geotagged.jpg is from University Park, Florida.
  UNIVERSITY_PARK = {
    name: "University Park, Miami-Dade Co., Florida, USA",
    north: 25.762050,
    south: 25.733291,
    east: -80.351868,
    west: -80.385170
  }.freeze

  # The image geotagged.jpg has this data.
  GEOTAGGED_EXIF = {
    lat: 25.7582,
    lng: -80.3731,
    alt: 4,
    year: 2018,
    month: 12,
    day: 31
  }.freeze

  # Google seems to give accurate bounds to this place, but the
  # geometry.location_type of "Pasadena, California" is "APPROXIMATE".
  # Viewport and bounds are separate fields in the Geocoder response,
  # and other places' bounds may be more precise. Viewport may be padded.
  # On the right may be the accurate extents, they're hard to find.
  PASADENA_EXTENTS = {
    north: 34.251905,     # 34.1774839
    south: 34.1170368,    # 34.1275634561
    east: -118.0654789,   # -118.0989059
    west: -118.1981391,   # -118.1828198
    high: 1096.943603515625,
    low: 141.5890350341797,
    lat: 34.1477849,
    lng: -118.1445155,
    alt: 262.5840148925781
  }.freeze

  # Current results from Google Maps API, formatted by our JS map_controller.
  SOUTH_PASADENA = {
    name: "South Pasadena, Los Angeles Co., California, USA",
    north: 34.1257,
    south: 34.0986,
    east: -118.1345,
    west: -118.178,
    high: 235,
    low: 159
  }.freeze

  # The image geotagged_s_pasadena.jpg has this data.
  SO_PASA_EXIF = {
    lat: 34.1231,
    lng: -118.1489,
    alt: 248,
    year: 2020,
    month: 6,
    day: 30
  }.freeze

  def assert_date_is_now
    local_now = Time.zone.now.in_time_zone

    # check new observation form defaults
    assert_field("observation_when_1i", with: local_now.year.to_s)
    assert_select("observation_when_2i", text: local_now.strftime("%B"))
    assert_select("observation_when_3i", text: local_now.day.to_s)
  end

  def assert_geolocation_is_empty
    assert_field("observation_lat", with: "")
    assert_field("observation_lng", with: "")
    assert_field("observation_alt", with: "")
  end

  def assert_image_exif_available(image_data)
    assert_equal(image_data[:year].to_s,
                 find('[id$="when_1i"]', visible: :all).value)
    assert_equal(image_data[:month].to_s,
                 find('[id$="when_2i"]', visible: :all).value)
    assert_equal(image_data[:day].to_s,
                 find('[id$="when_3i"]', visible: :all).value)
  end

  def assert_image_gps_copied_to_obs(image_data)
    assert_field("observation_lat", with: image_data[:lat].to_s)
    assert_field("observation_lng", with: image_data[:lng].to_s)
    # We look up the alt from lat/lng, so it's not copied from the image.
    # assert_field("observation_alt", with: image_data[:alt].to_i.to_s)
  end

  def assert_image_date_copied_to_obs(image_data)
    assert_equal(image_data[:year].to_s,
                 find('[id$="observation_when_1i"]').value)
    assert_equal(image_data[:month].to_s,
                 find('[id$="observation_when_2i"]').value)
    assert_equal(image_data[:day].to_s,
                 find('[id$="observation_when_3i"]').value)
  end

  def assert_hidden_location_fields_filled(location_data)
    assert_field("observation[location_id]", type: :hidden, with: "-1")
    assert_field("location_north", type: :hidden,
                                   with: location_data[:north].to_s)
    assert_field("location_south", type: :hidden,
                                   with: location_data[:south].to_s)
    assert_field("location_west", type: :hidden,
                                  with: location_data[:west].to_s)
    assert_field("location_east", type: :hidden,
                                  with: location_data[:east].to_s)
    # Will be waiting on a call to the elevation service. Maybe ready later.
    # assert_field("location_low", type: :hidden,
    #                              with: location_data[:low].to_s)
    # assert_field("location_high", type: :hidden,
    #                               with: location_data[:high].to_s)
  end

  # Rename from new_observation to just observation ***
  def assert_edit_observation_is_correct(expected_values)
    assert_edit_observation_has_correct_data(expected_values)
    assert_observation_has_correct_location(expected_values)
    assert_observation_has_correct_name(expected_values)
    assert_observation_has_correct_image(expected_values)
  end

  def assert_edit_observation_has_correct_data(expected_values)
    new_obs = Observation.last
    assert_users_equal(expected_values[:user], new_obs.user)
    assert(new_obs.created_at > 1.minute.ago)
    assert(new_obs.updated_at > 1.minute.ago)
    assert_dates_equal(expected_values[:when], new_obs.when)
    assert_equal(expected_values[:is_collection_location],
                 new_obs.is_collection_location)
    assert_equal(expected_values[:notes], new_obs.notes_show_formatted.strip)
  end

  def assert_new_observation_is_correct(expected_values)
    assert_new_observation_has_correct_data(expected_values)
    assert_observation_has_correct_location(expected_values)
    assert_observation_has_correct_name(expected_values)
    assert_observation_has_correct_image(expected_values)
  end

  def assert_new_observation_has_correct_data(expected_values)
    new_obs = Observation.last
    assert_users_equal(expected_values[:user], new_obs.user)

    assert(new_obs.created_at > 1.minute.ago)
    assert(new_obs.updated_at > 1.minute.ago)
    # assert_dates_equal(expected_values[:when], new_obs.when)
    assert_equal(expected_values[:is_collection_location],
                 new_obs.is_collection_location)
    assert_equal(expected_values[:specimen], new_obs.specimen)
    assert_equal(expected_values[:notes], new_obs.notes_show_formatted.strip)
  end

  def assert_observation_has_correct_location(expected_values)
    new_obs = Observation.last
    if expected_values[:where]
      assert_equal(expected_values[:where], new_obs.where)
      assert_nil(new_obs.location)
    else
      assert_equal(expected_values[:location], new_obs.where)
      assert_equal(expected_values[:location], new_obs.location.display_name)
    end
    assert_gps_equal(expected_values[:lat], new_obs.lat.to_f)
    assert_gps_equal(expected_values[:lng], new_obs.lng.to_f)
    # We look up the alt from lat/lng, so it's not copied from the image.
    # assert_gps_equal(expected_values[:alt], new_obs.alt.to_f)
  end

  def assert_observation_has_correct_name(expected_values)
    new_obs = Observation.last
    consensus = Observation::NamingConsensus.new(new_obs)
    assert_names_equal(expected_values[:name], new_obs.name)
    assert_equal(expected_values[:vote], consensus.owners_votes.first.value)
  end

  def assert_observation_has_correct_image(expected_values)
    new_obs = Observation.last
    new_imgs = Image.last(2)
    assert_obj_arrays_equal(new_imgs, new_obs.images)
    # Dates are no longer copied from image to obs/other images
    # assert_dates_equal(expected_values[:when], new_imgs[0].when)
    assert_equal(expected_values[:user].legal_name,
                 new_imgs[0].copyright_holder)
    assert_equal(expected_values[:image_notes], new_imgs[0].notes.strip)
  end

  def assert_new_location_is_correct(expected_values)
    new_loc = Location.last
    assert_equal(expected_values[:location], new_loc.display_name)
    assert_in_delta(expected_values[:north], new_loc.north, 0.001)
    assert_in_delta(expected_values[:south], new_loc.south, 0.001)
    assert_in_delta(expected_values[:east], new_loc.east, 0.001)
    assert_in_delta(expected_values[:west], new_loc.west, 0.001)
  end

  def assert_show_observation_page_has_important_info
    new_obs = Observation.last
    new_loc = Location.last
    # new_img = Image.last
    assert_text(new_obs.when.web_date)
    assert_text(new_loc.name)
    if new_obs.is_collection_location
      assert_text(:show_observation_collection_location.l)
    else
      assert_text(:show_observation_seen_at.l)
    end
    if new_obs.specimen
      assert_text(/Fungarium records/)
    else
      assert_text(/No specimen/)
    end
    assert_text(new_obs.notes_show_formatted)
    # assert_text(new_img.notes) # nope, in the caption on carousel
    # assert_no_link(href: "observations?where")
    assert_link(href: /#{location_path(new_loc.id)}/)
    # assert_link(
    #   href: /#{Rails.application.routes.url_helpers.image_path(new_img.id)}/
    # )
  end

  def review_flash(patterns)
    patterns.each { |pat| assert_flash_success(pat) }
  end

  def assert_flash_for_images_uploaded
    review_flash([/uploaded image/i])
  end

  def assert_flash_for_create_observation
    review_flash([/success/i, /created observation/i,
                  /created proposed name/i])
  end

  def assert_flash_for_create_location
    review_flash([/success/i, /created location/i])
  end

  def assert_flash_for_edit_observation
    review_flash([/success/i, /updated observation/i,
                  /updated notes on image/i])
  end

  def assert_flash_for_destroy_observation
    review_flash([/success/i, /destroyed/i])
  end

  def assert_has_location_warning(regex)
    assert_selector(".alert-warning", text: regex)
  end

  def other_notes_id
    Observation.notes_part_id(Observation.other_notes_part)
  end

  def expected_values_after_create
    {
      user: katrina,
      when: Date.parse("2010-08-14"),
      where: SOUTH_PASADENA[:name],
      location: nil,
      lat: SO_PASA_EXIF[:lat],
      lng: SO_PASA_EXIF[:lng],
      alt: SO_PASA_EXIF[:alt],
      name: names(:agaricus_campestris),
      vote: Vote.next_best_vote,
      is_collection_location: false,
      specimen: true,
      notes: "Notes for observation", # string displayed in observations/show
      image_notes: "Notes for image",
      thumb_image_id: Image.find_by(original_name: "Coprinus_comatus.jpg").id
    }
  end

  def expected_values_after_location
    expected_values_after_create.merge(
      where: nil,
      location: SOUTH_PASADENA[:name],
      north: SOUTH_PASADENA[:north],
      south: SOUTH_PASADENA[:south],
      east: SOUTH_PASADENA[:east],
      west: SOUTH_PASADENA[:west],
      high: SOUTH_PASADENA[:high],
      low: SOUTH_PASADENA[:low],
      location_notes: "Notes for location"
    )
  end

  def expected_values_after_edit
    expected_values_after_location.merge(
      when: Date.parse("2011-04-15"),
      # lat: 23.4567,
      # lng: -123.4567,
      # alt: 987,
      is_collection_location: true,
      specimen: false,
      notes: "New notes for observation", # displayed in observations/show
      image_notes: "New notes for image",
      thumb_image_id: Image.find_by(
        original_name: "geotagged_s_pasadena.jpg"
      ).id
    )
  end
end<|MERGE_RESOLUTION|>--- conflicted
+++ resolved
@@ -392,16 +392,7 @@
     assert_equal(items.length, 2)
 
     within(second_item) do
-<<<<<<< HEAD
       assert_image_exif_available(SO_PASA_EXIF)
-=======
-      assert_selector('[id$="when_1i"]', visible: :any)
-      assert_selector('[id$="when_2i"]', visible: :any)
-      assert_selector('[id$="when_3i"]', visible: :any)
-      assert_equal("2018", find('[id$="when_1i"]').value)
-      assert_equal("12", find('[id$="when_2i"]').value)
-      assert_equal("31", find('[id$="when_3i"]').value)
->>>>>>> 3049a8da
     end
 
     fill_in("observation_place_name", with: "")
@@ -600,6 +591,9 @@
   end
 
   def assert_image_exif_available(image_data)
+    assert_selector('[id$="when_1i"]', visible: :any)
+    assert_selector('[id$="when_2i"]', visible: :any)
+    assert_selector('[id$="when_3i"]', visible: :any)
     assert_equal(image_data[:year].to_s,
                  find('[id$="when_1i"]', visible: :all).value)
     assert_equal(image_data[:month].to_s,
