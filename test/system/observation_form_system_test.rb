--- conflicted
+++ resolved
@@ -42,16 +42,10 @@
       fill_in("naming_name", with: "Coprinus com")
       # wait for the autocompleter!
       assert_selector(".auto_complete")
-<<<<<<< HEAD
-      send_keys(:down, :tab) # cursor down to first match + select row
-      # unfocus, let field validate. send_keys(:tab) doesn't work here
-      find("#observation_place_name").click
-=======
       send_keys(:down, :down, :tab) # cursor down to first match + select row
       # unfocus, let field validate. send_keys(:tab) doesn't work without sleep
       sleep(1)
       send_keys(:tab)
->>>>>>> 36fc1457
       assert_field("naming_name", with: "Coprinus comatus")
       # Place name should stay filled
       assert_field("observation_place_name", with: locations.first.name)
