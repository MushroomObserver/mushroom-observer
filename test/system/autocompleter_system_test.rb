# frozen_string_literal: true

require("application_system_test_case")

class AutocompleterSystemTest < ApplicationSystemTestCase
  def test_advanced_search_autocompleters
    browser = page.driver.browser
    roy = users("roy")
    login!(roy)

    visit("/search/advanced")

    assert_selector("body.search__advanced")

    within("#advanced_search_form") do
      assert_field("search_name")
      assert_field("search_user")
      assert_field("search_location")
      assert_field("content_filter_region")
      assert_field("content_filter_clade")
    end

    # Name
    find_field("search_name").click
    browser.keyboard.type("agaricus camp")
    assert_selector(".auto_complete") # wait
    assert_selector(".auto_complete ul li", text: "Agaricus campestras")
    assert_selector(".auto_complete ul li", text: "Agaricus campestris")
    assert_selector(".auto_complete ul li", text: "Agaricus campestros")
    assert_selector(".auto_complete ul li", text: "Agaricus campestrus")
    assert_no_selector(".auto_complete ul li", text: "Agaricus campestruss")
    browser.keyboard.type(:down, :down, :down, :tab)
    assert_field("search_name", with: "Agaricus campestros")
    browser.keyboard.type(:delete, :delete)
    assert_selector(".auto_complete ul li", text: "Agaricus campestrus")
    browser.keyboard.type(:down, :down, :down, :down, :tab)
    assert_field("search_name", with: "Agaricus campestrus")

    # User
    find_field("search_user").click
    browser.keyboard.type("r")
    assert_selector(".auto_complete") # wait
    assert_selector(".auto_complete ul li", text: "Rolf Singer")
    assert_selector(".auto_complete ul li", text: "Roy Halling")
    assert_selector(".auto_complete ul li", text: "Roy Rogers")
    browser.keyboard.type(:down, :down, :tab)
    sleep(1)
    assert_field("search_user", with: "roy <Roy Halling>")

    # Location: Roy's location pref is scientific
    find_field("search_location").click
    browser.keyboard.type("USA, Califo")
    assert_selector(".auto_complete") # wait
    assert_selector(".auto_complete ul li", count: 10)
    assert_selector(
      ".auto_complete ul li",
      text: "Point Reyes National Seashore"
    )
    browser.keyboard.type(:down, :down, :down, :down, :down, :down, :tab)
    sleep(1)
    assert_field(
      "search_location",
      with: "USA, California, Marin Co., Point Reyes National Seashore"
    )

    # Clade
    find("#content_filter_clade").click
    browser.keyboard.type("Agari")
    assert_selector(".auto_complete") # wait
    assert_selector(".auto_complete ul li")
    browser.keyboard.type(:down, :tab)
    sleep(1)
    assert_field("content_filter_clade", with: "Agaricaceae")

    # Region
    find("#content_filter_region").click
    browser.keyboard.type("USA, Calif")
    assert_selector(".auto_complete") # wait
    browser.keyboard.type(:down, :tab)
    assert_field("content_filter_region", with: "USA, California")

    # Autocompleter's OR separator not working yet.
    # browser.keyboard.type(:right, :space, "OR", :space, "USA, Mas")
    # assert_selector(".auto_complete ul li", count: 10)
  end

  def test_autocompleter_in_naming_modal
    browser = page.driver.browser
    rolf = users("rolf")
    login!(rolf)

    obs = Observation.last
    visit(observation_path(obs.id))

    scroll_to(find("#observation_namings"), align: :center)
<<<<<<< HEAD
    click_on("Propose")
    assert_selector("#modal_naming_#{obs.id}", wait: 6)
    assert_selector("#naming_#{obs.id}_form")
=======
    assert_link(text: /Propose/)
    click_link(text: /Propose/)
    assert_selector("#modal_naming_#{obs.id}", wait: 9)
    assert_selector("#naming_#{obs.id}_form", wait: 9)
>>>>>>> 194c8f86
    find_field("naming_name").click
    browser.keyboard.type("Peltige")
    assert_selector(".auto_complete", wait: 3) # wait
    assert_selector(".auto_complete ul li")
    browser.keyboard.type(:down, :down, :tab)
    assert_field("naming_name", with: "Peltigeraceae ")
    browser.keyboard.type(:tab)
    assert_no_selector(".auto_complete")
    within("#naming_#{obs.id}_form") { click_commit }
    assert_no_selector("#modal_naming_#{obs.id}")
    within("#namings_table") { assert_text("Peltigeraceae", wait: 6) }
  end
end<|MERGE_RESOLUTION|>--- conflicted
+++ resolved
@@ -93,16 +93,10 @@
     visit(observation_path(obs.id))
 
     scroll_to(find("#observation_namings"), align: :center)
-<<<<<<< HEAD
-    click_on("Propose")
-    assert_selector("#modal_naming_#{obs.id}", wait: 6)
-    assert_selector("#naming_#{obs.id}_form")
-=======
     assert_link(text: /Propose/)
     click_link(text: /Propose/)
     assert_selector("#modal_naming_#{obs.id}", wait: 9)
     assert_selector("#naming_#{obs.id}_form", wait: 9)
->>>>>>> 194c8f86
     find_field("naming_name").click
     browser.keyboard.type("Peltige")
     assert_selector(".auto_complete", wait: 3) # wait
