--- conflicted
+++ resolved
@@ -30,11 +30,7 @@
     login(user, *args)
     assert_flash_success
     user = User.find_by(login: user) if user.is_a?(String)
-<<<<<<< HEAD
-    assert_users_equal(user, User.current, "Wrong user ended up logged in!")
-=======
     assert_equal(user.id, User.current_id, "Wrong user ended up logged in!")
->>>>>>> 6cbde1ab
   end
 
   def put_user_in_admin_mode(user = :zero_user)
