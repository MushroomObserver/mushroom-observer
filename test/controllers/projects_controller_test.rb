# frozen_string_literal: true

require("test_helper")

class ProjectsControllerTest < FunctionalTestCase
  def build_params(title, summary)
    {
      project: {
        title: title,
        summary: summary,
        place_name: "",
        open_membership: false
      },
      upload: {
        license_id: licenses(:ccnc25).id,
        copyright_holder: User.current&.name || "Someone Else",
        copyright_year: 2023
      }
    }
  end

  ##### Helpers (which also assert) ############################################
  def add_project_helper(title, summary)
    post_requires_login(:create, build_params(title, summary))
    assert_form_action(action: :create)
  end

  def edit_project_helper(title, project)
    params = build_params(title, project.summary)
    params[:id] = project.id
    put_requires_user(:update, { action: :show }, params)
    assert_form_action(action: :update, id: project.id)
  end

  def destroy_project_helper(project, changer)
    assert(project)
    drafts = NameDescription.where(source_name: project.title)
    assert_not(drafts.empty?)
    params = { id: project.id.to_s }
    requires_user(:destroy, { action: :show }, params, changer.login)
    assert_redirected_to(project_path(project.id))
    assert(Project.find(project.id))
    assert(UserGroup.find(project.user_group.id))
    assert(UserGroup.find(project.admin_group.id))
    assert_obj_arrays_equal(drafts,
                            NameDescription.where(source_name: project.title))
  end

  ##############################################################################

  def test_show_project
    login("zero") # Not the owner of eol_project
    p_id = projects(:eol_project).id
    get(:show, params: { id: p_id })
    assert_template("show")
    assert_select(
      "a[href*=?]", new_project_admin_request_path(project_id: p_id)
    )
    assert_select("a[href*=?]", edit_project_path(p_id), count: 0)
    assert_select(
      "a[href*=?]", new_project_member_path(project_id: p_id), count: 0
    )
    assert_select("form[action=?]", project_path(p_id), count: 0)
    assert_select("#content",
                  { text: /#{:show_project_start_date.l}/, count: 1 },
                  "Missing Project Start Date")
    assert_select("#content",
                  { text: /#{:show_project_end_date.l}/, count: 1 },
                  "Missing Project End Date")
  end

  def test_show_project_logged_in
    p_id = projects(:eol_project).id
    requires_login(:new)
    get(:show, params: { id: p_id })
    assert_template("show")
    assert_select("a[href*=?]", edit_project_path(p_id))
  end

  def test_show_project_with_location
    project = projects(:albion_project)
    login
    get(:show, params: { id: project.id })

    assert_select("a[href*=?]", location_path(project.location.id))
  end

  def test_index
    login
    get(:index)

    assert_displayed_title("Projects by Time Last Modified")
    assert_template("index")
  end

  def test_index_with_non_default_sort
    login

    get(:index, params: { by: "created_at" })

    assert_template("index")
    assert_displayed_title("Projects by Date Created")
  end

  def test_index_member
    login

    get(:index, params: { member: dick.id })

    assert_template("index")
    assert_displayed_title("Project Index")
  end

  def test_index_by_summary
    login

    get(:index, params: { by: "summary" })

    assert_template("index")
    assert_displayed_title("Projects by Summary")
  end

  def test_index_pattern_search_multiple_hits
    pattern = "Project"

    login
    get(:index, params: { pattern: "Project" })

    assert_displayed_title("Projects Matching ‘#{pattern}’")
  end

  def test_index_pattern_search_by_name_one_hit
    project = projects(:bolete_project)

    login
    get(:index, params: { pattern: "Bolete Project" })

    q = QueryRecord.last.id.alphabetize
    assert_redirected_to(project_path(project.id, q: q))
  end

  def test_index_pattern_search_by_id
    project = projects(:bolete_project)

    login
    get(:index, params: { pattern: project.id.to_s })

    assert_response(:success)
    assert_displayed_title(project.title)
  end

  def test_add_project
    requires_login(:new)

    assert_form_action(action: :create)
    assert_select(
      'select[id ^= "project_start_date"]', { count: 3 },
      "Form should have fields to select starting month, day, year"
    )
    assert_select(
      'select[id ^= "project_end_date"]', { count: 3 },
      "Form should have fields to select ending month, day, year"
    )
  end

  def test_create_project
    title = "Amanita Research"
    summary = "The Amanita Research Project"
    project = Project.find_by(title: title)
    assert_nil(project)
    user_group = UserGroup.find_by(name: title)
    assert_nil(user_group)
    admin_group = UserGroup.find_by(name: "#{title}.admin")
    assert_nil(admin_group)
<<<<<<< HEAD
    start_date = Date.tomorrow
    end_date = start_date + 3.days
    params = {
      project: {
        title: title,
        summary: summary,
        place_name: "",
        "start_date(1i)" => start_date.year,
        "start_date(2i)" => start_date.month,
        "start_date(3i)" => start_date.day,
        "end_date(1i)" => end_date.year,
        "end_date(2i)" => end_date.month,
        "end_date(3i)" => end_date.day
      },
      start_date: { fixed: true },
      end_date: { fixed: true }
    }

    post_requires_login(:create, params)

=======
    post_requires_login(:create, build_params(title, summary))
>>>>>>> 5cb93b9b
    project = Project.find_by(title: title)
    assert_redirected_to(project_path(project.id))
    assert(project)
    assert_equal(title, project.title)
    assert_equal(summary, project.summary)
    assert_equal(start_date, project.start_date)
    assert_equal(end_date, project.end_date)
    assert_equal(rolf, project.user)
    user_group = UserGroup.find_by(name: title)
    assert(user_group)
    assert_equal([rolf], user_group.users)
    admin_group = UserGroup.find_by(name: "#{title}.admin")
    assert(admin_group)
    assert_equal([rolf], admin_group.users)
  end

  def test_create_project_indefinite_dates
    title = "Project without start or end"
    start_date = Time.zone.today
    end_date = start_date

    params = {
      project: {
        title: title,
        place_name: "",
        "start_date(1i)" => start_date.year,
        "start_date(2i)" => start_date.month,
        "start_date(3i)" => start_date.day,
        "end_date(1i)" => end_date.year,
        "end_date(2i)" => end_date.month,
        "end_date(3i)" => end_date.day
      },
      start_date: { fixed: false },
      end_date: { fixed: false }
    }
    post_requires_login(:create, params)

    project = Project.find_by(title: title)
    assert_redirected_to(project_path(project.id))
    assert_nil(project.start_date)
    assert_nil(project.end_date)
  end

  def test_create_project_end_before_start
    title = "Backward in Time"
    summary = "Ends before it starts"
    start_date = Time.zone.today
    end_date = start_date - 1.day
    params = {
      project: {
        title: title,
        summary: summary,
        place_name: "",
        "start_date(1i)" => start_date.year,
        "start_date(2i)" => start_date.month,
        "start_date(3i)" => start_date.day,
        "end_date(1i)" => end_date.year,
        "end_date(2i)" => end_date.month,
        "end_date(3i)" => end_date.day
      },
      start_date: { fixed: true },
      end_date: { fixed: true }
    }

    assert_no_difference("Project.count",
                         "Created Project that ends before start") do
      post_requires_login(:create, params)
    end

    assert_flash_error("Missing flash error when Project ends before it starts")
    assert_nil(
      Project.find_by(title: title),
      "It chould not create a Project which ends before ti starts"
    )

    assert_form_action(
      { action: :create, id: nil },
      "Failed to return to form when Project ended before it started"
    )
  end

  def test_add_project_existing
    project = projects(:eol_project)
    add_project_helper(project.title,
                       "The Entoloma On Line Project")
  end

  def test_add_project_empty_name
    add_project_helper("", "The Empty Project")
  end

  def test_add_project_existing_user_group
    add_project_helper("reviewers", "Journal Reviewers")
  end

  def test_add_project_existing_admin_group
    add_project_helper("The Test Coverage Project", "")
  end

  def test_edit_project
    project = projects(:eol_project)
    params = { id: project.id.to_s }
    requires_user(:edit, { action: :show }, params)
    assert_form_action(action: :update, id: project.id.to_s)
  end

  def test_update_project
    title = "EOL Project"
    summary = "This has become the Entoloma On Line project"
    project = Project.find_by(title: title)
    assert(project)
    assert_not_equal(summary, project.summary)
    assert_not(project.open_membership)
<<<<<<< HEAD
    start_date = Time.zone.today
    end_date = start_date + 4.days
    params = {
      id: project.id,
      project: {
        title: title,
        summary: summary,
        place_name: "",
        open_membership: true,
        "start_date(1i)" => start_date.year,
        "start_date(2i)" => start_date.month,
        "start_date(3i)" => start_date.day,
        "end_date(1i)" => end_date.year,
        "end_date(2i)" => end_date.month,
        "end_date(3i)" => end_date.day
      }
    }
=======
    params = build_params(title, summary)
    params[:project][:open_membership] = true
    params[:id] = project.id
>>>>>>> 5cb93b9b
    put_requires_user(:update, { action: :show }, params)
    project = Project.find_by(title: title)
    assert_redirected_to(project_path(project.id))
    assert(project)
    assert_equal(summary, project.summary)
    assert(project.open_membership)
    assert_equal(start_date, project.start_date)
    assert_equal(end_date, project.end_date)
  end

  def test_edit_project_empty_name
    edit_project_helper("", projects(:eol_project))
  end

  def test_edit_project_existing
    edit_project_helper(projects(:bolete_project).title,
                        projects(:eol_project))
  end

  def test_update_project_end_before_start
    proj = projects(:pinned_date_range_project)
    start_date = Time.zone.today
    end_date = Time.zone.yesterday
    params = {
      id: proj.id,
      project: {
        title: proj.title,
        summary: proj.summary,
        place_name: "",
        user: proj.user,
        user_group: proj.user_group,
        admin_group: proj.admin_group,
        "start_date(1i)" => start_date.year,
        "start_date(2i)" => start_date.month,
        "start_date(3i)" => start_date.day,
        "end_date(1i)" => end_date.year,
        "end_date(2i)" => end_date.month,
        "end_date(3i)" => end_date.day
      },
      start_date: { fixed: true },
      end_date: { fixed: true }
    }

    login(proj.user.login)
    patch(:update, params: params)

    assert_flash_error("Missing flash error when Project ends before it starts")
    assert_select("#title", { text: /Edit Project/ },
                  "It should return to form if Project ends before it starts")
  end

  def test_destroy_project
    project = projects(:bolete_project)
    assert(project)
    user_group = project.user_group
    assert(user_group)
    admin_group = project.admin_group
    assert(admin_group)
    drafts = NameDescription.where(source_name: project.title)
    project_draft_count = drafts.length
    assert(project_draft_count.positive?)
    params = { id: project.id.to_s }
    requires_user(:destroy, { action: :show }, params, "dick")
    assert_redirected_to(projects_path)
    assert_raises(ActiveRecord::RecordNotFound) do
      project = Project.find(project.id)
    end
    assert_raises(ActiveRecord::RecordNotFound) do
      user_group = UserGroup.find(user_group.id)
    end
    assert_raises(ActiveRecord::RecordNotFound) do
      admin_group = UserGroup.find(admin_group.id)
    end
    n = NameDescriptionAdmin.
        where(user_group: [admin_group.id, user_group.id]).count
    assert_equal(
      0, n,
      "Project admin/user group has been destroyed, " \
      "no name descriptions should refer to it to set admin privileges."
    )
    n = NameDescriptionWriter.
        where(user_group: [admin_group.id, user_group.id]).count
    assert_equal(
      0, n,
      "Project admin/user group has been destroyed, " \
      "no name descriptions should refer to it to set write permissions."
    )
    n = NameDescriptionReader.
        where(user_group: [admin_group.id, user_group.id]).count
    assert_equal(
      0, n,
      "Project admin/user group has been destroyed, " \
      "no name descriptions should refer to it to set read permissions."
    )
    drafts.each do |draft|
      assert_not_equal(
        :project, draft.reload.source_type,
        "Project destruction failed to reset NameDescription's source_type"
      )
    end
  end

  def test_destroy_project_other
    destroy_project_helper(projects(:bolete_project), rolf)
  end

  def test_destroy_project_member
    eol_project = projects(:eol_project)
    assert(eol_project.is_member?(katrina))
    destroy_project_helper(eol_project, katrina)
  end

  def test_changing_project_name
    proj = projects(:eol_project)
    login("rolf")
    params = build_params("New Project", "New Summary")
    params[:id] = projects(:eol_project).id
    put(:update, params: params)
    assert_flash_success
    proj = proj.reload
    assert_equal("New Project", proj.title)
    assert_equal("New Summary", proj.summary)
  end

  def test_user_group_save_fail
    title = "Bad User Group"
    user_group = Minitest::Mock.new
    add_user_group_expectations(user_group, title)
    add_user_group_expectations(user_group, "#{title}.admin")
    UserGroup.stub(:new, user_group) do
      post_requires_login(:create, build_params(title, title))
      assert_nil(Project.find_by(title: title))
    end
  end

  def add_user_group_expectations(user_group, title)
    user_group.expect(:save, false)
    user_group.expect(:name=, title, [String])
    user_group.expect(:users, [])
    user_group.expect(:errors, title)
    user_group.expect(:errors, title)
    user_group.expect(:formatted_errors, [])
  end

  def test_good_location
    where = locations(:albion).name
    title = "#{where} Project"
    params = build_params(title, title)
    params[:project][:place_name] = where
    post_requires_login(:create, params)
    project = Project.find_by(title: title)
    assert_equal(project.location.name, where)
  end

  def test_bad_location
    where = "This is a bad place"
    title = "#{where} Project"
    params = build_params(title, title)
    params[:project][:place_name] = where
    post_requires_login(:create, params)
    assert_nil(Project.find_by(title: title))
  end

  def test_project_save_fail
    title = "Bad Project"
    project = Minitest::Mock.new
    add_project_expectations(project)
    Project.stub(:new, project) do
      post_requires_login(:create, build_params(title, title))
      assert_nil(Project.find_by(title: title))
    end
  end

  def add_project_expectations(project)
    project.expect(:save, false)
    project.expect(:user=, nil, [User])
    project.expect(:user_group=, nil, [UserGroup])
    project.expect(:admin_group=, nil, [UserGroup])
    project.expect(:location=, nil, [nil])
    project.expect(:errors, "A bad thing happened")
    project.expect(:errors, "A bad thing happened")
    project.expect(:formatted_errors, [])
    project.expect(:to_model, projects(:eol_project))
    project.expect(:to_model, projects(:eol_project))
    project.expect(:is_a?, true, [Array])
    project.expect(:last, projects(:eol_project))
    project.expect(:image, nil)
  end

  def add_project_destroy_expectations(project)
    project.expect(:destroy, false)
    project.expect(:user_id, users(:dick).id)
    project.expect(:user_id, users(:dick).id)
    project.expect(:id, projects(:eol_project).id)
    project.expect(:id, projects(:eol_project).id)
    project.expect(:id, projects(:eol_project).id)
    project.expect(:try, false)
    project.expect(:is_a?, false, [String])
    project.expect(:is_a?, false, [Integer])
    project.expect(:location, nil)
    project.expect(:location, nil)
  end

  def test_project_destroy_fail
    project = Minitest::Mock.new
    add_project_destroy_expectations(project)
    Project.stub(:safe_find, project) do
      project_id = project.id
      params = { id: project_id.to_s }
      requires_user(:destroy, { action: :show }, params, "dick")
      assert_flash_error
    end
  end

  def image_setup
    setup_image_dirs
    Rack::Test::UploadedFile.new(
      Rails.root.join("test/images/sticky.jpg").to_s, "image/jpeg"
    )
  end

  def test_add_background_image
    file = image_setup
    num_images = Image.count
    params = build_params("With background", "With background")
    project = projects(:eol_project)
    params[:id] = project.id
    params[:project][:upload_image] = file
    File.stub(:rename, false) do
      login("rolf", "testpassword")
      put(:update, params: params)
    end
    assert_redirected_to(project_path(project.id))
    assert_flash_success

    project.reload
    assert_equal(num_images + 1, Image.count)
    assert_equal(Image.last.id, project.image_id)
    assert_equal(params[:upload][:copyright_holder],
                 project.image.copyright_holder)
    assert_equal(params[:upload][:copyright_year], project.image.when.year)
    assert_equal(params[:upload][:license_id], project.image.license_id)
  end

  def test_bad_background_image
    file = image_setup
    num_images = Image.count
    params = build_params("Bad background", "Bad background")
    project = projects(:eol_project)
    params[:id] = project.id
    params[:project][:upload_image] = file
    image = Minitest::Mock.new
    add_bad_image_expectations(image)
    File.stub(:rename, false) do
      login("rolf", "testpassword")
      Image.stub(:new, image) do
        put(:update, params: params)
      end
    end

    project.reload
    assert_equal(num_images, Image.count)
  end

  def add_bad_image_expectations(image)
    image.expect(:save, true)
    image.expect(:original_name, "Name")
    image.expect(:errors, "A bad thing happened")
    image.expect(:errors, "A bad thing happened")
    image.expect(:formatted_errors, [])
    image.expect(:process_image, false)
  end

  def test_fail_save_background_image
    file = image_setup
    num_images = Image.count
    params = build_params("Bad background", "Bad background")
    project = projects(:eol_project)
    params[:id] = project.id
    params[:project][:upload_image] = file
    image = Minitest::Mock.new
    add_fail_save_image_expectations(image)
    File.stub(:rename, false) do
      login("rolf", "testpassword")
      Image.stub(:new, image) do
        put(:update, params: params)
      end
    end

    project.reload
    assert_equal(num_images, Image.count)
  end

  def add_fail_save_image_expectations(image)
    image.expect(:save, false)
    image.expect(:errors, "A bad thing happened")
    image.expect(:errors, "A bad thing happened")
    image.expect(:formatted_errors, [])
  end
end<|MERGE_RESOLUTION|>--- conflicted
+++ resolved
@@ -3,14 +3,24 @@
 require("test_helper")
 
 class ProjectsControllerTest < FunctionalTestCase
-  def build_params(title, summary)
+  def build_params(
+    title, summary, start_date: nil, end_date: nil,
+    start_date_fixed: false, end_date_fixed: false)
     {
       project: {
         title: title,
         summary: summary,
         place_name: "",
-        open_membership: false
+        open_membership: false,
+        "start_date(1i)" => start_date.year,
+        "start_date(2i)" => start_date.month,
+        "start_date(3i)" => start_date.day,
+        "end_date(1i)" => end_date.year,
+        "end_date(2i)" => end_date.month,
+        "end_date(3i)" => end_date.day
       },
+      start_date: { fixed: start_date_fixed },
+      end_date: { fixed: end_date_fixed },
       upload: {
         license_id: licenses(:ccnc25).id,
         copyright_holder: User.current&.name || "Someone Else",
@@ -172,30 +182,14 @@
     assert_nil(user_group)
     admin_group = UserGroup.find_by(name: "#{title}.admin")
     assert_nil(admin_group)
-<<<<<<< HEAD
     start_date = Date.tomorrow
     end_date = start_date + 3.days
-    params = {
-      project: {
-        title: title,
-        summary: summary,
-        place_name: "",
-        "start_date(1i)" => start_date.year,
-        "start_date(2i)" => start_date.month,
-        "start_date(3i)" => start_date.day,
-        "end_date(1i)" => end_date.year,
-        "end_date(2i)" => end_date.month,
-        "end_date(3i)" => end_date.day
-      },
-      start_date: { fixed: true },
-      end_date: { fixed: true }
-    }
-
-    post_requires_login(:create, params)
-
-=======
-    post_requires_login(:create, build_params(title, summary))
->>>>>>> 5cb93b9b
+
+    post_requires_login(:create, build_params(title, summary,
+                        start_date: start_date, end_date: end_date,
+                        start_date_fixed: { fixed: true },
+                        end_date_fixed: { fixed: true }))
+
     project = Project.find_by(title: title)
     assert_redirected_to(project_path(project.id))
     assert(project)
@@ -309,30 +303,15 @@
     assert(project)
     assert_not_equal(summary, project.summary)
     assert_not(project.open_membership)
-<<<<<<< HEAD
     start_date = Time.zone.today
     end_date = start_date + 4.days
-    params = {
-      id: project.id,
-      project: {
-        title: title,
-        summary: summary,
-        place_name: "",
-        open_membership: true,
-        "start_date(1i)" => start_date.year,
-        "start_date(2i)" => start_date.month,
-        "start_date(3i)" => start_date.day,
-        "end_date(1i)" => end_date.year,
-        "end_date(2i)" => end_date.month,
-        "end_date(3i)" => end_date.day
-      }
-    }
-=======
-    params = build_params(title, summary)
+    params =
+      build_params(title, summary, start_date: start_date, end_date: end_date)ß
     params[:project][:open_membership] = true
     params[:id] = project.id
->>>>>>> 5cb93b9b
+
     put_requires_user(:update, { action: :show }, params)
+
     project = Project.find_by(title: title)
     assert_redirected_to(project_path(project.id))
     assert(project)
@@ -449,7 +428,9 @@
     login("rolf")
     params = build_params("New Project", "New Summary")
     params[:id] = projects(:eol_project).id
+
     put(:update, params: params)
+
     assert_flash_success
     proj = proj.reload
     assert_equal("New Project", proj.title)
