--- conflicted
+++ resolved
@@ -65,18 +65,10 @@
     #   # Act
     #   put(:update, xhr: true, params: { image_id: img_id, value: 3 })
 
-<<<<<<< HEAD
-      # Assert
-      assert_template(layout: nil)
-      assert_template(layout: false)
-      assert_template(partial: "shared/images/_image_vote_links")
-    end
-=======
     #   # Assert
     #   assert_template(layout: nil)
     #   assert_template(layout: false)
     #   assert_template(partial: "shared/_image_vote_links")
     # end
->>>>>>> 117288a8
   end
 end