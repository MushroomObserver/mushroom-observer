# frozen_string_literal: true

require "test_helper"

# Controller tests for nucleotide sequences
class SequencesControllerTest < IntegrationControllerTestCase
  def test_index
    get sequences_path
    assert_template "sequences/index"
    assert :success
  end

  def test_search
    get sequences_path(pattern: Sequence.last.id)
    # follow_redirect!
    # @controller.instance_variable_get("@sequence")
    # byebug
    # assert_redirected_to sequence_path(Sequence.last.id)
    # puts response.body
    assert_template "sequences/show"
    assert :success
    assert_select "[data-sequence='#{Sequence.last.id}']"

    get sequences_path(pattern: "ITS")
    # puts response.body
    assert_template "sequences/index"
    assert :success
  end

  def test_observation_index
    obs = observations(:locally_sequenced_obs)
    get sequences_path(obs: obs.id)
    # puts response.body
    assert :success
    # note this must be a regexp, because there will be a query string after
    assert_select ":match('href', ?)", Regexp.new(observation_path(obs.id))

    obs = observations(:genbanked_obs)
    get sequences_path(obs: obs.id)
    # puts response.body
    assert :success
    assert_select ":match('href', ?)", Regexp.new(observation_path(obs.id))
  end

  def test_index_sequence
    obs = observations(:genbanked_obs)
    query = Query.lookup_and_save(:Sequence, :for_observation, observation: obs)
    results = query.results
    assert_operator(results.count, :>, 3)
    q = query.id.alphabetize

    get sequences_path(q: q, id: results[2].id)
    # puts response.body
    assert_response :success
  end

  def test_show
    # Prove sequence displayed if called with id of sequence in db
    sequence = sequences(:local_sequence)
    get sequence_path(id: sequence.id)
    puts response.body
    assert_template "sequences/show"
    assert_response :success
    assert_select "[data-sequence='#{sequence.id}']"

    # Prove index displayed if called with id of sequence not in db
<<<<<<< HEAD
    get(:show, id: 666)
    assert_redirected_to(sequences_index_sequence_path)
=======
    get sequence_path(id: 666)
    # assert_redirected_to(sequences_index_sequence_path)
    # puts response.body
    assert_template "sequences/index"
>>>>>>> 9c88d042
  end

  def test_show_next
    obs = observations(:genbanked_obs)
    query = Query.lookup_and_save(:Sequence, :for_observation, observation: obs)
    results = query.results
    q = query.id.alphabetize

    get sequence_path(q: q, id: results[1].id, next: 1)
    # assert_redirected_to sequence_path(results[2], q: q)
    # puts response.body
    assert_template "sequences/show"
    assert_select "[data-sequence='#{results[2].id}']"
  end

  def test_show_prev
    obs = observations(:genbanked_obs)
    query = Query.lookup_and_save(:Sequence, :for_observation, observation: obs)
    results = query.results
    q = query.id.alphabetize

    get sequence_path(q: q, id: results[2].id, prev: 1)
    # assert_redirected_to sequence_path(results[1], q: q)
    # puts response.body
    assert_template("sequences/show")
    assert_select "[data-sequence='#{results[1].id}']"
  end

  def test_new
    obs   = observations(:minimal_unknown_obs)
    owner = obs.user

    # Prove method requires login
<<<<<<< HEAD
    get(:new, id: obs.id)
    assert_redirected_to(account_login_path)
=======
    get new_sequence_path(id: obs.id)
    # assert_redirected_to account_login_path
    assert_template("account/login")
    assert_equal "/account/login", path
>>>>>>> 9c88d042

    # Prove logged-in user can add Sequence to someone else's Observation
    # NOTE: check this method, may need adjusting for new form markup
    # get account_login_path
    # puts response.body

    login("zero")
    byebug
    get new_sequence_path(obs: obs.id)
    assert_response :success

    # Prove Observation owner can add Sequence
    login(owner.login)
    get new_sequence_path(obs: obs.id)
    assert_response :success

    # Prove admin can add Sequence
    make_admin("zero")
    get new_sequence_path(obs: obs.id)
    assert_response :success
  end

  def test_create
    old_count = Sequence.count
    obs   = observations(:detailed_unknown_obs)
    owner = obs.user

    locus = "ITS"
    bases = "gagtatgtgc acacctgccg tctttatcta tccacctgtg cacacattgt agtcttgggg"\
            "gattggttag cgacaatttt tgttgccatg tcgtcctctg gggtctatgt tatcataaac"\
            "cacttagtat gtcgtagaat gaagtatttg ggcctcagtg cctataaaac aaaatacaac"\
            "tttcagcaac ggatctcttg gctctcgcat cgatgaagaa cgcagcgaaa tgcgataagt"\
            "aatgtgaatt gcagaattca gtgaatcatc gaatctttga acgcaccttg cgctccttgg"\
            "tattccgagg agcatgcctg tttgagtgtc attaaattct caacccctcc agcttttgtt"\
            "gctggtcgtg gcttggatat gggagtgttt gctggtctca ttcgagatca gctctcctga"\
            "aatacattag tggaaccgtt tgcgatccgt caccggtgtg ataattatct acgccataga"\
            "ctgtgaacgc tctctgtatt gttctgcttc taactgtctt attaaaggac aacaatattg"\
            "aacttttgac ctcaaatcag gtaggactac ccgctgaact taagcatatc aataa"
    params = {
      id: obs.id,
      sequence: { locus: locus,
                  bases: bases }
    }

    # Prove user must be logged in to create Sequence
    # NOTE: new_*_path takes only GET with REST routing - NIMMO 07/20
    post sequences_path, params: params
    assert_equal(old_count, Sequence.count)

    # Prove logged-in user can add sequence to someone else's Observation
    user = users(:zero_user)
    login(user.login)
    # Check if this login even worked - AN
    post sequences_path, params: params
    byebug
    assert_equal(old_count + 1, Sequence.count)
    sequence = Sequence.last
    assert_objs_equal(obs, sequence.observation)
    assert_users_equal(user, sequence.user)
    assert_equal(locus, sequence.locus)
    assert_equal(bases, sequence.bases)
    assert_empty(sequence.archive)
    assert_empty(sequence.accession)
    assert_redirected_to(observation_path(obs))
    assert_flash_success
    assert(obs.rss_log.notes.include?("log_sequence_added"),
           "Failed to include Sequence added in RssLog for Observation")

    # # Prove user can create non-repository Sequence
    # old_count = Sequence.count
    # locus = "ITS"
    # bases = "gagtatgtgc acacctgccg tctttatcta tccacctgtg cacacattgt agtcttgggg"
    # params = {
    #   id: obs.id,
    #   sequence: { locus: locus,
    #               bases: bases }
    # }
    #
    # login(owner.login)
    # post sequences_path(params)
    # assert_equal(old_count + 1, Sequence.count)
    # sequence = Sequence.last
    # assert_objs_equal(obs, sequence.observation)
    # assert_users_equal(owner, sequence.user)
    # assert_equal(locus, sequence.locus)
    # assert_equal(bases, sequence.bases)
    # assert_empty(sequence.archive)
    # assert_empty(sequence.accession)
    # assert_redirected_to(observation_path(obs))
    # assert_flash_success
    # assert(obs.rss_log.notes.include?("log_sequence_added"),
    #        "Failed to include Sequence added in RssLog for Observation")
    #
    # # Prove admin can create repository Sequence
    # locus =     "ITS"
    # archive =   "GenBank"
    # accession = "KY366491.1"
    # params = {
    #   id: obs.id,
    #   sequence: { locus: locus,
    #               archive: archive,
    #               accession: accession }
    # }
    # old_count = Sequence.count
    # make_admin("zero")
    # post sequences_path(params)
    # assert_equal(old_count + 1, Sequence.count)
    # sequence = Sequence.last
    # assert_equal(locus, sequence.locus)
    # assert_empty(sequence.bases)
    # assert_equal(archive, sequence.archive)
    # assert_equal(accession, sequence.accession)
    # assert_redirected_to(observation_path(obs))
  end

  def test_create_wrong_parameters
    old_count = Sequence.count
    obs = observations(:coprinus_comatus_obs)
    login(obs.user.login)

    # Prove that locus is required.
    params = {
      id: obs.id,
      sequence: { locus: "",
                  bases: "actgct" }
    }
    post sequences_path(params)
    assert_equal(old_count, Sequence.count)
    # response is :success because it just reloads the form
    assert_response(:success)
    assert_flash_error

    # Prove that bases or archive+accession required.
    params = {
      id: obs.id,
      sequence: { locus: "ITS" }
    }
    post sequences_path(params)
    assert_equal(old_count, Sequence.count)
    assert_response(:success)
    assert_flash_error

    # Prove that accession required if archive present.
    params = {
      id: obs.id,
      sequence: { locus: "ITS", archive: "GenBank" }
    }
    post sequences_path(params)
    assert_equal(old_count, Sequence.count)
    assert_response(:success)
    assert_flash_error

    # Prove that archive required if accession present.
    params = {
      id: obs.id,
      sequence: { locus: "ITS", accession: "KY133294.1" }
    }
    post sequences_path(params)
    assert_equal(old_count, Sequence.count)
    assert_response(:success)
    assert_flash_error
  end

  def test_make_redirect
    obs = observations(:genbanked_obs)
    query = Query.lookup_and_save(:Sequence, :all)
    q = query.id.alphabetize
    params = {
      id: obs.id,
      sequence: { locus: "ITS", bases: "atgc" },
      q: q
    }

    # Prove that query params are added to form action.
    login(obs.user.login)
    get new_sequence_path(params)
    assert_select("form input", { type: "hidden", name: "q", value: q })

    # Prove that post keeps query params intact.
    # FIXME - Check for the q somehow, since assert_redirected_to doesn't work?
    post sequences_path(params)
    # assert_redirected_to(observation_path(obs, q: q))
    puts response.body
    assert_template("observations/show")
  end

  def test_edit
    sequence = sequences(:local_sequence)
    obs      = sequence.observation
    observer = obs.user

    # Prove method requires login
    assert_not_equal(rolf, observer)
    assert_not_equal(rolf, sequence.user)
    requires_login(:edit, id: sequence.id)

    # Prove user cannot edit Sequence he didn't create for Obs he doesn't own
    login("zero")
    get edit_sequence_path(id: sequence.id)
    # assert_redirected_to(observation_path(obs))
    # puts response.body
    assert_template("observations/show")

    # Prove Observation owner can edit Sequence
    login(observer.login)
    get edit_sequence_path(id: sequence.id)
    assert_response(:success)

    # Prove admin can edit Sequence
    make_admin("zero")
    get edit_sequence_path(id: sequence.id)
    assert_response(:success)
  end

  def test_update
    sequence  = sequences(:local_sequence)
    obs       = sequence.observation
    observer  = obs.user
    sequencer = sequence.user

    locus = "mtSSU"
    bases = "gagtatgtgc acacctgccg tctttatcta tccacctgtg cacacattgt agtcttgggg"\
            "gattggttag cgacaatttt tgttgccatg tcgtcctctg gggtctatgt tatcataaac"\
            "cacttagtat gtcgtagaat gaagtatttg ggcctcagtg cctataaaac aaaatacaac"\
            "tttcagcaac ggatctcttg gctctcgcat cgatgaagaa cgcagcgaaa tgcgataagt"\
            "aatgtgaatt gcagaattca gtgaatcatc gaatctttga acgcaccttg cgctccttgg"\
            "tattccgagg agcatgcctg tttgagtgtc attaaattct caacccctcc agcttttgtt"\
            "gctggtcgtg gcttggatat gggagtgttt gctggtctca ttcgagatca gctctcctga"\
            "aatacattag tggaaccgtt tgcgatccgt caccggtgtg ataattatct acgccataga"\
            "ctgtgaacgc tctctgtatt gttctgcttc taactgtctt attaaaggac aacaatattg"\
            "aacttttgac ctcaaatcag gtaggactac ccgctgaact taagcatatc aataa"
    params = {
      id: sequence.id,
      sequence: { locus: locus,
                  bases: bases }
    }

    # Prove user must be logged in to edit Sequence.
    patch sequence_path(params)
    assert_not_equal(locus, sequence.reload.locus)

    # Prove user must be owner to edit Sequence.
    login("zero")
    patch sequence_path(params)
    assert_not_equal(locus, sequence.reload.locus)
    assert_flash_text(:permission_denied.t)

    # Prove Observation owner user can edit Sequence
    login(observer.login)
    patch sequence_path(params)
    sequence.reload
    obs.rss_log.reload
    assert_objs_equal(obs, sequence.observation)
    assert_users_equal(sequencer, sequence.user)
    assert_equal(locus, sequence.locus)
    assert_equal(bases, sequence.bases)
    assert_empty(sequence.archive)
    assert_empty(sequence.accession)
    # assert_redirected_to(observation_path(obs))
    puts response.body
    assert_template("observations/show")
    assert_flash_success
    assert(obs.rss_log.notes.include?("log_sequence_updated"),
           "Failed to include Sequence updated in RssLog for Observation")

    # Prove admin can accession Sequence
    archive   = "GenBank"
    accession = "KT968655"
    params = {
      id: sequence.id,
      sequence: { locus: locus,
                  bases: bases,
                  archive: archive,
                  accession: accession }
    }
    make_admin("zero")
    patch sequence_path(params)
    sequence.reload
    obs.rss_log.reload
    assert_equal(archive, sequence.archive)
    assert_equal(accession, sequence.accession)
    assert(obs.rss_log.notes.include?("log_sequence_accessioned"),
           "Failed to include Sequence accessioned in RssLog for Observation")

    # Prove Observation owner user can edit locus
    locus  = "ITS"
    params = {
      id: sequence.id,
      sequence: { locus: locus,
                  bases: bases,
                  archive: archive,
                  accession: accession }
    }
    patch sequence_path(params)
    assert_equal(locus, sequence.reload.locus)

    # Prove locus required.
    params = {
      id: sequence.id,
      sequence: { locus: "",
                  bases: bases,
                  archive: archive,
                  accession: accession }
    }
    patch sequence_path(params)
    # response is 200 because it just reloads the form
    assert_response(:success)
    assert_flash_error

    # Prove bases or archive+accession required.
    params = {
      id: sequence.id,
      sequence: { locus: locus,
                  bases: "",
                  archive: "",
                  accession: "" }
    }
    patch sequence_path(params)
    assert_response(:success)
    assert_flash_error

    # Prove accession required if archive present.
    params = {
      id: sequence.id,
      sequence: { locus: locus,
                  bases: bases,
                  archive: archive,
                  accession: "" }
    }
    patch sequence_path(params)
    assert_response(:success)
    assert_flash_error

    # Prove archive required if accession present.
    params = {
      id: sequence.id,
      sequence: { locus: locus,
                  bases: bases,
                  archive: "",
                  accession: accession }
    }
    patch sequence_path(params)
    assert_response(:success)
    assert_flash_error
  end

  def test_change_redirect
    obs      = observations(:genbanked_obs)
    sequence = obs.sequences[2]
    assert_operator(obs.sequences.count, :>, 3)
    query = Query.lookup_and_save(:Sequence, :for_observation, observation: obs)
    q     = query.id.alphabetize
    login(obs.user.login)
    params = {
      id: sequence.id,
      sequence: { locus: sequence.locus,
                  bases: sequence.bases,
                  archive: sequence.archive,
                  accession: sequence.accession }
    }

    # Prove that :edit passes "back" and query param through to form.
    get edit_sequence_path(params.merge(back: "foo", q: q))
    assert_select("form input", { type: "hidden", name: "back", value: "foo" })
    assert_select("form input", { type: "hidden", name: "q", value: q })

    # Prove by default :update goes back to observation.
    patch sequence_path(params)
    # assert_redirected_to(observation_path(obs))
    puts response.body
    assert_template("observations/show")

    # Prove that :update keeps query param when returning to observation.
    patch sequence_path(params.merge(q: q))
    # assert_redirected_to(observation_path(obs, q: q))
    puts response.body
    assert_template("observations/show")

    # Prove that :update can return to show, too, with query intact.
    patch sequence_path(params.merge(back: "show", q: q))
    # assert_redirected_to(sequence_path(sequence, q: q))
    puts response.body
    assert_template("sequences/show")
  end

  def test_destroy
    old_count = Sequence.count
    sequence = sequences(:local_sequence)
    obs      = sequence.observation
    observer = obs.user

    # Prove user must be logged in to destroy Sequence.
    delete sequence_path(id: sequence.id)
    assert_equal(old_count, Sequence.count)

    # Prove user cannot destroy Sequence he didn't create for Obs he doesn't own
    login("zero")
    delete sequence_path(id: sequence.id)
    assert_equal(old_count, Sequence.count)
    # assert_redirected_to(observation_path(obs))
    puts response.body
    assert_template("observations/show")
    assert_flash_text(:permission_denied.t)

    # Prove Observation owner can destroy Sequence
    login(observer.login)
    delete sequence_path(id: sequence.id)
    assert_equal(old_count - 1, Sequence.count)
    # assert_redirected_to(observation_path(obs))
    puts response.body
    assert_template("observations/show")
    assert_flash_success
    assert(obs.rss_log.notes.include?("log_sequence_destroy"),
           "Failed to include Sequence destroyed in RssLog for Observation")
  end

  def test_destroy_admin
    old_count = Sequence.count
    sequence = sequences(:local_sequence)
    obs      = sequence.observation
    observer = obs.user

    # Prove admin can destroy Sequence
    make_admin("zero")
    delete sequence_path(id: sequence.id)
    assert_equal(old_count - 1, Sequence.count)
    # assert_redirected_to(observation_path(obs))
    puts response.body
    assert_template("observations/show")
    assert_flash_success
    assert(obs.rss_log.notes.include?("log_sequence_destroy"),
           "Failed to include Sequence destroyed in RssLog for Observation")
  end

  def test_destroy_redirect
    obs   = observations(:genbanked_obs)
    seqs  = obs.sequences
    query = Query.lookup_and_save(:Sequence, :for_observation, observation: obs)
    q     = query.id.alphabetize
    login(obs.user.login)

    # Prove by default it goes back to observation.
    delete sequence_path(id: seqs[0].id)
    # assert_redirected_to(observation_path(obs))
    puts response.body
    assert_template("observations/show")

    # Prove that it keeps query param intact when returning to observation.
    delete sequence_path(id: seqs[1].id, q: q)
    # assert_redirected_to(observation_path(obs, q: q))
    puts response.body
    assert_template("observations/show")

<<<<<<< HEAD
    # Prove that it can return to index_sequence, too, with query intact.
    delete(:destroy, id: seqs[2].id, q: q, back: "index")
    assert_redirected_to(sequences_index_sequence_path(q: q))
=======
    # Prove that it can return to index, too, with query intact.
    delete sequence_path(id: seqs[2].id, q: q, back: "index")
    # assert_redirected_to sequences_index_sequence_path(q: q)
    assert_template("sequences/index")
>>>>>>> 9c88d042
  end
end<|MERGE_RESOLUTION|>--- conflicted
+++ resolved
@@ -64,15 +64,10 @@
     assert_select "[data-sequence='#{sequence.id}']"
 
     # Prove index displayed if called with id of sequence not in db
-<<<<<<< HEAD
-    get(:show, id: 666)
-    assert_redirected_to(sequences_index_sequence_path)
-=======
     get sequence_path(id: 666)
     # assert_redirected_to(sequences_index_sequence_path)
     # puts response.body
     assert_template "sequences/index"
->>>>>>> 9c88d042
   end
 
   def test_show_next
@@ -106,15 +101,10 @@
     owner = obs.user
 
     # Prove method requires login
-<<<<<<< HEAD
-    get(:new, id: obs.id)
-    assert_redirected_to(account_login_path)
-=======
     get new_sequence_path(id: obs.id)
     # assert_redirected_to account_login_path
     assert_template("account/login")
     assert_equal "/account/login", path
->>>>>>> 9c88d042
 
     # Prove logged-in user can add Sequence to someone else's Observation
     # NOTE: check this method, may need adjusting for new form markup
@@ -568,15 +558,9 @@
     puts response.body
     assert_template("observations/show")
 
-<<<<<<< HEAD
-    # Prove that it can return to index_sequence, too, with query intact.
-    delete(:destroy, id: seqs[2].id, q: q, back: "index")
-    assert_redirected_to(sequences_index_sequence_path(q: q))
-=======
     # Prove that it can return to index, too, with query intact.
     delete sequence_path(id: seqs[2].id, q: q, back: "index")
     # assert_redirected_to sequences_index_sequence_path(q: q)
     assert_template("sequences/index")
->>>>>>> 9c88d042
   end
 end