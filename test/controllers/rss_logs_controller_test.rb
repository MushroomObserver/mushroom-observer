--- conflicted
+++ resolved
@@ -50,7 +50,6 @@
     expect = rss_logs(:glossary_term_rss_log)
     login
     get(:index, params: { type: :glossary_term })
-<<<<<<< HEAD
     assert_match(/#{expect.glossary_term.name}/, css_select(".log-what").text)
     assert_no_match(/#{rss_logs(:observation_rss_log).observation.name}/,
                     css_select(".log-what").text)
@@ -60,21 +59,6 @@
     assert_match(/#{expect.glossary_term.name}/, css_select(".log-what").text)
     assert_match(/#{rss_logs(:observation_rss_log).observation.name.text_name}/,
                  css_select(".log-what").text)
-=======
-    assert_match(/#{expect.glossary_term.name}/, css_select(".rss-what").text)
-    assert_no_match(
-      /#{rss_logs(:detailed_unknown_obs_rss_log).observation.name}/,
-      css_select(".rss-what").text
-    )
-
-    # Without params[:type], it should display all logs
-    get(:index)
-    assert_match(/#{expect.glossary_term.name}/, css_select(".rss-what").text)
-    assert_match(
-      /#{rss_logs(:detailed_unknown_obs_rss_log).observation.name.text_name}/,
-      css_select(".rss-what").text
-    )
->>>>>>> 1d263f45
 
     comments_for_path = comments_path(for_user: User.current_id)
     assert_select(
