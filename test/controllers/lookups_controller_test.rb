# frozen_string_literal: true

require("test_helper")

# ----------------------------
#  Lookup's.
#  These are links like /lookup_name/Amanita+muscaria
#  They can be created by the Textile Sandbox, and should always redirect
#  to the appropriate model.
# /lookup_accepted_name is intended for use by other web sites
# ----------------------------
class LookupsControllerTest < FunctionalTestCase
  def test_lookup_comment
    login
    c_id = comments(:minimal_unknown_obs_comment_1).id
    get(:lookup_comment, params: { id: c_id })
    assert_redirected_to(controller: :comment, action: :show_comment, id: c_id)
    get(:lookup_comment, params: { id: 10_000 })
    assert_redirected_to(controller: :comment, action: :index_comment)
    assert_flash_error
  end

  def test_lookup_image
    login
    i_id = images(:in_situ_image).id
    get(:lookup_image, params: { id: i_id })
    assert_redirected_to(controller: :image, action: :show_image, id: i_id)
    get(:lookup_image, params: { id: 10_000 })
    assert_redirected_to(controller: :image, action: :index_image)
    assert_flash_error
  end

  def test_lookup_location
    login
    l_id = locations(:albion).id
    get(:lookup_location, params: { id: l_id })
    assert_redirected_to(controller: :location,
                         action: :show_location, id: l_id)
    get(:lookup_location, params: { id: "Burbank, California" })
    assert_redirected_to(controller: :location, action: :show_location,
                         id: locations(:burbank).id)
    get(:lookup_location, params: { id: "California, Burbank" })
    assert_redirected_to(controller: :location, action: :show_location,
                         id: locations(:burbank).id)
    get(:lookup_location, params: { id: "Zyzyx, Califonria" })
    assert_redirected_to(controller: :location, action: :index_location)
    assert_flash_error
    get(:lookup_location, params: { id: "California" })
    # assert_redirected_to(controller: :location, action: :index_location)
    # Must test against regex because passed query param borks path match
    assert_redirected_to(%r{/location/index_location})
    assert_flash_warning
  end

  def test_lookup_accepted_name
    login
    get(:lookup_accepted_name,
        params: { id: names(:lactarius_subalpinus).text_name })
    assert_redirected_to(controller: :name, action: :show_name,
                         id: names(:lactarius_alpinus))
  end

  def test_lookup_name
    login
    n_id = names(:fungi).id
    get(:lookup_name, params: { id: n_id })
    assert_redirected_to(controller: :name, action: :show_name, id: n_id)

    get(:lookup_name, params: { id: names(:coprinus_comatus).id })
    # Must test against regex because passed query param borks path match
    assert_redirected_to(%r{/name/show_name/#{names(:coprinus_comatus).id}})

    get(:lookup_name, params: { id: "Agaricus campestris" })
    assert_redirected_to(controller: :name, action: :show_name,
                         id: names(:agaricus_campestris).id)

    get(:lookup_name, params: { id: "Agaricus newname" })
    assert_redirected_to(controller: :name, action: :index_name)
    assert_flash_error

    get(:lookup_name, params: { id: "Amanita baccata sensu Borealis" })
    assert_redirected_to(controller: :name, action: :show_name,
                         id: names(:amanita_baccata_borealis).id)

    get(:lookup_name, params: { id: "Amanita baccata" })
    # Must test against regex because passed query param borks path match
    assert_redirected_to(%r{/name/index_name})
    assert_flash_warning

    get(:lookup_name, params: { id: "Agaricus campestris L." })
    assert_redirected_to(controller: :name, action: :show_name,
                         id: names(:agaricus_campestris).id)

    get(:lookup_name, params: { id: "Agaricus campestris Linn." })
    assert_redirected_to(controller: :name, action: :show_name,
                         id: names(:agaricus_campestris).id)

    # Prove that when there are no hits and exactly one spelling suggestion,
    # it gives a flash warning and shows the page for the suggestion.
    get(:lookup_name, params: { id: "Fungia" })
    assert_flash_text(:runtime_suggest_one_alternate.t(type: :name,
                                                       match: "Fungia"))
    assert_redirected_to(controller: :name, action: :show_name,
                         id: names(:fungi).id)

    # Prove that when there are no hits and >1 spelling suggestion,
    # it flashes a warning and shows the name index
    get(:lookup_name, params: { id: "Verpab" })
    assert_flash_text(:runtime_suggest_multiple_alternates.t(type: :name,
                                                             match: "Verpab"))
    # Must test against regex because passed query param borks path match
    assert_redirected_to(%r{/name/index_name})

    # Prove that lookup_name adds flash message when it hits an error,
    # stubbing a method called by lookup_name in order to provoke an error.
    LookupsController.any_instance.stubs(:fix_name_matches).
      raises(RuntimeError)
    get(:lookup_name, params: { id: names(:fungi).text_name })
    assert_flash_text("RuntimeError")
  end

  def test_lookup_observation
    login
    get(:lookup_observation,
        params: { id: observations(:minimal_unknown_obs).id })
<<<<<<< HEAD
    assert_redirected_to(controller: :observations, action: :show,
      id: observations(:minimal_unknown_obs).id)
=======
    assert_redirected_to(controller: :observer, action: :show_observation,
                         id: observations(:minimal_unknown_obs).id)
>>>>>>> b5812bd2
  end

  def test_lookup_project
    login
    p_id = projects(:eol_project).id
    get(:lookup_project, params: { id: p_id })
    assert_redirected_to(controller: :project, action: :show_project, id: p_id)
    get(:lookup_project, params: { id: "Bolete" })
    assert_redirected_to(controller: :project, action: :show_project,
                         id: projects(:bolete_project).id)
    get(:lookup_project, params: { id: "Bogus" })
    assert_redirected_to(controller: :project, action: :index_project)
    assert_flash_error
    get(:lookup_project, params: { id: "project" })
    # Must test against regex because passed query param borks path match
    assert_redirected_to(%r{/project/index_project})
    assert_flash_warning
  end

  def test_lookup_species_list
    login
    sl_id = species_lists(:first_species_list).id
    get(:lookup_species_list, params: { id: sl_id })
    assert_redirected_to(controller: :species_list,
                         action: :show_species_list, id: sl_id)
    get(:lookup_species_list, params: { id: "Mysteries" })
    assert_redirected_to(
      controller: :species_list,
      action: :show_species_list, id: species_lists(:unknown_species_list).id
    )
    get(:lookup_species_list, params: { id: "species list" })
    # Must test against regex because passed query param borks path match
    assert_redirected_to(%r{/species_list/index_species_list})
    assert_flash_warning
    get(:lookup_species_list, params: { id: "Flibbertygibbets" })
    assert_redirected_to(controller: :species_list, action: :index_species_list)
    assert_flash_error
  end

  def test_lookup_user
    login
    get(:lookup_user, params: { id: rolf.id })
    assert_redirected_to(user_path(rolf.id))
    get(:lookup_user, params: { id: "mary" })
    assert_redirected_to(user_path(mary.id))
    get(:lookup_user, params: { id: "Einstein" })
    assert_redirected_to("/")
    assert_flash_error
    # This caused router to crash in the wild.
    assert_recognizes({ controller: "lookups", action: "lookup_user",
                        id: "I.+G.+Saponov" },
                      "/lookups/lookup_user/I.+G.+Saponov")
  end
end<|MERGE_RESOLUTION|>--- conflicted
+++ resolved
@@ -123,13 +123,8 @@
     login
     get(:lookup_observation,
         params: { id: observations(:minimal_unknown_obs).id })
-<<<<<<< HEAD
     assert_redirected_to(controller: :observations, action: :show,
       id: observations(:minimal_unknown_obs).id)
-=======
-    assert_redirected_to(controller: :observer, action: :show_observation,
-                         id: observations(:minimal_unknown_obs).id)
->>>>>>> b5812bd2
   end
 
   def test_lookup_project
