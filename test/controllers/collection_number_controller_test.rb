# frozen_string_literal: true

require("test_helper")

class CollectionNumberControllerTest < FunctionalTestCase
  def test_collection_index
    login
    get_with_dump(:list_collection_numbers)
    assert_template(:list_collection_numbers)
  end

  def test_observation_index_with_one_collection_number
    obs = observations(:minimal_unknown_obs)
    assert_equal(1, obs.collection_numbers.count)
    login
    get_with_dump(:observation_index, id: obs.id)
    assert_template(:list_collection_numbers)
    assert_no_flash
  end

  def test_observation_index_with_multiple_collection_numbers
    obs = observations(:detailed_unknown_obs)
    assert_operator(obs.collection_numbers.count, :>, 1)
    login
    get_with_dump(:observation_index, id: obs.id)
    assert_template(:list_collection_numbers)
    assert_no_flash
  end

  def test_observation_index_with_no_collection_numbers
    obs = observations(:strobilurus_diminutivus_obs)
    assert_empty(obs.collection_numbers)
    login
    get_with_dump(:observation_index, id: obs.id)
    assert_template(:list_collection_numbers)
    assert_flash_text(/no matching collection numbers found/i)
  end

  def test_collection_number_search
    numbers = CollectionNumber.where("name like '%singer%'")
    assert_operator(numbers.count, :>, 1)
    login
    get(:collection_number_search, params: { pattern: "Singer" })
    assert_response(:success)
    assert_template("list_collection_numbers")
    # In results, expect 1 row per collection_number.
    assert_select(".results tr", numbers.count)
  end

  def test_collection_number_search_by_number
    number = collection_numbers(:minimal_unknown_coll_num).number
    login
    get(:collection_number_search, params: { pattern: number })
    assert_redirected_to(%r{/show_collection_number})
  end

  def test_collection_number_search_with_one_collection_number_index
    numbers = CollectionNumber.where("name like '%neighbor%'")
    assert_equal(1, numbers.count)
    login
    get_with_dump(:collection_number_search, pattern: "neighbor")
    query_record = QueryRecord.last
    assert_redirected_to(action: :show_collection_number,
                         id: numbers.first.id, q: query_record.id.alphabetize)
    assert_no_flash
  end

  def test_index_collection_number
    query = Query.lookup_and_save(:CollectionNumber, :all, users: rolf)
    assert_operator(query.num_results, :>, 1)
    login
    get(:index_collection_number, params: { q: query.record.id.alphabetize })
    assert_response(:success)
    assert_template("list_collection_numbers")
    # In results, expect 1 row per collection_number.
    assert_select(".results tr", query.num_results)
  end

  def test_show_collection_number
    login
    get(:show_collection_number)
    get(:show_collection_number, params: { id: "bogus" })

    number = collection_numbers(:detailed_unknown_coll_num_two)
    get_with_dump(:show_collection_number, id: number.id)
  end

  def test_next_and_prev_collection_number
    query = Query.lookup_and_save(:CollectionNumber, :all, users: rolf)
    assert_operator(query.num_results, :>, 1)
    number1 = query.results[0]
    number2 = query.results[1]
    q = query.record.id.alphabetize

    login
    get(:next_collection_number, params: { id: number1.id, q: q })
    assert_redirected_to(action: :show_collection_number, id: number2.id, q: q)

    get(:prev_collection_number, params: { id: number2.id, q: q })
    assert_redirected_to(action: :show_collection_number, id: number1.id, q: q)
  end

  def test_create_collection_number
    get(:create_collection_number)
    get(:create_collection_number, params: { id: "bogus" })

    obs = observations(:coprinus_comatus_obs)
    get(:create_collection_number, params: { id: obs.id })
    assert_response(:redirect)

    login("mary")
    get(:create_collection_number, params: { id: obs.id })
    assert_response(:redirect)

    login("rolf")
    get_with_dump(:create_collection_number, id: obs.id)
    assert_response(:success)
    assert_template("create_collection_number", partial: "_rss_log")
    assert(assigns(:collection_number))

    make_admin("mary")
    get(:create_collection_number, params: { id: obs.id })
    assert_response(:success)
  end

  def test_create_collection_number_post
    collection_number_count = CollectionNumber.count
    obs = observations(:strobilurus_diminutivus_obs)
    assert_false(obs.specimen)
    assert_empty(obs.collection_numbers)
    params = {
      name: "  Some  Person <spam>  ",
      number: "  71-1234-c <spam>   "
    }

    post(:create_collection_number,
         params: { id: obs.id, collection_number: params })
    assert_equal(collection_number_count, CollectionNumber.count)
    assert_redirected_to(controller: :account, action: :login)

    login("mary")
    post(:create_collection_number,
         params: { id: obs.id, collection_number: params })
    assert_equal(collection_number_count, CollectionNumber.count)
    assert_flash_text(/permission denied/i)

    login("rolf")
    post(:create_collection_number,
         params: { id: obs.id, collection_number: params.except(:name) })
    assert_flash_text(/missing.*name/i)
    assert_equal(collection_number_count, CollectionNumber.count)
    post(:create_collection_number,
         params: { id: obs.id, collection_number: params.except(:number) })
    assert_flash_text(/missing.*number/i)
    assert_equal(collection_number_count, CollectionNumber.count)
    post(:create_collection_number,
         params: { id: obs.id, collection_number: params })
    assert_equal(collection_number_count + 1, CollectionNumber.count)
    assert_no_flash
    assert_response(:redirect)

    number = CollectionNumber.last
    assert_in_delta(Time.zone.now, number.created_at, 1.minute)
    assert_in_delta(Time.zone.now, number.updated_at, 1.minute)
    assert_equal(rolf, number.user)
    assert_equal("Some Person", number.name)
    assert_equal("71-1234-c", number.number)
    assert_true(obs.reload.specimen)
    assert_includes(obs.collection_numbers, number)
  end

  def test_create_collection_number_post_twice
    collection_number_count = CollectionNumber.count
    obs = observations(:strobilurus_diminutivus_obs)
    assert_empty(obs.collection_numbers)
    params = {
      name: "John Doe",
      number: "1234"
    }

    login("rolf")
    post(:create_collection_number,
         params: { id: obs.id, collection_number: params })
    assert_equal(collection_number_count + 1, CollectionNumber.count)
    assert_no_flash
    number = CollectionNumber.last
    assert_obj_list_equal([number], obs.reload.collection_numbers)

    post(:create_collection_number,
         params: { id: obs.id, collection_number: params })
    assert_equal(collection_number_count + 1, CollectionNumber.count)
    assert_flash_text(/shared/i)
    assert_obj_list_equal([number], obs.reload.collection_numbers)
  end

  def test_create_collection_number_post_already_used
    collection_number_count = CollectionNumber.count
    obs1 = observations(:coprinus_comatus_obs)
    obs2 = observations(:detailed_unknown_obs)
    assert_equal(1, obs1.collection_numbers.count)
    assert_equal(2, obs2.collection_numbers.count)
    number = obs1.collection_numbers.first
    assert_equal(1, number.observations.count)
    params = {
      name: number.name,
      number: number.number
    }

    login("mary")
    post(:create_collection_number,
         params: { id: obs2.id, collection_number: params })
    assert_equal(collection_number_count, CollectionNumber.count)
    assert_flash_text(/shared/i)
    assert_equal(1, obs1.reload.collection_numbers.count)
    assert_equal(3, obs2.reload.collection_numbers.count)
    assert_equal(2, number.reload.observations.count)
    assert_includes(obs2.collection_numbers, number)
    assert_includes(number.observations, obs2)
  end

  def test_create_collection_number_redirect
    obs = observations(:coprinus_comatus_obs)
    query = Query.lookup_and_save(:CollectionNumber, :all)
    q = query.id.alphabetize
    params = {
      id: obs.id,
      collection_number: { name: "John Doe", number: "31415" },
      q: q
    }

    # Prove that query params are added to form action.
    login(obs.user.login)
    get(:create_collection_number, params: params)
    assert_select("form[action*='number/#{obs.id}?q=#{q}']")

    # Prove that post keeps query params intact.
    post(:create_collection_number, params: params)
    assert_redirected_to(obs.show_link_args.merge(q: q))
  end

  def test_edit_collection_number
    get(:edit_collection_number)
    get(:edit_collection_number, params: { id: "bogus" })

    number = collection_numbers(:coprinus_comatus_coll_num)
    get(:edit_collection_number, params: { id: number.id })
    assert_response(:redirect)

    login("mary")
    get(:edit_collection_number, params: { id: number.id })
    assert_response(:redirect)

    login("rolf")
    get_with_dump(:edit_collection_number, id: number.id)
    assert_response(:success)
    assert_template("edit_collection_number", partial: "_rss_log")
    assert_objs_equal(number, assigns(:collection_number))

    make_admin("mary")
    get(:edit_collection_number, params: { id: number.id })
    assert_response(:success)
  end

  def test_edit_collection_number_post
    obs = observations(:coprinus_comatus_obs)
    number = collection_numbers(:coprinus_comatus_coll_num)
    record1 = herbarium_records(:coprinus_comatus_rolf_spec)
    record2 = herbarium_records(:coprinus_comatus_nybg_spec)

    # Verify that the observation has an herbarium record which is using the
    # collection number.  When we change the collection number it should also
    # update the "accession number" in the herbarium record.  (But the one
    # at NYBG has already been accessioned, so it should not be changed.)
    assert_includes(obs.collection_numbers, number)
    assert_includes(obs.herbarium_records, record1)
    assert_includes(obs.herbarium_records, record2)
    assert_equal(number.format_name, record1.accession_number)
    assert_not_equal(number.format_name, record2.accession_number)
    old_nybg_accession = record2.accession_number

    params = {
      name: "  New   Name <spam>  ",
      number: "  69-abc <spam>  "
    }

    post(:edit_collection_number,
         params: { id: number.id, collection_number: params })
    assert_redirected_to(controller: :account, action: :login)

    login("mary")
    post(:edit_collection_number,
         params: { id: number.id, collection_number: params })
    assert_flash_text(/permission denied/i)

    login("rolf")
    post(:edit_collection_number,
         params: { id: number.id, collection_number: params.merge(name: "") })
    assert_flash_text(/missing.*name/i)
    assert_not_equal("new number", number.reload.number)

    post(:edit_collection_number,
<<<<<<< HEAD
         params: { id: number.id, collection_number: params.merge(number: "") })
=======
         params: {
           id: number.id,
           collection_number: params.merge(number: "")
         })
>>>>>>> d1fef073
    assert_flash_text(/missing.*number/i)
    assert_not_equal("New Name", number.reload.name)

    post(:edit_collection_number,
         params: { id: number.id, collection_number: params })
    assert_no_flash
    assert_response(:redirect)
    assert_equal("New Name", number.reload.name)
    assert_equal("69-abc", number.number)
    assert_in_delta(Time.zone.now, number.updated_at, 1.minute)
    assert_equal("New Name 69-abc", number.reload.format_name)
    assert_equal("New Name 69-abc", record1.reload.accession_number)
    assert_equal(old_nybg_accession, record2.reload.accession_number)

    make_admin("mary")
    post(:edit_collection_number,
         params: { id: number.id, collection_number: params })
    assert_no_flash
  end

  def test_edit_collection_number_post_merge
    collection_number_count = CollectionNumber.count
    obs1 = observations(:agaricus_campestris_obs)
    obs2 = observations(:coprinus_comatus_obs)
    num1 = collection_numbers(:agaricus_campestris_coll_num)
    num2 = collection_numbers(:coprinus_comatus_coll_num)
    num1.update(name: "Joe Schmoe")
    assert_users_equal(rolf, num1.user)
    assert_users_equal(rolf, num2.user)
    assert_obj_list_equal([num1], obs1.collection_numbers)
    assert_obj_list_equal([num2], obs2.collection_numbers)
    params = {
      name: num1.name,
      number: num1.number
    }
    login("rolf")
    post(:edit_collection_number,
         params: { id: num2.id, collection_number: params })
    assert_flash_text(/Merged Rolf Singer 1 into Joe Schmoe 07-123a./)
    assert(collection_number_count - 1, CollectionNumber.count)
    new_num = obs1.reload.collection_numbers.first
    assert_obj_list_equal([new_num], obs1.collection_numbers)
    assert_obj_list_equal([new_num], obs2.reload.collection_numbers)
    assert_equal("Joe Schmoe", new_num.name)
    assert_equal("07-123a", new_num.number)
    # Make sure it updates the herbarium record which shared the old
    # collection number.
    assert_equal(
      new_num.format_name,
      herbarium_records(:coprinus_comatus_rolf_spec).accession_number
    )
  end

  def test_edit_collection_number_redirect
    obs   = observations(:detailed_unknown_obs)
    num   = obs.collection_numbers.first
    query = Query.lookup_and_save(:CollectionNumber, :all)
    q     = query.id.alphabetize
    login(obs.user.login)
    params = {
      id: num.id,
      collection_number: { name: num.name, number: num.number }
    }

    # Prove that GET passes "back" and query param through to form.
    get(:edit_collection_number, params: params.merge(back: "foo", q: q))
    assert_select("form[action*='collection_number/#{num.id}?back=foo&q=#{q}']")

    # Prove that POST keeps query param when returning to observation.
    post(:edit_collection_number, params: params.merge(back: obs.id, q: q))
    assert_redirected_to(obs.show_link_args.merge(q: q))

    # Prove that POST can return to show_collection_number with query intact.
    post(:edit_collection_number, params: params.merge(back: "show", q: q))
    assert_redirected_to(num.show_link_args.merge(q: q))

    # Prove that POST can return to index_collection_number with query intact.
    post(:edit_collection_number, params: params.merge(back: "index", q: q))
    assert_redirected_to(action: :index_collection_number, id: num.id, q: q)
  end

  def test_remove_observation
    obs1 = observations(:agaricus_campestris_obs)
    obs2 = observations(:coprinus_comatus_obs)
    num1 = collection_numbers(:agaricus_campestris_coll_num)
    num2 = collection_numbers(:coprinus_comatus_coll_num)
    assert_obj_list_equal([num1], obs1.collection_numbers)
    assert_obj_list_equal([num2], obs2.collection_numbers)

    # Make sure user must be logged in.
    get(:remove_observation, params: { id: num1.id, obs: obs1.id })
    assert_obj_list_equal([num1], obs1.reload.collection_numbers)

    # Make sure only owner obs can remove num from it.
    login("mary")
    get(:remove_observation, params: { id: num1.id, obs: obs1.id })
    assert_obj_list_equal([num1], obs1.reload.collection_numbers)

    # Make sure badly-formed queries don't crash.
    login("rolf")
    get(:remove_observation)
    get(:remove_observation, params: { id: -1 })
    get(:remove_observation, params: { id: num1.id })
    get(:remove_observation, params: { id: num1.id, obs: "bogus" })
    get(:remove_observation, params: { id: num1.id, obs: obs2.id })
    assert_obj_list_equal([num1], obs1.reload.collection_numbers)
    assert_obj_list_equal([num2], obs2.reload.collection_numbers)

    # Removing num from last obs destroys it.
    get(:remove_observation, params: { id: num1.id, obs: obs1.id })
    assert_empty(obs1.reload.collection_numbers)
    assert_nil(CollectionNumber.safe_find(num1.id))

    # Removing num from one of two obs does not destroy it.
    num2.add_observation(obs1)
    assert_obj_list_equal([num2], obs1.reload.collection_numbers)
    assert_obj_list_equal([num2], obs2.reload.collection_numbers)
    get(:remove_observation, params: { id: num2.id, obs: obs2.id })
    assert_obj_list_equal([num2], obs1.reload.collection_numbers)
    assert_empty(obs2.reload.collection_numbers)
    assert_not_nil(CollectionNumber.safe_find(num2.id))

    # Finally make sure admin has permission.
    make_admin("mary")
    get(:remove_observation, params: { id: num2.id, obs: obs1.id })
    assert_empty(obs1.reload.collection_numbers)
    assert_nil(CollectionNumber.safe_find(num2.id))
  end

  def test_remove_observation_redirect
    obs   = observations(:detailed_unknown_obs)
    nums  = obs.collection_numbers
    query = Query.lookup_and_save(:CollectionNumber, :all)
    q     = query.id.alphabetize
    login(obs.user.login)
    assert_operator(nums.length, :>, 1)

    # Prove that it keeps query param intact when returning to observation.
    post(:remove_observation, params: { id: nums[1].id, obs: obs.id, q: q })
    assert_redirected_to(obs.show_link_args.merge(q: q))
  end

  def test_destroy_collection_number
    obs1 = observations(:agaricus_campestris_obs)
    obs2 = observations(:coprinus_comatus_obs)
    num1 = collection_numbers(:agaricus_campestris_coll_num)
    num2 = collection_numbers(:coprinus_comatus_coll_num)
    num1.add_observation(obs2)
    assert_obj_list_equal([num1], obs1.reload.collection_numbers)
    assert_obj_list_equal([num1, num2], obs2.reload.collection_numbers, :sort)

    # Make sure user must be logged in.
    get(:destroy_collection_number, params: { id: num1.id })
    assert_obj_list_equal([num1], obs1.reload.collection_numbers)

    # Make sure only owner obs can destroy num from it.
    login("mary")
    get(:destroy_collection_number, params: { id: num1.id })
    assert_obj_list_equal([num1], obs1.reload.collection_numbers)

    # Make sure badly-formed queries don't crash.
    login("rolf")
    get(:destroy_collection_number)
    get(:destroy_collection_number, params: { id: "bogus" })
    assert_obj_list_equal([num1], obs1.reload.collection_numbers)

    # Owner can destroy it.
    get(:destroy_collection_number, params: { id: num1.id })
    assert_empty(obs1.reload.collection_numbers)
    assert_obj_list_equal([num2], obs2.reload.collection_numbers)
    assert_nil(CollectionNumber.safe_find(num1.id))

    # Admin can destroy it.
    make_admin("mary")
    get(:destroy_collection_number, params: { id: num2.id })
    assert_empty(obs1.reload.collection_numbers)
    assert_empty(obs2.reload.collection_numbers)
    assert_nil(CollectionNumber.safe_find(num2.id))
  end

  def test_destroy_collection_number_redirect
    obs   = observations(:detailed_unknown_obs)
    nums  = obs.collection_numbers
    query = Query.lookup_and_save(:CollectionNumber, :all)
    q     = query.id.alphabetize
    login(obs.user.login)
    assert_operator(nums.length, :>, 1)

    # Prove by default it goes back to index.
    post(:destroy_collection_number, params: { id: nums[0].id })
    assert_redirected_to(action: :index_collection_number)

    # Prove that it keeps query param intact when returning to index.
    post(:destroy_collection_number, params: { id: nums[1].id, q: q })
    assert_redirected_to(action: :index_collection_number, q: q)
  end
end<|MERGE_RESOLUTION|>--- conflicted
+++ resolved
@@ -299,14 +299,10 @@
     assert_not_equal("new number", number.reload.number)
 
     post(:edit_collection_number,
-<<<<<<< HEAD
-         params: { id: number.id, collection_number: params.merge(number: "") })
-=======
          params: {
            id: number.id,
            collection_number: params.merge(number: "")
          })
->>>>>>> d1fef073
     assert_flash_text(/missing.*number/i)
     assert_not_equal("New Name", number.reload.name)
 
