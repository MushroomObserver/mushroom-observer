--- conflicted
+++ resolved
@@ -20,9 +20,6 @@
     assert_displayed_title(:OBSERVATIONS.l)
   end
 
-<<<<<<< HEAD
-  def test_index_sorted_by_non_default
-=======
   def test_index_spider_blocker
     # login
     get(:index, params: { page: 11 })
@@ -30,19 +27,7 @@
     assert_equal(:runtime_spiders_begone.t, response.body)
   end
 
-  def test_index_sorted_by_name
-    by = "name"
-
-    login
-    get(:index, params: { by: by })
-
-    assert_displayed_title("Observations by #{by.capitalize}")
-  end
-
-  def test_index_sorted_by_user
-    by = "user"
-
->>>>>>> c61b10cb
+  def test_index_sorted_by_non_default
     login
 
     sort_orders = %w[name user]
