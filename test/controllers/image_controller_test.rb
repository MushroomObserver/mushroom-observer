--- conflicted
+++ resolved
@@ -714,12 +714,7 @@
     Image.any_instance.stubs(:save).returns(false)
     post(:edit_image, params: params)
 
-<<<<<<< HEAD
-    assert(assert_select("#title").
-             text.start_with?("Editing Image"),
-=======
     assert(assert_select("#title").text.start_with?("Editing Image"),
->>>>>>> 9f5708c3
            "It should return to form if image save fails")
   end
 
