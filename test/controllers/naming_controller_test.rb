# frozen_string_literal: true

# frozen_string_literal: true.

require("test_helper")

class NamingControllerTest < FunctionalTestCase
  def test_create_get
    obs = observations(:coprinus_comatus_obs)
    params = { id: obs.id.to_s }
    requires_login(:create, params)
    assert_form_action(action: "create", approved_name: "", id: obs.id.to_s)
  end

  def test_edit_get
    nam = namings(:coprinus_comatus_naming)
    params = { id: nam.id.to_s }
    requires_user(:edit, { controller: :observer, action: :show_observation,
                           id: nam.observation_id }, params)
    assert_form_action(action: "edit", approved_name: nam.text_name,
                       id: nam.id.to_s)
    assert_select("option[selected]", count: 2)

    login(nam.user.login)
    get(:edit, params: params)
    assert_no_flash(
      "User should be able to edit his own Naming without warning or error"
    )
  end

  def test_edit_naming_no_votes
    nam = namings(:minimal_unknown_naming)
    assert_empty(nam.votes)
    login(nam.user.login)
    get(:edit, params: { id: nam.id })
  end

  def test_update_observation_new_name
    login("rolf")
    nam = namings(:coprinus_comatus_naming)
    old_name = nam.text_name
    new_name = "Easter bunny"
    params = { id: nam.id.to_s, name: { name: new_name } }
    post(:edit, params: params)
    assert_edit
    assert_equal(10, rolf.reload.contribution)
    params = assigns(:params)
    nam = params.naming
    assert_not_equal(new_name, nam.text_name)
    assert_equal(old_name, nam.text_name)
    assert_select("option[selected]", count: 2)
  end

  def test_update_observation_approved_new_name
    login("rolf")
    nam = namings(:coprinus_comatus_naming)
    old_name = nam.text_name
    new_name = "Easter bunny"
    params = {
      id: nam.id.to_s,
      name: { name: new_name },
      approved_name: new_name,
      vote: { value: 1 }
    }
    old_contribution = rolf.contribution

    # Clones naming, creates Easter sp and E. bunny, but no votes.
    post(:edit, params: params)
    params = assigns(:params)
    nam = params.naming

    assert_redirected_to(controller: :observer, action: :show_observation,
                         id: nam.observation_id)
    assert_equal(new_name, nam.text_name)
    assert_not_equal(old_name, nam.text_name)
    assert_not(nam.name.deprecated)
    assert_equal(old_contribution + (SiteData::FIELD_WEIGHTS[:names] * 2) + 2,
                 rolf.reload.contribution)
  end

  def test_update_observation_multiple_match
    login("rolf")
    nam = namings(:coprinus_comatus_naming)
    old_name = nam.text_name
    new_name = "Amanita baccata"
    params = {
      id: nam.id.to_s,
      name: { name: new_name }
    }
    post(:edit, params: params)
    assert_edit
    assert_equal(10, rolf.reload.contribution)
    params = assigns(:params)
    nam = params.naming
    assert_not_equal(new_name, nam.text_name)
    assert_equal(old_name, nam.text_name)
    assert_select("option[selected]", count: 2)
  end

  def test_update_observation_chosen_multiple_match
    login("rolf")
    nmg = namings(:coprinus_comatus_naming)
    old_name = nmg.text_name
    new_name = "Amanita baccata"
    params = {
      id: nmg.id.to_s,
      name: { name: new_name },
      chosen_name: { name_id: names(:amanita_baccata_arora).id },
      vote: { value: 1 }
    }
    post(:edit, params: params)
    assert_redirected_to(controller: :observer, action: :show_observation,
                         id: nmg.observation.id)
    # Must be cloning naming with no vote.
    assert_equal(12, rolf.reload.contribution)
    params = assigns(:params)
    nam = params.naming
    assert_equal(new_name, nam.name.text_name)
    assert_equal("#{new_name} sensu Arora", nam.text_name)
    assert_not_equal(old_name, nam.text_name)
  end

  def test_update_observation_deprecated
    login("rolf")
    nam = namings(:coprinus_comatus_naming)
    old_name = nam.text_name
    new_name = "Lactarius subalpinus"
    params = {
      id: nam.id.to_s,
      name: { name: new_name }
    }
    post(:edit, params: params)
    assert_edit
    assert_equal(10, rolf.reload.contribution)
    params = assigns(:params)
    nam = params.naming
    assert_not_equal(new_name, nam.text_name)
    assert_equal(old_name, nam.text_name)
    assert_select("option[selected]", count: 2)
  end

  def test_update_observation_chosen_deprecated
    login("rolf")
    nmg = namings(:coprinus_comatus_naming)
    start_name = nmg.name
    new_name = "Lactarius subalpinus"
    chosen_name = names(:lactarius_alpinus)
    params = {
      id: nmg.id.to_s,
      name: { name: new_name },
      approved_name: new_name,
      chosen_name: { name_id: chosen_name.id },
      vote: { value: 1 }
    }
    post(:edit, params: params)
    assert_redirected_to(controller: :observer, action: :show_observation,
                         id: nmg.observation.id)
    # Must be cloning naming, with no vote.
    assert_equal(12, rolf.reload.contribution)
    params = assigns(:params)
    nam = params.naming
    assert_not_equal(start_name.id, nam.name_id)
    assert_equal(chosen_name.id, nam.name_id)
  end

  def test_update_observation_accepted_deprecated
    login("rolf")
    nmg = namings(:coprinus_comatus_naming)
    start_name = nmg.name
    new_text_name = names(:lactarius_subalpinus).text_name
    params = {
      id: nmg.id.to_s,
      name: { name: new_text_name },
      approved_name: new_text_name,
      chosen_name: {},
      vote: { value: 3 }
    }
    post(:edit, params: params)
    assert_redirected_to(controller: :observer, action: :show_observation,
                         id: nmg.observation.id)
    # Must be cloning the naming, but no votes?
    assert_equal(12, rolf.reload.contribution)
    params = assigns(:params)
    nam = params.naming
    assert_not_equal(start_name.id, nam.name_id)
    assert_equal(new_text_name, nam.name.text_name)
  end

  # Rolf makes changes to vote and reasons of his naming.  Shouldn't matter
  # whether Mary has voted on it.
  def test_edit_thats_being_used_just_change_reasons
    obs  = observations(:coprinus_comatus_obs)
    nam1 = namings(:coprinus_comatus_naming)

    o_count = Observation.count
    g_count = Naming.count
    n_count = Name.count
    v_count = Vote.count

    # Rolf makes superficial changes to his naming.
    login("rolf")
    post(:edit,
<<<<<<< HEAD
         params:
          { id: nam1.id,
            name: { name: names(:coprinus_comatus).search_name },
            vote: { value: "3" },
            reason: {
              "1" => { check: "1", notes: "Change to macro notes." },
              "2" => { check: "1", notes: "" },
              "3" => { check: "0", notes: "Add some micro notes." },
              "4" => { check: "0", notes: "" }
            }
          })
=======
         params: {
           id: nam1.id,
           name: { name: names(:coprinus_comatus).search_name },
           vote: { value: "3" },
           reason: {
             "1" => { check: "1", notes: "Change to macro notes." },
             "2" => { check: "1", notes: "" },
             "3" => { check: "0", notes: "Add some micro notes." },
             "4" => { check: "0", notes: "" }
           }
         })
>>>>>>> d1fef073
    assert_equal(10, rolf.reload.contribution)

    # Make sure the right number of objects were created.
    assert_equal(o_count + 0, Observation.count)
    assert_equal(g_count + 0, Naming.count)
    assert_equal(n_count + 0, Name.count)
    assert_equal(v_count + 0, Vote.count)

    # Make sure observation is unchanged.
    assert_equal(names(:coprinus_comatus).id, obs.reload.name_id)

    # Check votes.
    assert_equal(4, nam1.reload.vote_sum) # 2+1 -> 3+1
    assert_equal(2, nam1.votes.length)

    # Check new reasons.
    nrs = nam1.reasons_array
    assert_equal(3, nrs.count(&:used?))
    assert_equal(1, nrs[0].num)
    assert_equal(2, nrs[1].num)
    assert_equal(3, nrs[2].num)
    assert_equal("Change to macro notes.", nrs[0].notes)
    assert_equal("", nrs[1].notes)
    assert_equal("Add some micro notes.", nrs[2].notes)
    assert_nil(nrs[3].notes)
  end

  # Rolf makes changes to name of his naming.  Shouldn't be allowed to do this
  # if Mary has voted on it.  Should clone naming, vote, and reasons.
  def test_edit_thats_being_used_change_name
    obs  = observations(:coprinus_comatus_obs)
    nam1 = namings(:coprinus_comatus_naming)

    o_count = Observation.count
    g_count = Naming.count
    n_count = Name.count
    v_count = Vote.count

    # Now, Rolf makes name change to his naming (leave rest the same).
    login("rolf")
    assert_equal(10, rolf.contribution)
    post(:edit,
         params: {
           id: nam1.id,
           name: { name: "Conocybe filaris" },
           vote: { value: "2" },
<<<<<<< HEAD
           reason: { "1" => { check: "1", notes: "Isn't it obvious?" },
                    "2" => { check: "0", notes: "" },
                    "3" => { check: "0", notes: "" },
                    "4" => { check: "0", notes: "" } }
=======
           reason: {
             "1" => { check: "1", notes: "Isn't it obvious?" },
             "2" => { check: "0", notes: "" },
             "3" => { check: "0", notes: "" },
             "4" => { check: "0", notes: "" }
           }
>>>>>>> d1fef073
         })
    assert_response(:redirect) # redirect indicates success
    assert_equal(12, rolf.reload.contribution)

    # Make sure the right number of objects were created.
    assert_equal(o_count + 0, Observation.count)
    assert_equal(g_count + 1, Naming.count)
    assert_equal(n_count + 0, Name.count)
    assert_equal(v_count + 1, Vote.count)

    # Get new objects.
    naming = Naming.last
    vote = Vote.last

    # Make sure observation is unchanged.
    assert_equal(names(:conocybe_filaris).id, obs.reload.name_id)

    # Make sure old naming is unchanged.
    assert_equal(names(:coprinus_comatus).id, nam1.reload.name_id)
    assert_equal(1, nam1.reasons_array.count(&:used?))
    assert_equal(3, nam1.vote_sum)
    assert_equal(2, nam1.votes.length)

    # Check new naming.
    assert_equal(observations(:coprinus_comatus_obs), naming.observation)
    assert_equal(names(:conocybe_filaris).id, naming.name_id)
    assert_equal(rolf, naming.user)
    nrs = naming.reasons_array.select(&:used?)
    assert_equal(1, nrs.length)
    assert_equal(1, nrs.first.num)
    assert_equal("Isn't it obvious?", nrs.first.notes)
    assert_equal(2, naming.vote_sum)
    assert_equal(1, naming.votes.length)
    assert_equal(vote, naming.votes.first)
    assert_equal(2, vote.value)
    assert_equal(rolf, vote.user)
  end

  # ------------------------------------------------------------
  #  Test proposing new names, casting and changing votes, and
  #  setting and changing preferred_namings.
  # ------------------------------------------------------------

  # This is the standard case, nothing unusual or stressful here.
  def test_propose_naming
    o_count = Observation.count
    g_count = Naming.count
    n_count = Name.count
    v_count = Vote.count

    # Make a few assertions up front to make sure fixtures are as expected.
    assert_equal(names(:coprinus_comatus).id,
                 observations(:coprinus_comatus_obs).name_id)
    assert(namings(:coprinus_comatus_naming).user_voted?(rolf))
    assert(namings(:coprinus_comatus_naming).user_voted?(mary))
    assert_not(namings(:coprinus_comatus_naming).user_voted?(dick))
    assert(namings(:coprinus_comatus_other_naming).user_voted?(rolf))
    assert(namings(:coprinus_comatus_other_naming).user_voted?(mary))
    assert_not(namings(:coprinus_comatus_other_naming).user_voted?(dick))

    # Rolf, the owner of observations(:coprinus_comatus_obs),
    # already has a naming, which he's 80% sure of.
    # Create a new one (the genus Agaricus) that he's 100%
    # sure of.  (Mary also has a naming with two votes.)
    params = {
      id: observations(:coprinus_comatus_obs).id,
      name: { name: "Agaricus" },
      vote: { value: "3" },
      reason: {
        "1" => { check: "1", notes: "Looks good to me." },
        "2" => { check: "1", notes: "" },
        "3" => { check: "0", notes: "Spore texture." },
        "4" => { check: "0", notes: "" }
      }
    }
    login("rolf")
    post(:create, params: params)
    assert_response(:redirect)

    # Make sure the right number of objects were created.
    assert_equal(o_count + 0, Observation.count)
    assert_equal(g_count + 1, Naming.count)
    assert_equal(n_count + 0, Name.count)
    assert_equal(v_count + 1, Vote.count)

    # Make sure contribution is updated correctly.
    assert_equal(12, rolf.reload.contribution)

    # Make sure everything I need is reloaded.
    observations(:coprinus_comatus_obs).reload

    # Get new objects.
    naming = Naming.last
    vote = Vote.last

    # Make sure observation was updated and referenced correctly.
    assert_equal(3, observations(:coprinus_comatus_obs).namings.length)
    assert_equal(names(:agaricus).id,
                 observations(:coprinus_comatus_obs).name_id)

    # Make sure naming was created correctly and referenced.
    assert_equal(observations(:coprinus_comatus_obs), naming.observation)
    assert_equal(names(:agaricus).id, naming.name_id)
    assert_equal(rolf, naming.user)
    assert_equal(3, naming.reasons_array.count(&:used?))
    assert_equal(1, naming.votes.length)

    # Make sure vote was created correctly.
    assert_equal(naming, vote.naming)
    assert_equal(rolf, vote.user)
    assert_equal(3, vote.value)

    # Make sure reasons were created correctly.
    nr1, nr2, nr3, nr4 = naming.reasons_array
    assert_equal(1, nr1.num)
    assert_equal(2, nr2.num)
    assert_equal(3, nr3.num)
    assert_equal(4, nr4.num)
    assert_equal("Looks good to me.", nr1.notes)
    assert_equal("", nr2.notes)
    assert_equal("Spore texture.", nr3.notes)
    assert_nil(nr4.notes)
    assert(nr1.used?)
    assert(nr2.used?)
    assert(nr3.used?)
    assert_not(nr4.used?)

    # Make sure a few random methods work right, too.
    assert_equal(3, naming.vote_sum)
    assert_equal(vote, naming.users_vote(rolf))
    assert(naming.user_voted?(rolf))
    assert_not(naming.user_voted?(mary))
  end

  # Now see what happens when rolf's new naming is less confident than old.
  def test_propose_uncertain_naming
    params = {
      id: observations(:coprinus_comatus_obs).id,
      name: { name: "Agaricus" },
      vote: { value: "-1" }
    }
    login("rolf")
    post(:create, params: params)
    assert_response(:redirect)
    assert_equal(12, rolf.reload.contribution)

    # Make sure everything I need is reloaded.
    observations(:coprinus_comatus_obs).reload
    namings(:coprinus_comatus_naming).reload

    # Make sure observation was updated right.
    assert_equal(names(:coprinus_comatus).id,
                 observations(:coprinus_comatus_obs).name_id)

    # Sure, check the votes, too, while we're at it.
    assert_equal(3, namings(:coprinus_comatus_naming).vote_sum) # 2+1 = 3
  end

  # Now see what happens when a third party proposes a name, and it wins.
  def test_propose_dicks_naming
    o_count = Observation.count
    g_count = Naming.count
    n_count = Name.count
    v_count = Vote.count

    # Dick proposes "Conocybe filaris" out of the blue.
    params = {
      id: observations(:coprinus_comatus_obs).id,
      name: { name: "Conocybe filaris" },
      vote: { value: "3" }
    }
    login("dick")
    post(:create, params: params)
    assert_response(:redirect)
    assert_equal(12, dick.reload.contribution)
    naming = Naming.last

    # Make sure the right number of objects were created.
    assert_equal(o_count + 0, Observation.count)
    assert_equal(g_count + 1, Naming.count)
    assert_equal(n_count + 0, Name.count)
    assert_equal(v_count + 1, Vote.count)

    # Make sure everything I need is reloaded.
    observations(:coprinus_comatus_obs).reload
    namings(:coprinus_comatus_naming).reload
    namings(:coprinus_comatus_other_naming).reload

    # Check votes.
    assert_equal(3, namings(:coprinus_comatus_naming).vote_sum)
    assert_equal(0, namings(:coprinus_comatus_other_naming).vote_sum)
    assert_equal(3, naming.vote_sum)
    assert_equal(2, namings(:coprinus_comatus_naming).votes.length)
    assert_equal(2, namings(:coprinus_comatus_other_naming).votes.length)
    assert_equal(1, naming.votes.length)

    # Make sure observation was updated right.
    assert_equal(names(:conocybe_filaris).id,
                 observations(:coprinus_comatus_obs).name_id)
  end

  # Test a bug in name resolution: was failing to recognize that
  # "Genus species (With) Author" was recognized even if "Genus species"
  # was already in the database.
  def test_create_with_author_when_name_without_author_already_exists
    params = {
      id: observations(:coprinus_comatus_obs).id,
      name: { name: "Conocybe filaris (With) Author" },
      vote: { value: "3" }
    }
    login("dick")
    post(:create, params: params)
    assert_redirected_to(controller: :observer, action: "show_observation",
                         id: observations(:coprinus_comatus_obs).id)
    # Dick is getting points for the naming, vote, and name change.
    assert_equal(12 + 10, dick.reload.contribution)
    naming = Naming.last
    assert_equal("Conocybe filaris", naming.name.text_name)
    assert_equal("(With) Author", naming.name.author)
    assert_equal(names(:conocybe_filaris).id, naming.name_id)
  end

  # Test a bug in name resolution: was failing to recognize that
  # "Genus species (With) Author" was recognized even if "Genus species"
  # was already in the database.
  def test_create_fill_in_author
    params = {
      id: observations(:coprinus_comatus_obs).id,
      name: { name: "Agaricus campestris" }
    }
    login("dick")
    post(:create, params: params)
    assert_response(:success) # really means failed
    params = @controller.instance_variable_get("@params")
    assert_equal("Agaricus campestris L.", params.what)
  end

  # Test a bug in name resolution: was failing to recognize that
  # "Genus species (With) Author" was recognized even if "Genus species"
  # was already in the database.
  def test_create_name_with_quotes
    name = 'Foo "bar" Author'
    params = {
      id: observations(:coprinus_comatus_obs).id,
      name: { name: name },
      approved_name: name
    }
    login("dick")
    post(:create, params: params)
    assert_response(:redirect)
    assert(name = Name.find_by(text_name: 'Foo "bar"'))
    assert_equal('Foo "bar" Author', name.search_name)
  end

  # Rolf can destroy his naming if Mary deletes her vote on it.
  def test_rolf_destroy_rolfs_naming
    obs  = observations(:coprinus_comatus_obs)
    nam1 = namings(:coprinus_comatus_naming)
    nam2 = namings(:coprinus_comatus_other_naming)

    # First delete Mary's vote for it.
    login("mary")
    obs.change_vote(nam1, Vote.delete_vote, mary)
    assert_equal(9, mary.reload.contribution)

    old_naming_id = nam1.id
    old_vote1_id = votes(:coprinus_comatus_owner_vote).id
    old_vote2_id = begin
                     votes(:coprinus_comatus_other_vote).id
                   rescue StandardError
                     nil
                   end

    login("rolf")
    get(:destroy, params: { id: nam1.id })

    # Make sure naming and associated vote and reason were actually destroyed.
    assert_raises(ActiveRecord::RecordNotFound) do
      Naming.find(old_naming_id)
    end
    assert_raises(ActiveRecord::RecordNotFound) do
      Vote.find(old_vote1_id)
    end
    assert_raises(ActiveRecord::RecordNotFound) do
      Vote.find(old_vote2_id)
    end

    # Make sure observation was updated right.
    assert_equal(names(:agaricus_campestris).id, obs.reload.name_id)

    # Check votes. (should be no change)
    assert_equal(0, nam2.reload.vote_sum)
    assert_equal(2, nam2.votes.length)
  end

  # Make sure Rolf can't destroy his naming if Dick prefers it.
  def test_rolf_destroy_rolfs_naming_when_dick_prefers_it
    obs  = observations(:coprinus_comatus_obs)
    nam1 = namings(:coprinus_comatus_naming)
    nam2 = namings(:coprinus_comatus_other_naming)

    old_naming_id = nam1.id
    old_vote1_id = votes(:coprinus_comatus_owner_vote).id
    old_vote2_id = votes(:coprinus_comatus_other_vote).id

    # Make Dick prefer it.
    login("dick")
    obs.change_vote(nam1, 3, dick)
    assert_equal(11, dick.reload.contribution)

    # Have Rolf try to destroy it.
    login("rolf")
    get(:destroy, params: { id: nam1.id })

    # Make sure naming and associated vote and reason are still there.
    assert(Naming.find(old_naming_id))
    assert(Vote.find(old_vote1_id))
    assert(Vote.find(old_vote2_id))

    # Make sure observation is unchanged.
    assert_equal(names(:coprinus_comatus).id, obs.reload.name_id)

    # Check votes are unchanged.
    assert_equal(6, nam1.reload.vote_sum)
    assert_equal(3, nam1.votes.length)
    assert_equal(0, nam2.reload.vote_sum)
    assert_equal(2, nam2.votes.length)
  end

  def test_enforce_imageless_rules
    params = {
      id: observations(:coprinus_comatus_obs).id,
      name: { name: "Imageless" }
    }
    login("dick")
    post(:create, params: params)
    assert_response(:success) # really means failed
  end

  def assert_edit
    assert_action("edit", %w[
                    _show_observation
                    _form_name_feedback
                    _form
                    _show_images
                  ])
  end

  def test_automatic_author_bug
    obs = observations(:minimal_unknown_obs)
    name = names(:peltigera)
    assert_equal(:Genus, name.rank)
    assert_not_empty(name.author)
    old_author = name.author

    params = {
      id: obs.id,
      name: { name: "#{name.text_name} Seneca #{name.author}" },
      approved_name: "#{name.text_name} #{name.author}"
    }
    login("dick")
    post(:create, params: params)

    name.reload
    assert_equal(old_author, name.author)
    assert_flash_error
    assert_response(:success, "Was expecting it to re-serve the form " \
                              "because the name wasn't recognized.")
  end

  def test_automatic_case_correction
    obs = observations(:minimal_unknown_obs)
    name = names(:coprinus_comatus)
    params = {
      id: obs.id,
      name: { name: "Coprinus Comatus" }
    }
    login("dick")
    post(:create, params: params)
    assert_flash_success
    naming = obs.namings.where(user: dick).first
    assert_names_equal(name, naming.name)
  end
end<|MERGE_RESOLUTION|>--- conflicted
+++ resolved
@@ -200,19 +200,6 @@
     # Rolf makes superficial changes to his naming.
     login("rolf")
     post(:edit,
-<<<<<<< HEAD
-         params:
-          { id: nam1.id,
-            name: { name: names(:coprinus_comatus).search_name },
-            vote: { value: "3" },
-            reason: {
-              "1" => { check: "1", notes: "Change to macro notes." },
-              "2" => { check: "1", notes: "" },
-              "3" => { check: "0", notes: "Add some micro notes." },
-              "4" => { check: "0", notes: "" }
-            }
-          })
-=======
          params: {
            id: nam1.id,
            name: { name: names(:coprinus_comatus).search_name },
@@ -224,7 +211,6 @@
              "4" => { check: "0", notes: "" }
            }
          })
->>>>>>> d1fef073
     assert_equal(10, rolf.reload.contribution)
 
     # Make sure the right number of objects were created.
@@ -271,19 +257,12 @@
            id: nam1.id,
            name: { name: "Conocybe filaris" },
            vote: { value: "2" },
-<<<<<<< HEAD
-           reason: { "1" => { check: "1", notes: "Isn't it obvious?" },
-                    "2" => { check: "0", notes: "" },
-                    "3" => { check: "0", notes: "" },
-                    "4" => { check: "0", notes: "" } }
-=======
            reason: {
              "1" => { check: "1", notes: "Isn't it obvious?" },
              "2" => { check: "0", notes: "" },
              "3" => { check: "0", notes: "" },
              "4" => { check: "0", notes: "" }
            }
->>>>>>> d1fef073
          })
     assert_response(:redirect) # redirect indicates success
     assert_equal(12, rolf.reload.contribution)
