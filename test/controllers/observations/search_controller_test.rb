# frozen_string_literal: true

require("test_helper")

# ------------------------------------------------------------
#  Observation search
# ------------------------------------------------------------
module Observations
  class SearchControllerTest < FunctionalTestCase
    def test_show_help
      login
      get(:show)
      assert_template("observations/search/_help")
    end

    def test_show_help_turbo
      login
      get(:show, format: :turbo_stream)
      assert_template("observations/search/_help")
    end

    def test_new_observations_search
      login("rolf")
      get(:new)
      assert_template("observations/search/new")
      assert_select("#observations_search_form")
    end

    def test_new_observations_search_turbo
      login("rolf")
      get(:new, format: :turbo_stream)
      assert_select("#observations_search_form")
    end

    def test_new_observations_search_form_prefilled_from_existing_query
      proj1 = projects(:bolete_project)
      proj2 = projects(:two_list_project)

      login
      query = @controller.find_or_create_query(
        :Observation,
        names: { lookup: "peltigera", include_synonyms: true },
        region: "Massachusetts, USA",
        has_specimen: true,
        notes_has: "Symbiota",
        projects: [proj1.id, proj2.id],
        confidence: %w[1 2]
      )
      assert(query.id)
      assert_equal(query.id, session[:query_record])
      get(:new)
      assert_select("textarea#query_observations_names_lookup",
                    text: "peltigera")
      assert_select("select#query_observations_names_include_synonyms",
                    selected: "yes")
      assert_select("input#query_observations_region",
                    value: "Massachusetts, USA")
      assert_select("select#query_observations_has_specimen",
                    selected: "yes")
      assert_select("input#query_observations_notes_has", value: "Symbiota")
      assert_select("input#query_observations_projects_id",
                    value: "#{proj1.id},#{proj2.id}") # hidden ids field
      assert_select("textarea#query_observations_projects",
                    text: "#{proj1.title}\n#{proj2.title}")
      assert_select("select#query_observations_confidence",
                    selected: "Species")
      assert_select("select#query_observations_confidence_range",
                    selected: "Form")
      assert_equal(session[:search_type], :observations)
    end

    # Test that multiple users in by_users are properly prefilled
    def test_new_observations_search_form_prefilled_with_multiple_users
      user1 = users(:rolf)
      user2 = users(:mary)
      user3 = users(:dick)

      login
      query = @controller.find_or_create_query(
        :Observation,
        by_users: [user1.id, user2.id, user3.id]
      )
      assert(query.id)
      get(:new)
      # Textarea should show newline-separated user names
      assert_select(
        "textarea#query_observations_by_users",
        text: "#{user1.unique_text_name}\n#{user2.unique_text_name}\n" \
              "#{user3.unique_text_name}"
      )
      # Hidden field should have space-separated ids
      assert_select(
        "input#query_observations_by_users_id",
        value: "#{user1.id} #{user2.id} #{user3.id}"
      )
    end

    def test_new_observations_search_form_prefilled_with_has_field_slips
      login
      query = @controller.find_or_create_query(
        :Observation,
        has_field_slips: true,
        has_images: false
      )
      assert(query.id)
      get(:new)
      assert_select("select#query_observations_has_field_slips",
                    selected: "yes")
      assert_select("select#query_observations_has_images",
                    selected: "no")
    end

    def test_new_observations_search_form_prefilled_with_has_collection_numbers
      login
      query = @controller.find_or_create_query(
        :Observation,
        has_collection_numbers: true,
        has_notes: false
      )
      assert(query.id)
      get(:new)
      assert_select("select#query_observations_has_collection_numbers",
                    selected: "yes")
      assert_select("select#query_observations_has_notes",
                    selected: "no")
    end

<<<<<<< HEAD
=======
    def test_new_observations_search_form_retains_include_subtaxa_false
      login
      # Create a query with a name lookup and include_subtaxa explicitly false
      query = @controller.find_or_create_query(
        :Observation,
        names: { lookup: "Agaricus", include_subtaxa: false }
      )
      assert(query.id)
      get(:new)
      # Verify that both the lookup and include_subtaxa are retained
      assert_select("textarea#query_observations_names_lookup",
                    text: "Agaricus")
      assert_select("select#query_observations_names_include_subtaxa",
                    selected: "no")
    end

>>>>>>> 32a7cfa0
    # query_observations is the form object.
    def test_create_observations_search
      login
      params = {
        by_users: rolf.unique_text_name,
        by_users_id: rolf.id, # autocompleter should supply
        has_notes: true,
        lichen: false
      }
      post(:create, params: { query_observations: params })

      validated_params = {
        by_users: [rolf.id],
        has_notes: true,
        lichen: false # this should be preserved, not "compacted" out.
      }
      assert_redirected_to(controller: "/observations", action: :index,
                           params: {
                             q: { model: :Observation, **validated_params }
                           })
    end

<<<<<<< HEAD
=======
    def test_create_observations_search_with_blank_name_and_include_subtaxa
      login
      # Simulate form submission with no name but include_subtaxa
      # defaulted to true
      params = {
        names: {
          lookup: "",
          include_subtaxa: "true"
        }
      }
      post(:create, params: { query_observations: params })
      # Should redirect to observations index with no names param
      assert_redirected_to(controller: "/observations", action: :index,
                           params: { q: { model: :Observation } })
    end

    # Test reset_search_query creates a new blank query
    def test_reset_search_query_creates_blank_query
      login

      # First, create a query with parameters
      query = @controller.find_or_create_query(
        :Observation,
        names: { lookup: "Agaricus" },
        has_specimen: true
      )
      original_query_id = query.id
      assert(query.params.present?, "Original query should have params")

      # Now load the form with clear=1, which triggers reset_search_query
      get(:new, params: { clear: "1" })

      # Verify a NEW query was created (different ID)
      new_query = @controller.instance_variable_get(:@search)
      assert_not_equal(original_query_id, new_query.id,
                       "reset_search_query should create a NEW query")

      # Verify the new query is blank (no params)
      assert(new_query.params.blank? || new_query.params == {},
             "reset_search_query should create a BLANK query with no params")

      # Verify session[:names_preferences] was deleted
      assert_nil(session[:names_preferences],
                 "reset_search_query should delete names_preferences")
    end

    # Test clear_form? when commit button is "Clear"
    def test_clear_form_with_clear_button
      login

      # First, create a query with parameters
      query = @controller.find_or_create_query(
        :Observation,
        names: { lookup: "Coprinus comatus" },
        has_specimen: true
      )
      query.id
      assert(query.params.present?, "Original query should have params")

      # Post to create with commit="Clear" (the localized CLEAR button value)
      # This triggers clear_form? which calls clear_relevant_query and redirects
      post(:create, params: {
             query_observations: {
               names: { lookup: "Agaricus" }
             },
             commit: :CLEAR.l # This is "Clear" in English
           })

      # Verify it redirected to :new (not to index with search results)
      # This proves clear_form? returned true and the early return was triggered
      assert_redirected_to(action: :new)

      # Now load the form to verify the query was cleared
      get(:new)
      cleared_query = @controller.instance_variable_get(:@search)

      # The query should have blank params after being cleared
      assert(cleared_query.params.blank? || cleared_query.params == {},
             "clear_form? should result in a blank query")
    end

>>>>>>> 32a7cfa0
    def test_create_observations_search_with_has_field_slips
      login
      params = {
        has_field_slips: true,
        has_images: false
      }
      post(:create, params: { query_observations: params })

      validated_params = {
        has_field_slips: true,
        has_images: false
      }
      assert_redirected_to(controller: "/observations", action: :index,
                           params: {
                             q: { model: :Observation, **validated_params }
                           })
    end

    def test_create_observations_search_with_has_collection_numbers
      login
      params = {
        has_collection_numbers: true,
        has_notes: false
      }
      post(:create, params: { query_observations: params })

      validated_params = {
        has_collection_numbers: true,
        has_notes: false
      }
      assert_redirected_to(controller: "/observations", action: :index,
                           params: {
                             q: { model: :Observation, **validated_params }
                           })
    end

    def test_create_observations_search_nested
      login
      projects = [projects(:bolete_project), projects(:eol_project)]
      location = locations(:burbank)
      today = Time.zone.today
      todate = format("%04d-%02d-%02d", today.year, today.mon, today.day)
      params = {
        names: {
          lookup: "Agaricus campestris",
          include_synonyms: true
        },
        in_box: location.bounding_box,
        confidence: 33,
        confidence_range: 66,
        has_notes: true,
        projects_id: projects.pluck(:id).join(","),
        date: "2021-01-06-today"
      }
      post(:create, params: { query_observations: params })

      # The controller joins :confidence and :confidence_range into an array.
      # Query validation turns :projects and :lookup into arrays.
      validated_params = {
        names: {
          lookup: ["Agaricus campestris"],
          include_synonyms: true
        },
        in_box: location.bounding_box,
        confidence: [33.0, 66.0],
        has_notes: true,
        projects: projects.pluck(:id),
        date: ["2021-01-06", todate]
      }
      assert_redirected_to(
        controller: "/observations", action: :index,
        params: { q: { model: :Observation, **validated_params } }
      )
    end

    # Check that empty nested-names-params do not interfere with the query.
    def test_create_observations_search_in_box
      login
      location = locations(:burbank)
      params = {
        names: {
          lookup: "",
          include_synonyms: ""
        },
        in_box: location.bounding_box
      }
      post(:create, params: { query_observations: params })
      assert_redirected_to(
        controller: "/observations", action: :index,
        params: { q: { model: :Observation, **params.except(:names) } }
      )
    end

    # ---------------------------------------------------------------
    #  Multi-value autocompleter tests (newline-separated values)
    #  Test each autocompleter type once to verify multi-value handling
    # ---------------------------------------------------------------

    def test_create_with_multiple_users
      login
      user1 = users(:rolf)
      user2 = users(:mary)
      params = {
        by_users: "#{user1.unique_text_name}\n#{user2.unique_text_name}",
        by_users_id: "#{user1.id},#{user2.id}"
      }
      post(:create, params: { query_observations: params })

      assert_redirected_to(
        controller: "/observations", action: :index,
        params: { q: { model: :Observation, by_users: [user1.id, user2.id] } }
      )
    end

    def test_create_with_multiple_projects
      login
      proj1 = projects(:bolete_project)
      proj2 = projects(:eol_project)
      params = {
        projects: "#{proj1.title}\n#{proj2.title}",
        projects_id: "#{proj1.id},#{proj2.id}"
      }
      post(:create, params: { query_observations: params })

      assert_redirected_to(
        controller: "/observations", action: :index,
        params: { q: { model: :Observation, projects: [proj1.id, proj2.id] } }
      )
    end

    def test_create_with_multiple_herbaria
      login
      herb1 = herbaria(:nybg_herbarium)
      herb2 = herbaria(:fundis_herbarium)
      params = {
        herbaria: "#{herb1.name}\n#{herb2.name}",
        herbaria_id: "#{herb1.id},#{herb2.id}"
      }
      post(:create, params: { query_observations: params })

      assert_redirected_to(
        controller: "/observations", action: :index,
        params: { q: { model: :Observation, herbaria: [herb1.id, herb2.id] } }
      )
    end

    def test_create_with_multiple_locations
      login
      loc1 = locations(:burbank)
      loc2 = locations(:albion)
      # NOTE: within_locations uses location names, not IDs
      params = {
        within_locations: "#{loc1.name}\n#{loc2.name}"
      }
      post(:create, params: { query_observations: params })

      # Location names are passed as-is (not converted to IDs)
      assert_redirected_to(
        controller: "/observations", action: :index,
        params: {
          q: {
            model: :Observation,
            within_locations: ["#{loc1.name}\n#{loc2.name}"]
          }
        }
      )
    end

    def test_create_with_multiple_species_lists
      login
      list1 = species_lists(:first_species_list)
      list2 = species_lists(:another_species_list)
      params = {
        species_lists: "#{list1.title}\n#{list2.title}",
        species_lists_id: "#{list1.id},#{list2.id}"
      }
      post(:create, params: { query_observations: params })

      assert_redirected_to(
        controller: "/observations", action: :index,
        params: {
          q: { model: :Observation, species_lists: [list1.id, list2.id] }
        }
      )
    end

    def test_create_with_multiple_names_lookup
      login
      params = {
        names: {
          lookup: "Agaricus campestris\nCoprinus comatus"
        }
      }
      post(:create, params: { query_observations: params })

      assert_redirected_to(
        controller: "/observations", action: :index,
        params: {
          q: {
            model: :Observation,
            names: { lookup: ["Agaricus campestris", "Coprinus comatus"] }
          }
        }
      )
    end

    # ---------------------------------------------------------------
    #  Range value ordering tests
    #  Ensure that range values are sorted correctly regardless of input order
    # ---------------------------------------------------------------

    def test_create_with_confidence_range_reversed
      # Submit with high value first, low value second - should be sorted
      login
      params = {
        confidence: 2.0,       # high value
        confidence_range: -1.0 # low value
      }
      post(:create, params: { query_observations: params })

      # Should be sorted as [low, high] = [-1.0, 2.0]
      assert_redirected_to(
        controller: "/observations", action: :index,
        params: {
          q: { model: :Observation, confidence: [-1.0, 2.0] }
        }
      )
    end

    def test_create_with_confidence_range_correct_order
      # Submit with low value first, high value second - should stay same
      login
      params = {
        confidence: -1.0,     # low value
        confidence_range: 2.0 # high value
      }
      post(:create, params: { query_observations: params })

      # Should remain as [-1.0, 2.0]
      assert_redirected_to(
        controller: "/observations", action: :index,
        params: {
          q: { model: :Observation, confidence: [-1.0, 2.0] }
        }
      )
    end

    # ---------------------------------------------------------------
    #  Confidence range prefill tests
    # ---------------------------------------------------------------

    def test_prefill_confidence_range_both_negative
      # Bug: "As If!" (-3.0) to "Doubtful" (-1.0) - first select was blank
      login
      query = @controller.find_or_create_query(
        :Observation,
        confidence: [-3.0, -1.0]
      )
      assert(query.id)
      get(:new)

      # Both selects should be prefilled
      assert_select("select#query_observations_confidence", selected: "As If!")
      assert_select("select#query_observations_confidence_range",
                    selected: "Doubtful")
    end

    def test_prefill_confidence_range_from_url_params
      # Bug: Loading search/new with q params didn't prefill first confidence
      # URL: /observations/search/new?q[confidence][]=-3.0&q[confidence][]=-1.0
      login

      q_params = { q: { model: "Observation", confidence: [-3.0, -1.0] } }
      get(:new, params: q_params)

      # Both selects should be prefilled
      assert_select("select#query_observations_confidence", selected: "As If!")
      assert_select("select#query_observations_confidence_range",
                    selected: "Doubtful")
    end

    # ---------------------------------------------------------------
    #  Single value confidence tests (blank + value scenarios)
    #  Regression test for bug where selecting only the second dropdown
    #  caused validation errors due to nil values
    # ---------------------------------------------------------------

    def test_create_with_only_confidence_range_value
      # Submit with first dropdown blank, only second dropdown selected
      # This previously caused validation errors with [nil, 2.0]
      login
      params = {
        confidence: "", # blank/empty
        confidence_range: 2.0 # only this one selected
      }
      post(:create, params: { query_observations: params })

      assert_redirected_to(
        controller: "/observations", action: :index,
        params: {
          q: { model: :Observation, confidence: [2.0] }
        }
      )
    end

    def test_create_with_only_first_confidence_value
      # Submit with only first dropdown selected, second blank
      login
      params = {
        confidence: 1.0,
        confidence_range: "" # blank/empty
      }
      post(:create, params: { query_observations: params })

      assert_redirected_to(
        controller: "/observations", action: :index,
        params: {
          q: { model: :Observation, confidence: [1.0] }
        }
      )
    end

    def test_create_with_both_confidence_values_blank
      # Submit with both dropdowns blank (no confidence filter)
      login
      params = {
        confidence: "",
        confidence_range: "",
        has_images: true # add another param so query isn't completely empty
      }
      post(:create, params: { query_observations: params })

      # Should create query without confidence parameter
      assert_redirected_to(
        controller: "/observations", action: :index,
        params: {
          q: { model: :Observation, has_images: true }
        }
      )
    end

    # ---------------------------------------------------------------
    #  "No Opinion" (0) special case tests
    # ---------------------------------------------------------------

    def test_create_with_no_opinion_searches_for_exact_zero
      # User selects "No Opinion" (0) in first dropdown, second blank
      # Should search for exactly vote_cache = 0, not >= 0
      login
      params = {
        confidence: 0,
        confidence_range: ""
      }
      post(:create, params: { query_observations: params })

      assert_redirected_to(
        controller: "/observations", action: :index,
        params: {
          q: { model: :Observation, confidence: [0.0] }
        }
      )
    end

    def test_prefill_no_opinion_confidence
      # Bug: "No Opinion" (0) should display correctly, not be filled with max
      login
      query = @controller.find_or_create_query(
        :Observation,
        confidence: [0]
      )
      assert(query.id)
      get(:new)

      # First select should have "No Opinion" (0) selected
      assert_select("select#query_observations_confidence") do
        assert_select("option[selected][value='0']")
      end
      # Second select should have blank option selected (exact match,
      # not a range)
      assert_select("select#query_observations_confidence_range") do
        assert_select("option[selected]") do |options|
          assert_equal(1, options.length)
          # The blank option has an empty or nil value attribute
          assert(
            options.first["value"].blank?,
            "Second confidence dropdown should have blank value for No Opinion"
          )
        end
      end
    end

    # ---------------------------------------------------------------
    #  Notes fields normalization tests
    # ---------------------------------------------------------------

    def test_create_with_has_notes_fields_converts_spaces
      login
      # User types friendly field name with spaces
      params = { has_notes_fields: "INat notes field" }
      post(:create, params: { query_observations: params })

      # Spaces should be converted to underscores, case preserved
      assert_redirected_to(
        controller: "/observations", action: :index,
        params: {
          q: { model: :Observation, has_notes_fields: ["INat_notes_field"] }
        }
      )
    end

    def test_create_with_multiple_notes_fields_newline_separated
      login
      # User types multiple fields separated by newlines (textarea input)
      params = { has_notes_fields: "Substrate\nCap Color\nOther Field" }
      post(:create, params: { query_observations: params })

      # Should be split on newline, spaces converted to underscores
      assert_redirected_to(
        controller: "/observations", action: :index,
        params: {
          q: {
            model: :Observation,
            has_notes_fields: %w[Substrate Cap_Color Other_Field]
          }
        }
      )
    end
  end
end<|MERGE_RESOLUTION|>--- conflicted
+++ resolved
@@ -125,8 +125,6 @@
                     selected: "no")
     end
 
-<<<<<<< HEAD
-=======
     def test_new_observations_search_form_retains_include_subtaxa_false
       login
       # Create a query with a name lookup and include_subtaxa explicitly false
@@ -143,7 +141,6 @@
                     selected: "no")
     end
 
->>>>>>> 32a7cfa0
     # query_observations is the form object.
     def test_create_observations_search
       login
@@ -166,8 +163,6 @@
                            })
     end
 
-<<<<<<< HEAD
-=======
     def test_create_observations_search_with_blank_name_and_include_subtaxa
       login
       # Simulate form submission with no name but include_subtaxa
@@ -249,7 +244,6 @@
              "clear_form? should result in a blank query")
     end
 
->>>>>>> 32a7cfa0
     def test_create_observations_search_with_has_field_slips
       login
       params = {
