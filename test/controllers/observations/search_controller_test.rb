# frozen_string_literal: true

require("test_helper")

# ------------------------------------------------------------
#  Observation search
# ------------------------------------------------------------
module Observations
  class SearchControllerTest < FunctionalTestCase
    def test_show_help
      login
      get(:show)
      assert_template("observations/search/_help")
    end

    def test_show_help_turbo
      login
      get(:show, format: :turbo_stream)
      assert_template("observations/search/_help")
    end

    def test_new_observations_search
      login("rolf")
      get(:new)
      assert_template("observations/search/new")
      assert_select("#observations_search_form")
    end

    def test_new_observations_search_turbo
      login("rolf")
      get(:new, format: :turbo_stream)
      assert_select("#observations_search_form")
    end

    def test_new_observations_search_form_prefilled_from_existing_query
      proj1 = projects(:bolete_project)
      proj2 = projects(:two_list_project)

      login
      query = @controller.find_or_create_query(
        :Observation,
        names: { lookup: "peltigera", include_synonyms: true },
        region: "Massachusetts, USA",
        has_specimen: true,
        notes_has: "Symbiota",
        projects: [proj1.id, proj2.id],
        confidence: %w[1 2]
      )
      assert(query.id)
      assert_equal(query.id, session[:query_record])
      get(:new)
      assert_select("textarea#query_observations_names_lookup",
                    text: "peltigera")
      assert_select("select#query_observations_names_include_synonyms",
                    selected: "yes")
      assert_select("input#query_observations_region",
                    value: "Massachusetts, USA")
      assert_select("select#query_observations_has_specimen",
                    selected: "yes")
      assert_select("input#query_observations_notes_has", value: "Symbiota")
      assert_select("input#query_observations_projects_id",
                    value: "#{proj1.id},#{proj2.id}") # hidden ids field
      assert_select("textarea#query_observations_projects",
                    text: "#{proj1.title}\n#{proj2.title}")
      assert_select("select#query_observations_confidence",
                    selected: "Species")
      assert_select("select#query_observations_confidence_range",
                    selected: "Form")
      assert_equal(session[:search_type], :observations)
    end

<<<<<<< HEAD
    def test_new_observations_search_form_prefilled_by_users
      user1 = users(:rolf)
      user2 = users(:mary)
=======
    # Test that multiple users in by_users are properly prefilled
    def test_new_observations_search_form_prefilled_with_multiple_users
      user1 = users(:rolf)
      user2 = users(:mary)
      user3 = users(:dick)
>>>>>>> 778275cf

      login
      query = @controller.find_or_create_query(
        :Observation,
<<<<<<< HEAD
        by_users: [user1.id, user2.id]
      )
      assert(query.id)
      get(:new)
      # Check both textarea and hidden ID field are prefilled
      expected_text = "#{user1.unique_text_name}\n#{user2.unique_text_name}"
      assert_select("textarea#query_observations_by_users", text: expected_text)
      assert_select("input#query_observations_by_users_id",
                    value: "#{user1.id},#{user2.id}")
=======
        by_users: [user1.id, user2.id, user3.id]
      )
      assert(query.id)
      get(:new)
      # Textarea should show newline-separated user names
      assert_select(
        "textarea#query_observations_by_users",
        text: "#{user1.unique_text_name}\n#{user2.unique_text_name}\n" \
              "#{user3.unique_text_name}"
      )
      # Hidden field should have space-separated ids
      assert_select(
        "input#query_observations_by_users_id",
        value: "#{user1.id} #{user2.id} #{user3.id}"
      )
>>>>>>> 778275cf
    end

    # query_observations is the form object.
    def test_create_observations_search
      login
      params = {
        by_users: rolf.unique_text_name,
        by_users_id: rolf.id, # autocompleter should supply
        has_notes: true,
        lichen: false
      }
      post(:create, params: { query_observations: params })

      validated_params = {
        by_users: [rolf.id],
        has_notes: true,
        lichen: false # this should be preserved, not "compacted" out.
      }
      assert_redirected_to(controller: "/observations", action: :index,
                           params: {
                             q: { model: :Observation, **validated_params }
                           })
    end

    def test_create_observations_search_nested
      login
      projects = [projects(:bolete_project), projects(:eol_project)]
      location = locations(:burbank)
      today = Time.zone.today
      todate = format("%04d-%02d-%02d", today.year, today.mon, today.day)
      params = {
        names: {
          lookup: "Agaricus campestris",
          include_synonyms: true
        },
        in_box: location.bounding_box,
        confidence: 33,
        confidence_range: 66,
        has_notes: true,
        projects_id: projects.pluck(:id).join(","),
        date: "2021-01-06-today"
      }
      post(:create, params: { query_observations: params })

      # The controller joins :confidence and :confidence_range into an array.
      # Query validation turns :projects and :lookup into arrays.
      validated_params = {
        names: {
          lookup: ["Agaricus campestris"],
          include_synonyms: true
        },
        in_box: location.bounding_box,
        confidence: [33.0, 66.0],
        has_notes: true,
        projects: projects.pluck(:id),
        date: ["2021-01-06", todate]
      }
      assert_redirected_to(
        controller: "/observations", action: :index,
        params: { q: { model: :Observation, **validated_params } }
      )
    end

    # Check that empty nested-names-params do not interfere with the query.
    def test_create_observations_search_in_box
      login
      location = locations(:burbank)
      params = {
        names: {
          lookup: "",
          include_synonyms: ""
        },
        in_box: location.bounding_box
      }
      post(:create, params: { query_observations: params })
      assert_redirected_to(
        controller: "/observations", action: :index,
        params: { q: { model: :Observation, **params.except(:names) } }
      )
    end

    # ---------------------------------------------------------------
    #  Multi-value autocompleter tests (newline-separated values)
    #  Test each autocompleter type once to verify multi-value handling
    # ---------------------------------------------------------------

    def test_create_with_multiple_users
      login
      user1 = users(:rolf)
      user2 = users(:mary)
      params = {
        by_users: "#{user1.unique_text_name}\n#{user2.unique_text_name}",
        by_users_id: "#{user1.id},#{user2.id}"
      }
      post(:create, params: { query_observations: params })

      assert_redirected_to(
        controller: "/observations", action: :index,
        params: { q: { model: :Observation, by_users: [user1.id, user2.id] } }
      )
    end

    def test_create_with_multiple_projects
      login
      proj1 = projects(:bolete_project)
      proj2 = projects(:eol_project)
      params = {
        projects: "#{proj1.title}\n#{proj2.title}",
        projects_id: "#{proj1.id},#{proj2.id}"
      }
      post(:create, params: { query_observations: params })

      assert_redirected_to(
        controller: "/observations", action: :index,
        params: { q: { model: :Observation, projects: [proj1.id, proj2.id] } }
      )
    end

    def test_create_with_multiple_herbaria
      login
      herb1 = herbaria(:nybg_herbarium)
      herb2 = herbaria(:fundis_herbarium)
      params = {
        herbaria: "#{herb1.name}\n#{herb2.name}",
        herbaria_id: "#{herb1.id},#{herb2.id}"
      }
      post(:create, params: { query_observations: params })

      assert_redirected_to(
        controller: "/observations", action: :index,
        params: { q: { model: :Observation, herbaria: [herb1.id, herb2.id] } }
      )
    end

    def test_create_with_multiple_locations
      login
      loc1 = locations(:burbank)
      loc2 = locations(:albion)
      # NOTE: within_locations uses location names, not IDs
      params = {
        within_locations: "#{loc1.name}\n#{loc2.name}"
      }
      post(:create, params: { query_observations: params })

      # Location names are passed as-is (not converted to IDs)
      assert_redirected_to(
        controller: "/observations", action: :index,
        params: {
          q: {
            model: :Observation,
            within_locations: ["#{loc1.name}\n#{loc2.name}"]
          }
        }
      )
    end

    def test_create_with_multiple_species_lists
      login
      list1 = species_lists(:first_species_list)
      list2 = species_lists(:another_species_list)
      params = {
        species_lists: "#{list1.title}\n#{list2.title}",
        species_lists_id: "#{list1.id},#{list2.id}"
      }
      post(:create, params: { query_observations: params })

      assert_redirected_to(
        controller: "/observations", action: :index,
        params: {
          q: { model: :Observation, species_lists: [list1.id, list2.id] }
        }
      )
    end

    def test_create_with_multiple_names_lookup
      login
      params = {
        names: {
          lookup: "Agaricus campestris\nCoprinus comatus"
        }
      }
      post(:create, params: { query_observations: params })

      assert_redirected_to(
        controller: "/observations", action: :index,
        params: {
          q: {
            model: :Observation,
            names: { lookup: ["Agaricus campestris", "Coprinus comatus"] }
          }
        }
      )
    end

    # ---------------------------------------------------------------
    #  Range value ordering tests
    #  Ensure that range values are sorted correctly regardless of input order
    # ---------------------------------------------------------------

    def test_create_with_confidence_range_reversed
      # Submit with high value first, low value second - should be sorted
      login
      params = {
        confidence: 2.0,       # high value
        confidence_range: -1.0 # low value
      }
      post(:create, params: { query_observations: params })

      # Should be sorted as [low, high] = [-1.0, 2.0]
      assert_redirected_to(
        controller: "/observations", action: :index,
        params: {
          q: { model: :Observation, confidence: [-1.0, 2.0] }
        }
      )
    end

    def test_create_with_confidence_range_correct_order
      # Submit with low value first, high value second - should stay same
      login
      params = {
        confidence: -1.0,     # low value
        confidence_range: 2.0 # high value
      }
      post(:create, params: { query_observations: params })

      # Should remain as [-1.0, 2.0]
      assert_redirected_to(
        controller: "/observations", action: :index,
        params: {
          q: { model: :Observation, confidence: [-1.0, 2.0] }
        }
      )
    end

    # ---------------------------------------------------------------
    #  Confidence range prefill tests
    # ---------------------------------------------------------------

    def test_prefill_confidence_range_both_negative
      # Bug: "As If!" (-3.0) to "Doubtful" (-1.0) - first select was blank
      login
      query = @controller.find_or_create_query(
        :Observation,
        confidence: [-3.0, -1.0]
      )
      assert(query.id)
      get(:new)

      # Both selects should be prefilled
      assert_select("select#query_observations_confidence", selected: "As If!")
      assert_select("select#query_observations_confidence_range",
                    selected: "Doubtful")
    end

    def test_prefill_confidence_range_from_url_params
      # Bug: Loading search/new with q params didn't prefill first confidence
      # URL: /observations/search/new?q[confidence][]=-3.0&q[confidence][]=-1.0
      login

      q_params = { q: { model: "Observation", confidence: [-3.0, -1.0] } }
      get(:new, params: q_params)

      # Both selects should be prefilled
      assert_select("select#query_observations_confidence", selected: "As If!")
      assert_select("select#query_observations_confidence_range",
                    selected: "Doubtful")
    end

    # ---------------------------------------------------------------
    #  Notes fields normalization tests
    # ---------------------------------------------------------------

    def test_create_with_has_notes_fields_converts_spaces
      login
      # User types friendly field name with spaces
      params = { has_notes_fields: "INat notes field" }
      post(:create, params: { query_observations: params })

      # Spaces should be converted to underscores, case preserved
      assert_redirected_to(
        controller: "/observations", action: :index,
        params: {
          q: { model: :Observation, has_notes_fields: ["INat_notes_field"] }
        }
      )
    end

    def test_create_with_multiple_notes_fields_newline_separated
      login
      # User types multiple fields separated by newlines (textarea input)
      params = { has_notes_fields: "Substrate\nCap Color\nOther Field" }
      post(:create, params: { query_observations: params })

      # Should be split on newline, spaces converted to underscores
      assert_redirected_to(
        controller: "/observations", action: :index,
        params: {
          q: {
            model: :Observation,
            has_notes_fields: %w[Substrate Cap_Color Other_Field]
          }
        }
      )
    end
  end
end<|MERGE_RESOLUTION|>--- conflicted
+++ resolved
@@ -69,32 +69,15 @@
       assert_equal(session[:search_type], :observations)
     end
 
-<<<<<<< HEAD
-    def test_new_observations_search_form_prefilled_by_users
-      user1 = users(:rolf)
-      user2 = users(:mary)
-=======
     # Test that multiple users in by_users are properly prefilled
     def test_new_observations_search_form_prefilled_with_multiple_users
       user1 = users(:rolf)
       user2 = users(:mary)
       user3 = users(:dick)
->>>>>>> 778275cf
 
       login
       query = @controller.find_or_create_query(
         :Observation,
-<<<<<<< HEAD
-        by_users: [user1.id, user2.id]
-      )
-      assert(query.id)
-      get(:new)
-      # Check both textarea and hidden ID field are prefilled
-      expected_text = "#{user1.unique_text_name}\n#{user2.unique_text_name}"
-      assert_select("textarea#query_observations_by_users", text: expected_text)
-      assert_select("input#query_observations_by_users_id",
-                    value: "#{user1.id},#{user2.id}")
-=======
         by_users: [user1.id, user2.id, user3.id]
       )
       assert(query.id)
@@ -110,7 +93,6 @@
         "input#query_observations_by_users_id",
         value: "#{user1.id} #{user2.id} #{user3.id}"
       )
->>>>>>> 778275cf
     end
 
     # query_observations is the form object.
