# frozen_string_literal: true

require("test_helper")

# users interests
class InterestControllerTest < FunctionalTestCase
  # Test list feature from left-hand column.
  def test_list_interests
    login("rolf")
    Interest.create(target: observations(:minimal_unknown_obs),
                    user: rolf, state: true)
    Interest.create(target: names(:agaricus_campestris), user: rolf,
                    state: true)
    get_with_dump(:list_interests)
    assert_template("list_interests")
  end

  def test_set_interest_another_user
    login("rolf")
    get(:set_interest,
<<<<<<< HEAD
        params: { type: "Observation",
                  id: observations(:minimal_unknown_obs),
                  user: mary.id })
=======
        params: {
          type: "Observation",
          id: observations(:minimal_unknown_obs),
          user: mary.id
        })
>>>>>>> d1fef073
    assert_flash_error
  end

  def test_set_interest_no_object
    login("rolf")
    get(:set_interest, params: { type: "Observation", id: 100, state: 1 })
    assert_flash_error
  end

  def test_set_interest_bad_type
    login("rolf")
    get(:set_interest, params: { type: "Bogus", id: 1, state: 1 })
    assert_flash_error
  end

  def test_set_interest
    peltigera = names(:peltigera)
    minimal_unknown = observations(:minimal_unknown_obs)
    detailed_unknown = observations(:detailed_unknown_obs)

    # Succeed: Turn interest on in minimal_unknown.
    login("rolf")
    get(:set_interest,
<<<<<<< HEAD
        params: { type: "Observation",
                  id: minimal_unknown.id,
                  state: 1,
                  user: rolf.id })
=======
        params: {
          type: "Observation", id: minimal_unknown.id, state: 1, user: rolf.id
        })
>>>>>>> d1fef073
    assert_flash_success

    # Make sure rolf now has one Interest: interested in minimal_unknown.
    rolfs_interests = Interest.where(user_id: rolf.id)
    assert_equal(1, rolfs_interests.length)
    assert_equal(minimal_unknown, rolfs_interests.first.target)
    assert_equal(true, rolfs_interests.first.state)

    # Succeed: Turn same interest off.
    login("rolf")
    get(:set_interest,
        params: { type: "Observation", id: minimal_unknown.id, state: -1 })
    assert_flash_success

    # Make sure rolf now has one Interest: NOT interested in minimal_unknown.
    rolfs_interests = Interest.where(user_id: rolf.id)
    assert_equal(1, rolfs_interests.length)
    assert_equal(minimal_unknown, rolfs_interests.first.target)
    assert_equal(false, rolfs_interests.first.state)

    # Succeed: Turn another interest off from no interest.
    login("rolf")
    get(:set_interest, params: { type: "Name", id: peltigera.id, state: -1 })
    assert_flash_success

    # Make sure rolf now has two Interests.
    rolfs_interests = Interest.where(user_id: rolf.id)
    assert_equal(2, rolfs_interests.length)
    assert_equal(minimal_unknown, rolfs_interests.first.target)
    assert_equal(false, rolfs_interests.first.state)
    assert_equal(peltigera, rolfs_interests.last.target)
    assert_equal(false, rolfs_interests.last.state)

    # Succeed: Delete interest in existing object that rolf hasn't expressed
    # interest in yet.
    login("rolf")
    get(:set_interest,
        params: { type: "Observation", id: detailed_unknown.id, state: 0 })
    assert_flash_success
    assert_equal(2, Interest.where(user_id: rolf.id).length)

    # Succeed: Delete first interest now.
    login("rolf")
    get(:set_interest,
        params: { type: "Observation", id: minimal_unknown.id, state: 0 })
    assert_flash_success

    # Make sure rolf now has one Interest: NOT interested in peltigera.
    rolfs_interests = Interest.where(user_id: rolf.id)
    assert_equal(1, rolfs_interests.length)
    assert_equal(peltigera, rolfs_interests.last.target)
    assert_equal(false, rolfs_interests.last.state)

    # Succeed: Delete last interest.
    login("rolf")
    get(:set_interest, params: { type: "Name", id: peltigera.id, state: 0 })
    assert_flash_success
    assert_equal(0, Interest.where(user_id: rolf.id).length)
  end

  def test_destroy_notification
    login("rolf")
    n = notifications(:coprinus_comatus_notification)
    assert(n)
    id = n.id
    get(:destroy_notification, params: { id: id })
    assert_raises(ActiveRecord::RecordNotFound) do
      Notification.find(id)
    end
  end
end<|MERGE_RESOLUTION|>--- conflicted
+++ resolved
@@ -18,17 +18,11 @@
   def test_set_interest_another_user
     login("rolf")
     get(:set_interest,
-<<<<<<< HEAD
-        params: { type: "Observation",
-                  id: observations(:minimal_unknown_obs),
-                  user: mary.id })
-=======
         params: {
           type: "Observation",
           id: observations(:minimal_unknown_obs),
           user: mary.id
         })
->>>>>>> d1fef073
     assert_flash_error
   end
 
@@ -52,16 +46,9 @@
     # Succeed: Turn interest on in minimal_unknown.
     login("rolf")
     get(:set_interest,
-<<<<<<< HEAD
-        params: { type: "Observation",
-                  id: minimal_unknown.id,
-                  state: 1,
-                  user: rolf.id })
-=======
         params: {
           type: "Observation", id: minimal_unknown.id, state: 1, user: rolf.id
         })
->>>>>>> d1fef073
     assert_flash_success
 
     # Make sure rolf now has one Interest: interested in minimal_unknown.
