# frozen_string_literal: true

require("test_helper")

class CollectionNumbersControllerTest < FunctionalTestCase
  def test_index
    login
    get(:index)

    assert_page_title(:COLLECTION_NUMBERS.l)
  end

  def test_index_with_query
    query = Query.lookup_and_save(:CollectionNumber, by_users: rolf)
    assert_operator(query.num_results, :>, 1)

    login
    get(:index, params: { q: @controller.q_param(query) })

    assert_response(:success)
    assert_page_title(:COLLECTION_NUMBERS.l)
    assert_displayed_filters("#{:query_by_users.l}: Rolf Singer")
    # In results, expect 1 row per collection_number.
    assert_select("#results tr", query.num_results)
  end

  def test_index_with_id_and_sorted
    last_number = CollectionNumber.last
    params = { id: last_number.id, by: :reverse_date }

    login
    get(:index, params: params)

    assert_response(:success)
    assert_page_title(:COLLECTION_NUMBERS.l)
    assert(
      collection_number_links.first[:href].
        start_with?(collection_number_path(last_number.id)),
      "Index's 1st CollectionNumber link should be link to the " \
      "last CollectionNumber"
    )
  end

  def test_index_observation_id_with_one_collection_number
    obs = observations(:coprinus_comatus_obs)
    assert_equal(1, obs.collection_numbers.count)

    login
    get(:index, params: { observation: obs.id })

    assert_no_flash
    assert_page_title(:COLLECTION_NUMBERS.l)
    assert_displayed_filters("#{:query_observations.l}: #{obs.id}")
  end

  def test_index_observation_id_with_multiple_collection_numbers
    obs = observations(:detailed_unknown_obs)
    assert_operator(obs.collection_numbers.count, :>, 1)

    login
    get(:index, params: { observation: obs.id })

    assert_no_flash
    assert_page_title(:COLLECTION_NUMBERS.l)
    assert_displayed_filters("#{:query_observations.l}: #{obs.id}")
  end

  def test_index_observation_id_with_no_hits
    obs = observations(:strobilurus_diminutivus_obs)
    assert_empty(obs.collection_numbers)

    login
    get(:index, params: { observation: obs.id })

    assert_page_title(:COLLECTION_NUMBERS.l)
    assert_flash_text(/no matching collection numbers found/i)
  end

  def test_index_pattern_str_matching_multiple_collection_numbers
    pattern = "Singer"
    numbers = CollectionNumber.where(CollectionNumber[:name] =~ pattern)
    assert(numbers.many?,
           "Test needs a pattern matching many collection numbers")

    login
    get(:index, params: { q: { model: :CollectionNumber, pattern: pattern } })

    assert_response(:success)
    assert_page_title(:COLLECTION_NUMBERS.l)
    assert_displayed_filters("#{:query_pattern.l}: #{pattern}")
    # Results should have 2 links per collection_number
    # a show link, and (because logged in user created the numbers)
    # an edit link
    assert_equal(numbers.count * 2, collection_number_links.count)
  end

  def collection_number_links
    assert_select("#results a[href ^= '/collection_numbers/']")
  end

  def test_show_collection_number
    login
    # get(:show)
    get(:show, params: { id: "bogus" })

    number = collection_numbers(:detailed_unknown_coll_num_two)
    get(:show, params: { id: number.id })
  end

  def test_next_and_prev_collection_number
    query = Query.lookup_and_save(:CollectionNumber, by_users: rolf)
    assert_operator(query.num_results, :>, 1)
    number1 = query.results[0]
    number2 = query.results[1]
    q = @controller.q_param(query)

    login
    get(:show, params: { flow: :next, id: number1.id, q: q })
    assert_redirected_to(collection_number_path(id: number2.id,
                                                params: { q: q }))

    get(:show, params: { flow: :prev, id: number2.id, q: q })
    assert_redirected_to(collection_number_path(id: number1.id,
                                                params: { q: q }))
  end

  def test_new_collection_number
    get(:new)
    get(:new, params: { observation_id: "bogus" })

    obs = observations(:coprinus_comatus_obs)
    get(:new, params: { observation_id: obs.id })
    assert_response(:redirect)

    login("mary")
    get(:new, params: { observation_id: obs.id })
    assert_response(:redirect)

    login("rolf")
    get(:new, params: { observation_id: obs.id })
    assert_response(:success)
    assert_template("new", partial: "_matrix_box")
    assert(assigns(:collection_number))

    make_admin("mary")
    get(:new, params: { observation_id: obs.id })
    assert_response(:success)
  end

  def test_new_collection_number_turbo
    obs_id = observations(:coprinus_comatus_obs).id

    login("rolf")
    get(:new, params: { observation_id: obs_id }, format: :turbo_stream)
    assert_template("shared/_modal_form")
    # Verify CollectionNumberForm component rendered
    assert_select("form#collection_number_form")
    assert_select("input#collection_number_name")
    assert_select("input#collection_number_number")
  end

  def test_create_collection_number_with_turbo
    obs = observations(:strobilurus_diminutivus_obs)
    user = obs.user
    params = {
      observation_id: obs.id,
      collection_number: {
        name: user.login,
        number: "1234"
      }
    }
    login(user.login)
    assert_difference("CollectionNumber.count", 1) do
      post(:create, params: params, format: :turbo_stream)
    end
  end

  def test_create_collection_number
    collection_number_count = CollectionNumber.count
    obs = observations(:strobilurus_diminutivus_obs)
    assert_false(obs.specimen)
    assert_empty(obs.collection_numbers)
    params = {
      name: "  Some  Person <spam>  ",
      number: "  71-1234-c <spam>   "
    }

    post(:create,
         params: { observation_id: obs.id, collection_number: params })
    assert_equal(collection_number_count, CollectionNumber.count)
    assert_redirected_to(new_account_login_path)

    login("mary")
    post(:create,
         params: { observation_id: obs.id, collection_number: params })
    assert_equal(collection_number_count, CollectionNumber.count)
    assert_flash_text(/permission denied/i)

    login("rolf")
    post(:create,
         params: { observation_id: obs.id,
                   collection_number: params.except(:name) })
    assert_flash_text(/missing.*name/i)
    assert_equal(collection_number_count, CollectionNumber.count)
    post(:create,
         params: { observation_id: obs.id,
                   collection_number: params.except(:number) })
    assert_flash_text(/missing.*number/i)
    assert_equal(collection_number_count, CollectionNumber.count)
    post(:create,
         params: { observation_id: obs.id, collection_number: params })
    assert_equal(collection_number_count + 1, CollectionNumber.count)
    assert_flash_success
    assert_response(:redirect)

    number = CollectionNumber.last
    assert_in_delta(Time.zone.now, number.created_at, 1.minute)
    assert_in_delta(Time.zone.now, number.updated_at, 1.minute)
    assert_equal(rolf, number.user)
    assert_equal("Some Person", number.name)
    assert_equal("71-1234-c", number.number)
    assert_true(obs.reload.specimen)
    assert_includes(obs.collection_numbers, number)
  end

  def test_create_collection_number_twice
    collection_number_count = CollectionNumber.count
    obs = observations(:strobilurus_diminutivus_obs)
    assert_empty(obs.collection_numbers)
    params = {
      name: "John Doe",
      number: "1234"
    }

    login("rolf")
    post(:create,
         params: { observation_id: obs.id, collection_number: params })
    assert_equal(collection_number_count + 1, CollectionNumber.count)
    assert_flash_success
    number = CollectionNumber.last
    assert_obj_arrays_equal([number], obs.reload.collection_numbers)

    post(:create,
         params: { observation_id: obs.id, collection_number: params })
    assert_equal(collection_number_count + 1, CollectionNumber.count)
    assert_flash_text(/shared/i)
    assert_obj_arrays_equal([number], obs.reload.collection_numbers)
  end

  def test_create_collection_number_already_used
    collection_number_count = CollectionNumber.count
    obs1 = observations(:coprinus_comatus_obs)
    obs2 = observations(:detailed_unknown_obs)
    assert_equal(1, obs1.collection_numbers.count)
    assert_equal(2, obs2.collection_numbers.count)
    number = obs1.collection_numbers.first
    assert_equal(1, number.observations.count)
    params = {
      name: number.name,
      number: number.number
    }

    login("mary")
    post(:create,
         params: { observation_id: obs2.id, collection_number: params })
    assert_equal(collection_number_count, CollectionNumber.count)
    assert_flash_text(/shared/i)
    assert_equal(1, obs1.reload.collection_numbers.count)
    assert_equal(3, obs2.reload.collection_numbers.count)
    assert_equal(2, number.reload.observations.count)
    assert_includes(obs2.collection_numbers, number)
    assert_includes(number.observations, obs2)
  end

  def test_create_collection_number_redirect
    obs = observations(:coprinus_comatus_obs)
    @controller.find_or_create_query(:CollectionNumber)
    params = {
      observation_id: obs.id,
      collection_number: { name: "John Doe", number: "31415" }
    }

    # Prove that query params are added to form action.
    login(obs.user.login)
    get(:new, params: params)
    assert_select(
      "form[action*='numbers?observation_id=#{obs.id}']"
    )
    assert_session_query_record_is_correct

    # Prove that post keeps query params intact.
    post(:create, params: params)
    assert_redirected_to(permanent_observation_path(id: obs.id))
    assert_session_query_record_is_correct
  end

  def test_edit_collection_number
    # get(:edit)
    get(:edit, params: { id: "bogus" })

    number = collection_numbers(:coprinus_comatus_coll_num)
    get(:edit, params: { id: number.id })
    assert_response(:redirect)

    login("mary")
    get(:edit, params: { id: number.id })
    assert_response(:redirect)

    login("rolf")
    get(:edit, params: { id: number.id })
    assert_response(:success)
    assert_template(:edit, partial: "_rss_log")
    assert_objs_equal(number, assigns(:collection_number))

    make_admin("mary")
    get(:edit, params: { id: number.id })
    assert_response(:success)
  end

  def test_edit_collection_number_turbo
    number = collection_numbers(:coprinus_comatus_coll_num)

    login("rolf")
    get(:edit, params: { id: number.id }, format: :turbo_stream)
    assert_template("shared/_modal_form")
    # Verify CollectionNumberForm component rendered
    assert_select("form#collection_number_form")
    assert_select("input#collection_number_name")
    assert_select("input#collection_number_number")
  end

  def test_edit_collection_number_multiple_obs
    # obs1 = observations(:agaricus_campestris_obs)
    obs2 = observations(:coprinus_comatus_obs)
    num1 = collection_numbers(:agaricus_campestris_coll_num)
    num1.add_observation(obs2)
    assert(num1.observations.size > 1)

    login
    get(:edit, params: { id: num1.id })
    assert_select(
      ".multiple-observations-warning",
      text: :edit_affects_multiple_observations.t(type: :collection_number)
    )
  end

  def test_update_collection_number
    obs = observations(:coprinus_comatus_obs)
    number = collection_numbers(:coprinus_comatus_coll_num)
    record1 = herbarium_records(:coprinus_comatus_rolf_spec)
    record2 = herbarium_records(:coprinus_comatus_nybg_spec)

    # Verify that the observation has an herbarium record which is using the
    # collection number.  When we change the collection number it should also
    # update the "accession number" in the herbarium record.  (But the one
    # at NYBG has already been accessioned, so it should not be changed.)
    assert_includes(obs.collection_numbers, number)
    assert_includes(obs.herbarium_records, record1)
    assert_includes(obs.herbarium_records, record2)
    assert_equal(number.format_name, record1.accession_number)
    assert_not_equal(number.format_name, record2.accession_number)
    old_nybg_accession = record2.accession_number

    collection_number = {
      name: "  New   Name <spam>  ",
      number: "  69-abc <spam>  "
    }
    params = { id: number.id, collection_number: }

    patch(:update, params:)
    assert_redirected_to(new_account_login_path)

    login("mary")
    patch(:update, params:)
    assert_flash_text(/permission denied/i)

    # Test turbo shows flash warning
    patch(:update, params:, format: :turbo_stream)
    assert_flash_text(/permission denied/i)
    assert_template("shared/_modal_flash_update")

    login("rolf")
    patch(:update, params: params.deep_merge(collection_number: { name: "" }))
    assert_flash_text(/missing.*name/i)
    assert_not_equal("new number", number.reload.number)

    patch(:update, params: params.deep_merge(collection_number: { number: "" }))
    assert_flash_text(/missing.*number/i)
    assert_not_equal("New Name", number.reload.name)

    patch(:update, params:)
    assert_flash_success
    assert_response(:redirect)
    assert_equal("New Name", number.reload.name)
    assert_equal("69-abc", number.number)
    assert_in_delta(Time.zone.now, number.updated_at, 1.minute)
    assert_equal("New Name 69-abc", number.reload.format_name)
    assert_equal("New Name 69-abc", record1.reload.accession_number)
    assert_equal(old_nybg_accession, record2.reload.accession_number)

    make_admin("mary")
    patch(:update,
          params: { id: number.id, collection_number: params })
    assert_flash_success
  end

  def test_update_collection_number_merge
    collection_number_count = CollectionNumber.count
    obs1 = observations(:agaricus_campestris_obs)
    obs2 = observations(:coprinus_comatus_obs)
    num1 = collection_numbers(:agaricus_campestris_coll_num)
    num2 = collection_numbers(:coprinus_comatus_coll_num)
    num1.update(name: "Joe Schmoe")
    assert_users_equal(rolf, num1.user)
    assert_users_equal(rolf, num2.user)
    assert_obj_arrays_equal([num1], obs1.collection_numbers)
    assert_obj_arrays_equal([num2], obs2.collection_numbers)
    params = {
      name: num1.name,
      number: num1.number
    }
    login("rolf")
    patch(:update,
          params: { id: num2.id, collection_number: params })
    assert_flash_text(/Merged Rolf Singer 1 into Joe Schmoe 07-123a./)
    assert(collection_number_count - 1, CollectionNumber.count)
    new_num = obs1.reload.collection_numbers.first
    assert_obj_arrays_equal([new_num], obs1.collection_numbers)
    assert_obj_arrays_equal([new_num], obs2.reload.collection_numbers)
    assert_equal("Joe Schmoe", new_num.name)
    assert_equal("07-123a", new_num.number)
    # Make sure it updates the herbarium record which shared the old
    # collection number.
    assert_equal(
      new_num.format_name,
      herbarium_records(:coprinus_comatus_rolf_spec).accession_number
    )
  end

  def test_update_collection_number_redirect
    obs   = observations(:detailed_unknown_obs)
    num   = obs.collection_numbers.first
    query = @controller.find_or_create_query(:CollectionNumber)
    q     = @controller.q_param(query)
    login(obs.user.login)
    params = {
      id: num.id,
      collection_number: { name: num.name, number: num.number }
    }

    # Prove that GET passes "back" and query param through to form.
    get(:edit, params: params.merge(back: "foo"))
    assert_select("form[action*='?back=foo']")
    assert_session_query_record_is_correct

    # Prove that POST keeps query param when returning to observation.
    patch(:update, params: params.merge(back: obs.id))
    assert_redirected_to(permanent_observation_path(id: obs.id))
    assert_session_query_record_is_correct

    # Prove that POST can return to show_collection_number with query intact.
    patch(:update, params: params.merge(back: "show"))
    assert_redirected_to(collection_number_path(id: num.id))
    assert_session_query_record_is_correct

    # Prove that POST can return to index_collection_number with query intact.
    patch(:update, params: params.merge(back: "index"))
    assert_redirected_to(collection_numbers_path(params: { id: num.id, q: }))
    assert_session_query_record_is_correct
  end

  def test_destroy_collection_number
    obs1 = observations(:agaricus_campestris_obs)
    obs2 = observations(:coprinus_comatus_obs)
    num1 = collection_numbers(:agaricus_campestris_coll_num)
    num2 = collection_numbers(:coprinus_comatus_coll_num)
    num1.add_observation(obs2)
    assert_obj_arrays_equal([num1], obs1.reload.collection_numbers)
    assert_obj_arrays_equal([num1, num2], obs2.reload.collection_numbers, :sort)

    # Make sure user must be logged in.
    delete(:destroy, params: { id: num1.id })
    assert_obj_arrays_equal([num1], obs1.reload.collection_numbers)

    # Make sure only owner obs can destroy num from it.
    login("mary")
    delete(:destroy, params: { id: num1.id })
    assert_obj_arrays_equal([num1], obs1.reload.collection_numbers)

    # Make sure badly-formed queries don't crash.
    login("rolf")
    # get(:destroy)
    delete(:destroy, params: { id: "bogus" })
    assert_obj_arrays_equal([num1], obs1.reload.collection_numbers)

    # Owner can destroy it.
    delete(:destroy, params: { id: num1.id })
    assert_empty(obs1.reload.collection_numbers)
    assert_obj_arrays_equal([num2], obs2.reload.collection_numbers)
    assert_nil(CollectionNumber.safe_find(num1.id))

    # Admin can destroy it.
    make_admin("mary")
    delete(:destroy, params: { id: num2.id })
    assert_empty(obs1.reload.collection_numbers)
    assert_empty(obs2.reload.collection_numbers)
    assert_nil(CollectionNumber.safe_find(num2.id))
  end

  def test_destroy_collection_number_redirect
    obs   = observations(:detailed_unknown_obs)
    nums  = obs.collection_numbers
    query = Query.lookup_and_save(:CollectionNumber)
    q     = @controller.q_param(query)
    login(obs.user.login)
    assert_operator(nums.length, :>, 1)

    # With no back param, redirects to observation if CN has exactly one obs.
    # (Each of these CNs has only one observation)
    delete(:destroy, params: { id: nums[0].id })
    assert_redirected_to(observation_path(obs))

    # With back: "index", explicitly requests redirect to index.
    delete(:destroy, params: { id: nums[1].id, back: "index", q: })
    assert_redirected_to(collection_numbers_path(params: { q: }))
  end

  # Bug: Destroy button on show page uses turbo_stream format, causing error
  # because @observation is nil. Should redirect with HTML format instead.
  def test_destroy_collection_number_turbo_from_show_page
    login("rolf")
    collection_number = collection_numbers(:coprinus_comatus_coll_num)
    collection_number_count = CollectionNumber.count

    # Simulate clicking Destroy button on the show page (back: "show")
    # The button incorrectly requests turbo_stream format
    delete(:destroy, params: { id: collection_number.id, back: "show" },
                     format: :turbo_stream)

    # Should still successfully destroy and redirect (not error)
    assert_equal(collection_number_count - 1, CollectionNumber.count)
    # Should redirect to index since we can't do turbo_stream update
    assert_redirected_to(collection_numbers_path)
  end

<<<<<<< HEAD
  # -------- Remove from observation (destroy with observation_id) ------------

  def test_remove_from_observation_must_be_logged_in
    obs = observations(:agaricus_campestris_obs)
    num = collection_numbers(:agaricus_campestris_coll_num)

    delete(:destroy, params: { id: num.id, observation_id: obs.id })
    assert_obj_arrays_equal([num], obs.reload.collection_numbers)
  end

  def test_remove_from_observation_only_owner_can_remove
    obs = observations(:agaricus_campestris_obs)
    num = collection_numbers(:agaricus_campestris_coll_num)

    login("mary") # owner is rolf
    delete(:destroy, params: { id: num.id, observation_id: obs.id })
    assert_obj_arrays_equal([num], obs.reload.collection_numbers)
  end

  def test_remove_from_observation_destroys_when_last_obs
    obs = observations(:agaricus_campestris_obs)
    num = collection_numbers(:agaricus_campestris_coll_num)

    login("rolf")
    delete(:destroy, params: { id: num.id, observation_id: obs.id })
    assert_empty(obs.reload.collection_numbers)
    assert_nil(CollectionNumber.safe_find(num.id))
  end

  def test_remove_from_observation_keeps_when_other_obs_remain
    obs1 = observations(:agaricus_campestris_obs)
    obs2 = observations(:coprinus_comatus_obs)
    num = collection_numbers(:coprinus_comatus_coll_num)
    num.add_observation(obs1)

    login("rolf")
    delete(:destroy, params: { id: num.id, observation_id: obs2.id })
    # num should still exist (attached to obs1) after removal from obs2
    assert_includes(obs1.reload.collection_numbers, num)
    assert_empty(obs2.reload.collection_numbers)
    assert_not_nil(CollectionNumber.safe_find(num.id))
  end

  def test_remove_from_observation_turbo_stream
    obs = observations(:agaricus_campestris_obs)
    num = collection_numbers(:agaricus_campestris_coll_num)

    login("rolf")
    delete(:destroy, params: { id: num.id, observation_id: obs.id },
                     format: :turbo_stream)
    assert_empty(obs.reload.collection_numbers)
=======
  # Destroy from index page (no back param) with a collection_number that
  # has exactly one observation should redirect to that observation.
  def test_destroy_collection_number_turbo_from_index_with_single_obs
    # Create a collection_number with exactly one observation
    obs = observations(:minimal_unknown_obs)
    collection_number = CollectionNumber.create!(
      user: obs.user,
      name: obs.user.legal_name,
      number: "test-single",
      observations: [obs]
    )
    assert_equal(1, collection_number.observations.count)

    login(obs.user.login)
    collection_number_count = CollectionNumber.count

    # Destroy button on index page (no back param) with turbo_stream format
    delete(:destroy, params: { id: collection_number.id },
                     format: :turbo_stream)

    # Should successfully destroy and redirect to the observation
    assert_equal(collection_number_count - 1, CollectionNumber.count)
    assert_redirected_to(observation_path(obs))
  end

  # Test create validation error via turbo_stream (modal form reload)
  def test_create_collection_number_turbo_validation_error
    obs = observations(:strobilurus_diminutivus_obs)
    login(obs.user.login)

    # Missing number should cause validation error
    params = {
      observation_id: obs.id,
      collection_number: { name: obs.user.legal_name, number: "" }
    }

    assert_no_difference("CollectionNumber.count") do
      post(:create, params: params, format: :turbo_stream)
    end

    # Should render turbo_stream to reload the modal form with errors
    assert_response(:success)
    assert_select("turbo-stream[action=?][target=?]",
                  "replace", "collection_number_form")
  end

  # Test update via turbo_stream from observation page
  def test_update_collection_number_turbo_from_observation_page
    collection_number = collection_numbers(:coprinus_comatus_coll_num)
    observation = collection_number.observations.first
    login("rolf")

    params = {
      id: collection_number.id,
      back: observation.id.to_s,
      collection_number: {
        name: collection_number.name,
        number: "updated-number"
      }
    }

    patch(:update, params: params, format: :turbo_stream)

    assert_equal("updated-number", collection_number.reload.number)
    # Should render turbo_stream to update the collection_numbers section
>>>>>>> 70e1dc99
    assert_response(:success)
    assert_select("turbo-stream[action=?][target=?]",
                  "replace", "observation_collection_numbers")
  end
end<|MERGE_RESOLUTION|>--- conflicted
+++ resolved
@@ -3,6 +3,9 @@
 require("test_helper")
 
 class CollectionNumbersControllerTest < FunctionalTestCase
+  ##############################################################################
+  # INDEX
+  #
   def test_index
     login
     get(:index)
@@ -94,10 +97,9 @@
     assert_equal(numbers.count * 2, collection_number_links.count)
   end
 
-  def collection_number_links
-    assert_select("#results a[href ^= '/collection_numbers/']")
-  end
-
+  ##############################################################################
+  # SHOW
+  #
   def test_show_collection_number
     login
     # get(:show)
@@ -124,6 +126,9 @@
                                                 params: { q: q }))
   end
 
+  ##############################################################################
+  # NEW
+  #
   def test_new_collection_number
     get(:new)
     get(:new, params: { observation_id: "bogus" })
@@ -159,22 +164,62 @@
     assert_select("input#collection_number_number")
   end
 
-  def test_create_collection_number_with_turbo
-    obs = observations(:strobilurus_diminutivus_obs)
-    user = obs.user
-    params = {
-      observation_id: obs.id,
-      collection_number: {
-        name: user.login,
-        number: "1234"
-      }
-    }
-    login(user.login)
-    assert_difference("CollectionNumber.count", 1) do
-      post(:create, params: params, format: :turbo_stream)
-    end
-  end
-
+  ##############################################################################
+  # EDIT
+  #
+  def test_edit_collection_number
+    # get(:edit)
+    get(:edit, params: { id: "bogus" })
+
+    number = collection_numbers(:coprinus_comatus_coll_num)
+    get(:edit, params: { id: number.id })
+    assert_response(:redirect)
+
+    login("mary")
+    get(:edit, params: { id: number.id })
+    assert_response(:redirect)
+
+    login("rolf")
+    get(:edit, params: { id: number.id })
+    assert_response(:success)
+    assert_template(:edit, partial: "_rss_log")
+    assert_objs_equal(number, assigns(:collection_number))
+
+    make_admin("mary")
+    get(:edit, params: { id: number.id })
+    assert_response(:success)
+  end
+
+  def test_edit_collection_number_turbo
+    number = collection_numbers(:coprinus_comatus_coll_num)
+
+    login("rolf")
+    get(:edit, params: { id: number.id }, format: :turbo_stream)
+    assert_template("shared/_modal_form")
+    # Verify CollectionNumberForm component rendered
+    assert_select("form#collection_number_form")
+    assert_select("input#collection_number_name")
+    assert_select("input#collection_number_number")
+  end
+
+  def test_edit_collection_number_multiple_obs
+    # obs1 = observations(:agaricus_campestris_obs)
+    obs2 = observations(:coprinus_comatus_obs)
+    num1 = collection_numbers(:agaricus_campestris_coll_num)
+    num1.add_observation(obs2)
+    assert(num1.observations.size > 1)
+
+    login
+    get(:edit, params: { id: num1.id })
+    assert_select(
+      ".multiple-observations-warning",
+      text: :edit_affects_multiple_observations.t(type: :collection_number)
+    )
+  end
+
+  ##############################################################################
+  # CREATE
+  #
   def test_create_collection_number
     collection_number_count = CollectionNumber.count
     obs = observations(:strobilurus_diminutivus_obs)
@@ -223,6 +268,42 @@
     assert_includes(obs.collection_numbers, number)
   end
 
+  def test_create_collection_number_with_turbo
+    obs = observations(:strobilurus_diminutivus_obs)
+    user = obs.user
+    params = {
+      observation_id: obs.id,
+      collection_number: {
+        name: user.login,
+        number: "1234"
+      }
+    }
+    login(user.login)
+    assert_difference("CollectionNumber.count", 1) do
+      post(:create, params: params, format: :turbo_stream)
+    end
+  end
+
+  def test_create_collection_number_turbo_validation_error
+    obs = observations(:strobilurus_diminutivus_obs)
+    login(obs.user.login)
+
+    # Missing number should cause validation error
+    params = {
+      observation_id: obs.id,
+      collection_number: { name: obs.user.legal_name, number: "" }
+    }
+
+    assert_no_difference("CollectionNumber.count") do
+      post(:create, params: params, format: :turbo_stream)
+    end
+
+    # Should render turbo_stream to reload the modal form with errors
+    assert_response(:success)
+    assert_select("turbo-stream[action=?][target=?]",
+                  "replace", "collection_number_form")
+  end
+
   def test_create_collection_number_twice
     collection_number_count = CollectionNumber.count
     obs = observations(:strobilurus_diminutivus_obs)
@@ -294,56 +375,9 @@
     assert_session_query_record_is_correct
   end
 
-  def test_edit_collection_number
-    # get(:edit)
-    get(:edit, params: { id: "bogus" })
-
-    number = collection_numbers(:coprinus_comatus_coll_num)
-    get(:edit, params: { id: number.id })
-    assert_response(:redirect)
-
-    login("mary")
-    get(:edit, params: { id: number.id })
-    assert_response(:redirect)
-
-    login("rolf")
-    get(:edit, params: { id: number.id })
-    assert_response(:success)
-    assert_template(:edit, partial: "_rss_log")
-    assert_objs_equal(number, assigns(:collection_number))
-
-    make_admin("mary")
-    get(:edit, params: { id: number.id })
-    assert_response(:success)
-  end
-
-  def test_edit_collection_number_turbo
-    number = collection_numbers(:coprinus_comatus_coll_num)
-
-    login("rolf")
-    get(:edit, params: { id: number.id }, format: :turbo_stream)
-    assert_template("shared/_modal_form")
-    # Verify CollectionNumberForm component rendered
-    assert_select("form#collection_number_form")
-    assert_select("input#collection_number_name")
-    assert_select("input#collection_number_number")
-  end
-
-  def test_edit_collection_number_multiple_obs
-    # obs1 = observations(:agaricus_campestris_obs)
-    obs2 = observations(:coprinus_comatus_obs)
-    num1 = collection_numbers(:agaricus_campestris_coll_num)
-    num1.add_observation(obs2)
-    assert(num1.observations.size > 1)
-
-    login
-    get(:edit, params: { id: num1.id })
-    assert_select(
-      ".multiple-observations-warning",
-      text: :edit_affects_multiple_observations.t(type: :collection_number)
-    )
-  end
-
+  ##############################################################################
+  # UPDATE
+  #
   def test_update_collection_number
     obs = observations(:coprinus_comatus_obs)
     number = collection_numbers(:coprinus_comatus_coll_num)
@@ -402,6 +436,29 @@
     patch(:update,
           params: { id: number.id, collection_number: params })
     assert_flash_success
+  end
+
+  def test_update_collection_number_turbo_from_observation_page
+    collection_number = collection_numbers(:coprinus_comatus_coll_num)
+    observation = collection_number.observations.first
+    login("rolf")
+
+    params = {
+      id: collection_number.id,
+      back: observation.id.to_s,
+      collection_number: {
+        name: collection_number.name,
+        number: "updated-number"
+      }
+    }
+
+    patch(:update, params: params, format: :turbo_stream)
+
+    assert_equal("updated-number", collection_number.reload.number)
+    # Should render turbo_stream to update the collection_numbers section
+    assert_response(:success)
+    assert_select("turbo-stream[action=?][target=?]",
+                  "replace", "observation_collection_numbers")
   end
 
   def test_update_collection_number_merge
@@ -469,6 +526,9 @@
     assert_session_query_record_is_correct
   end
 
+  ##############################################################################
+  # DESTROY
+  #
   def test_destroy_collection_number
     obs1 = observations(:agaricus_campestris_obs)
     obs2 = observations(:coprinus_comatus_obs)
@@ -515,9 +575,8 @@
     login(obs.user.login)
     assert_operator(nums.length, :>, 1)
 
-    # With no back param, redirects to observation if CN has exactly one obs.
-    # (Each of these CNs has only one observation)
-    delete(:destroy, params: { id: nums[0].id })
+    # With back param set to observation ID, redirects to that observation.
+    delete(:destroy, params: { id: nums[0].id, back: obs.id.to_s })
     assert_redirected_to(observation_path(obs))
 
     # With back: "index", explicitly requests redirect to index.
@@ -543,62 +602,8 @@
     assert_redirected_to(collection_numbers_path)
   end
 
-<<<<<<< HEAD
-  # -------- Remove from observation (destroy with observation_id) ------------
-
-  def test_remove_from_observation_must_be_logged_in
-    obs = observations(:agaricus_campestris_obs)
-    num = collection_numbers(:agaricus_campestris_coll_num)
-
-    delete(:destroy, params: { id: num.id, observation_id: obs.id })
-    assert_obj_arrays_equal([num], obs.reload.collection_numbers)
-  end
-
-  def test_remove_from_observation_only_owner_can_remove
-    obs = observations(:agaricus_campestris_obs)
-    num = collection_numbers(:agaricus_campestris_coll_num)
-
-    login("mary") # owner is rolf
-    delete(:destroy, params: { id: num.id, observation_id: obs.id })
-    assert_obj_arrays_equal([num], obs.reload.collection_numbers)
-  end
-
-  def test_remove_from_observation_destroys_when_last_obs
-    obs = observations(:agaricus_campestris_obs)
-    num = collection_numbers(:agaricus_campestris_coll_num)
-
-    login("rolf")
-    delete(:destroy, params: { id: num.id, observation_id: obs.id })
-    assert_empty(obs.reload.collection_numbers)
-    assert_nil(CollectionNumber.safe_find(num.id))
-  end
-
-  def test_remove_from_observation_keeps_when_other_obs_remain
-    obs1 = observations(:agaricus_campestris_obs)
-    obs2 = observations(:coprinus_comatus_obs)
-    num = collection_numbers(:coprinus_comatus_coll_num)
-    num.add_observation(obs1)
-
-    login("rolf")
-    delete(:destroy, params: { id: num.id, observation_id: obs2.id })
-    # num should still exist (attached to obs1) after removal from obs2
-    assert_includes(obs1.reload.collection_numbers, num)
-    assert_empty(obs2.reload.collection_numbers)
-    assert_not_nil(CollectionNumber.safe_find(num.id))
-  end
-
-  def test_remove_from_observation_turbo_stream
-    obs = observations(:agaricus_campestris_obs)
-    num = collection_numbers(:agaricus_campestris_coll_num)
-
-    login("rolf")
-    delete(:destroy, params: { id: num.id, observation_id: obs.id },
-                     format: :turbo_stream)
-    assert_empty(obs.reload.collection_numbers)
-=======
-  # Destroy from index page (no back param) with a collection_number that
-  # has exactly one observation should redirect to that observation.
-  def test_destroy_collection_number_turbo_from_index_with_single_obs
+  # Destroy with back param set to observation ID redirects to that observation.
+  def test_destroy_collection_number_with_back_to_observation
     # Create a collection_number with exactly one observation
     obs = observations(:minimal_unknown_obs)
     collection_number = CollectionNumber.create!(
@@ -612,58 +617,72 @@
     login(obs.user.login)
     collection_number_count = CollectionNumber.count
 
-    # Destroy button on index page (no back param) with turbo_stream format
-    delete(:destroy, params: { id: collection_number.id },
-                     format: :turbo_stream)
+    # Destroy with back param set to observation ID (HTML format)
+    delete(:destroy, params: { id: collection_number.id, back: obs.id.to_s })
 
     # Should successfully destroy and redirect to the observation
     assert_equal(collection_number_count - 1, CollectionNumber.count)
     assert_redirected_to(observation_path(obs))
   end
 
-  # Test create validation error via turbo_stream (modal form reload)
-  def test_create_collection_number_turbo_validation_error
-    obs = observations(:strobilurus_diminutivus_obs)
-    login(obs.user.login)
-
-    # Missing number should cause validation error
-    params = {
-      observation_id: obs.id,
-      collection_number: { name: obs.user.legal_name, number: "" }
-    }
-
-    assert_no_difference("CollectionNumber.count") do
-      post(:create, params: params, format: :turbo_stream)
-    end
-
-    # Should render turbo_stream to reload the modal form with errors
-    assert_response(:success)
-    assert_select("turbo-stream[action=?][target=?]",
-                  "replace", "collection_number_form")
-  end
-
-  # Test update via turbo_stream from observation page
-  def test_update_collection_number_turbo_from_observation_page
-    collection_number = collection_numbers(:coprinus_comatus_coll_num)
-    observation = collection_number.observations.first
-    login("rolf")
-
-    params = {
-      id: collection_number.id,
-      back: observation.id.to_s,
-      collection_number: {
-        name: collection_number.name,
-        number: "updated-number"
-      }
-    }
-
-    patch(:update, params: params, format: :turbo_stream)
-
-    assert_equal("updated-number", collection_number.reload.number)
-    # Should render turbo_stream to update the collection_numbers section
->>>>>>> 70e1dc99
-    assert_response(:success)
-    assert_select("turbo-stream[action=?][target=?]",
-                  "replace", "observation_collection_numbers")
+  # -------- Remove from observation (destroy with observation_id) ------------
+
+  def test_remove_from_observation_must_be_logged_in
+    obs = observations(:agaricus_campestris_obs)
+    num = collection_numbers(:agaricus_campestris_coll_num)
+
+    delete(:destroy, params: { id: num.id, observation_id: obs.id })
+    assert_obj_arrays_equal([num], obs.reload.collection_numbers)
+  end
+
+  def test_remove_from_observation_only_owner_can_remove
+    obs = observations(:agaricus_campestris_obs)
+    num = collection_numbers(:agaricus_campestris_coll_num)
+
+    login("mary") # owner is rolf
+    delete(:destroy, params: { id: num.id, observation_id: obs.id })
+    assert_obj_arrays_equal([num], obs.reload.collection_numbers)
+  end
+
+  def test_remove_from_observation_destroys_when_last_obs
+    obs = observations(:agaricus_campestris_obs)
+    num = collection_numbers(:agaricus_campestris_coll_num)
+
+    login("rolf")
+    delete(:destroy, params: { id: num.id, observation_id: obs.id })
+    assert_empty(obs.reload.collection_numbers)
+    assert_nil(CollectionNumber.safe_find(num.id))
+  end
+
+  def test_remove_from_observation_keeps_when_other_obs_remain
+    obs1 = observations(:agaricus_campestris_obs)
+    obs2 = observations(:coprinus_comatus_obs)
+    num = collection_numbers(:coprinus_comatus_coll_num)
+    num.add_observation(obs1)
+
+    login("rolf")
+    delete(:destroy, params: { id: num.id, observation_id: obs2.id })
+    # num should still exist (attached to obs1) after removal from obs2
+    assert_includes(obs1.reload.collection_numbers, num)
+    assert_empty(obs2.reload.collection_numbers)
+    assert_not_nil(CollectionNumber.safe_find(num.id))
+  end
+
+  def test_remove_from_observation_turbo_stream
+    obs = observations(:agaricus_campestris_obs)
+    num = collection_numbers(:agaricus_campestris_coll_num)
+
+    login("rolf")
+    delete(:destroy, params: { id: num.id, observation_id: obs.id },
+                     format: :turbo_stream)
+    assert_empty(obs.reload.collection_numbers)
+  end
+
+  ##############################################################################
+
+  private
+
+  def collection_number_links
+    assert_select("#results a[href ^= '/collection_numbers/']")
   end
 end