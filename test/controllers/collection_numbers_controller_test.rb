# frozen_string_literal: true

require("test_helper")

class CollectionNumbersControllerTest < FunctionalTestCase
  ##############################################################################
  # INDEX
  #
  def test_index
    login
    get(:index)

    assert_page_title(:COLLECTION_NUMBERS.l)
  end

  def test_index_with_query
    query = Query.lookup_and_save(:CollectionNumber, by_users: rolf)
    assert_operator(query.num_results, :>, 1)

    login
    get(:index, params: { q: @controller.q_param(query) })

    assert_response(:success)
    assert_page_title(:COLLECTION_NUMBERS.l)
    assert_displayed_filters("#{:query_by_users.l}: Rolf Singer")
    # In results, expect 1 row per collection_number.
    assert_select("#results tr", query.num_results)
  end

  def test_index_with_id_and_sorted
    last_number = CollectionNumber.last
    params = { id: last_number.id, by: :reverse_date }

    login
    get(:index, params: params)

    assert_response(:success)
    assert_page_title(:COLLECTION_NUMBERS.l)
    assert(
      collection_number_links.first[:href].
        start_with?(collection_number_path(last_number.id)),
      "Index's 1st CollectionNumber link should be link to the " \
      "last CollectionNumber"
    )
  end

  def test_index_observation_id_with_one_collection_number
    obs = observations(:coprinus_comatus_obs)
    assert_equal(1, obs.collection_numbers.count)

    login
    get(:index, params: { observation: obs.id })

    assert_no_flash
    assert_page_title(:COLLECTION_NUMBERS.l)
    assert_displayed_filters("#{:query_observations.l}: #{obs.id}")
  end

  def test_index_observation_id_with_multiple_collection_numbers
    obs = observations(:detailed_unknown_obs)
    assert_operator(obs.collection_numbers.count, :>, 1)

    login
    get(:index, params: { observation: obs.id })

    assert_no_flash
    assert_page_title(:COLLECTION_NUMBERS.l)
    assert_displayed_filters("#{:query_observations.l}: #{obs.id}")
  end

  def test_index_observation_id_with_no_hits
    obs = observations(:strobilurus_diminutivus_obs)
    assert_empty(obs.collection_numbers)

    login
    get(:index, params: { observation: obs.id })

    assert_page_title(:COLLECTION_NUMBERS.l)
    assert_flash_text(/no matching collection numbers found/i)
  end

  def test_index_pattern_str_matching_multiple_collection_numbers
    pattern = "Singer"
    numbers = CollectionNumber.where(CollectionNumber[:name] =~ pattern)
    assert(numbers.many?,
           "Test needs a pattern matching many collection numbers")

    login
    get(:index, params: { q: { model: :CollectionNumber, pattern: pattern } })

    assert_response(:success)
    assert_page_title(:COLLECTION_NUMBERS.l)
    assert_displayed_filters("#{:query_pattern.l}: #{pattern}")
    # Results should have 2 links per collection_number
    # a show link, and (because logged in user created the numbers)
    # an edit link
    assert_equal(numbers.count * 2, collection_number_links.count)
  end

  ##############################################################################
  # SHOW
  #
  def test_show_collection_number
    login
    # get(:show)
    get(:show, params: { id: "bogus" })

    number = collection_numbers(:detailed_unknown_coll_num_two)
    get(:show, params: { id: number.id })
  end

  def test_next_and_prev_collection_number
    query = Query.lookup_and_save(:CollectionNumber, by_users: rolf)
    assert_operator(query.num_results, :>, 1)
    number1 = query.results[0]
    number2 = query.results[1]
    q = @controller.q_param(query)

    login
    get(:show, params: { flow: :next, id: number1.id, q: q })
    assert_redirected_to(collection_number_path(id: number2.id,
                                                params: { q: q }))

    get(:show, params: { flow: :prev, id: number2.id, q: q })
    assert_redirected_to(collection_number_path(id: number1.id,
                                                params: { q: q }))
  end

  ##############################################################################
  # NEW
  #
  def test_new_collection_number
    get(:new)
    get(:new, params: { observation_id: "bogus" })

    obs = observations(:coprinus_comatus_obs)
    get(:new, params: { observation_id: obs.id })
    assert_response(:redirect)

    login("mary")
    get(:new, params: { observation_id: obs.id })
    assert_response(:redirect)

    login("rolf")
    get(:new, params: { observation_id: obs.id })
    assert_response(:success)
    assert_template("new", partial: "_matrix_box")
    assert(assigns(:collection_number))

    make_admin("mary")
    get(:new, params: { observation_id: obs.id })
    assert_response(:success)
  end

  def test_new_collection_number_turbo
    obs_id = observations(:coprinus_comatus_obs).id

    login("rolf")
    get(:new, params: { observation_id: obs_id }, format: :turbo_stream)
    assert_select("#modal_collection_number")
    # Verify CollectionNumberForm component rendered
    assert_select("form#collection_number_form")
    assert_select("input#collection_number_name")
    assert_select("input#collection_number_number")
  end

  ##############################################################################
  # EDIT
  #
  def test_edit_collection_number
    # get(:edit)
    get(:edit, params: { id: "bogus" })

    number = collection_numbers(:coprinus_comatus_coll_num)
    get(:edit, params: { id: number.id })
    assert_response(:redirect)

    login("mary")
    get(:edit, params: { id: number.id })
    assert_response(:redirect)

    login("rolf")
    get(:edit, params: { id: number.id })
    assert_response(:success)
    assert_template(:edit, partial: "_rss_log")
    assert_objs_equal(number, assigns(:collection_number))

    make_admin("mary")
    get(:edit, params: { id: number.id })
    assert_response(:success)
  end

  def test_edit_collection_number_turbo
    number = collection_numbers(:coprinus_comatus_coll_num)

    login("rolf")
    get(:edit, params: { id: number.id }, format: :turbo_stream)
    assert_template("shared/_modal_form")
    # Verify CollectionNumberForm component rendered
    assert_select("form#collection_number_form")
    assert_select("input#collection_number_name")
    assert_select("input#collection_number_number")
  end

  def test_edit_collection_number_multiple_obs
    # obs1 = observations(:agaricus_campestris_obs)
    obs2 = observations(:coprinus_comatus_obs)
    num1 = collection_numbers(:agaricus_campestris_coll_num)
    num1.add_observation(obs2)
    assert(num1.observations.size > 1)

    login
    get(:edit, params: { id: num1.id })
    assert_select(
      ".multiple-observations-warning",
      text: :edit_affects_multiple_observations.t(type: :collection_number)
    )
  end

  ##############################################################################
  # CREATE
  #
  def test_create_collection_number
    collection_number_count = CollectionNumber.count
    obs = observations(:strobilurus_diminutivus_obs)
    assert_false(obs.specimen)
    assert_empty(obs.collection_numbers)
    params = {
      name: "  Some  Person <spam>  ",
      number: "  71-1234-c <spam>   "
    }

    post(:create,
         params: { observation_id: obs.id, collection_number: params })
    assert_equal(collection_number_count, CollectionNumber.count)
    assert_redirected_to(new_account_login_path)

    login("mary")
    post(:create,
         params: { observation_id: obs.id, collection_number: params })
    assert_equal(collection_number_count, CollectionNumber.count)
    assert_flash_text(/permission denied/i)

    login("rolf")
    post(:create,
         params: { observation_id: obs.id,
                   collection_number: params.except(:name) })
    assert_flash_text(/missing.*name/i)
    assert_equal(collection_number_count, CollectionNumber.count)
    post(:create,
         params: { observation_id: obs.id,
                   collection_number: params.except(:number) })
    assert_flash_text(/missing.*number/i)
    assert_equal(collection_number_count, CollectionNumber.count)
    post(:create,
         params: { observation_id: obs.id, collection_number: params })
    assert_equal(collection_number_count + 1, CollectionNumber.count)
    assert_flash_success
    assert_response(:redirect)

    number = CollectionNumber.last
    assert_in_delta(Time.zone.now, number.created_at, 1.minute)
    assert_in_delta(Time.zone.now, number.updated_at, 1.minute)
    assert_equal(rolf, number.user)
    assert_equal("Some Person", number.name)
    assert_equal("71-1234-c", number.number)
    assert_true(obs.reload.specimen)
    assert_includes(obs.collection_numbers, number)
  end

  def test_create_collection_number_with_turbo
    obs = observations(:strobilurus_diminutivus_obs)
    user = obs.user
    params = {
      observation_id: obs.id,
      collection_number: {
        name: user.login,
        number: "1234"
      }
    }
    login(user.login)
    assert_difference("CollectionNumber.count", 1) do
      post(:create, params: params, format: :turbo_stream)
    end
  end

  def test_create_collection_number_turbo_validation_error
    obs = observations(:strobilurus_diminutivus_obs)
    login(obs.user.login)

    # Missing number should cause validation error
    params = {
      observation_id: obs.id,
      collection_number: { name: obs.user.legal_name, number: "" }
    }

    assert_no_difference("CollectionNumber.count") do
      post(:create, params: params, format: :turbo_stream)
    end

    # Should render turbo_stream to reload the modal form with errors
    assert_response(:success)
    assert_select("turbo-stream[action=?][target=?]",
                  "replace", "collection_number_form")
  end

  def test_create_collection_number_twice
    collection_number_count = CollectionNumber.count
    obs = observations(:strobilurus_diminutivus_obs)
    assert_empty(obs.collection_numbers)
    params = {
      name: "John Doe",
      number: "1234"
    }

    login("rolf")
    post(:create,
         params: { observation_id: obs.id, collection_number: params })
    assert_equal(collection_number_count + 1, CollectionNumber.count)
    assert_flash_success
    number = CollectionNumber.last
    assert_obj_arrays_equal([number], obs.reload.collection_numbers)

    post(:create,
         params: { observation_id: obs.id, collection_number: params })
    assert_equal(collection_number_count + 1, CollectionNumber.count)
    assert_flash_text(/shared/i)
    assert_obj_arrays_equal([number], obs.reload.collection_numbers)
  end

  def test_create_collection_number_already_used
    collection_number_count = CollectionNumber.count
    obs1 = observations(:coprinus_comatus_obs)
    obs2 = observations(:detailed_unknown_obs)
    assert_equal(1, obs1.collection_numbers.count)
    assert_equal(2, obs2.collection_numbers.count)
    number = obs1.collection_numbers.first
    assert_equal(1, number.observations.count)
    params = {
      name: number.name,
      number: number.number
    }

    login("mary")
    post(:create,
         params: { observation_id: obs2.id, collection_number: params })
    assert_equal(collection_number_count, CollectionNumber.count)
    assert_flash_text(/shared/i)
    assert_equal(1, obs1.reload.collection_numbers.count)
    assert_equal(3, obs2.reload.collection_numbers.count)
    assert_equal(2, number.reload.observations.count)
    assert_includes(obs2.collection_numbers, number)
    assert_includes(number.observations, obs2)
  end

  def test_create_collection_number_redirect
    obs = observations(:coprinus_comatus_obs)
    @controller.find_or_create_query(:CollectionNumber)
    params = {
      observation_id: obs.id,
      collection_number: { name: "John Doe", number: "31415" }
    }

    # Prove that query params are added to form action.
    login(obs.user.login)
    get(:new, params: params)
    assert_select(
      "form[action*='numbers?observation_id=#{obs.id}']"
    )
    assert_session_query_record_is_correct

    # Prove that post keeps query params intact.
    post(:create, params: params)
    assert_redirected_to(permanent_observation_path(id: obs.id))
    assert_session_query_record_is_correct
  end

<<<<<<< HEAD
  def test_edit_collection_number
    # get(:edit)
    get(:edit, params: { id: "bogus" })

    number = collection_numbers(:coprinus_comatus_coll_num)
    get(:edit, params: { id: number.id })
    assert_response(:redirect)

    login("mary")
    get(:edit, params: { id: number.id })
    assert_response(:redirect)

    login("rolf")
    get(:edit, params: { id: number.id })
    assert_response(:success)
    assert_template(:edit, partial: "_rss_log")
    assert_objs_equal(number, assigns(:collection_number))

    make_admin("mary")
    get(:edit, params: { id: number.id })
    assert_response(:success)
  end

  def test_edit_collection_number_turbo
    number = collection_numbers(:coprinus_comatus_coll_num)

    login("rolf")
    get(:edit, params: { id: number.id }, format: :turbo_stream)
    assert_select("#modal_collection_number_#{number.id}")
    # Verify CollectionNumberForm component rendered
    assert_select("form#collection_number_form")
    assert_select("input#collection_number_name")
    assert_select("input#collection_number_number")
  end

  def test_edit_collection_number_multiple_obs
    # obs1 = observations(:agaricus_campestris_obs)
    obs2 = observations(:coprinus_comatus_obs)
    num1 = collection_numbers(:agaricus_campestris_coll_num)
    num1.add_observation(obs2)
    assert(num1.observations.size > 1)

    login
    get(:edit, params: { id: num1.id })
    assert_select(
      ".multiple-observations-warning",
      text: :edit_affects_multiple_observations.t(type: :collection_number)
    )
  end

=======
  ##############################################################################
  # UPDATE
  #
>>>>>>> c1c1dae1
  def test_update_collection_number
    obs = observations(:coprinus_comatus_obs)
    number = collection_numbers(:coprinus_comatus_coll_num)
    record1 = herbarium_records(:coprinus_comatus_rolf_spec)
    record2 = herbarium_records(:coprinus_comatus_nybg_spec)

    # Verify that the observation has an herbarium record which is using the
    # collection number.  When we change the collection number it should also
    # update the "accession number" in the herbarium record.  (But the one
    # at NYBG has already been accessioned, so it should not be changed.)
    assert_includes(obs.collection_numbers, number)
    assert_includes(obs.herbarium_records, record1)
    assert_includes(obs.herbarium_records, record2)
    assert_equal(number.format_name, record1.accession_number)
    assert_not_equal(number.format_name, record2.accession_number)
    old_nybg_accession = record2.accession_number

    collection_number = {
      name: "  New   Name <spam>  ",
      number: "  69-abc <spam>  "
    }
    params = { id: number.id, collection_number: }

    patch(:update, params:)
    assert_redirected_to(new_account_login_path)

    login("mary")
    patch(:update, params:)
    assert_flash_text(/permission denied/i)

    # Test turbo shows flash warning
    patch(:update, params:, format: :turbo_stream)
    assert_flash_text(/permission denied/i)
    assert_template("shared/_modal_flash_update")

    login("rolf")
    patch(:update, params: params.deep_merge(collection_number: { name: "" }))
    assert_flash_text(/missing.*name/i)
    assert_not_equal("new number", number.reload.number)

    patch(:update, params: params.deep_merge(collection_number: { number: "" }))
    assert_flash_text(/missing.*number/i)
    assert_not_equal("New Name", number.reload.name)

    patch(:update, params:)
    assert_flash_success
    assert_response(:redirect)
    assert_equal("New Name", number.reload.name)
    assert_equal("69-abc", number.number)
    assert_in_delta(Time.zone.now, number.updated_at, 1.minute)
    assert_equal("New Name 69-abc", number.reload.format_name)
    assert_equal("New Name 69-abc", record1.reload.accession_number)
    assert_equal(old_nybg_accession, record2.reload.accession_number)

    make_admin("mary")
    patch(:update,
          params: { id: number.id, collection_number: params })
    assert_flash_success
  end

  def test_update_collection_number_turbo_from_observation_page
    collection_number = collection_numbers(:coprinus_comatus_coll_num)
    observation = collection_number.observations.first
    login("rolf")

    params = {
      id: collection_number.id,
      back: observation.id.to_s,
      collection_number: {
        name: collection_number.name,
        number: "updated-number"
      }
    }

    patch(:update, params: params, format: :turbo_stream)

    assert_equal("updated-number", collection_number.reload.number)
    # Should render turbo_stream to update the collection_numbers section
    assert_response(:success)
    assert_select("turbo-stream[action=?][target=?]",
                  "replace", "observation_collection_numbers")
  end

  def test_update_collection_number_merge
    collection_number_count = CollectionNumber.count
    obs1 = observations(:agaricus_campestris_obs)
    obs2 = observations(:coprinus_comatus_obs)
    num1 = collection_numbers(:agaricus_campestris_coll_num)
    num2 = collection_numbers(:coprinus_comatus_coll_num)
    num1.update(name: "Joe Schmoe")
    assert_users_equal(rolf, num1.user)
    assert_users_equal(rolf, num2.user)
    assert_obj_arrays_equal([num1], obs1.collection_numbers)
    assert_obj_arrays_equal([num2], obs2.collection_numbers)
    params = {
      name: num1.name,
      number: num1.number
    }
    login("rolf")
    patch(:update,
          params: { id: num2.id, collection_number: params })
    assert_flash_text(/Merged Rolf Singer 1 into Joe Schmoe 07-123a./)
    assert(collection_number_count - 1, CollectionNumber.count)
    new_num = obs1.reload.collection_numbers.first
    assert_obj_arrays_equal([new_num], obs1.collection_numbers)
    assert_obj_arrays_equal([new_num], obs2.reload.collection_numbers)
    assert_equal("Joe Schmoe", new_num.name)
    assert_equal("07-123a", new_num.number)
    # Make sure it updates the herbarium record which shared the old
    # collection number.
    assert_equal(
      new_num.format_name,
      herbarium_records(:coprinus_comatus_rolf_spec).accession_number
    )
  end

  def test_update_collection_number_redirect
    obs   = observations(:detailed_unknown_obs)
    num   = obs.collection_numbers.first
    query = @controller.find_or_create_query(:CollectionNumber)
    q     = @controller.q_param(query)
    login(obs.user.login)
    params = {
      id: num.id,
      collection_number: { name: num.name, number: num.number }
    }

    # Prove that GET passes "back" and query param through to form.
    get(:edit, params: params.merge(back: "foo"))
    assert_select("form[action*='?back=foo']")
    assert_session_query_record_is_correct

    # Prove that POST keeps query param when returning to observation.
    patch(:update, params: params.merge(back: obs.id))
    assert_redirected_to(permanent_observation_path(id: obs.id))
    assert_session_query_record_is_correct

    # Prove that POST can return to show_collection_number with query intact.
    patch(:update, params: params.merge(back: "show"))
    assert_redirected_to(collection_number_path(id: num.id))
    assert_session_query_record_is_correct

    # Prove that POST can return to index_collection_number with query intact.
    patch(:update, params: params.merge(back: "index"))
    assert_redirected_to(collection_numbers_path(params: { id: num.id, q: }))
    assert_session_query_record_is_correct
  end

  ##############################################################################
  # DESTROY
  #
  def test_destroy_collection_number
    obs1 = observations(:agaricus_campestris_obs)
    obs2 = observations(:coprinus_comatus_obs)
    num1 = collection_numbers(:agaricus_campestris_coll_num)
    num2 = collection_numbers(:coprinus_comatus_coll_num)
    num1.add_observation(obs2)
    assert_obj_arrays_equal([num1], obs1.reload.collection_numbers)
    assert_obj_arrays_equal([num1, num2], obs2.reload.collection_numbers, :sort)

    # Make sure user must be logged in.
    delete(:destroy, params: { id: num1.id })
    assert_obj_arrays_equal([num1], obs1.reload.collection_numbers)

    # Make sure only owner obs can destroy num from it.
    login("mary")
    delete(:destroy, params: { id: num1.id })
    assert_obj_arrays_equal([num1], obs1.reload.collection_numbers)

    # Make sure badly-formed queries don't crash.
    login("rolf")
    # get(:destroy)
    delete(:destroy, params: { id: "bogus" })
    assert_obj_arrays_equal([num1], obs1.reload.collection_numbers)

    # Owner can destroy it.
    delete(:destroy, params: { id: num1.id })
    assert_empty(obs1.reload.collection_numbers)
    assert_obj_arrays_equal([num2], obs2.reload.collection_numbers)
    assert_nil(CollectionNumber.safe_find(num1.id))

    # Admin can destroy it.
    make_admin("mary")
    delete(:destroy, params: { id: num2.id })
    assert_empty(obs1.reload.collection_numbers)
    assert_empty(obs2.reload.collection_numbers)
    assert_nil(CollectionNumber.safe_find(num2.id))
  end

  def test_destroy_collection_number_redirect
    obs   = observations(:detailed_unknown_obs)
    nums  = obs.collection_numbers
    query = Query.lookup_and_save(:CollectionNumber)
    q     = @controller.q_param(query)
    login(obs.user.login)
    assert_operator(nums.length, :>, 1)

    # With back param set to observation ID, redirects to that observation.
    delete(:destroy, params: { id: nums[0].id, back: obs.id.to_s })
    assert_redirected_to(observation_path(obs))

    # With back: "index", explicitly requests redirect to index.
    delete(:destroy, params: { id: nums[1].id, back: "index", q: })
    assert_redirected_to(collection_numbers_path(params: { q: }))
  end

  # Bug: Destroy button on show page uses turbo_stream format, causing error
  # because @observation is nil. Should redirect with HTML format instead.
  def test_destroy_collection_number_turbo_from_show_page
    login("rolf")
    collection_number = collection_numbers(:coprinus_comatus_coll_num)
    collection_number_count = CollectionNumber.count

    # Simulate clicking Destroy button on the show page (back: "show")
    # The button incorrectly requests turbo_stream format
    delete(:destroy, params: { id: collection_number.id, back: "show" },
                     format: :turbo_stream)

    # Should still successfully destroy and redirect (not error)
    assert_equal(collection_number_count - 1, CollectionNumber.count)
    # Should redirect to index since we can't do turbo_stream update
    assert_redirected_to(collection_numbers_path)
  end

  # Destroy with back param set to observation ID redirects to that observation.
  def test_destroy_collection_number_with_back_to_observation
    # Create a collection_number with exactly one observation
    obs = observations(:minimal_unknown_obs)
    collection_number = CollectionNumber.create!(
      user: obs.user,
      name: obs.user.legal_name,
      number: "test-single",
      observations: [obs]
    )
    assert_equal(1, collection_number.observations.count)

    login(obs.user.login)
    collection_number_count = CollectionNumber.count

    # Destroy with back param set to observation ID (HTML format)
    delete(:destroy, params: { id: collection_number.id, back: obs.id.to_s })

    # Should successfully destroy and redirect to the observation
    assert_equal(collection_number_count - 1, CollectionNumber.count)
    assert_redirected_to(observation_path(obs))
  end

  # -------- Remove from observation (destroy with observation_id) ------------

  def test_remove_from_observation_must_be_logged_in
    obs = observations(:agaricus_campestris_obs)
    num = collection_numbers(:agaricus_campestris_coll_num)

    delete(:destroy, params: { id: num.id, observation_id: obs.id })
    assert_obj_arrays_equal([num], obs.reload.collection_numbers)
  end

  def test_remove_from_observation_only_owner_can_remove
    obs = observations(:agaricus_campestris_obs)
    num = collection_numbers(:agaricus_campestris_coll_num)

    login("mary") # owner is rolf
    delete(:destroy, params: { id: num.id, observation_id: obs.id })
    assert_obj_arrays_equal([num], obs.reload.collection_numbers)
  end

  def test_remove_from_observation_destroys_when_last_obs
    obs = observations(:agaricus_campestris_obs)
    num = collection_numbers(:agaricus_campestris_coll_num)

    login("rolf")
    delete(:destroy, params: { id: num.id, observation_id: obs.id })
    assert_empty(obs.reload.collection_numbers)
    assert_nil(CollectionNumber.safe_find(num.id))
  end

  def test_remove_from_observation_keeps_when_other_obs_remain
    obs1 = observations(:agaricus_campestris_obs)
    obs2 = observations(:coprinus_comatus_obs)
    num = collection_numbers(:coprinus_comatus_coll_num)
    num.add_observation(obs1)

    login("rolf")
    delete(:destroy, params: { id: num.id, observation_id: obs2.id })
    # num should still exist (attached to obs1) after removal from obs2
    assert_includes(obs1.reload.collection_numbers, num)
    assert_empty(obs2.reload.collection_numbers)
    assert_not_nil(CollectionNumber.safe_find(num.id))
  end

  def test_remove_from_observation_turbo_stream
    obs = observations(:agaricus_campestris_obs)
    num = collection_numbers(:agaricus_campestris_coll_num)

    login("rolf")
    delete(:destroy, params: { id: num.id, observation_id: obs.id },
                     format: :turbo_stream)
    assert_empty(obs.reload.collection_numbers)
  end

  ##############################################################################

  private

  def collection_number_links
    assert_select("#results a[href ^= '/collection_numbers/']")
  end
end<|MERGE_RESOLUTION|>--- conflicted
+++ resolved
@@ -375,62 +375,9 @@
     assert_session_query_record_is_correct
   end
 
-<<<<<<< HEAD
-  def test_edit_collection_number
-    # get(:edit)
-    get(:edit, params: { id: "bogus" })
-
-    number = collection_numbers(:coprinus_comatus_coll_num)
-    get(:edit, params: { id: number.id })
-    assert_response(:redirect)
-
-    login("mary")
-    get(:edit, params: { id: number.id })
-    assert_response(:redirect)
-
-    login("rolf")
-    get(:edit, params: { id: number.id })
-    assert_response(:success)
-    assert_template(:edit, partial: "_rss_log")
-    assert_objs_equal(number, assigns(:collection_number))
-
-    make_admin("mary")
-    get(:edit, params: { id: number.id })
-    assert_response(:success)
-  end
-
-  def test_edit_collection_number_turbo
-    number = collection_numbers(:coprinus_comatus_coll_num)
-
-    login("rolf")
-    get(:edit, params: { id: number.id }, format: :turbo_stream)
-    assert_select("#modal_collection_number_#{number.id}")
-    # Verify CollectionNumberForm component rendered
-    assert_select("form#collection_number_form")
-    assert_select("input#collection_number_name")
-    assert_select("input#collection_number_number")
-  end
-
-  def test_edit_collection_number_multiple_obs
-    # obs1 = observations(:agaricus_campestris_obs)
-    obs2 = observations(:coprinus_comatus_obs)
-    num1 = collection_numbers(:agaricus_campestris_coll_num)
-    num1.add_observation(obs2)
-    assert(num1.observations.size > 1)
-
-    login
-    get(:edit, params: { id: num1.id })
-    assert_select(
-      ".multiple-observations-warning",
-      text: :edit_affects_multiple_observations.t(type: :collection_number)
-    )
-  end
-
-=======
   ##############################################################################
   # UPDATE
   #
->>>>>>> c1c1dae1
   def test_update_collection_number
     obs = observations(:coprinus_comatus_obs)
     number = collection_numbers(:coprinus_comatus_coll_num)
