--- conflicted
+++ resolved
@@ -49,12 +49,8 @@
 
     assert_no_flash
     assert_displayed_title(
-<<<<<<< HEAD
-      "Collection Numbers for #{obs.unique_format_name.t}".
-=======
       :query_title_for_observation.t(type: :collection_number,
                                      observation: obs.unique_format_name.t).
->>>>>>> 01ac8fcd
       strip_html
     )
   end
@@ -68,13 +64,9 @@
 
     assert_no_flash
     assert_displayed_title(
-<<<<<<< HEAD
-      "Collection Numbers for #{obs.unique_format_name.t}".strip_html
-=======
       :query_title_for_observation.t(type: :collection_number,
                                      observation: obs.unique_format_name.t).
       strip_html
->>>>>>> 01ac8fcd
     )
   end
 
