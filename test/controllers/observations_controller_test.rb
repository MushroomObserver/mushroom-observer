# frozen_string_literal: true

require("test_helper")

class ObservationsControllerTest < FunctionalTestCase
  def modified_generic_params(params, user)
    params[:observation] = sample_obs_fields.merge(params[:observation] || {})
    params[:naming][:vote] = { value: "3" }.merge(params[:naming][:vote] || {})
    params[:collection_number] =
      default_collection_number_fields.merge(params[:collection_number] || {})
    params[:herbarium_record] =
      default_herbarium_record_fields.merge(params[:herbarium_record] || {})
    params[:username] = user.login
    params
  end

  def sample_obs_fields
    { place_name: "Right Here, Massachusetts, USA",
      lat: "",
      long: "",
      alt: "",
      "when(1i)" => "2007",
      "when(2i)" => "10",
      "when(3i)" => "31",
      specimen: "0",
      thumb_image_id: "0" }
  end

  def default_collection_number_fields
    { name: "", number: "" }
  end

  def default_herbarium_record_fields
    { herbarium_name: "", herbarium_id: "" }
  end

  def location_exists_or_place_name_blank(params)
    Location.find_by(name: params[:observation][:place_name]) ||
      Location.is_unknown?(params[:observation][:place_name]) ||
      params[:observation][:place_name].blank?
  end

  # Test constructing observations in various ways (with minimal namings)
  def generic_construct_observation(params, o_num, g_num, n_num, user = rolf)
    o_count = Observation.count
    g_count = Naming.count
    n_count = Name.count
    score   = user.reload.contribution
    params  = modified_generic_params(params, user)

    post_requires_login(:create, params)

    begin
      if o_num.zero?
        assert_response(:success)
      elsif location_exists_or_place_name_blank(params)
        # assert_redirected_to(action: :show)
        assert_response(:redirect)
        assert_match(%r{/test.host/\d+\Z}, @response.redirect_url)
      else
        assert_redirected_to(%r{/location/create_location})
      end
    rescue MiniTest::Assertion => e
      flash = get_last_flash.to_s
      flash.sub!(/^(\d)/, "")
      message = "#{e}\n" \
                "Flash messages: (level #{Regexp.last_match(1)})\n" \
                "< #{flash} >\n"
      flunk(message)
    end
    assert_equal(o_count + o_num, Observation.count, "Wrong Observation count")
    assert_equal(g_count + g_num, Naming.count, "Wrong Naming count")
    assert_equal(n_count + n_num, Name.count, "Wrong Name count")
    assert_equal(score + o_num + 2 * g_num + 10 * n_num,
                 user.reload.contribution,
                 "Wrong User score")
    return unless o_num == 1

    assert_not_equal(
      0,
      @controller.instance_variable_get(:@observation).thumb_image_id,
      "Wrong image id"
    )
  end

  ##############################################################################

  # ----------------------------
  #  General tests.
  # ----------------------------

  def test_show_observation_noteless_image
    obs = observations(:peltigera_rolf_obs)
    img = images(:rolf_profile_image)
    assert_nil(img.notes)
    assert(obs.images.member?(img))
    get(:show, params: { id: obs.id })
  end

  def test_show_observation_noteful_image
    obs = observations(:detailed_unknown_obs)
    get(:show, params: { id: obs.id })
  end

  def test_show_observation_change_thumbnail_size
    user = users(:small_thumbnail_user)
    login(user.name)
    obs = observations(:detailed_unknown_obs)
    get(:show, params: { id: obs.id, set_thumbnail_size: "thumbnail" })
    user.reload
    assert_equal("thumbnail", user.thumbnail_size)
  end

  def test_show_observation_hidden_gps
    obs = observations(:unknown_with_lat_long)
    login
    get(:show, params: { id: obs.id })
    assert_match(/34.1622|118.3521/, @response.body)

    obs.update(gps_hidden: true)
    get(:show, params: { id: obs.id })
    assert_no_match(/34.1622|118.3521/, @response.body)

    login("mary")
    get(:show, params: { id: obs.id })
    assert_match(/34.1622|118.3521/, @response.body)
    assert_match(:show_observation_gps_hidden.t, @response.body)
  end

  # NOTE: This tests a deleted route, test should be deleted too.
  # def test_show_obs
  #   obs = observations(:fungi_obs)
  #   login
  #   get(:show, params: { id: obs.id })
  #   assert_redirected_to(action: :show, id: obs.id)
  # end

  def test_show_obs_view_stats
    obs = observations(:minimal_unknown_obs)
    assert_empty(ObservationView.where(observation: obs))
    login
    get(:show, params: { id: obs.id })
    assert_equal(1, ObservationView.where(observation: obs).count)
    assert_select("p.footer-view-stats") do |p|
      assert_includes(p.to_s, :footer_viewed.t(date: :footer_never.l,
                                               times: :many_times.l(num: 0)))
    end

    last_view = 1.hour.ago
    obs.update!(last_view: last_view)
    login("dick")
    get(:show, params: { id: obs.id })
    assert_equal(2, ObservationView.where(observation: obs).count)
    assert_operator(obs.last_viewed_by(dick), :>=, 2.seconds.ago)
    assert_select("p.footer-view-stats") do |p|
      assert_includes(p.to_s, :footer_viewed.t(date: last_view.web_time,
                                               times: :one_time.l))
      assert_includes(p.to_s, :footer_last_you_viewed.t(date: :footer_never.l))
    end

    last_view = 2.months.ago
    obs.update!(last_view: last_view)
    obs.observation_views.where(user: dick).first.update!(last_view: last_view)
    get(:show, params: { id: obs.id })
    assert_equal(2, ObservationView.where(observation: obs).count)
    assert_operator(obs.last_viewed_by(dick), :>=, 2.seconds.ago)
    assert_select("p.footer-view-stats") do |p|
      assert_includes(p.to_s, :footer_viewed.t(date: last_view.web_time,
                                               times: :many_times.l(num: 2)))
      assert_includes(p.to_s,
                      :footer_last_you_viewed.t(date: last_view.web_time))
    end
  end

  def test_page_loads
    login
    get(:index)
    assert_template("shared/_matrix_box")

    # Test again, this time specifying page number via an observation id.
    get(:index,
        params: { id: observations(:agaricus_campestris_obs).id })
    assert_template("shared/_matrix_box")

    get(:index,
        params: { project: projects(:bolete_project).id })
    assert_template("shared/_matrix_box")

    get(:index, params: { by: "name" })
    assert_template("shared/_matrix_box")

    get(:index,
        params: { name: names(:boletus_edulis).text_name })
    assert_template("shared/_matrix_box")

    get(:index,
        params: { look_alikes: "1",
                  name: names(:tremella_mesenterica).text_name })
    assert_template(:index)

    get(:index,
        params: { related_taxa: "1",
                  name: names(:tremella_mesenterica).text_name })
    assert_template(:index)

    get(:index, params: { user: rolf.id })
    assert_template("shared/_matrix_box")

    # get(:login)
    # assert_redirected_to(new_account_login_path)
  end

  def test_observations_by_unknown_user
    login
    get(:index, params: { user: 1e6 })
    assert_redirected_to(users_path)
  end

  def test_observations_by_known_user
    # Make sure fixtures are still okay
    obs = observations(:coprinus_comatus_obs)
    assert_nil(obs.rss_log_id)
    assert_not_nil(obs.thumb_image_id)
    user = rolf
    assert(
      user.layout_count >= rolf.observations.size,
      "User must be able to display all rolf's Observations in a single page"
    )

    test_show_owner_id_noone_logged_in

    login(user.login)
    get(:index, params: { user: rolf.id })

    assert_template(:index)
    assert_match(
      Image.url(:small, obs.thumb_image_id), @response.body,
      "Observation thumbnail should display although this is not an rss_log"
    )
  end

  def test_prev_and_next_observation
    # Uses default observation query
    o_chron = Observation.order(:created_at)
    login
    get(:show, params: { id: o_chron.fourth.id, flow: "next" })
    assert_redirected_to(action: :show, id: o_chron.third.id,
                         params: @controller.query_params(QueryRecord.last))

    get(:show, params: { id: o_chron.fourth.id, flow: "prev" })
    assert_redirected_to(action: :show, id: o_chron.fifth.id,
                         params: @controller.query_params(QueryRecord.last))
  end

  def test_prev_and_next_observation_with_fancy_query
    n1 = names(:agaricus_campestras)
    n2 = names(:agaricus_campestris)
    n3 = names(:agaricus_campestros)
    n4 = names(:agaricus_campestrus)

    n2.transfer_synonym(n1)
    n2.transfer_synonym(n3)
    n2.transfer_synonym(n4)
    n1.correct_spelling = n2
    n1.save_without_our_callbacks

    o1 = n1.observations.first
    o2 = n2.observations.first
    o3 = n3.observations.first
    o4 = n4.observations.first

    # When requesting non-synonym observations of n2, it should include n1,
    # since an observation of n1 was clearly intended to be an observation of
    # n2.
    query = Query.lookup_and_save(:Observation, :all,
                                  names: n2.id,
                                  include_synonyms: false,
                                  by: :name)
    assert_equal(2, query.num_results)

    # Likewise, when requesting *synonym* observations, neither n1 nor n2
    # should be included.
    query = Query.lookup_and_save(:Observation, :all,
                                  names: n2.id,
                                  include_synonyms: true,
                                  exclude_original_names: true,
                                  by: :name)
    assert_equal(2, query.num_results)

    # But for our prev/next test, lets do the all-inclusive query.
    query = Query.lookup_and_save(:Observation, :all,
                                  names: n2.id,
                                  include_synonyms: true,
                                  by: :name)
    assert_equal(4, query.num_results)
    qp = @controller.query_params(query)

    o_id = observations(:minimal_unknown_obs).id

    login
    get(:show, params: qp.merge({ id: o_id, flow: "next" }))
    assert_redirected_to(action: :show, id: o_id, params: qp)
    assert_flash_text(/can.*t find.*results.*index/i)
    get(:show, params: qp.merge({ id: o1.id, flow: "next" }))
    assert_redirected_to(action: :show, id: o2.id, params: qp)
    get(:show, params: qp.merge({ id: o2.id, flow: "next" }))
    assert_redirected_to(action: :show, id: o3.id, params: qp)
    get(:show, params: qp.merge({ id: o3.id, flow: "next" }))
    assert_redirected_to(action: :show, id: o4.id, params: qp)
    get(:show, params: qp.merge({ id: o4.id, flow: "next" }))
    assert_redirected_to(action: :show, id: o4.id, params: qp)
    assert_flash_text(/no more/i)

    get(:show, params: qp.merge({ id: o4.id, flow: "prev" }))
    assert_redirected_to(action: :show, id: o3.id, params: qp)
    get(:show, params: qp.merge({ id: o3.id, flow: "prev" }))
    assert_redirected_to(action: :show, id: o2.id, params: qp)
    get(:show, params: qp.merge({ id: o2.id, flow: "prev" }))
    assert_redirected_to(action: :show, id: o1.id, params: qp)
    get(:show, params: qp.merge({ id: o1.id, flow: "prev" }))
    assert_redirected_to(action: :show, id: o1.id, params: qp)
    assert_flash_text(/no more/i)
    get(:show, params: qp.merge({ id: o_id, flow: "prev" }))
    assert_redirected_to(action: :show, id: o_id, params: qp)
    assert_flash_text(/can.*t find.*results.*index/i)
  end

  def test_advanced_search
    query = Query.lookup_and_save(:Observation, :advanced_search,
                                  name: "Don't know",
                                  user: "myself",
                                  content: "Long pink stem and small pink cap",
                                  location: "Eastern Oklahoma")
    login
    get(:index,
        params: @controller.query_params(query).merge({ advanced_search: "1" }))
    assert_template(:index)
  end

  def test_advanced_search2
    login
    get(:index,
        params: { name: "Agaricus",
                  location: "California",
                  advanced_search: "1" })
    assert_response(:success)
    results = @controller.instance_variable_get(:@objects)
    assert_equal(4, results.length)
  end

  def test_advanced_search3
    login
    # Fail to include notes.
    get(:index,
        params: {
          name: "Fungi",
          location: "String in notes",
          advanced_search: "1"
        })
    assert_response(:success)
    results = @controller.instance_variable_get(:@objects)
    assert_equal(0, results.length)

    # Include notes, but notes don't have string yet!
    get(
      :index,
      params: {
        name: "Fungi",
        location: '"String in notes"',
        search_location_notes: 1,
        advanced_search: "1"
      }
    )
    assert_response(:success)
    results = @controller.instance_variable_get(:@objects)
    assert_equal(0, results.length)

    # Add string to notes, make sure it is actually added.
    login("rolf")
    loc = locations(:burbank)
    loc.notes = "blah blah blahString in notesblah blah blah"
    loc.save
    loc.reload
    assert(loc.notes.to_s.include?("String in notes"))

    # Forget to include notes again.
    get(:index,
        params: {
          name: "Fungi",
          location: "String in notes",
          advanced_search: "1"
        })
    assert_response(:success)
    results = @controller.instance_variable_get(:@objects)
    assert_equal(0, results.length)

    # Now it should finally find the three unknowns at Burbank because Burbank
    # has the magic string in its notes, and we're looking for it.
    get(:index,
        params: {
          name: "Fungi",
          location: '"String in notes"',
          search_location_notes: 1,
          advanced_search: "1"
        })
    assert_response(:success)
    results = @controller.instance_variable_get(:@objects)
    assert_equal(3, results.length)
  end

  # Prove that if advanced_search provokes exception,
  # it returns to advanced search form.
  def test_advanced_search_error
    ObservationsController.any_instance.stubs(:show_selected_observations).
      raises(RuntimeError)
    query = Query.lookup_and_save(:Observation, :advanced_search, name: "Fungi")
    login
    get(:index,
        params: @controller.query_params(query).merge({ advanced_search: "1" }))
    assert_redirected_to(search_advanced_path)
  end

  def test_observation_search_help
    login
    get(:index, params: { pattern: "help:me" })
    assert_match(/unexpected term/i, @response.body)
  end

  def test_observation_search1
    login
    pattern = "Boletus edulis"
    get(:index, params: { pattern: pattern })
    assert_template(:index)
    assert_equal(
      :query_title_pattern_search.t(types: "Observations", pattern: pattern),
      @controller.instance_variable_get(:@title)
    )
    assert_not_empty(css_select('[id="right_tabs"]').text, "Tabset is empty")
  end

  def test_observation_search2
    login
    pattern = "Boletus edulis"
    get(:index, params: { pattern: pattern, page: 2 })
    assert_template(:index)
    assert_equal(
      :query_title_pattern_search.t(types: "Observations", pattern: pattern),
      @controller.instance_variable_get(:@title)
    )
    assert_not_empty(css_select('[id="right_tabs"]').text, "Tabset is empty")
  end

  def test_observation_search_no_hits
    login
    # When there are no hits, no title is displayed, there's no rh tabset, and
    # html <title> contents are the action name
    pattern = "no hits"
    get(:index, params: { pattern: pattern })
    assert_template(:index)

    # Change 2022/07 : Now setting @title explicitly for refactored indexes
    # assert_empty(@controller.instance_variable_get("@title"))
    assert_empty(css_select('[id="right_tabs"]').text, "Tabset should be empty")
    assert_equal(
      :title_for_observation_search.t,
      @controller.instance_variable_get(:@title),
      "metadata <title> tag incorrect"
    )

    # If pattern is id of a real Observation, go directly to that Observation.
    obs = Observation.first
    get(:index, params: { pattern: obs.id })
    assert_redirected_to(action: :show, id: Observation.first.id)
  end

  # Prove that when pattern is the id of a real observation,
  # goes directly to that observation.
  def test_observation_search_matching_id
    obs = observations(:minimal_unknown_obs)
    login
    get(:index, params: { pattern: obs.id })
    assert_redirected_to(%r{/#{obs.id}})
  end

  # Prove that when the pattern causes an error,
  # MO just displays an observation list
  def test_observation_search_bad_pattern
    login
    get(:index, params: { pattern: { error: "" } })
    assert_template(:index)
  end

  def test_observation_search_with_spelling_correction
    # Missing the stupid genus Coprinus: breaks the alternate name suggestions.
    login("rolf")
    Name.find_or_create_name_and_parents("Coprinus comatus").each(&:save!)
    names = Name.suggest_alternate_spellings("Coprinus comatis")
    assert_not_equal([], names.map(&:search_name))

    get(:index, params: { pattern: "coprinis comatis" })
    assert_template(:index)
    assert_equal("coprinis comatis", assigns(:suggest_alternate_spellings))
    assert_select("div.alert-warning", 1)
    assert_select("a[href *= 'observations?pattern=Coprinus+comatus']",
                  text: names(:coprinus_comatus).search_name)

    get(:index, params: { pattern: "Coprinus comatus" })
    assert_response(:redirect)
  end

  # NIMMO NOTE: Is the param  `place_name` or `where`?
  # Created in response to a bug seen in the wild
  def test_where_search_next_page
    login
    params = { place_name: "Burbank", page: 2 }
    get(:index, params: params)
    assert_template(:index)
  end

  # NIMMO NOTE: Is the param  `place_name` or `where`?
  # Created in response to a bug seen in the wild
  def test_where_search_pattern
    login
    params = { place_name: "Burbank" }
    get(:index, params: params)
    assert_template("shared/_matrix_box")
  end

  def test_observations_of_name
    name = names(:fungi)
    ids = Observation.where(name: name).map(&:id)
    assert(ids.length.positive?, "Test needs ifferent fixture for 'name'")

    params = { name: name }
    login("zero") # Has no observations
    get(:index, params: params)

    assert_response(:success)
    ids.each do |id|
      assert_select(
        "a:match('href', ?)", %r{^/#{id}}, true,
        "Observations of Name should link to each Observation of Name"
      )
    end
  end

  # Prove that lichen content_filter works on observations
  def test_observations_with_lichen_filter
    login(users(:lichenologist).name)
    get(:index)
    results = @controller.instance_variable_get(:@objects)

    assert(results.count.positive?)
    assert(results.all? { |result| result.lifeform.include?("lichen") },
           "All results should be lichen-ish")

    login(users(:antilichenologist).name)
    get(:index)
    results = @controller.instance_variable_get(:@objects)

    assert(results.count.positive?)
    assert(results.none? { |result| result.lifeform.include?(" lichen ") },
           "No results should be lichens")
  end

  def test_observations_with_region_filter
    observations_in_region = Observation.where(
      Observation[:where].matches("%California, USA")
    ).order(:id).to_a

    user = users(:californian)
    # Make sure the fixture is still okay
    assert_equal({ region: "California, USA" }, user.content_filter)
    assert(user.layout_count >= observations_in_region.size,
           "User must be able to display search results in a single page.")

    login(user.name)
    get(:index)
    results = @controller.instance_variable_get(:@objects).sort_by(&:id)
    assert_obj_list_equal(observations_in_region, results)
  end

  ##############################################################################

  # ------ Show ----------------------------------------------- #

  def test_show_observation_num_views
    login
    obs = observations(:coprinus_comatus_obs)
    updated_at = obs.updated_at
    num_views = obs.num_views
    last_view = obs.last_view
    # obs.update_view_stats
    get(:show, params: { id: obs.id })
    obs.reload
    assert_equal(num_views + 1, obs.num_views)
    assert_not_equal(last_view, obs.last_view)
    assert_equal(updated_at, obs.updated_at)
  end

  def assert_show_observation
    assert_template("observations/show")
    assert_template("observations/show/_name_info")
    assert_template("observations/show/_observation")
    assert_template("observations/show/_namings")
    assert_template("comment/_show_comments")
    assert_template("observations/show/_thumbnail_map")
    assert_template("observations/show/_images")
  end

  def test_show_observation
    login
    assert_equal(0, QueryRecord.count)

    # Test it on obs with no namings first.
    obs = observations(:unknown_with_no_naming)
    get(:show, params: { id: obs.id })
    assert_show_observation
    # As of now, the vote form doesn't print unless there are namings - 11/22
    # assert_form_action(controller: :vote, action: :cast_votes, id: obs_id)

    # Test it on obs with two namings (Rolf's and Mary's), but no one logged in.
    obs = observations(:coprinus_comatus_obs)
    get(:show, params: { id: obs.id })
    assert_show_observation
    assert_form_action(controller: "observations/namings/votes",
                       action: :update, naming_id: obs.namings.first.id)

    # Test it on obs with two namings, with owner logged in.
    login("rolf")
    obs = observations(:coprinus_comatus_obs)
    get(:show, params: { id: obs.id })
    assert_show_observation
    assert_form_action(controller: "observations/namings/votes",
                       action: :update, naming_id: obs.namings.first.id)

    # Test it on obs with two namings, with non-owner logged in.
    login("mary")
    obs = observations(:coprinus_comatus_obs)
    get(:show, params: { id: obs.id })
    assert_show_observation
    assert_form_action(controller: "observations/namings/votes",
                       action: :update, naming_id: obs.namings.first.id)

    # Test a naming owned by the observer but the observer has 'No Opinion'.
    # Ensure that rolf owns @obs_with_no_opinion.
    user = login("rolf")
    obs = observations(:strobilurus_diminutivus_obs)
    assert_equal(obs.user, user)
    get(:show, params: { id: obs.id })
    assert_show_observation

    # Make sure no queries created for show_image links.
    assert_empty(QueryRecord.where("description like '%model=:Image%'"))
  end

  def test_show_observation_change_vote_anonymity
    obs = observations(:coprinus_comatus_obs)
    user = login(users(:public_voter).name)

    get(:show, params: { id: obs.id, go_private: 1 })
    user.reload
    assert_equal("yes", user.votes_anonymous)

    get(:show, params: { id: obs.id, go_public: 1 })
    user.reload
    assert_equal("no", user.votes_anonymous)
  end

  def test_show_owner_naming
    login(user_with_view_owner_id_true)
    obs = observations(:owner_only_favorite_ne_consensus)
    get(:show, params: { id: obs.id })
    assert_select("#owner_naming",
                  { text: /#{obs.owner_preference.text_name}/,
                    count: 1 },
                  "Observation should show owner's preferred naming")

    get(
      :show, params: { id: observations(:owner_multiple_favorites).id }
    )
    assert_select("#owner_naming",
                  { text: /#{:show_observation_no_clear_preference.t}/,
                    count: 1 },
                  "Observation should show lack of owner naming preference")
  end

  def test_show_owner_naming_view_owner_id_false
    login(user_with_view_owner_id_false)
    get(
      :show, params: { id: observations(:owner_only_favorite_ne_consensus).id }
    )
    assert_select(
      "#owner_naming", { count: 0 },
      "Do not show owner's preferred naming when user has not opted for it"
    )
  end

  def test_show_owner_id_noone_logged_in
    logout
    get(
      :show, params: { id: observations(:owner_only_favorite_ne_consensus).id }
    )
    assert_select("#owner_naming", { count: 0 },
                  "Do not show Observer ID when nobody logged in")
  end

  def user_with_view_owner_id_true
    users(:rolf).login
  end

  def user_with_view_owner_id_false
    users(:dick).login
  end

  def test_observation_external_links_exist
    login
    obs_id = observations(:coprinus_comatus_obs).id
    get(:show, params: { id: obs_id })

    assert_select("a[href *= 'images.google.com']")
    assert_select("a[href *= 'mycoportal.org']")

    # There is a MycoBank link which includes taxon name and MycoBank language
    assert_select("a[href *= 'mycobank.org']") do
      assert_select("a[href *= '/Coprinus%20comatus']")
    end
  end

  def test_show_observation_edit_links
    obs = observations(:detailed_unknown_obs)
    proj = projects(:bolete_project)
    assert_equal(mary.id, obs.user_id)  # owned by mary
    assert(obs.projects.include?(proj)) # owned by bolete project
    # dick is only member of bolete project
    assert_equal([dick.id], proj.user_group.users.map(&:id))

    login("rolf")
    get(:show, params: { id: obs.id })
    assert_select("a:match('href',?)", edit_observation_path(obs.id), count: 0)
    assert_select("a:match('href',?)", observation_path(obs.id),
                  count: 0, text: :DESTROY.t)
    assert_select("a[href*=add_image]", count: 0)
    assert_select("a[href*=remove_image]", count: 0)
    assert_select("a[href*=reuse_image]", count: 0)
    get(:edit, params: { id: obs.id })
    assert_response(:redirect)
    get(:destroy, params: { id: obs.id })
    assert_flash_error

    login("mary")
    get(:show, params: { id: obs.id })
    assert_select("a[href=?]", edit_observation_path(obs.id), minimum: 1)
    # Destroy button is in a form, not a link_to
    assert_select("form[action=?]", observation_path(obs.id), minimum: 1)
    assert_select("input[value='#{:DESTROY.t}']", minimum: 1)
    assert_select("a[href*=add_image]", minimum: 1)
    assert_select("a[href*=remove_image]", minimum: 1)
    assert_select("a[href*=reuse_image]", minimum: 1)
    get(:edit, params: { id: obs.id })
    assert_response(:success)

    login("dick")
    get(:show, params: { id: obs.id })
    assert_select("a[href=?]", edit_observation_path(obs.id), minimum: 1)
    # Destroy button is in a form, not a link_to
    assert_select("form[action=?]", observation_path(obs.id), minimum: 1)
    assert_select("input[value='#{:DESTROY.t}']", minimum: 1)
    assert_select("a[href*=add_image]", minimum: 1)
    assert_select("a[href*=remove_image]", minimum: 1)
    assert_select("a[href*=reuse_image]", minimum: 1)
    get(:edit, params: { id: obs.id })
    assert_response(:success)
    get(:destroy, params: { id: obs.id })
    assert_flash_success
  end

  def test_show_observation_specimen_stuff
    obs1 = observations(:strobilurus_diminutivus_obs)
    obs2 = observations(:minimal_unknown_obs)
    obs3 = observations(:detailed_unknown_obs)
    observations(:locally_sequenced_obs).sequences.
      first.update(observation: obs2)
    observations(:genbanked_obs).sequences.
      each { |s| s.update(observation: obs3) }
    obs2.reload
    obs3.reload

    # Obs1 has nothing, owned by rolf, not in project.
    assert_users_equal(rolf, obs1.user)
    assert_empty(obs1.projects)
    assert_empty(obs1.collection_numbers)
    assert_empty(obs1.herbarium_records)
    assert_empty(obs1.sequences)

    # Obs2 owned by mary, not in project,
    # one collection_number owned by mary,
    # one herbarium_record owned by rolf at NY (roy is curator),
    # one sequence owned by rolf.
    assert_users_equal(mary, obs2.user)
    assert_empty(obs2.projects)
    assert_operator(obs2.collection_numbers.count, :==, 1)
    assert_operator(obs2.herbarium_records.count, :==, 1)
    assert_operator(obs2.sequences.count, :==, 1)
    assert_false(obs2.herbarium_records.first.can_edit?(mary))
    assert_true(obs2.herbarium_records.first.can_edit?(rolf))
    assert_true(obs2.herbarium_records.first.can_edit?(roy))

    # Obs3 owned by mary, in bolete project (dick admin and member),
    # two collection_numbers owned by mary,
    # two herbarium_records, one owned by rolf at NY,
    #   one owned by mary at FunDiS,
    # several sequences all owned by dick.
    assert_users_equal(mary, obs3.user)
    assert_equal("Bolete Project", obs3.projects.first.title)
    assert_true(obs3.can_edit?(dick))
    assert_operator(obs3.collection_numbers.count, :>, 1)
    assert_operator(obs3.herbarium_records.count, :>, 1)
    assert_operator(obs3.sequences.count, :>, 1)

    # Katrina isn't associated in any way with any of these observations.
    login("katrina")
    get(:show, params: { id: obs1.id })
    assert_show_obs(:collection_numbers, [], false)
    assert_show_obs(:herbarium_records, [], false)
    # But any logged-in user can add sequence to any observation.
    assert_select("a[href ^= '#{new_sequence_path}']", { count: 1 },
                  "Observation page should show an Add Sequence link for " \
                  "any logged-in user")

    get(:show, params: { id: obs2.id })
    assert_show_obs(:collection_numbers,
                    [[obs2.collection_numbers.first.id, false]],
                    false)
    assert_show_obs(:herbarium_records,
                    [[obs2.herbarium_records.first.id, false]],
                    false)
    assert_select("a[href ^= '#{new_sequence_path(obs_id: obs2.id)}']",
                  { count: 1 }, "Observation page missing an Add Sequence link")

    get(:show, params: { id: obs3.id })
    assert_show_obs(:collection_numbers,
                    obs3.collection_numbers.map { |x| [x.id, false] },
                    false)
    assert_show_obs(:herbarium_records,
                    obs3.herbarium_records.map { |x| [x.id, false] },
                    false)
    assert_select("a[href ^= '#{new_sequence_path(obs_id: obs3.id)}']",
                  { count: 1 }, "Observation page missing an Add Sequence link")

    # Roy is a curator at NY, so can add herbarium records, and modify existing
    # herbarium records attached to NY.
    login("roy")
    assert_true(roy.curated_herbaria.any?)
    get(:show, params: { id: obs1.id })
    assert_show_obs(:collection_numbers, [], false)
    assert_show_obs(:herbarium_records, [], true)
    assert_select("a[href ^= '#{new_sequence_path}']", { count: 1 },
                  "Observation page missing an Add Sequence link")

    get(:show, params: { id: obs2.id })
    assert_show_obs(:collection_numbers,
                    [[obs2.collection_numbers.first.id, false]],
                    false)
    assert_show_obs(:herbarium_records,
                    [[obs2.herbarium_records.first.id, true]],
                    true)
    assert_select("a[href ^= '#{new_sequence_path(obs_id: obs2.id)}']",
                  { count: 1 }, "Observation page missing an Add Sequence link")

    get(:show, params: { id: obs3.id })
    assert_show_obs(:collection_numbers,
                    obs3.collection_numbers.map { |x| [x.id, false] },
                    false)
    assert_show_obs(:herbarium_records,
                    obs3.herbarium_records.map { |x| [x.id, x.can_edit?(roy)] },
                    true)
    assert_select("a[href ^= '#{new_sequence_path(obs_id: obs3.id)}']",
                  { count: 1 }, "Observation page missing an Add Sequence link")

    # Dick owns all of the sequences, is on obs3's project, and has a personal
    # herbarium.
    login("dick")
    get(:show, params: { id: obs1.id })
    assert_show_obs(:collection_numbers, [], false)
    assert_show_obs(:herbarium_records, [], true)
    assert_select("a[href ^= '#{new_sequence_path}']", { count: 1 },
                  "Observation page missing an Add Sequence link")

    get(:show, params: { id: obs2.id })
    assert_show_obs(:collection_numbers,
                    [[obs2.collection_numbers.first.id, false]],
                    false)
    assert_show_obs(:herbarium_records,
                    [[obs2.herbarium_records.first.id, false]],
                    true)
    assert_select("a[href ^= '#{new_sequence_path(obs_id: obs2.id)}']",
                  { count: 1 }, "Observation page missing an Add Sequence link")

    get(:show, params: { id: obs3.id })
    assert_show_obs(:collection_numbers,
                    obs3.collection_numbers.map { |x| [x.id, true] },
                    true)
    assert_show_obs(:herbarium_records,
                    obs3.herbarium_records.map { |x| [x.id, false] },
                    true)
    assert_select("a[href ^= '#{new_sequence_path(obs_id: obs3.id)}']",
                  { count: 1 },
                  "Observation page missing an Add Sequence link")

    # Rolf owns obs1 and owns one herbarium record for both obs2 and obs3,
    # and he is a curator at NYBG.
    login("rolf")
    get(:show, params: { id: obs1.id })
    assert_show_obs(:collection_numbers, [], true)
    assert_show_obs(:herbarium_records, [], true)
    assert_select("a[href ^= '#{new_sequence_path}']", { count: 1 },
                  "Observation page missing an Add Sequence link")

    get(:show, params: { id: obs2.id })
    assert_show_obs(:collection_numbers,
                    [[obs2.collection_numbers.first.id, false]],
                    false)
    assert_show_obs(:herbarium_records,
                    [[obs2.herbarium_records.first.id, true]],
                    true)
    assert_select("a[href ^= '#{new_sequence_path(obs_id: obs2.id)}']",
                  { count: 1 }, "Observation page missing an Add Sequence link")

    get(:show, params: { id: obs3.id })
    assert_show_obs(:collection_numbers,
                    obs3.collection_numbers.map { |x| [x.id, false] }, false)
    assert_show_obs(
      :herbarium_records,
      obs3.herbarium_records.map { |x| [x.id, x.can_edit?(rolf)] },
      true
    )
    assert_select("a[href ^= '#{new_sequence_path(obs_id: obs3.id)}']",
                  { count: 1 },
                  "Observation page missing an Add Sequence link")

    # Mary owns obs2 and obs3, but has nothing to do with obs1.
    login("mary")
    get(:show, params: { id: obs1.id })
    assert_show_obs(:collection_numbers, [], false)
    assert_show_obs(:herbarium_records, [], false)
    assert_select("a[href ^= '#{new_sequence_path}']", { count: 1 },
                  "Observation page missing an Add Sequence link")

    get(:show, params: { id: obs2.id })
    assert_show_obs(
      :collection_numbers,
      [[obs2.collection_numbers.first.id, true]],
      true
    )
    assert_show_obs(
      :herbarium_records,
      [[obs2.herbarium_records.first.id, false]],
      true
    )
    assert_select("a[href ^= '#{new_sequence_path(obs_id: obs2.id)}']",
                  { count: 1 }, "Observation page missing an Add Sequence link")

    get(:show, params: { id: obs3.id })
    assert_show_obs(
      :collection_numbers,
      obs3.collection_numbers.map { |x| [x.id, true] },
      true
    )
    assert_show_obs(
      :herbarium_records,
      obs3.herbarium_records.map { |x| [x.id, x.can_edit?(mary)] },
      true
    )
    assert_select("a[href ^= '#{new_sequence_path(obs_id: obs3.id)}']",
                  { count: 1 }, "Observation page missing an Add Sequence link")

    # Make sure admins can do everything.
    make_admin("katrina")
    get(:show, params: { id: obs1.id })
    assert_show_obs(:collection_numbers, [], true)
    assert_show_obs(:herbarium_records, [], true)
    assert_select("a[href ^= '#{new_sequence_path}']", { count: 1 },
                  "Observation page missing an Add Sequence link")

    get(:show, params: { id: obs2.id })
    assert_show_obs(
      :collection_numbers,
      [[obs2.collection_numbers.first.id, true]],
      true
    )
    assert_show_obs(
      :herbarium_records,
      [[obs2.herbarium_records.first.id, true]],
      true
    )
    assert_select("a[href ^= '#{new_sequence_path(obs_id: obs2.id)}']",
                  { count: 1 }, "Observation page missing an Add Sequence link")

    get(:show, params: { id: obs3.id })
    assert_show_obs(
      :collection_numbers,
      obs3.collection_numbers.map { |x| [x.id, true] },
      true
    )
    assert_show_obs(
      :herbarium_records,
      obs3.herbarium_records.map { |x| [x.id, true] },
      true
    )
    assert_select("a[href ^= '#{new_sequence_path(obs_id: obs3.id)}']",
                  { count: 1 }, "Observation page missing an Add Sequence link")
  end

  # Refactored for CRUD routes in :collection_numbers or :herbarium_records
  def assert_show_obs(types, items, can_add)
    type = types.to_s.chop
    selector = types == :collection_numbers && !can_add ? "i" : "li"
    assert_select("#observation_#{types} #{selector}",
                  items.count,
                  "Wrong number of #{types} shown.")
    if can_add
      assert(response.body.match(%r{href="/#{types}/new}),
             "Expected to find a create link for #{types}.")
    else
      assert_not(response.body.match(%r{href="/#{types}/new}),
                 "Expected not to find a create link for #{types}.")
    end

    items.each do |id, can_edit|
      if can_edit
        assert(response.body.match(%r{href="/#{types}/#{id}/edit}),
               "Expected to find an edit link for #{type} #{id}.")
      else
        assert_not(
          response.body.match(%r{href="/#{types}/#{id}/edit}),
          "Expected not to find an edit link for #{type} #{id}."
        )
      end
    end
  end

  ##############################################################################

  # -------------------- Destroy ---------------------------------------- #

  def test_destroy_observation
    assert(obs = observations(:minimal_unknown_obs))
    id = obs.id
    params = { id: id }
    assert_equal("mary", obs.user.login)
    requires_user(:destroy,
                  [{ action: :show }],
                  params, "mary")
    assert_redirected_to(action: :index)
    assert_raises(ActiveRecord::RecordNotFound) do
      obs = Observation.find(id)
    end
  end

  def test_original_filename_visibility
    login("mary")
    obs_id = observations(:agaricus_campestris_obs).id

    rolf.keep_filenames = "toss"
    rolf.save
    get(:show, params: { id: obs_id })
    assert_false(@response.body.include?("áč€εиts"))

    rolf.keep_filenames = "keep_but_hide"
    rolf.save
    get(:show, params: { id: obs_id })
    assert_false(@response.body.include?("áč€εиts"))

    rolf.keep_filenames = "keep_and_show"
    rolf.save
    get(:show, params: { id: obs_id })
    assert_true(@response.body.include?("áč€εиts"))

    login("rolf") # owner

    rolf.keep_filenames = "toss"
    rolf.save
    get(:show, params: { id: obs_id })
    assert_true(@response.body.include?("áč€εиts"))

    rolf.keep_filenames = "keep_but_hide"
    rolf.save
    get(:show, params: { id: obs_id })
    assert_true(@response.body.include?("áč€εиts"))

    rolf.keep_filenames = "keep_and_show"
    rolf.save
    get(:show, params: { id: obs_id })
    assert_true(@response.body.include?("áč€εиts"))
  end

  ##############################################################################

  # ------------------------------
  #  Test creating observations.
  # ------------------------------

  # Test "new" observation form.
  def test_create_new_observation
    requires_login(:new)
    assert_form_action(action: :create, approved_name: "")
    assert_input_value(:collection_number_name,
                       users(:rolf).legal_name)
    assert_input_value(:collection_number_number, "")
    assert_input_value(:herbarium_record_herbarium_name,
                       users(:rolf).preferred_herbarium_name)
    assert_input_value(:herbarium_record_herbarium_id, "")
    assert_true(@response.body.include?("Albion, Mendocino Co., California"))
    users(:rolf).update(location_format: "scientific")
    get(:new)
    assert_true(@response.body.include?("California, Mendocino Co., Albion"))
  end

  def test_create_observation_with_unrecognized_name
    text_name = "Elfin saddle"
    params = { naming: { name: text_name },
               user: rolf,
               where: locations.first.name }
    post_requires_login(:create, params)

    assert_select("div[id='name_messages']",
                  /MO does not recognize the name.*#{text_name}/)
  end

  def test_construct_observation_approved_place_name
    where = "Albion, California, USA"
    generic_construct_observation(
      { observation: { place_name: where },
        naming: { name: "Coprinus comatus" },
        approved_place_name: "" },
      1, 1, 0
    )
    obs = assigns(:observation)
    assert_equal(where, obs.place_name)
  end

  def test_create_observation_with_collection_number
    generic_construct_observation(
      { observation: { specimen: "1" },
        collection_number: { name: "Billy Bob", number: "17-034" },
        naming: { name: "Coprinus comatus" } },
      1, 1, 0
    )
    obs = assigns(:observation)
    assert(obs.specimen)
    assert(obs.collection_numbers.count == 1)
  end

  def test_create_observation_with_used_collection_number
    generic_construct_observation(
      { observation: { specimen: "1" },
        collection_number: { name: "Rolf Singer", number: "1" },
        naming: { name: "Coprinus comatus" } },
      1, 1, 0
    )
    obs = assigns(:observation)
    assert(obs.specimen)
    assert(obs.collection_numbers.count == 1)
    assert_flash_warning
  end

  def test_create_observation_with_specimen_and_collector_but_no_number
    generic_construct_observation(
      { observation: { specimen: "1" },
        collection_number: { name: "Rolf Singer", number: "" },
        naming: { name: "Coprinus comatus" } },
      1, 1, 0
    )
    obs = assigns(:observation)
    assert(obs.specimen)
    assert_empty(obs.collection_numbers)
  end

  def test_create_observation_with_collection_number_but_no_specimen
    generic_construct_observation(
      { collection_number: { name: "Rolf Singer", number: "3141" },
        naming: { name: "Coprinus comatus" } },
      1, 1, 0
    )
    obs = assigns(:observation)
    assert_not(obs.specimen)
    assert_empty(obs.collection_numbers)
  end

  def test_create_observation_with_collection_number_but_no_collector
    generic_construct_observation(
      { observation: { specimen: "1" },
        collection_number: { name: "", number: "27-18A.2" },
        naming: { name: "Coprinus comatus" } },
      1, 1, 0
    )
    obs = assigns(:observation)
    assert(obs.specimen)
    assert(obs.collection_numbers.count == 1)
    col_num = obs.collection_numbers.first
    assert_equal(rolf.legal_name, col_num.name)
    assert_equal("27-18A.2", col_num.number)
  end

  def test_create_observation_with_herbarium_record
    generic_construct_observation(
      { observation: { specimen: "1" },
        herbarium_record: {
          herbarium_name: herbaria(:nybg_herbarium).auto_complete_name,
          herbarium_id: "1234"
        },
        naming: { name: "Coprinus comatus" } },
      1, 1, 0
    )
    obs = assigns(:observation)
    assert(obs.specimen)
    assert(obs.herbarium_records.count == 1)
  end

  def test_create_observation_with_herbarium_duplicate_label
    generic_construct_observation(
      { observation: { specimen: "1" },
        herbarium_record: {
          herbarium_name: herbaria(:nybg_herbarium).auto_complete_name,
          herbarium_id: "1234"
        },
        naming: { name: "Cortinarius sp." } },
      0, 0, 0
    )
    assert_input_value(:herbarium_record_herbarium_name,
                       "NY - The New York Botanical Garden")
    assert_input_value(:herbarium_record_herbarium_id, "1234")
  end

  def test_create_observation_with_herbarium_no_id
    name = "Coprinus comatus"
    generic_construct_observation(
      { observation: { specimen: "1" },
        herbarium_record: {
          herbarium_name: herbaria(:nybg_herbarium).auto_complete_name,
          herbarium_id: ""
        },
        naming: { name: name } },
      1, 1, 0
    )
    obs = assigns(:observation)
    assert_true(obs.specimen)
    assert_equal(0, obs.herbarium_records.count)
  end

  def test_create_observation_with_herbarium_but_no_specimen
    generic_construct_observation(
      { herbarium_record:
                          { herbarium_name: herbaria(
                            :nybg_herbarium
                          ).auto_complete_name,
                            herbarium_id: "1234" },
        naming: { name: "Coprinus comatus" } },
      1, 1, 0
    )
    obs = assigns(:observation)
    assert_not(obs.specimen)
    assert(obs.herbarium_records.count.zero?)
  end

  def test_create_observation_with_new_nonpersonal_herbarium
    generic_construct_observation(
      { observation: { specimen: "1" },
        herbarium_record: { herbarium_name: "A Brand New Herbarium",
                            herbarium_id: "" },
        naming: { name: "Coprinus comatus" } },
      1, 1, 0
    )
    obs = assigns(:observation)
    assert(obs.specimen)
    assert_empty(obs.herbarium_records)
  end

  def test_create_observation_with_new_personal_herbarium
    generic_construct_observation(
      { observation: { specimen: "1" },
        herbarium_record: { herbarium_name: katrina.personal_herbarium_name,
                            herbarium_id: "12345" },
        naming: { name: "Coprinus comatus" } },
      1, 1, 0, katrina
    )
    obs = assigns(:observation)
    assert(obs.specimen)
    assert_equal(1, obs.herbarium_records.count)
    assert_not_empty(obs.herbarium_records)
    herbarium_record = obs.herbarium_records.first
    herbarium = herbarium_record.herbarium
    assert(herbarium.curator?(katrina))
    assert(herbarium.name.include?("Katrina"))
  end

  def test_create_simple_observation_with_approved_unique_name
    where = "Simple, Massachusetts, USA"
    generic_construct_observation(
      { observation: { place_name: where, thumb_image_id: "0" },
        naming: { name: "Coprinus comatus" } },
      1, 1, 0
    )
    obs = assigns(:observation)
    nam = assigns(:naming)
    assert_equal(where, obs.where)
    assert_equal(names(:coprinus_comatus).id, nam.name_id)
    assert_equal("2.03659",
                 format("%<vote_cache>.5f", vote_cache: obs.vote_cache))
    assert_not_nil(obs.rss_log)
    # This was getting set to zero instead of nil if no images were uploaded
    # when obs was created.
    assert_nil(obs.thumb_image_id)
  end

  def test_create_simple_observation_of_unknown_taxon
    where = "Unknown, Massachusetts, USA"
    generic_construct_observation({
                                    observation: { place_name: where },
                                    naming: { name: "Unknown" }
                                  }, 1, 0, 0)
    obs = assigns(:observation)
    assert_equal(where, obs.where) # Make sure it's the right observation
    assert_not_nil(obs.rss_log)
  end

  def test_create_observation_with_new_name
    generic_construct_observation({
                                    naming: { name: "New name" }
                                  }, 0, 0, 0)
  end

  def test_create_observation_with_approved_new_name
    # Test an observation creation with an approved new name
    generic_construct_observation({
                                    naming: { name: "Argus arg-arg" },
                                    approved_name: "Argus arg-arg"
                                  }, 1, 1, 2)
  end

  def test_create_observation_with_approved_name_and_extra_space
    generic_construct_observation(
      { naming: { name: "Another new-name  " },
        approved_name: "Another new-name  " },
      1, 1, 2
    )
  end

  def test_create_observation_with_approved_section
    # (This is now supported nominally)
    # (Use Macrocybe because it already exists and has an author.
    # That way we know it is actually creating a name for this section.)
    generic_construct_observation(
      { naming: { name: "Macrocybe section Fakesection" },
        approved_name: "Macrocybe section Fakesection" },
      1, 1, 1
    )
  end

  def test_create_observation_with_approved_junk_name
    generic_construct_observation({
                                    naming: {
                                      name: "This is a bunch of junk"
                                    },
                                    approved_name: "This is a bunch of junk"
                                  }, 0, 0, 0)
  end

  def test_create_observation_with_multiple_name_matches
    generic_construct_observation({
                                    naming: { name: "Amanita baccata" }
                                  }, 0, 0, 0)
  end

  def test_create_observation_choosing_one_of_multiple_name_matches
    generic_construct_observation(
      { naming: { name: "Amanita baccata" },
        chosen_name: { name_id: names(:amanita_baccata_arora).id } },
      1, 1, 0
    )
  end

  def test_create_observation_choosing_deprecated_one_of_multiple_name_matches
    generic_construct_observation(
      { naming: { name: names(:pluteus_petasatus_deprecated).text_name } },
      1, 1, 0
    )
    nam = assigns(:naming)
    assert_equal(names(:pluteus_petasatus_approved).id, nam.name_id)
  end

  def test_create_observation_with_deprecated_name
    generic_construct_observation({
                                    naming: { name: "Lactarius subalpinus" }
                                  }, 0, 0, 0)
  end

  def test_create_observation_with_chosen_approved_synonym_of_deprecated_name
    generic_construct_observation(
      { naming: { name: "Lactarius subalpinus" },
        approved_name: "Lactarius subalpinus",
        chosen_name: { name_id: names(:lactarius_alpinus).id } },
      1, 1, 0
    )
    nam = assigns(:naming)
    assert_equal(nam.name, names(:lactarius_alpinus))
  end

  def test_create_observation_with_approved_deprecated_name
    generic_construct_observation(
      { naming: { name: "Lactarius subalpinus" },
        approved_name: "Lactarius subalpinus",
        chosen_name: {} },
      1, 1, 0
    )
    nam = assigns(:naming)
    assert_equal(nam.name, names(:lactarius_subalpinus))
  end

  def test_create_observation_with_approved_new_species
    # Test an observation creation with an approved new name
    Name.find_by(text_name: "Agaricus").destroy
    generic_construct_observation({
                                    naming: { name: "Agaricus novus" },
                                    approved_name: "Agaricus novus"
                                  }, 1, 1, 2)
    name = Name.find_by(text_name: "Agaricus novus")
    assert(name)
    assert_equal("Agaricus novus", name.text_name)
  end

  def test_create_observation_that_generates_email
    QueuedEmail.queue_emails(true)
    count_before = QueuedEmail.count
    name = names(:agaricus_campestris)
    flavor = Notification.flavors[:name]
    notifications = Notification.where(flavor: flavor, obj_id: name.id)
    assert_equal(2, notifications.length,
                 "Should be 2 name notifications for name ##{name.id}")
    assert(notifications.map(&:user).include?(mary))
    mary.update(no_emails: true)

    where = "Simple, Massachusetts, USA"
    generic_construct_observation({
                                    observation: { place_name: where },
                                    naming: { name: name.text_name }
                                  }, 1, 1, 0)
    obs = assigns(:observation)
    nam = assigns(:naming)

    assert_equal(where, obs.where) # Make sure it's the right observation
    assert_equal(name.id, nam.name_id) # Make sure it's the right name
    assert_not_nil(obs.rss_log)
    assert_equal(count_before + 1, QueuedEmail.count)
    QueuedEmail.queue_emails(false)
  end

  def test_create_observation_with_decimal_geolocation_and_unknown_name
    lat = 34.1622
    long = -118.3521
    generic_construct_observation({
                                    observation: { place_name: "",
                                                   lat: lat, long: long },
                                    naming: { name: "Unknown" }
                                  }, 1, 0, 0)
    obs = assigns(:observation)

    assert_equal(lat.to_s, obs.lat.to_s)
    assert_equal(long.to_s, obs.long.to_s)
    assert_objs_equal(Location.unknown, obs.location)
    assert_not_nil(obs.rss_log)
  end

  def test_create_observation_with_dms_geolocation_and_unknown_name
    lat2 = "34°9’43.92”N"
    long2 = "118°21′7.56″W"
    generic_construct_observation({
                                    observation: { place_name: "",
                                                   lat: lat2, long: long2 },
                                    naming: { name: "Unknown" }
                                  }, 1, 0, 0)
    obs = assigns(:observation)

    assert_equal("34.1622", obs.lat.to_s)
    assert_equal("-118.3521", obs.long.to_s)
    assert_objs_equal(Location.unknown, obs.location)
    assert_not_nil(obs.rss_log)
  end

  def test_create_observation_with_empty_geolocation_and_location
    # Make sure it doesn't accept no location AND no lat/long.
    generic_construct_observation({
                                    observation: { place_name: "",
                                                   lat: "", long: "" },
                                    naming: { name: "Unknown" }
                                  }, 0, 0, 0)
  end

  def test_create_observations_with_unknown_location_and_empty_geolocation
    # But create observation if explicitly tell it "unknown" location.
    generic_construct_observation({
                                    observation: { place_name: "Earth",
                                                   lat: "", long: "" },
                                    naming: { name: "Unknown" }
                                  }, 1, 0, 0)
  end

  def test_create_observation_with_various_altitude_formats
    [
      ["500",     500],
      ["500m",    500],
      ["500 ft.", 152],
      [" 500' ", 152]
    ].each do |input, output|
      where = "Unknown, Massachusetts, USA"

      generic_construct_observation({
                                      observation: { place_name: where,
                                                     alt: input },
                                      naming: { name: "Unknown" }
                                    }, 1, 0, 0)
      obs = assigns(:observation)

      assert_equal(output, obs.alt)
      assert_equal(where, obs.where) # Make sure it's the right observation
      assert_not_nil(obs.rss_log)
    end
  end

  def test_create_observation_creating_class
    generic_construct_observation(
      { observation: { place_name: "Earth", lat: "", long: "" },
        naming: { name: "Lecanoromycetes L." },
        approved_name: "Lecanoromycetes L." },
      1, 1, 1
    )
    name = Name.last
    assert_equal("Lecanoromycetes", name.text_name)
    assert_equal("L.", name.author)
    assert_equal("Class", name.rank)
  end

  def test_create_observation_creating_family
    params = {
      observation: { place_name: "Earth", lat: "", long: "" },
      naming: { name: "Acarosporaceae" },
      approved_name: "Acarosporaceae"
    }
    o_num = 1
    g_num = 1
    n_num = 1
    user = rolf
    o_count = Observation.count
    g_count = Naming.count
    n_count = Name.count
    score   = user.reload.contribution
    params  = modified_generic_params(params, user)

    post_requires_login(:create, params)
    name = Name.last

    # assert_redirected_to(action: :show)
    assert_response(:redirect)
    assert_match(%r{/test.host/\d+\Z}, @response.redirect_url)
    assert_equal(o_count + o_num, Observation.count, "Wrong Observation count")
    assert_equal(g_count + g_num, Naming.count, "Wrong Naming count")
    assert_equal(n_count + n_num, Name.count, "Wrong Name count")
    assert_equal(score + o_num + 2 * g_num + 10 * n_num,
                 user.reload.contribution,
                 "Wrong User score")
    assert_not_equal(
      0,
      @controller.instance_variable_get(:@observation).thumb_image_id,
      "Wrong image id"
    )
    assert_equal("Acarosporaceae", name.text_name)
    assert_equal("Family", name.rank)
  end

  def test_create_observation_creating_group
    generic_construct_observation(
      { observation: { place_name: "Earth", lat: "", long: "" },
        naming: { name: "Morchella elata group" },
        approved_name: "Morchella elata group" },
      1, 1, 2
    )
    name = Name.last
    assert_equal("Morchella elata group", name.text_name)
    assert_equal("", name.author)
    assert_equal("Group", name.rank)
  end

  def test_prevent_creation_of_species_under_deprecated_genus
    login("katrina")
    cladonia = Name.find_or_create_name_and_parents("Cladonia").last
    cladonia.save!
    cladonia_picta = Name.find_or_create_name_and_parents("Cladonia picta").last
    cladonia_picta.save!
    cladina = Name.find_or_create_name_and_parents("Cladina").last
    cladina.change_deprecated(true)
    cladina.save!
    cladina.merge_synonyms(cladonia)

    generic_construct_observation({
                                    observation: { place_name: "Earth" },
                                    naming: { name: "Cladina pictum" }
                                  }, 0, 0, 0, roy)
    assert_names_equal(cladina, assigns(:parent_deprecated))
    assert_obj_list_equal([cladonia_picta], assigns(:valid_names))

    generic_construct_observation({
                                    observation: { place_name: "Earth" },
                                    naming: { name: "Cladina pictum" },
                                    approved_name: "Cladina pictum"
                                  }, 1, 1, 1, roy)

    name = Name.last
    assert_equal("Cladina pictum", name.text_name)
    assert_true(name.deprecated)
  end

  def test_construct_observation_dubious_place_names
    # Test a reversed name with a scientific user
    where = "USA, Massachusetts, Reversed"
    generic_construct_observation({
                                    observation: { place_name: where },
                                    naming: { name: "Unknown" }
                                  }, 1, 0, 0, roy)

    # Test missing space.
    where = "Reversible, Massachusetts,USA"
    generic_construct_observation({
                                    observation: { place_name: where },
                                    naming: { name: "Unknown" }
                                  }, 0, 0, 0)
    # (This is accepted now for some reason.)
    where = "USA,Massachusetts, Reversible"
    generic_construct_observation({
                                    observation: { place_name: where },
                                    naming: { name: "Unknown" }
                                  }, 1, 0, 0, roy)

    # Test a bogus country name
    where = "Bogus, Massachusetts, UAS"
    generic_construct_observation({
                                    observation: { place_name: where },
                                    naming: { name: "Unknown" }
                                  }, 0, 0, 0)
    where = "UAS, Massachusetts, Bogus"
    generic_construct_observation({
                                    observation: { place_name: where },
                                    naming: { name: "Unknown" }
                                  }, 0, 0, 0, roy)

    # Test a bad state name
    where = "Bad State Name, USA"
    generic_construct_observation({
                                    observation: { place_name: where },
                                    naming: { name: "Unknown" }
                                  }, 0, 0, 0)
    where = "USA, Bad State Name"
    generic_construct_observation({
                                    observation: { place_name: where },
                                    naming: { name: "Unknown" }
                                  }, 0, 0, 0, roy)

    # Test mix of city and county
    where = "Burbank, Los Angeles Co., California, USA"
    generic_construct_observation({
                                    observation: { place_name: where },
                                    naming: { name: "Unknown" }
                                  }, 0, 0, 0)
    where = "USA, California, Los Angeles Co., Burbank"
    generic_construct_observation({
                                    observation: { place_name: where },
                                    naming: { name: "Unknown" }
                                  }, 0, 0, 0, roy)

    # Test mix of city and county
    where = "Falmouth, Barnstable Co., Massachusetts, USA"
    generic_construct_observation({
                                    observation: { place_name: where },
                                    naming: { name: "Unknown" }
                                  }, 0, 0, 0)
    where = "USA, Massachusetts, Barnstable Co., Falmouth"
    generic_construct_observation({
                                    observation: { place_name: where },
                                    naming: { name: "Unknown" }
                                  }, 0, 0, 0, roy)

    # Test some bad terms
    where = "Some County, Ohio, USA"
    generic_construct_observation({
                                    observation: { place_name: where },
                                    naming: { name: "Unknown" }
                                  }, 0, 0, 0)
    where = "Old Rd, Ohio, USA"
    generic_construct_observation({
                                    observation: { place_name: where },
                                    naming: { name: "Unknown" }
                                  }, 0, 0, 0)
    where = "Old Rd., Ohio, USA"
    generic_construct_observation({
                                    observation: { place_name: where },
                                    naming: { name: "Unknown" }
                                  }, 1, 0, 0)

    # Test some acceptable additions
    where = "near Burbank, Southern California, USA"
    generic_construct_observation({
                                    observation: { place_name: where },
                                    naming: { name: "Unknown" }
                                  }, 1, 0, 0)
  end

  def test_name_resolution
    login("rolf")

    params = {
      observation: {
        when: Time.zone.now,
        place_name: "Somewhere, Massachusetts, USA",
        specimen: "0",
        thumb_image_id: "0"
      },
      naming: {
        vote: { value: "3" }
      }
    }
    expected_page = :create_location

    # Can we create observation with existing genus?
    agaricus = names(:agaricus)
    params[:naming][:name] = "Agaricus"
    params[:approved_name] = nil
    post(:create, params: params)
    # assert_template(action: expected_page)
    assert_redirected_to(/#{expected_page}/)
    assert_equal(agaricus.id, assigns(:observation).name_id)

    params[:naming][:name] = "Agaricus sp"
    params[:approved_name] = nil
    post(:create, params: params)
    assert_redirected_to(/#{expected_page}/)
    assert_equal(agaricus.id, assigns(:observation).name_id)

    params[:naming][:name] = "Agaricus sp."
    params[:approved_name] = nil
    post(:create, params: params)
    assert_redirected_to(/#{expected_page}/)
    assert_equal(agaricus.id, assigns(:observation).name_id)

    # Can we create observation with genus and add author?
    params[:naming][:name] = "Agaricus Author"
    params[:approved_name] = "Agaricus Author"
    post(:create, params: params)
    assert_redirected_to(/#{expected_page}/)
    assert_equal(agaricus.id, assigns(:observation).name_id)
    assert_equal("Agaricus Author", agaricus.reload.search_name)
    agaricus.author = nil
    agaricus.search_name = "Agaricus"
    agaricus.save

    params[:naming][:name] = "Agaricus sp Author"
    params[:approved_name] = "Agaricus sp Author"
    post(:create, params: params)
    assert_redirected_to(/#{expected_page}/)
    assert_equal(agaricus.id, assigns(:observation).name_id)
    assert_equal("Agaricus Author", agaricus.reload.search_name)
    agaricus.author = nil
    agaricus.search_name = "Agaricus"
    agaricus.save

    params[:naming][:name] = "Agaricus sp. Author"
    params[:approved_name] = "Agaricus sp. Author"
    post(:create, params: params)
    assert_redirected_to(/#{expected_page}/)
    assert_equal(agaricus.id, assigns(:observation).name_id)
    assert_equal("Agaricus Author", agaricus.reload.search_name)

    # Can we create observation with genus specifying author?
    params[:naming][:name] = "Agaricus Author"
    params[:approved_name] = nil
    post(:create, params: params)
    assert_redirected_to(/#{expected_page}/)
    assert_equal(agaricus.id, assigns(:observation).name_id)

    params[:naming][:name] = "Agaricus sp Author"
    params[:approved_name] = nil
    post(:create, params: params)
    assert_redirected_to(/#{expected_page}/)
    assert_equal(agaricus.id, assigns(:observation).name_id)

    params[:naming][:name] = "Agaricus sp. Author"
    params[:approved_name] = nil
    post(:create, params: params)
    assert_redirected_to(/#{expected_page}/)
    assert_equal(agaricus.id, assigns(:observation).name_id)

    # Can we create observation with deprecated genus?
    psalliota = names(:psalliota)
    params[:naming][:name] = "Psalliota"
    params[:approved_name] = "Psalliota"
    post(:create, params: params)
    assert_redirected_to(/#{expected_page}/)
    assert_equal(psalliota.id, assigns(:observation).name_id)

    params[:naming][:name] = "Psalliota sp"
    params[:approved_name] = "Psalliota sp"
    post(:create, params: params)
    assert_redirected_to(/#{expected_page}/)
    assert_equal(psalliota.id, assigns(:observation).name_id)

    params[:naming][:name] = "Psalliota sp."
    params[:approved_name] = "Psalliota sp."
    post(:create, params: params)
    assert_redirected_to(/#{expected_page}/)
    assert_equal(psalliota.id, assigns(:observation).name_id)

    # Can we create observation with deprecated genus, adding author?
    params[:naming][:name] = "Psalliota Author"
    params[:approved_name] = "Psalliota Author"
    post(:create, params: params)
    assert_redirected_to(/#{expected_page}/)
    assert_equal(psalliota.id, assigns(:observation).name_id)
    assert_equal("Psalliota Author", psalliota.reload.search_name)
    psalliota.author = nil
    psalliota.search_name = "Psalliota"
    psalliota.save

    params[:naming][:name] = "Psalliota sp Author"
    params[:approved_name] = "Psalliota sp Author"
    post(:create, params: params)
    assert_redirected_to(/#{expected_page}/)
    assert_equal(psalliota.id, assigns(:observation).name_id)
    assert_equal("Psalliota Author", psalliota.reload.search_name)
    psalliota.author = nil
    psalliota.search_name = "Psalliota"
    psalliota.save

    params[:naming][:name] = "Psalliota sp. Author"
    params[:approved_name] = "Psalliota sp. Author"
    post(:create, params: params)
    assert_redirected_to(/#{expected_page}/)
    assert_equal(psalliota.id, assigns(:observation).name_id)
    assert_equal("Psalliota Author", psalliota.reload.search_name)

    # Can we create new quoted genus?
    params[:naming][:name] = '"One"'
    params[:approved_name] = '"One"'
    post(:create, params: params)
    # assert_template(controller: :observations, action: expected_page)
    assert_redirected_to(/#{expected_page}/)
    assert_equal('"One"', assigns(:observation).name.text_name)
    assert_equal('"One"', assigns(:observation).name.search_name)

    params[:naming][:name] = '"Two" sp'
    params[:approved_name] = '"Two" sp'
    post(:create, params: params)
    assert_redirected_to(/#{expected_page}/)
    assert_equal('"Two"', assigns(:observation).name.text_name)
    assert_equal('"Two"', assigns(:observation).name.search_name)

    params[:naming][:name] = '"Three" sp.'
    params[:approved_name] = '"Three" sp.'
    post(:create, params: params)
    assert_redirected_to(/#{expected_page}/)
    assert_equal('"Three"', assigns(:observation).name.text_name)
    assert_equal('"Three"', assigns(:observation).name.search_name)

    params[:naming][:name] = '"One"'
    params[:approved_name] = nil
    post(:create, params: params)
    assert_redirected_to(/#{expected_page}/)
    assert_equal('"One"', assigns(:observation).name.text_name)

    params[:naming][:name] = '"One" sp'
    params[:approved_name] = nil
    post(:create, params: params)
    assert_redirected_to(/#{expected_page}/)
    assert_equal('"One"', assigns(:observation).name.text_name)

    params[:naming][:name] = '"One" sp.'
    params[:approved_name] = nil
    post(:create, params: params)
    assert_redirected_to(/#{expected_page}/)
    assert_equal('"One"', assigns(:observation).name.text_name)

    # Can we create species under the quoted genus?
    params[:naming][:name] = '"One" foo'
    params[:approved_name] = '"One" foo'
    post(:create, params: params)
    assert_redirected_to(/#{expected_page}/)
    assert_equal('"One" foo', assigns(:observation).name.text_name)

    params[:naming][:name] = '"One" "bar"'
    params[:approved_name] = '"One" "bar"'
    post(:create, params: params)
    assert_redirected_to(/#{expected_page}/)
    assert_equal('"One" "bar"', assigns(:observation).name.text_name)

    params[:naming][:name] = '"One" Author'
    params[:approved_name] = '"One" Author'
    post(:create, params: params)
    assert_redirected_to(/#{expected_page}/)
    assert_equal('"One"', assigns(:observation).name.text_name)
    assert_equal('"One" Author', assigns(:observation).name.search_name)

    params[:naming][:name] = '"One" sp Author'
    params[:approved_name] = nil
    post(:create, params: params)
    assert_redirected_to(/#{expected_page}/)
    assert_equal('"One"', assigns(:observation).name.text_name)
    assert_equal('"One" Author', assigns(:observation).name.search_name)

    params[:naming][:name] = '"One" sp. Author'
    params[:approved_name] = nil
    post(:create, params: params)
    assert_redirected_to(/#{expected_page}/)
    assert_equal('"One"', assigns(:observation).name.text_name)
    assert_equal('"One" Author', assigns(:observation).name.search_name)
  end

  def test_create_observation_strip_images
    login("rolf")

    setup_image_dirs
    fixture = "#{MO.root}/test/images/geotagged.jpg"
    fixture = Rack::Test::UploadedFile.new(fixture, "image/jpeg")

    old_img1 = images(:turned_over_image)
    old_img2 = images(:in_situ_image)
    assert_false(old_img1.gps_stripped)
    assert_false(old_img2.gps_stripped)
    assert_false(old_img1.transferred)
    assert_false(old_img2.transferred)

    orig_file = old_img1.local_file_name("orig")
    path = orig_file.sub(%r{/[^/]*$}, "")
    FileUtils.mkdir_p(path) unless File.directory?(path)
    FileUtils.cp(fixture, orig_file)

    post(
      :create,
      params: {
        observation: {
          when: Time.zone.now,
          place_name: "Burbank, California, USA",
          lat: "45.4545",
          long: "-90.1234",
          alt: "456",
          specimen: "0",
          thumb_image_id: "0",
          gps_hidden: "1"
        },
        image: {
          "0" => {
            image: fixture,
            copyright_holder: "me",
            when: Time.zone.now
          }
        },
        good_images: "#{old_img1.id} #{old_img2.id}"
      }
    )

    obs = Observation.last
    assert_equal(3, obs.images.length)
    new_img = (obs.images - [old_img1, old_img2]).first
    assert_true(new_img.gps_stripped)
    # We have script/process_image disabled for tests, so it doesn't actually
    # strip the uploaded image.
    # assert_not_equal(File.size(fixture),
    #                  File.size(new_img.local_file_name("orig")))

    # Make sure it stripped the image which had already been created.
    assert_true(old_img1.reload.gps_stripped)
    assert_not_equal(File.size(fixture),
                     File.size(old_img1.local_file_name("orig")))

    # Second pre-existing image has missing file, so stripping should fail.
    assert_false(old_img2.reload.gps_stripped)
  end

  ##############################################################################

  # ----------------------------------------------------------------
  #  Test :edit and :update (note :update uses method: :put)
  # ----------------------------------------------------------------

  # (Sorry, these used to all be edit/update_observation, now they're
  # confused because of the naming stuff.)
  def test_edit_observation_form
    obs = observations(:coprinus_comatus_obs)
    assert_equal("rolf", obs.user.login)
    params = { id: obs.id }
    requires_user(:edit,
                  [{ controller: :observations, action: :show }],
                  params)

    assert_form_action(action: :update, id: obs.id)

    # image notes field must be textarea -- not just text -- because text
    # is inline and would drops any newlines in the image notes
    assert_select("textarea[id = 'good_image_#{obs.images.first.id}_notes']",
                  count: 1)
  end

  def test_update_observation
    obs = observations(:detailed_unknown_obs)
    updated_at = obs.rss_log.updated_at
    new_where = "Somewhere In, Japan"
    new_notes = { other: "blather blather blather" }
    new_specimen = false
    img = images(:in_situ_image)
    params = {
      id: obs.id,
      observation: {
        notes: new_notes,
        place_name: new_where,
        "when(1i)" => "2001",
        "when(2i)" => "2",
        "when(3i)" => "3",
        specimen: new_specimen,
        thumb_image_id: "0"
      },
      good_images: "#{img.id} #{images(:turned_over_image).id}",
      good_image: {
        img.id => {
          notes: "new notes",
          original_name: "new name",
          copyright_holder: "someone else",
          "when(1i)" => "2012",
          "when(2i)" => "4",
          "when(3i)" => "6",
          license_id: licenses(:ccwiki30).id
        }
      },
      log_change: { checked: "1" }
    }
    put_requires_user(
      :update,
      [{ controller: :observations, action: :show }],
      params,
      "mary"
    )
    # assert_redirected_to(controller: :location, action: :create_location)
    assert_redirected_to(/#{location_create_location_path}/)
    assert_equal(10, rolf.reload.contribution)
    obs = assigns(:observation)
    assert_equal(new_where, obs.where)
    assert_equal("2001-02-03", obs.when.to_s)
    assert_equal(new_notes, obs.notes)
    assert_equal(new_specimen, obs.specimen)
    assert_not_equal(updated_at, obs.rss_log.updated_at)
    assert_not_equal(0, obs.thumb_image_id)
    img = img.reload
    assert_equal("new notes", img.notes)
    assert_equal("new name", img.original_name)
    assert_equal("someone else", img.copyright_holder)
    assert_equal("2012-04-06", img.when.to_s)
    assert_equal(licenses(:ccwiki30), img.license)
  end

  def test_update_observation_no_logging
    obs = observations(:detailed_unknown_obs)
    updated_at = obs.rss_log.updated_at
    where = "Somewhere, China"
    params = {
      id: obs.id,
      observation: {
        place_name: where,
        when: obs.when,
        notes: obs.notes,
        specimen: obs.specimen
      },
      log_change: { checked: "0" }
    }
    put_requires_user(
      :update,
      [{ controller: :observations, action: :show }],
      params,
      "mary"
    )
    # assert_redirected_to(controller: :location, action: :create_location)
    assert_redirected_to(%r{/location/create_location})
    assert_equal(10, rolf.reload.contribution)
    obs = assigns(:observation)
    assert_equal(where, obs.where)
    assert_equal(updated_at, obs.rss_log.updated_at)
  end

  def test_update_observation_bad_place_name
    obs = observations(:detailed_unknown_obs)
    new_where = "test_update_observation"
    new_notes = { other: "blather blather blather" }
    new_specimen = false
    params = {
      id: obs.id,
      observation: {
        place_name: new_where,
        "when(1i)" => "2001",
        "when(2i)" => "2",
        "when(3i)" => "3",
        notes: new_notes,
        specimen: new_specimen,
        thumb_image_id: "0"
      },
      log_change: { checked: "1" }
    }
    put_requires_user(
      :update,
      [{ controller: :observations, action: :show }],
      params,
      "mary"
    )
    assert_response(:success) # Which really means failure
  end

  def test_update_observation_with_another_users_image
    img1 = images(:in_situ_image)
    img2 = images(:turned_over_image)
    img3 = images(:commercial_inquiry_image)

    obs = observations(:detailed_unknown_obs)
    obs.images << img3
    obs.save
    obs.reload

    assert_equal(img1.user_id, obs.user_id)
    assert_equal(img2.user_id, obs.user_id)
    assert_not_equal(img3.user_id, obs.user_id)

    img_ids = obs.images.map(&:id)
    assert_equal([img1.id, img2.id, img3.id], img_ids)

    old_img1_notes = img1.notes
    old_img3_notes = img3.notes

    params = {
      id: obs.id,
      observation: {
        place_name: obs.place_name,
        when: obs.when,
        notes: obs.notes,
        specimen: obs.specimen,
        thumb_image_id: "0"
      },
      good_images: img_ids.map(&:to_s).join(" "),
      good_image: {
        img2.id => { notes: "new notes for two" },
        img3.id => { notes: "new notes for three" }
      }
    }
    login("mary")
    put(:update, params: params)
    assert_redirected_to(action: :show)
    assert_flash_success
    assert_equal(old_img1_notes, img1.reload.notes)
    assert_equal("new notes for two", img2.reload.notes)
    assert_equal(old_img3_notes, img3.reload.notes)
  end

  def test_update_observation_with_non_image
    obs = observations(:minimal_unknown_obs)
    file = Rack::Test::UploadedFile.new(
      Rails.root.join("test/fixtures/projects.yml").to_s, "text/plain"
    )
    params = {
      id: obs.id,
      observation: {
        place_name: obs.place_name,
        when: obs.when,
        notes: obs.notes,
        specimen: obs.specimen,
        thumb_image_id: "0"
      },
      good_images: "",
      good_image: {},
      image: {
        "0" => {
          image: file,
          when: Time.zone.now
        }
      }
    }
    login("mary")
    put(:update, params: params)

    # 200 :success means means failure!
    assert_response(
      :success,
      "Expected 200 (OK), Got #{@response.status} (#{@response.message})"
    )
    assert_flash_error
  end

  def test_update_observation_strip_images
    login("mary")
    obs = observations(:detailed_unknown_obs)

    setup_image_dirs
    fixture = "#{MO.root}/test/images/geotagged.jpg"
    fixture = Rack::Test::UploadedFile.new(fixture, "image/jpeg")

    old_img1 = images(:turned_over_image)
    old_img2 = images(:in_situ_image)
    assert_false(old_img1.gps_stripped)
    assert_false(old_img2.gps_stripped)

    orig_file = old_img1.local_file_name("orig")
    path = orig_file.sub(%r{/[^/]*$}, "")
    FileUtils.mkdir_p(path) unless File.directory?(path)
    FileUtils.cp(fixture, orig_file)

    put(
      :update,
      params: {
        id: obs.id,
        observation: {
          gps_hidden: "1"
        },
        image: {
          "0" => {
            image: fixture,
            copyright_holder: "me",
            when: Time.zone.now
          }
        }
      }
    )

    obs.reload
    old_img1.reload
    old_img2.reload

    assert_equal(3, obs.images.length)
    new_img = (obs.images - [old_img1, old_img2]).first

    assert_true(new_img.gps_stripped)
    # We have script/process_image disabled for tests, so it doesn't actually
    # strip the uploaded image.
    # assert_not_equal(File.size(fixture),
    #                  File.size(new_img.local_file_name("orig")))

    # Make sure it stripped the image which had already been created.
    assert_true(old_img1.reload.gps_stripped)
    assert_not_equal(File.size(fixture),
                     File.size(old_img1.local_file_name("orig")))

    # Second pre-existing image has missing file, so stripping should fail.
    assert_false(old_img2.reload.gps_stripped)
  end

  # --------------------------------------------------------------------
  #  Test notes with template create_observation, and edit_observation,
  #  both "get" and "post".
  # --------------------------------------------------------------------

  # Prove that create_observation renders note fields with template keys first,
  # in the order listed in the template
  def test_new_observation_with_notes_template
    user = users(:notes_templater)
    login(user.login)
    get(:new)

    assert_page_has_correct_notes_areas(
      expect_areas: { Cap: "", Nearby_trees: "", odor: "", Other: "" }
    )
  end

  # Prove that notes are saved with template keys first, in the order listed in
  # the template, then Other, but without blank fields
  def test_create_observation_with_notes_template
    user = users(:notes_templater)
    params = { observation: sample_obs_fields }
    # Use defined Location to avoid issues with reloading Observation
    params[:observation][:place_name] = locations(:albion).name
    params[:observation][:notes] = {
      Nearby_trees: "?",
      Observation.other_notes_key => "Some notes",
      odor: "",
      Cap: "red"
    }
    expected_notes = {
      Cap: "red",
      Nearby_trees: "?",
      Observation.other_notes_key => "Some notes"
    }
    o_size = Observation.count

    login(user.login)
    post(:create, params: params)

    assert_equal(o_size + 1, Observation.count)
    obs = Observation.last.reload
    assert_redirected_to(action: :show, id: obs.id)
    assert_equal(expected_notes, obs.notes)
  end

  # Prove that edit_observation has correct note fields and content:
  # Template fields first, in template order; then orphaned fields in order
  # in which they appear in observation, then Other
  def test_edit_observation_with_notes_template
    obs    = observations(:templater_noteless_obs)
    user   = obs.user
    params = {
      id: obs.id,
      observation: {
        place_name: obs.location.name,
        lat: "",
        long: "",
        alt: "",
        "when(1i)" => obs.when.year,
        "when(2i)" => obs.when.month,
        "when(3i)" => obs.when.day,
        specimen: "0",
        thumb_image_id: "0",
        notes: obs.notes
      },
      herbarium_record: default_herbarium_record_fields,
      username: user.login,
      naming: {
        vote: { value: "3" }
      }
    }

    login(user.login)
    get(:edit, params: params)
    assert_page_has_correct_notes_areas(
      expect_areas: { Cap: "", Nearby_trees: "", odor: "",
                      Observation.other_notes_key => "" }
    )

    obs         = observations(:templater_other_notes_obs)
    params[:id] = obs.id
    params[:observation][:notes] = obs.notes
    get(:edit, params: params)
    assert_page_has_correct_notes_areas(
      expect_areas: { Cap: "", Nearby_trees: "", odor: "",
                      Observation.other_notes_key => "some notes" }
    )
  end

  def test_update_observation_with_notes_template
    # Prove notes_template works when editing Observation without notes
    obs = observations(:templater_noteless_obs)
    user = obs.user
    notes = {
      Cap: "dark red",
      Nearby_trees: "?",
      odor: "farinaceous"
    }
    params = {
      id: obs.id,
      observation: { notes: notes }
    }
    login(user.login)
    put(:update, params: params)

    assert_redirected_to(action: :show, id: obs.id)
    assert_equal(notes, obs.reload.notes)
  end

  # -----------------------------------
  #  Test extended observation forms.
  # -----------------------------------

  def test_javascripty_name_reasons
    login("rolf")

    # If javascript isn't enabled, then checkbox isn't required.
    post(:create,
         params: {
           observation: { place_name: "Where, Japan", when: Time.zone.now },
           naming: {
             name: names(:coprinus_comatus).text_name,
             vote: { value: 3 },
             reasons: {
               "1" => { check: "0", notes: "" },
               "2" => { check: "0", notes: "foo" },
               "3" => { check: "1", notes: ""    },
               "4" => { check: "1", notes: "bar" }
             }
           }
         })
    assert_response(:redirect) # redirected = successfully created
    naming = Naming.find(assigns(:naming).id)
    reasons = naming.reasons_array.select(&:used?).map(&:num).sort
    assert_equal([2, 3, 4], reasons)

    # If javascript IS enabled, then checkbox IS required.
    post(:create,
         params: {
           observation: { place_name: "Where, Japan", when: Time.zone.now },
           naming: {
             name: names(:coprinus_comatus).text_name,
             vote: { value: 3 },
             reasons: {
               "1" => { check: "0", notes: "" },
               "2" => { check: "0", notes: "foo" },
               "3" => { check: "1", notes: ""    },
               "4" => { check: "1", notes: "bar" }
             }
           },
           was_js_on: "yes"
         })
    assert_response(:redirect) # redirected = successfully created
    naming = Naming.find(assigns(:naming).id)
    reasons = naming.reasons_array.select(&:used?).map(&:num).sort
    assert_equal([3, 4], reasons)
  end

  def test_create_with_image_upload
    login("rolf")

    time0 = Time.utc(2000)
    time1 = Time.utc(2001)
    time2 = Time.utc(2002)
    time3 = Time.utc(2003)
    week_ago = 1.week.ago

    setup_image_dirs
    file = "#{::Rails.root}/test/images/Coprinus_comatus.jpg"
    file1 = Rack::Test::UploadedFile.new(file, "image/jpeg")
    file2 = Rack::Test::UploadedFile.new(file, "image/jpeg")
    file3 = Rack::Test::UploadedFile.new(file, "image/jpeg")

    new_image1 = Image.create(
      copyright_holder: "holder_1",
      when: time1,
      notes: "notes_1",
      user_id: users(:rolf).id,
      image: file1,
      content_type: "image/jpeg",
      created_at: week_ago
    )

    new_image2 = Image.create(
      copyright_holder: "holder_2",
      when: time2,
      notes: "notes_2",
      user_id: users(:rolf).id,
      image: file2,
      content_type: "image/jpeg",
      created_at: week_ago
    )

    # assert(new_image1.updated_at < 1.day.ago)
    # assert(new_image2.updated_at < 1.day.ago)
    File.stub(:rename, false) do
      post(
        :create,
        params: {
          observation: {
            place_name: "Zzyzx, Japan",
            when: time0,
            thumb_image_id: 0, # (make new image the thumbnail)
            notes: { Observation.other_notes_key => "blah" }
          },
          image: {
            "0" => {
              image: file3,
              copyright_holder: "holder_3",
              when: time3,
              notes: "notes_3"
            }
          },
          good_image: {
<<<<<<< HEAD
            new_image1.id => {
            },
            new_image2.id => {
=======
            new_image1.id.to_s => {},
            new_image2.id.to_s => {
>>>>>>> 3c7e1a4c
              notes: "notes_2_new"
            }
          },
          # (attach these two images once observation created)
          good_images: "#{new_image1.id} #{new_image2.id}"
        }
      )
    end
    assert_response(:redirect) # redirected = successfully created

    obs = Observation.find_by(where: "Zzyzx, Japan")
    assert_equal(rolf.id, obs.user_id)
    assert_equal(time0, obs.when)
    assert_equal("Zzyzx, Japan", obs.place_name)

    new_image1.reload
    new_image2.reload
    imgs = obs.images.sort_by(&:id)
    img_ids = imgs.map(&:id)
    assert_equal([new_image1.id, new_image2.id, new_image2.id + 1], img_ids)
    assert_equal(new_image2.id + 1, obs.thumb_image_id)
    assert_equal("holder_1", imgs[0].copyright_holder)
    assert_equal("holder_2", imgs[1].copyright_holder)
    assert_equal("holder_3", imgs[2].copyright_holder)
    assert_equal(time1, imgs[0].when)
    assert_equal(time2, imgs[1].when)
    assert_equal(time3, imgs[2].when)
    assert_equal("notes_1",     imgs[0].notes)
    assert_equal("notes_2_new", imgs[1].notes)
    assert_equal("notes_3",     imgs[2].notes)
    # assert(imgs[0].updated_at < 1.day.ago) # notes not changed
    # assert(imgs[1].updated_at > 1.day.ago) # notes changed
  end

  def test_image_upload_when_create_fails
    login("rolf")

    setup_image_dirs
    file = "#{::Rails.root}/test/images/Coprinus_comatus.jpg"
    file = Rack::Test::UploadedFile.new(file, "image/jpeg")
    File.stub(:rename, false) do
      post(
        :create,
        params: {
          observation: {
            place_name: "", # will cause failure
            when: Time.zone.now
          },
          image: { "0": { image: file,
                          copyright_holder: "zuul",
                          when: Time.zone.now } }
        }
      )
      assert_response(:success) # success = failure, paradoxically
    end
    # Make sure image was created, but that it is unattached, and that it has
    # been kept in the @good_images array for attachment later.
    img = Image.find_by(copyright_holder: "zuul")
    assert(img)
    assert_equal([], img.observations)
    assert_equal([img.id],
                 @controller.instance_variable_get(:@good_images).map(&:id))
  end

  def test_image_upload_when_process_image_fails
    login("rolf")

    setup_image_dirs
    file = "#{::Rails.root}/test/images/Coprinus_comatus.jpg"
    file = Rack::Test::UploadedFile.new(file, "image/jpeg")

    # Simulate process_image failure.
    Image.any_instance.stubs(:process_image).returns(false)

    post(
      :create,
      params: {
        observation: {
          place_name: "USA",
          when: Time.current
        },
        image: {
          "0" => {
            image: file,
            copyright_holder: "zuul",
            when: Time.current
          }
        }
      }
    )

    # Prove that an image was created, but that it is unattached, is in the
    # @bad_images array, and has not been kept in the @good_images array
    # for attachment later.
    img = Image.find_by(copyright_holder: "zuul")
    assert(img)
    assert_equal([], img.observations)
    assert_includes(@controller.instance_variable_get(:@bad_images), img)
    assert_empty(@controller.instance_variable_get(:@good_images))
  end

  def test_project_checkboxes_in_create_observation
    init_for_project_checkbox_tests

    login("rolf")
    get(:new)
    assert_project_checks(@proj1.id => :unchecked, @proj2.id => :no_field)

    login("dick")
    get(:new)
    assert_project_checks(@proj1.id => :no_field, @proj2.id => :unchecked)

    # Should have different default
    # if recently posted observation attached to project.
    obs = Observation.create!
    @proj2.add_observation(obs)
    get(:new)
    assert_project_checks(@proj1.id => :no_field, @proj2.id => :checked)

    # Make sure it remember state of checks if submit fails.
    post(:create,
         params: {
           naming: { name: "Screwy Name" }, # (ensures it will fail)
           project: { "id_#{@proj1.id}" => "0" }
         })
    assert_project_checks(@proj1.id => :no_field, @proj2.id => :unchecked)
  end

  def test_project_checkboxes_in_update_observation
    init_for_project_checkbox_tests

    login("rolf")
    get(:edit, params: { id: @obs1.id })
    assert_response(:redirect)
    get(:edit, params: { id: @obs2.id })
    assert_project_checks(@proj1.id => :unchecked, @proj2.id => :no_field)
    put(
      :update,
      params: {
        id: @obs2.id,
        observation: { place_name: "blah blah blah" },  # (ensures it will fail)
        project: { "id_#{@proj1.id}" => "1" }
      }
    )
    assert_project_checks(@proj1.id => :checked, @proj2.id => :no_field)
    put(
      :update,
      params: {
        id: @obs2.id,
        project: { "id_#{@proj1.id}" => "1" }
      }
    )
    assert_response(:redirect)
    assert_obj_list_equal([@proj1], @obs2.reload.projects)
    assert_obj_list_equal([@proj1], @img2.reload.projects)

    login("mary")
    get(:edit, params: { id: @obs2.id })
    assert_project_checks(@proj1.id => :checked, @proj2.id => :no_field)
    get(:edit, params: { id: @obs1.id })
    assert_project_checks(@proj1.id => :unchecked, @proj2.id => :checked)
    put(
      :update,
      params: {
        id: @obs1.id,
        observation: { place_name: "blah blah blah" },  # (ensures it will fail)
        project: {
          "id_#{@proj1.id}" => "1",
          "id_#{@proj2.id}" => "0"
        }
      }
    )
    assert_project_checks(@proj1.id => :checked, @proj2.id => :unchecked)
    put(
      :update,
      params: {
        id: @obs1.id,
        project: {
          "id_#{@proj1.id}" => "1",
          "id_#{@proj2.id}" => "1"
        }
      }
    )
    assert_response(:redirect)
    assert_obj_list_equal([@proj1, @proj2], @obs1.reload.projects, :sort)
    assert_obj_list_equal([@proj1, @proj2], @img1.reload.projects, :sort)

    login("dick")
    get(:edit, params: { id: @obs2.id })
    assert_response(:redirect)
    get(:edit, params: { id: @obs1.id })
    assert_project_checks(@proj1.id => :checked_but_disabled,
                          @proj2.id => :checked)
  end

  def init_for_project_checkbox_tests
    @proj1 = projects(:eol_project)
    @proj2 = projects(:bolete_project)
    @obs1 = observations(:detailed_unknown_obs)
    @obs2 = observations(:coprinus_comatus_obs)
    @img1 = @obs1.images.first
    @img2 = @obs2.images.first
  end

  def assert_project_checks(project_states)
    project_states.each do |id, state|
      assert_checkbox_state("project_id_#{id}", state)
    end
  end

  def test_list_checkboxes_in_create_observation
    init_for_list_checkbox_tests

    login("rolf")
    get(:new)
    assert_list_checks(@spl1.id => :unchecked, @spl2.id => :no_field)

    login("mary")
    get(:new)
    assert_list_checks(@spl1.id => :no_field, @spl2.id => :unchecked)

    login("katrina")
    get(:new)
    assert_list_checks(@spl1.id => :no_field, @spl2.id => :no_field)

    # Dick is on project that owns @spl2.
    login("dick")
    get(:new)
    assert_list_checks(@spl1.id => :no_field, @spl2.id => :unchecked)

    # Should have different default
    # if recently posted observation attached to project.
    obs = Observation.create!
    @spl1.add_observation(obs) # (shouldn't affect anything for create)
    @spl2.add_observation(obs)
    get(:new)
    assert_list_checks(@spl1.id => :no_field, @spl2.id => :checked)

    # Make sure it remember state of checks if submit fails.
    post(
      :create,
      params: {
        naming: { name: "Screwy Name" }, # (ensures it will fail)
        list: { "id_#{@spl2.id}" => "0" }
      }
    )
    assert_list_checks(@spl1.id => :no_field, @spl2.id => :unchecked)
  end

  def test_list_checkboxes_in_update_observation
    init_for_list_checkbox_tests

    login("rolf")
    get(:edit, params: { id: @obs1.id })
    assert_list_checks(@spl1.id => :unchecked, @spl2.id => :no_field)
    spl_start_length = @spl1.observations.length
    put(
      :update,
      params: {
        id: @obs1.id,
        observation: { place_name: "blah blah blah" }, # (ensures it will fail)
        list: { "id_#{@spl1.id}" => "1" }
      }
    )
    assert_equal(spl_start_length, @spl1.reload.observations.length)
    assert_list_checks(@spl1.id => :checked, @spl2.id => :no_field)
    put(
      :update,
      params: {
        id: @obs1.id,
        list: { "id_#{@spl1.id}" => "1" }
      }
    )
    assert_equal(spl_start_length + 1, @spl1.reload.observations.length)
    assert_response(:redirect)
    assert_obj_list_equal([@spl1], @obs1.reload.species_lists)
    get(:edit, params: { id: @obs2.id })
    assert_response(:redirect)

    login("mary")
    get(:edit, params: { id: @obs1.id })
    assert_response(:redirect)
    get(:edit, params: { id: @obs2.id })
    assert_list_checks(@spl1.id => :no_field, @spl2.id => :checked)
    @spl1.add_observation(@obs2)
    get(:edit, params: { id: @obs2.id })
    assert_list_checks(@spl1.id => :checked_but_disabled, @spl2.id => :checked)

    login("dick")
    get(:edit, params: { id: @obs2.id })
    assert_list_checks(@spl1.id => :checked_but_disabled, @spl2.id => :checked)
  end

  def init_for_list_checkbox_tests
    @spl1 = species_lists(:first_species_list)
    @spl2 = species_lists(:unknown_species_list)
    @obs1 = observations(:unlisted_rolf_obs)
    @obs2 = observations(:detailed_unknown_obs)
    assert_users_equal(rolf, @spl1.user)
    assert_users_equal(mary, @spl2.user)
    assert_users_equal(rolf, @obs1.user)
    assert_users_equal(mary, @obs2.user)
    assert_obj_list_equal([], @obs1.species_lists)
    assert_obj_list_equal([@spl2], @obs2.species_lists)
  end

  def assert_list_checks(list_states)
    list_states.each do |id, state|
      assert_checkbox_state("list_id_#{id}", state)
    end
  end

  # ----------------------------
  #  Interest.
  # ----------------------------

  def test_interest_in_show_observation
    login("rolf")
    minimal_unknown = observations(:minimal_unknown_obs)

    # No interest in this observation yet.
    #
    # <img[^>]+watch\d*.png[^>]+>[\w\s]*
    get(:show, params: { id: minimal_unknown.id })
    assert_response(:success)
    assert_image_link_in_html(
      /watch\d*.png/,
      controller: :interest, action: :set_interest,
      type: "Observation", id: minimal_unknown.id, state: 1
    )
    assert_image_link_in_html(
      /ignore\d*.png/,
      controller: :interest, action: :set_interest,
      type: "Observation", id: minimal_unknown.id, state: -1
    )

    # Turn interest on and make sure there is an icon linked to delete it.
    Interest.create(target: minimal_unknown, user: rolf, state: true)
    get(:show, params: { id: minimal_unknown.id })
    assert_response(:success)
    assert_image_link_in_html(
      /halfopen\d*.png/,
      controller: :interest, action: :set_interest,
      type: "Observation", id: minimal_unknown.id, state: 0
    )
    assert_image_link_in_html(
      /ignore\d*.png/,
      controller: :interest, action: :set_interest,
      type: "Observation", id: minimal_unknown.id, state: -1
    )

    # Destroy that interest, create new one with interest off.
    Interest.where(user_id: rolf.id).last.destroy
    Interest.create(target: minimal_unknown, user: rolf, state: false)
    get(:show, params: { id: minimal_unknown.id })
    assert_response(:success)
    assert_image_link_in_html(
      /halfopen\d*.png/,
      controller: :interest, action: :set_interest,
      type: "Observation", id: minimal_unknown.id, state: 0
    )
    assert_image_link_in_html(
      /watch\d*.png/,
      controller: :interest, action: :set_interest,
      type: "Observation", id: minimal_unknown.id, state: 1
    )
  end

  ###################

  def test_index_observation_by_past_by
    login
    get(:index, params: { by: :modified })
    assert_response(:success)
    get(:index, params: { by: :created })
    assert_response(:success)
  end

  def test_external_sites_user_can_add_links_to
    # not logged in
    do_external_sites_test([], nil, nil)
    # dick is neither owner nor member of any site's project
    do_external_sites_test([], dick, observations(:agaricus_campestris_obs))
    # rolf is owner
    do_external_sites_test(ExternalSite.all, rolf,
                           observations(:agaricus_campestris_obs))
    # mary is member some sites' project
    do_external_sites_test(mary.external_sites, mary,
                           observations(:agaricus_campestris_obs))
    # but there is already a link on this obs
    do_external_sites_test([], mary, observations(:coprinus_comatus_obs))
  end

  def do_external_sites_test(expect, user, obs)
    @controller.instance_variable_set(:@user, user)
    actual = @controller.external_sites_user_can_add_links_to(obs)
    assert_equal(expect.map(&:name), actual.map(&:name))
  end

  def test_show_observation_votes
    obs = observations(:coprinus_comatus_obs)
    naming1 = obs.namings.first
    naming2 = obs.namings.last
    vote1 = naming1.votes.find_by(user: rolf)
    vote2 = naming2.votes.find_by(user: rolf)
    login("rolf")
    get(:show, params: { id: obs.id })
    assert_response(:success)
    assert_template(:show)
    assert_select("form#cast_vote_#{naming1.id} select#vote_value>" \
                  "option[selected=selected][value='#{vote1.value}']")
    assert_select("form#cast_vote_#{naming2.id} select#vote_value>" \
                  "option[selected=selected][value='#{vote2.value}']")
  end
end<|MERGE_RESOLUTION|>--- conflicted
+++ resolved
@@ -2468,14 +2468,8 @@
             }
           },
           good_image: {
-<<<<<<< HEAD
-            new_image1.id => {
-            },
-            new_image2.id => {
-=======
             new_image1.id.to_s => {},
             new_image2.id.to_s => {
->>>>>>> 3c7e1a4c
               notes: "notes_2_new"
             }
           },
