# frozen_string_literal: true

require("test_helper")

class ObservationsControllerTest < FunctionalTestCase
  def modified_generic_params(params, user)
    params[:observation] = sample_obs_fields.merge(params[:observation] || {})
    params[:naming][:vote] = { value: "3" }.merge(params[:naming][:vote] || {})
    params[:collection_number] =
      default_collection_number_fields.merge(params[:collection_number] || {})
    params[:herbarium_record] =
      default_herbarium_record_fields.merge(params[:herbarium_record] || {})
    params[:username] = user.login
    params
  end

  def sample_obs_fields
    { place_name: "Right Here, Massachusetts, USA",
      lat: "",
      long: "",
      alt: "",
      "when(1i)" => "2007",
      "when(2i)" => "10",
      "when(3i)" => "31",
      specimen: "0",
      thumb_image_id: "0" }
  end

  def default_collection_number_fields
    { name: "", number: "" }
  end

  def default_herbarium_record_fields
    { herbarium_name: "", herbarium_id: "" }
  end

  def location_exists_or_place_name_blank(params)
    Location.find_by(name: params[:observation][:place_name]) ||
      Location.is_unknown?(params[:observation][:place_name]) ||
      params[:observation][:place_name].blank?
  end

  # Test constructing observations in various ways (with minimal namings)
  def generic_construct_observation(params, o_num, g_num, n_num, user = rolf)
    o_count = Observation.count
    g_count = Naming.count
    n_count = Name.count
    score   = user.reload.contribution
    params  = modified_generic_params(params, user)

    post_requires_login(:create, params)

    begin
      if o_num.zero?
        assert_response(:success)
      elsif location_exists_or_place_name_blank(params)
        # assert_redirected_to(action: :show)
        assert_response(:redirect)
        assert_match(%r{/test.host/\d+\Z}, @response.redirect_url)
      else
        assert_redirected_to(%r{/location/create_location})
      end
    rescue MiniTest::Assertion => e
      flash = get_last_flash.to_s
      flash.sub!(/^(\d)/, "")
      message = "#{e}\n" \
                "Flash messages: (level #{Regexp.last_match(1)})\n" \
                "< #{flash} >\n"
      flunk(message)
    end
    assert_equal(o_count + o_num, Observation.count, "Wrong Observation count")
    assert_equal(g_count + g_num, Naming.count, "Wrong Naming count")
    assert_equal(n_count + n_num, Name.count, "Wrong Name count")
    assert_equal(score + o_num + 2 * g_num + 10 * n_num,
                 user.reload.contribution,
                 "Wrong User score")
    return unless o_num == 1

    assert_not_equal(
      0,
      @controller.instance_variable_get(:@observation).thumb_image_id,
      "Wrong image id"
    )
  end

  ##############################################################################

  # ----------------------------
  #  General tests.
  # ----------------------------

  def test_show_observation_noteless_image
    obs = observations(:peltigera_rolf_obs)
    img = images(:rolf_profile_image)
    assert_nil(img.notes)
    assert(obs.images.member?(img))
    get(:show, params: { id: obs.id })
  end

  def test_show_observation_noteful_image
    obs = observations(:detailed_unknown_obs)
    get(:show, params: { id: obs.id })
  end

  def test_show_observation_change_thumbnail_size
    user = users(:small_thumbnail_user)
    login(user.name)
    obs = observations(:detailed_unknown_obs)
    get(:show, params: { id: obs.id, set_thumbnail_size: "thumbnail" })
    user.reload
    assert_equal("thumbnail", user.thumbnail_size)
  end

  def test_show_observation_hidden_gps
    obs = observations(:unknown_with_lat_long)
    login
    get(:show, params: { id: obs.id })
    assert_match(/34.1622|118.3521/, @response.body)

    obs.update(gps_hidden: true)
    get(:show, params: { id: obs.id })
    assert_no_match(/34.1622|118.3521/, @response.body)

    login("mary")
    get(:show, params: { id: obs.id })
    assert_match(/34.1622|118.3521/, @response.body)
    assert_match(:show_observation_gps_hidden.t, @response.body)
  end

  # NOTE: This tests a deleted route, test should be deleted too.
  # def test_show_obs
  #   obs = observations(:fungi_obs)
  #   login
  #   get(:show, params: { id: obs.id })
  #   assert_redirected_to(action: :show, id: obs.id)
  # end

  def test_show_obs_view_stats
    obs = observations(:minimal_unknown_obs)
    assert_empty(ObservationView.where(observation: obs))
    login
    get(:show, params: { id: obs.id })
    assert_equal(1, ObservationView.where(observation: obs).count)
    assert_select("p.footer-view-stats") do |p|
      assert_includes(p.to_s, :footer_viewed.t(date: :footer_never.l,
                                               times: :many_times.l(num: 0)))
    end

    last_view = 1.hour.ago
    obs.update!(last_view: last_view)
    login("dick")
    get(:show, params: { id: obs.id })
    assert_equal(2, ObservationView.where(observation: obs).count)
    assert_operator(obs.last_viewed_by(dick), :>=, 2.seconds.ago)
    assert_select("p.footer-view-stats") do |p|
      assert_includes(p.to_s, :footer_viewed.t(date: last_view.web_time,
                                               times: :one_time.l))
      assert_includes(p.to_s, :footer_last_you_viewed.t(date: :footer_never.l))
    end

    last_view = 2.months.ago
    obs.update!(last_view: last_view)
    obs.observation_views.where(user: dick).first.update!(last_view: last_view)
    get(:show, params: { id: obs.id })
    assert_equal(2, ObservationView.where(observation: obs).count)
    assert_operator(obs.last_viewed_by(dick), :>=, 2.seconds.ago)
    assert_select("p.footer-view-stats") do |p|
      assert_includes(p.to_s, :footer_viewed.t(date: last_view.web_time,
                                               times: :many_times.l(num: 2)))
      assert_includes(p.to_s,
                      :footer_last_you_viewed.t(date: last_view.web_time))
    end
  end

  def test_page_loads
    login
    get(:index)
    assert_template("shared/_matrix_box")

    # Test again, this time specifying page number via an observation id.
    get(:index,
        params: { id: observations(:agaricus_campestris_obs).id })
    assert_template("shared/_matrix_box")

    get(:index,
        params: { project: projects(:bolete_project).id })
    assert_template("shared/_matrix_box")

    get(:index, params: { by: "name" })
    assert_template("shared/_matrix_box")

    get(:index,
        params: { name: names(:boletus_edulis).text_name })
    assert_template("shared/_matrix_box")

    get(:index,
        params: { look_alikes: "1",
                  name: names(:tremella_mesenterica).text_name })
    assert_template(:index)

    get(:index,
        params: { related_taxa: "1",
                  name: names(:tremella_mesenterica).text_name })
    assert_template(:index)

    get(:index, params: { user: rolf.id })
    assert_template("shared/_matrix_box")

    # get(:login)
    # assert_redirected_to(new_account_login_path)
  end

  def test_observations_by_unknown_user
    login
    get(:index, params: { user: 1e6 })
    assert_redirected_to(users_path)
  end

  def test_observations_by_known_user
    # Make sure fixtures are still okay
    obs = observations(:coprinus_comatus_obs)
    assert_nil(obs.rss_log_id)
    assert_not_nil(obs.thumb_image_id)
    user = rolf
    assert(
      user.layout_count >= rolf.observations.size,
      "User must be able to display all rolf's Observations in a single page"
    )

    test_show_owner_id_noone_logged_in

    login(user.login)
    get(:index, params: { user: rolf.id })

    assert_template(:index)
    assert_match(
      Image.url(:small, obs.thumb_image_id), @response.body,
      "Observation thumbnail should display although this is not an rss_log"
    )
  end

  def test_prev_and_next_observation
    # Uses default observation query
    o_chron = Observation.order(:created_at)
    login
    get(:show, params: { id: o_chron.fourth.id, flow: "next" })
    assert_redirected_to(action: :show, id: o_chron.third.id,
                         params: @controller.query_params(QueryRecord.last))

    get(:show, params: { id: o_chron.fourth.id, flow: "prev" })
    assert_redirected_to(action: :show, id: o_chron.fifth.id,
                         params: @controller.query_params(QueryRecord.last))
  end

  def test_prev_and_next_observation_with_fancy_query
    n1 = names(:agaricus_campestras)
    n2 = names(:agaricus_campestris)
    n3 = names(:agaricus_campestros)
    n4 = names(:agaricus_campestrus)

    n2.transfer_synonym(n1)
    n2.transfer_synonym(n3)
    n2.transfer_synonym(n4)
    n1.correct_spelling = n2
    n1.save_without_our_callbacks

    o1 = n1.observations.first
    o2 = n2.observations.first
    o3 = n3.observations.first
    o4 = n4.observations.first

    # When requesting non-synonym observations of n2, it should include n1,
    # since an observation of n1 was clearly intended to be an observation of
    # n2.
    query = Query.lookup_and_save(:Observation, :all,
                                  names: n2.id,
                                  include_synonyms: false,
                                  by: :name)
    assert_equal(2, query.num_results)

    # Likewise, when requesting *synonym* observations, neither n1 nor n2
    # should be included.
    query = Query.lookup_and_save(:Observation, :all,
                                  names: n2.id,
                                  include_synonyms: true,
                                  exclude_original_names: true,
                                  by: :name)
    assert_equal(2, query.num_results)

    # But for our prev/next test, lets do the all-inclusive query.
    query = Query.lookup_and_save(:Observation, :all,
                                  names: n2.id,
                                  include_synonyms: true,
                                  by: :name)
    assert_equal(4, query.num_results)
    qp = @controller.query_params(query)

    o_id = observations(:minimal_unknown_obs).id

    login
    get(:show, params: qp.merge({ id: o_id, flow: "next" }))
    assert_redirected_to(action: :show, id: o_id, params: qp)
    assert_flash_text(/can.*t find.*results.*index/i)
    get(:show, params: qp.merge({ id: o1.id, flow: "next" }))
    assert_redirected_to(action: :show, id: o2.id, params: qp)
    get(:show, params: qp.merge({ id: o2.id, flow: "next" }))
    assert_redirected_to(action: :show, id: o3.id, params: qp)
    get(:show, params: qp.merge({ id: o3.id, flow: "next" }))
    assert_redirected_to(action: :show, id: o4.id, params: qp)
    get(:show, params: qp.merge({ id: o4.id, flow: "next" }))
    assert_redirected_to(action: :show, id: o4.id, params: qp)
    assert_flash_text(/no more/i)

    get(:show, params: qp.merge({ id: o4.id, flow: "prev" }))
    assert_redirected_to(action: :show, id: o3.id, params: qp)
    get(:show, params: qp.merge({ id: o3.id, flow: "prev" }))
    assert_redirected_to(action: :show, id: o2.id, params: qp)
    get(:show, params: qp.merge({ id: o2.id, flow: "prev" }))
    assert_redirected_to(action: :show, id: o1.id, params: qp)
    get(:show, params: qp.merge({ id: o1.id, flow: "prev" }))
    assert_redirected_to(action: :show, id: o1.id, params: qp)
    assert_flash_text(/no more/i)
    get(:show, params: qp.merge({ id: o_id, flow: "prev" }))
    assert_redirected_to(action: :show, id: o_id, params: qp)
    assert_flash_text(/can.*t find.*results.*index/i)
  end

  def test_advanced_search
    query = Query.lookup_and_save(:Observation, :advanced_search,
                                  name: "Don't know",
                                  user: "myself",
                                  content: "Long pink stem and small pink cap",
                                  location: "Eastern Oklahoma")
    login
    get(:index,
        params: @controller.query_params(query).merge({ advanced_search: "1" }))
    assert_template(:index)
  end

  def test_advanced_search2
    login
    get(:index,
        params: { name: "Agaricus",
                  location: "California",
                  advanced_search: "1" })
    assert_response(:success)
    results = @controller.instance_variable_get(:@objects)
    assert_equal(4, results.length)
  end

  def test_advanced_search3
    login
    # Fail to include notes.
    get(:index,
        params: {
          name: "Fungi",
          location: "String in notes",
          advanced_search: "1"
        })
    assert_response(:success)
    results = @controller.instance_variable_get(:@objects)
    assert_equal(0, results.length)

    # Include notes, but notes don't have string yet!
    get(
      :index,
      params: {
        name: "Fungi",
        location: '"String in notes"',
        search_location_notes: 1,
        advanced_search: "1"
      }
    )
    assert_response(:success)
    results = @controller.instance_variable_get(:@objects)
    assert_equal(0, results.length)

    # Add string to notes, make sure it is actually added.
    login("rolf")
    loc = locations(:burbank)
    loc.notes = "blah blah blahString in notesblah blah blah"
    loc.save
    loc.reload
    assert(loc.notes.to_s.include?("String in notes"))

    # Forget to include notes again.
    get(:index,
        params: {
          name: "Fungi",
          location: "String in notes",
          advanced_search: "1"
        })
    assert_response(:success)
    results = @controller.instance_variable_get(:@objects)
    assert_equal(0, results.length)

    # Now it should finally find the three unknowns at Burbank because Burbank
    # has the magic string in its notes, and we're looking for it.
    get(:index,
        params: {
          name: "Fungi",
          location: '"String in notes"',
          search_location_notes: 1,
          advanced_search: "1"
        })
    assert_response(:success)
    results = @controller.instance_variable_get(:@objects)
    assert_equal(3, results.length)
  end

  # Prove that if advanced_search provokes exception,
  # it returns to advanced search form.
  def test_advanced_search_error
    ObservationsController.any_instance.stubs(:show_selected_observations).
      raises(RuntimeError)
    query = Query.lookup_and_save(:Observation, :advanced_search, name: "Fungi")
    login
    get(:index,
        params: @controller.query_params(query).merge({ advanced_search: "1" }))
    assert_redirected_to(search_advanced_path)
  end

  def test_observation_search_help
    login
    get(:index, params: { pattern: "help:me" })
    assert_match(/unexpected term/i, @response.body)
  end

  def test_observation_search1
    login
    pattern = "Boletus edulis"
    get(:index, params: { pattern: pattern })
    assert_template(:index)
    assert_equal(
      :query_title_pattern_search.t(types: "Observations", pattern: pattern),
      @controller.instance_variable_get(:@title)
    )
    assert_not_empty(css_select('[id="right_tabs"]').text, "Tabset is empty")
  end

  def test_observation_search2
    login
    pattern = "Boletus edulis"
    get(:index, params: { pattern: pattern, page: 2 })
    assert_template(:index)
    assert_equal(
      :query_title_pattern_search.t(types: "Observations", pattern: pattern),
      @controller.instance_variable_get(:@title)
    )
    assert_not_empty(css_select('[id="right_tabs"]').text, "Tabset is empty")
  end

  def test_observation_search_no_hits
    login
    # When there are no hits, no title is displayed, there's no rh tabset, and
    # html <title> contents are the action name
    pattern = "no hits"
    get(:index, params: { pattern: pattern })
    assert_template(:index)

    # Change 2022/07 : Now setting @title explicitly for refactored indexes
    # assert_empty(@controller.instance_variable_get("@title"))
    assert_empty(css_select('[id="right_tabs"]').text, "Tabset should be empty")
    assert_equal(
      :title_for_observation_search.t,
      @controller.instance_variable_get(:@title),
      "metadata <title> tag incorrect"
    )

    # If pattern is id of a real Observation, go directly to that Observation.
    obs = Observation.first
    get(:index, params: { pattern: obs.id })
    assert_redirected_to(action: :show, id: Observation.first.id)
  end

  # Prove that when pattern is the id of a real observation,
  # goes directly to that observation.
  def test_observation_search_matching_id
    obs = observations(:minimal_unknown_obs)
    login
    get(:index, params: { pattern: obs.id })
    assert_redirected_to(%r{/#{obs.id}})
  end

  # Prove that when the pattern causes an error,
  # MO just displays an observation list
  def test_observation_search_bad_pattern
    login
    get(:index, params: { pattern: { error: "" } })
    assert_template(:index)
  end

  def test_observation_search_with_spelling_correction
    # Missing the stupid genus Coprinus: breaks the alternate name suggestions.
    login("rolf")
    Name.find_or_create_name_and_parents("Coprinus comatus").each(&:save!)
    names = Name.suggest_alternate_spellings("Coprinus comatis")
    assert_not_equal([], names.map(&:search_name))

    get(:index, params: { pattern: "coprinis comatis" })
    assert_template(:index)
    assert_equal("coprinis comatis", assigns(:suggest_alternate_spellings))
    assert_select("div.alert-warning", 1)
    assert_select("a[href *= 'observations?pattern=Coprinus+comatus']",
                  text: names(:coprinus_comatus).search_name)

    get(:index, params: { pattern: "Coprinus comatus" })
    assert_response(:redirect)
  end

  # NIMMO NOTE: Is the param  `place_name` or `where`?
  # Created in response to a bug seen in the wild
  def test_where_search_next_page
    login
    params = { place_name: "Burbank", page: 2 }
    get(:index, params: params)
    assert_template(:index)
  end

  # NIMMO NOTE: Is the param  `place_name` or `where`?
  # Created in response to a bug seen in the wild
  def test_where_search_pattern
    login
    params = { place_name: "Burbank" }
    get(:index, params: params)
    assert_template("shared/_matrix_box")
  end

  def test_observations_of_name
    name = names(:fungi)
    ids = Observation.where(name: name).map(&:id)
    assert(ids.length.positive?, "Test needs ifferent fixture for 'name'")

    params = { name: name }
    login("zero") # Has no observations
    get(:index, params: params)

    assert_response(:success)
    ids.each do |id|
      assert_select(
        "a:match('href', ?)", %r{^/#{id}}, true,
        "Observations of Name should link to each Observation of Name"
      )
    end
  end

  # Prove that lichen content_filter works on observations
  def test_observations_with_lichen_filter
    login(users(:lichenologist).name)
    get(:index)
    results = @controller.instance_variable_get(:@objects)

    assert(results.count.positive?)
    assert(results.all? { |result| result.lifeform.include?("lichen") },
           "All results should be lichen-ish")

    login(users(:antilichenologist).name)
    get(:index)
    results = @controller.instance_variable_get(:@objects)

    assert(results.count.positive?)
    assert(results.none? { |result| result.lifeform.include?(" lichen ") },
           "No results should be lichens")
  end

  def test_observations_with_region_filter
    observations_in_region = Observation.where(
      Observation[:where].matches("%California, USA")
    ).order(:id).to_a

    user = users(:californian)
    # Make sure the fixture is still okay
    assert_equal({ region: "California, USA" }, user.content_filter)
    assert(user.layout_count >= observations_in_region.size,
           "User must be able to display search results in a single page.")

    login(user.name)
    get(:index)
    results = @controller.instance_variable_get(:@objects).sort_by(&:id)
    assert_obj_list_equal(observations_in_region, results)
  end

  ##############################################################################

  # ------ Show ----------------------------------------------- #

  def test_show_observation_num_views
    login
    obs = observations(:coprinus_comatus_obs)
    updated_at = obs.updated_at
    num_views = obs.num_views
    last_view = obs.last_view
    # obs.update_view_stats
    get(:show, params: { id: obs.id })
    obs.reload
    assert_equal(num_views + 1, obs.num_views)
    assert_not_equal(last_view, obs.last_view)
    assert_equal(updated_at, obs.updated_at)
  end

  def assert_show_observation
    assert_template("observations/show")
<<<<<<< HEAD
    assert_template("observations/show/_name_info")
    assert_template("observations/show/_observation")
    assert_template("observations/show/_namings")
    assert_template("comment/_show_comments")
    assert_template("observations/show/_thumbnail_map")
    assert_template("observations/show/_images")
=======
    assert_template("observations/_show_name_info")
    assert_template("observations/_show_observation")
    assert_template("naming/_show")
    assert_template("comments/_comments_for_object")
    assert_template("observations/_show_thumbnail_map")
    assert_template("observations/_show_images")
>>>>>>> ff5031cf
  end

  def test_show_observation
    login
    assert_equal(0, QueryRecord.count)

    # Test it on obs with no namings first.
    obs = observations(:unknown_with_no_naming)
    get(:show, params: { id: obs.id })
    assert_show_observation
    # As of now, the vote form doesn't print unless there are namings - 11/22
    # assert_form_action(controller: :vote, action: :cast_votes, id: obs_id)

    # Test it on obs with two namings (Rolf's and Mary's), but no one logged in.
    obs = observations(:coprinus_comatus_obs)
    get(:show, params: { id: obs.id })
    assert_show_observation
    assert_form_action(controller: "observations/namings/votes",
                       action: :update, naming_id: obs.namings.first.id)

    # Test it on obs with two namings, with owner logged in.
    login("rolf")
    obs = observations(:coprinus_comatus_obs)
    get(:show, params: { id: obs.id })
    assert_show_observation
    assert_form_action(controller: "observations/namings/votes",
                       action: :update, naming_id: obs.namings.first.id)

    # Test it on obs with two namings, with non-owner logged in.
    login("mary")
    obs = observations(:coprinus_comatus_obs)
    get(:show, params: { id: obs.id })
    assert_show_observation
    assert_form_action(controller: "observations/namings/votes",
                       action: :update, naming_id: obs.namings.first.id)

    # Test a naming owned by the observer but the observer has 'No Opinion'.
    # Ensure that rolf owns @obs_with_no_opinion.
    user = login("rolf")
    obs = observations(:strobilurus_diminutivus_obs)
    assert_equal(obs.user, user)
    get(:show, params: { id: obs.id })
    assert_show_observation

    # Make sure no queries created for show_image links.
    assert_empty(QueryRecord.where("description like '%model=:Image%'"))
  end

  def test_show_observation_change_vote_anonymity
    obs = observations(:coprinus_comatus_obs)
    user = login(users(:public_voter).name)

    get(:show, params: { id: obs.id, go_private: 1 })
    user.reload
    assert_equal("yes", user.votes_anonymous)

    get(:show, params: { id: obs.id, go_public: 1 })
    user.reload
    assert_equal("no", user.votes_anonymous)
  end

  def test_show_owner_naming
    login(user_with_view_owner_id_true)
    obs = observations(:owner_only_favorite_ne_consensus)
    get(:show, params: { id: obs.id })
    assert_select("#owner_naming",
                  { text: /#{obs.owner_preference.text_name}/,
                    count: 1 },
                  "Observation should show owner's preferred naming")

    get(
      :show, params: { id: observations(:owner_multiple_favorites).id }
    )
    assert_select("#owner_naming",
                  { text: /#{:show_observation_no_clear_preference.t}/,
                    count: 1 },
                  "Observation should show lack of owner naming preference")
  end

  def test_show_owner_naming_view_owner_id_false
    login(user_with_view_owner_id_false)
    get(
      :show, params: { id: observations(:owner_only_favorite_ne_consensus).id }
    )
    assert_select(
      "#owner_naming", { count: 0 },
      "Do not show owner's preferred naming when user has not opted for it"
    )
  end

  def test_show_owner_id_noone_logged_in
    logout
    get(
      :show, params: { id: observations(:owner_only_favorite_ne_consensus).id }
    )
    assert_select("#owner_naming", { count: 0 },
                  "Do not show Observer ID when nobody logged in")
  end

  def user_with_view_owner_id_true
    users(:rolf).login
  end

  def user_with_view_owner_id_false
    users(:dick).login
  end

  def test_observation_external_links_exist
    login
    obs_id = observations(:coprinus_comatus_obs).id
    get(:show, params: { id: obs_id })

    assert_select("a[href *= 'images.google.com']")
    assert_select("a[href *= 'mycoportal.org']")

    # There is a MycoBank link which includes taxon name and MycoBank language
    assert_select("a[href *= 'mycobank.org']") do
      assert_select("a[href *= '/Coprinus%20comatus']")
    end
  end

  def test_show_observation_edit_links
    obs = observations(:detailed_unknown_obs)
    proj = projects(:bolete_project)
    assert_equal(mary.id, obs.user_id)  # owned by mary
    assert(obs.projects.include?(proj)) # owned by bolete project
    # dick is only member of bolete project
    assert_equal([dick.id], proj.user_group.users.map(&:id))

    login("rolf")
    get(:show, params: { id: obs.id })
    assert_select("a:match('href',?)", edit_observation_path(obs.id), count: 0)
    assert_select("a:match('href',?)", observation_path(obs.id),
                  count: 0, text: :DESTROY.t)
    assert_select("a[href*=add_image]", count: 0)
    assert_select("a[href*=remove_image]", count: 0)
    assert_select("a[href*=reuse_image]", count: 0)
    get(:edit, params: { id: obs.id })
    assert_response(:redirect)
    get(:destroy, params: { id: obs.id })
    assert_flash_error

    login("mary")
    get(:show, params: { id: obs.id })
    assert_select("a[href=?]", edit_observation_path(obs.id), minimum: 1)
    # Destroy button is in a form, not a link_to
    assert_select("form[action=?]", observation_path(obs.id), minimum: 1)
    assert_select("input[value='#{:DESTROY.t}']", minimum: 1)
    assert_select("a[href*=add_image]", minimum: 1)
    assert_select("a[href*=remove_image]", minimum: 1)
    assert_select("a[href*=reuse_image]", minimum: 1)
    get(:edit, params: { id: obs.id })
    assert_response(:success)

    login("dick")
    get(:show, params: { id: obs.id })
    assert_select("a[href=?]", edit_observation_path(obs.id), minimum: 1)
    # Destroy button is in a form, not a link_to
    assert_select("form[action=?]", observation_path(obs.id), minimum: 1)
    assert_select("input[value='#{:DESTROY.t}']", minimum: 1)
    assert_select("a[href*=add_image]", minimum: 1)
    assert_select("a[href*=remove_image]", minimum: 1)
    assert_select("a[href*=reuse_image]", minimum: 1)
    get(:edit, params: { id: obs.id })
    assert_response(:success)
    get(:destroy, params: { id: obs.id })
    assert_flash_success
  end

  def test_show_observation_specimen_stuff
    obs1 = observations(:strobilurus_diminutivus_obs)
    obs2 = observations(:minimal_unknown_obs)
    obs3 = observations(:detailed_unknown_obs)
    observations(:locally_sequenced_obs).sequences.
      first.update(observation: obs2)
    observations(:genbanked_obs).sequences.
      each { |s| s.update(observation: obs3) }
    obs2.reload
    obs3.reload

    # Obs1 has nothing, owned by rolf, not in project.
    assert_users_equal(rolf, obs1.user)
    assert_empty(obs1.projects)
    assert_empty(obs1.collection_numbers)
    assert_empty(obs1.herbarium_records)
    assert_empty(obs1.sequences)

    # Obs2 owned by mary, not in project,
    # one collection_number owned by mary,
    # one herbarium_record owned by rolf at NY (roy is curator),
    # one sequence owned by rolf.
    assert_users_equal(mary, obs2.user)
    assert_empty(obs2.projects)
    assert_operator(obs2.collection_numbers.count, :==, 1)
    assert_operator(obs2.herbarium_records.count, :==, 1)
    assert_operator(obs2.sequences.count, :==, 1)
    assert_false(obs2.herbarium_records.first.can_edit?(mary))
    assert_true(obs2.herbarium_records.first.can_edit?(rolf))
    assert_true(obs2.herbarium_records.first.can_edit?(roy))

    # Obs3 owned by mary, in bolete project (dick admin and member),
    # two collection_numbers owned by mary,
    # two herbarium_records, one owned by rolf at NY,
    #   one owned by mary at FunDiS,
    # several sequences all owned by dick.
    assert_users_equal(mary, obs3.user)
    assert_equal("Bolete Project", obs3.projects.first.title)
    assert_true(obs3.can_edit?(dick))
    assert_operator(obs3.collection_numbers.count, :>, 1)
    assert_operator(obs3.herbarium_records.count, :>, 1)
    assert_operator(obs3.sequences.count, :>, 1)

    # Katrina isn't associated in any way with any of these observations.
    login("katrina")
    get(:show, params: { id: obs1.id })
    assert_show_obs(:collection_numbers, [], false)
    assert_show_obs(:herbarium_records, [], false)
    # But any logged-in user can add sequence to any observation.
    assert_select("a[href ^= '#{new_sequence_path}']", { count: 1 },
                  "Observation page should show an Add Sequence link for " \
                  "any logged-in user")

    get(:show, params: { id: obs2.id })
    assert_show_obs(:collection_numbers,
                    [[obs2.collection_numbers.first.id, false]],
                    false)
    assert_show_obs(:herbarium_records,
                    [[obs2.herbarium_records.first.id, false]],
                    false)
    assert_select("a[href ^= '#{new_sequence_path(obs_id: obs2.id)}']",
                  { count: 1 }, "Observation page missing an Add Sequence link")

    get(:show, params: { id: obs3.id })
    assert_show_obs(:collection_numbers,
                    obs3.collection_numbers.map { |x| [x.id, false] },
                    false)
    assert_show_obs(:herbarium_records,
                    obs3.herbarium_records.map { |x| [x.id, false] },
                    false)
    assert_select("a[href ^= '#{new_sequence_path(obs_id: obs3.id)}']",
                  { count: 1 }, "Observation page missing an Add Sequence link")

    # Roy is a curator at NY, so can add herbarium records, and modify existing
    # herbarium records attached to NY.
    login("roy")
    assert_true(roy.curated_herbaria.any?)
    get(:show, params: { id: obs1.id })
    assert_show_obs(:collection_numbers, [], false)
    assert_show_obs(:herbarium_records, [], true)
    assert_select("a[href ^= '#{new_sequence_path}']", { count: 1 },
                  "Observation page missing an Add Sequence link")

    get(:show, params: { id: obs2.id })
    assert_show_obs(:collection_numbers,
                    [[obs2.collection_numbers.first.id, false]],
                    false)
    assert_show_obs(:herbarium_records,
                    [[obs2.herbarium_records.first.id, true]],
                    true)
    assert_select("a[href ^= '#{new_sequence_path(obs_id: obs2.id)}']",
                  { count: 1 }, "Observation page missing an Add Sequence link")

    get(:show, params: { id: obs3.id })
    assert_show_obs(:collection_numbers,
                    obs3.collection_numbers.map { |x| [x.id, false] },
                    false)
    assert_show_obs(:herbarium_records,
                    obs3.herbarium_records.map { |x| [x.id, x.can_edit?(roy)] },
                    true)
    assert_select("a[href ^= '#{new_sequence_path(obs_id: obs3.id)}']",
                  { count: 1 }, "Observation page missing an Add Sequence link")

    # Dick owns all of the sequences, is on obs3's project, and has a personal
    # herbarium.
    login("dick")
    get(:show, params: { id: obs1.id })
    assert_show_obs(:collection_numbers, [], false)
    assert_show_obs(:herbarium_records, [], true)
    assert_select("a[href ^= '#{new_sequence_path}']", { count: 1 },
                  "Observation page missing an Add Sequence link")

    get(:show, params: { id: obs2.id })
    assert_show_obs(:collection_numbers,
                    [[obs2.collection_numbers.first.id, false]],
                    false)
    assert_show_obs(:herbarium_records,
                    [[obs2.herbarium_records.first.id, false]],
                    true)
    assert_select("a[href ^= '#{new_sequence_path(obs_id: obs2.id)}']",
                  { count: 1 }, "Observation page missing an Add Sequence link")

    get(:show, params: { id: obs3.id })
    assert_show_obs(:collection_numbers,
                    obs3.collection_numbers.map { |x| [x.id, true] },
                    true)
    assert_show_obs(:herbarium_records,
                    obs3.herbarium_records.map { |x| [x.id, false] },
                    true)
    assert_select("a[href ^= '#{new_sequence_path(obs_id: obs3.id)}']",
                  { count: 1 },
                  "Observation page missing an Add Sequence link")

    # Rolf owns obs1 and owns one herbarium record for both obs2 and obs3,
    # and he is a curator at NYBG.
    login("rolf")
    get(:show, params: { id: obs1.id })
    assert_show_obs(:collection_numbers, [], true)
    assert_show_obs(:herbarium_records, [], true)
    assert_select("a[href ^= '#{new_sequence_path}']", { count: 1 },
                  "Observation page missing an Add Sequence link")

    get(:show, params: { id: obs2.id })
    assert_show_obs(:collection_numbers,
                    [[obs2.collection_numbers.first.id, false]],
                    false)
    assert_show_obs(:herbarium_records,
                    [[obs2.herbarium_records.first.id, true]],
                    true)
    assert_select("a[href ^= '#{new_sequence_path(obs_id: obs2.id)}']",
                  { count: 1 }, "Observation page missing an Add Sequence link")

    get(:show, params: { id: obs3.id })
    assert_show_obs(:collection_numbers,
                    obs3.collection_numbers.map { |x| [x.id, false] }, false)
    assert_show_obs(
      :herbarium_records,
      obs3.herbarium_records.map { |x| [x.id, x.can_edit?(rolf)] },
      true
    )
    assert_select("a[href ^= '#{new_sequence_path(obs_id: obs3.id)}']",
                  { count: 1 },
                  "Observation page missing an Add Sequence link")

    # Mary owns obs2 and obs3, but has nothing to do with obs1.
    login("mary")
    get(:show, params: { id: obs1.id })
    assert_show_obs(:collection_numbers, [], false)
    assert_show_obs(:herbarium_records, [], false)
    assert_select("a[href ^= '#{new_sequence_path}']", { count: 1 },
                  "Observation page missing an Add Sequence link")

    get(:show, params: { id: obs2.id })
    assert_show_obs(
      :collection_numbers,
      [[obs2.collection_numbers.first.id, true]],
      true
    )
    assert_show_obs(
      :herbarium_records,
      [[obs2.herbarium_records.first.id, false]],
      true
    )
    assert_select("a[href ^= '#{new_sequence_path(obs_id: obs2.id)}']",
                  { count: 1 }, "Observation page missing an Add Sequence link")

    get(:show, params: { id: obs3.id })
    assert_show_obs(
      :collection_numbers,
      obs3.collection_numbers.map { |x| [x.id, true] },
      true
    )
    assert_show_obs(
      :herbarium_records,
      obs3.herbarium_records.map { |x| [x.id, x.can_edit?(mary)] },
      true
    )
    assert_select("a[href ^= '#{new_sequence_path(obs_id: obs3.id)}']",
                  { count: 1 }, "Observation page missing an Add Sequence link")

    # Make sure admins can do everything.
    make_admin("katrina")
    get(:show, params: { id: obs1.id })
    assert_show_obs(:collection_numbers, [], true)
    assert_show_obs(:herbarium_records, [], true)
    assert_select("a[href ^= '#{new_sequence_path}']", { count: 1 },
                  "Observation page missing an Add Sequence link")

    get(:show, params: { id: obs2.id })
    assert_show_obs(
      :collection_numbers,
      [[obs2.collection_numbers.first.id, true]],
      true
    )
    assert_show_obs(
      :herbarium_records,
      [[obs2.herbarium_records.first.id, true]],
      true
    )
    assert_select("a[href ^= '#{new_sequence_path(obs_id: obs2.id)}']",
                  { count: 1 }, "Observation page missing an Add Sequence link")

    get(:show, params: { id: obs3.id })
    assert_show_obs(
      :collection_numbers,
      obs3.collection_numbers.map { |x| [x.id, true] },
      true
    )
    assert_show_obs(
      :herbarium_records,
      obs3.herbarium_records.map { |x| [x.id, true] },
      true
    )
    assert_select("a[href ^= '#{new_sequence_path(obs_id: obs3.id)}']",
                  { count: 1 }, "Observation page missing an Add Sequence link")
  end

  # Refactored for CRUD routes in :collection_numbers or :herbarium_records
  def assert_show_obs(types, items, can_add)
    type = types.to_s.chop
    selector = types == :collection_numbers && !can_add ? "i" : "li"
    assert_select("#observation_#{types} #{selector}",
                  items.count,
                  "Wrong number of #{types} shown.")
    if can_add
      assert(response.body.match(%r{href="/#{types}/new}),
             "Expected to find a create link for #{types}.")
    else
      assert_not(response.body.match(%r{href="/#{types}/new}),
                 "Expected not to find a create link for #{types}.")
    end

    items.each do |id, can_edit|
      if can_edit
        assert(response.body.match(%r{href="/#{types}/#{id}/edit}),
               "Expected to find an edit link for #{type} #{id}.")
      else
        assert_not(
          response.body.match(%r{href="/#{types}/#{id}/edit}),
          "Expected not to find an edit link for #{type} #{id}."
        )
      end
    end
  end

  ##############################################################################

  # -------------------- Destroy ---------------------------------------- #

  def test_destroy_observation
    assert(obs = observations(:minimal_unknown_obs))
    id = obs.id
    params = { id: id }
    assert_equal("mary", obs.user.login)
    requires_user(:destroy,
                  [{ action: :show }],
                  params, "mary")
    assert_redirected_to(action: :index)
    assert_raises(ActiveRecord::RecordNotFound) do
      obs = Observation.find(id)
    end
  end

  def test_original_filename_visibility
    login("mary")
    obs_id = observations(:agaricus_campestris_obs).id

    rolf.keep_filenames = "toss"
    rolf.save
    get(:show, params: { id: obs_id })
    assert_false(@response.body.include?("áč€εиts"))

    rolf.keep_filenames = "keep_but_hide"
    rolf.save
    get(:show, params: { id: obs_id })
    assert_false(@response.body.include?("áč€εиts"))

    rolf.keep_filenames = "keep_and_show"
    rolf.save
    get(:show, params: { id: obs_id })
    assert_true(@response.body.include?("áč€εиts"))

    login("rolf") # owner

    rolf.keep_filenames = "toss"
    rolf.save
    get(:show, params: { id: obs_id })
    assert_true(@response.body.include?("áč€εиts"))

    rolf.keep_filenames = "keep_but_hide"
    rolf.save
    get(:show, params: { id: obs_id })
    assert_true(@response.body.include?("áč€εиts"))

    rolf.keep_filenames = "keep_and_show"
    rolf.save
    get(:show, params: { id: obs_id })
    assert_true(@response.body.include?("áč€εиts"))
  end

  ##############################################################################

  # ------------------------------
  #  Test creating observations.
  # ------------------------------

  # Test "new" observation form.
  def test_create_new_observation
    requires_login(:new)
    assert_form_action(action: :create, approved_name: "")
    assert_input_value(:collection_number_name,
                       users(:rolf).legal_name)
    assert_input_value(:collection_number_number, "")
    assert_input_value(:herbarium_record_herbarium_name,
                       users(:rolf).preferred_herbarium_name)
    assert_input_value(:herbarium_record_herbarium_id, "")
    assert_true(@response.body.include?("Albion, Mendocino Co., California"))
    users(:rolf).update(location_format: "scientific")
    get(:new)
    assert_true(@response.body.include?("California, Mendocino Co., Albion"))
  end

  def test_create_observation_with_unrecognized_name
    text_name = "Elfin saddle"
    params = { naming: { name: text_name },
               user: rolf,
               where: locations.first.name }
    post_requires_login(:create, params)

    assert_select("div[id='name_messages']",
                  /MO does not recognize the name.*#{text_name}/)
  end

  def test_construct_observation_approved_place_name
    where = "Albion, California, USA"
    generic_construct_observation(
      { observation: { place_name: where },
        naming: { name: "Coprinus comatus" },
        approved_place_name: "" },
      1, 1, 0
    )
    obs = assigns(:observation)
    assert_equal(where, obs.place_name)
  end

  def test_create_observation_with_collection_number
    generic_construct_observation(
      { observation: { specimen: "1" },
        collection_number: { name: "Billy Bob", number: "17-034" },
        naming: { name: "Coprinus comatus" } },
      1, 1, 0
    )
    obs = assigns(:observation)
    assert(obs.specimen)
    assert(obs.collection_numbers.count == 1)
  end

  def test_create_observation_with_used_collection_number
    generic_construct_observation(
      { observation: { specimen: "1" },
        collection_number: { name: "Rolf Singer", number: "1" },
        naming: { name: "Coprinus comatus" } },
      1, 1, 0
    )
    obs = assigns(:observation)
    assert(obs.specimen)
    assert(obs.collection_numbers.count == 1)
    assert_flash_warning
  end

  def test_create_observation_with_specimen_and_collector_but_no_number
    generic_construct_observation(
      { observation: { specimen: "1" },
        collection_number: { name: "Rolf Singer", number: "" },
        naming: { name: "Coprinus comatus" } },
      1, 1, 0
    )
    obs = assigns(:observation)
    assert(obs.specimen)
    assert_empty(obs.collection_numbers)
  end

  def test_create_observation_with_collection_number_but_no_specimen
    generic_construct_observation(
      { collection_number: { name: "Rolf Singer", number: "3141" },
        naming: { name: "Coprinus comatus" } },
      1, 1, 0
    )
    obs = assigns(:observation)
    assert_not(obs.specimen)
    assert_empty(obs.collection_numbers)
  end

  def test_create_observation_with_collection_number_but_no_collector
    generic_construct_observation(
      { observation: { specimen: "1" },
        collection_number: { name: "", number: "27-18A.2" },
        naming: { name: "Coprinus comatus" } },
      1, 1, 0
    )
    obs = assigns(:observation)
    assert(obs.specimen)
    assert(obs.collection_numbers.count == 1)
    col_num = obs.collection_numbers.first
    assert_equal(rolf.legal_name, col_num.name)
    assert_equal("27-18A.2", col_num.number)
  end

  def test_create_observation_with_herbarium_record
    generic_construct_observation(
      { observation: { specimen: "1" },
        herbarium_record: {
          herbarium_name: herbaria(:nybg_herbarium).auto_complete_name,
          herbarium_id: "1234"
        },
        naming: { name: "Coprinus comatus" } },
      1, 1, 0
    )
    obs = assigns(:observation)
    assert(obs.specimen)
    assert(obs.herbarium_records.count == 1)
  end

  def test_create_observation_with_herbarium_duplicate_label
    generic_construct_observation(
      { observation: { specimen: "1" },
        herbarium_record: {
          herbarium_name: herbaria(:nybg_herbarium).auto_complete_name,
          herbarium_id: "1234"
        },
        naming: { name: "Cortinarius sp." } },
      0, 0, 0
    )
    assert_input_value(:herbarium_record_herbarium_name,
                       "NY - The New York Botanical Garden")
    assert_input_value(:herbarium_record_herbarium_id, "1234")
  end

  def test_create_observation_with_herbarium_no_id
    name = "Coprinus comatus"
    generic_construct_observation(
      { observation: { specimen: "1" },
        herbarium_record: {
          herbarium_name: herbaria(:nybg_herbarium).auto_complete_name,
          herbarium_id: ""
        },
        naming: { name: name } },
      1, 1, 0
    )
    obs = assigns(:observation)
    assert_true(obs.specimen)
    assert_equal(0, obs.herbarium_records.count)
  end

  def test_create_observation_with_herbarium_but_no_specimen
    generic_construct_observation(
      { herbarium_record:
                          { herbarium_name: herbaria(
                            :nybg_herbarium
                          ).auto_complete_name,
                            herbarium_id: "1234" },
        naming: { name: "Coprinus comatus" } },
      1, 1, 0
    )
    obs = assigns(:observation)
    assert_not(obs.specimen)
    assert(obs.herbarium_records.count.zero?)
  end

  def test_create_observation_with_new_nonpersonal_herbarium
    generic_construct_observation(
      { observation: { specimen: "1" },
        herbarium_record: { herbarium_name: "A Brand New Herbarium",
                            herbarium_id: "" },
        naming: { name: "Coprinus comatus" } },
      1, 1, 0
    )
    obs = assigns(:observation)
    assert(obs.specimen)
    assert_empty(obs.herbarium_records)
  end

  def test_create_observation_with_new_personal_herbarium
    generic_construct_observation(
      { observation: { specimen: "1" },
        herbarium_record: { herbarium_name: katrina.personal_herbarium_name,
                            herbarium_id: "12345" },
        naming: { name: "Coprinus comatus" } },
      1, 1, 0, katrina
    )
    obs = assigns(:observation)
    assert(obs.specimen)
    assert_equal(1, obs.herbarium_records.count)
    assert_not_empty(obs.herbarium_records)
    herbarium_record = obs.herbarium_records.first
    herbarium = herbarium_record.herbarium
    assert(herbarium.curator?(katrina))
    assert(herbarium.name.include?("Katrina"))
  end

  def test_create_simple_observation_with_approved_unique_name
    where = "Simple, Massachusetts, USA"
    generic_construct_observation(
      { observation: { place_name: where, thumb_image_id: "0" },
        naming: { name: "Coprinus comatus" } },
      1, 1, 0
    )
    obs = assigns(:observation)
    nam = assigns(:naming)
    assert_equal(where, obs.where)
    assert_equal(names(:coprinus_comatus).id, nam.name_id)
    assert_equal("2.03659",
                 format("%<vote_cache>.5f", vote_cache: obs.vote_cache))
    assert_not_nil(obs.rss_log)
    # This was getting set to zero instead of nil if no images were uploaded
    # when obs was created.
    assert_nil(obs.thumb_image_id)
  end

  def test_create_simple_observation_of_unknown_taxon
    where = "Unknown, Massachusetts, USA"
    generic_construct_observation({
                                    observation: { place_name: where },
                                    naming: { name: "Unknown" }
                                  }, 1, 0, 0)
    obs = assigns(:observation)
    assert_equal(where, obs.where) # Make sure it's the right observation
    assert_not_nil(obs.rss_log)
  end

  def test_create_observation_with_new_name
    generic_construct_observation({
                                    naming: { name: "New name" }
                                  }, 0, 0, 0)
  end

  def test_create_observation_with_approved_new_name
    # Test an observation creation with an approved new name
    generic_construct_observation({
                                    naming: { name: "Argus arg-arg" },
                                    approved_name: "Argus arg-arg"
                                  }, 1, 1, 2)
  end

  def test_create_observation_with_approved_name_and_extra_space
    generic_construct_observation(
      { naming: { name: "Another new-name  " },
        approved_name: "Another new-name  " },
      1, 1, 2
    )
  end

  def test_create_observation_with_approved_section
    # (This is now supported nominally)
    # (Use Macrocybe because it already exists and has an author.
    # That way we know it is actually creating a name for this section.)
    generic_construct_observation(
      { naming: { name: "Macrocybe section Fakesection" },
        approved_name: "Macrocybe section Fakesection" },
      1, 1, 1
    )
  end

  def test_create_observation_with_approved_junk_name
    generic_construct_observation({
                                    naming: {
                                      name: "This is a bunch of junk"
                                    },
                                    approved_name: "This is a bunch of junk"
                                  }, 0, 0, 0)
  end

  def test_create_observation_with_multiple_name_matches
    generic_construct_observation({
                                    naming: { name: "Amanita baccata" }
                                  }, 0, 0, 0)
  end

  def test_create_observation_choosing_one_of_multiple_name_matches
    generic_construct_observation(
      { naming: { name: "Amanita baccata" },
        chosen_name: { name_id: names(:amanita_baccata_arora).id } },
      1, 1, 0
    )
  end

  def test_create_observation_choosing_deprecated_one_of_multiple_name_matches
    generic_construct_observation(
      { naming: { name: names(:pluteus_petasatus_deprecated).text_name } },
      1, 1, 0
    )
    nam = assigns(:naming)
    assert_equal(names(:pluteus_petasatus_approved).id, nam.name_id)
  end

  def test_create_observation_with_deprecated_name
    generic_construct_observation({
                                    naming: { name: "Lactarius subalpinus" }
                                  }, 0, 0, 0)
  end

  def test_create_observation_with_chosen_approved_synonym_of_deprecated_name
    generic_construct_observation(
      { naming: { name: "Lactarius subalpinus" },
        approved_name: "Lactarius subalpinus",
        chosen_name: { name_id: names(:lactarius_alpinus).id } },
      1, 1, 0
    )
    nam = assigns(:naming)
    assert_equal(nam.name, names(:lactarius_alpinus))
  end

  def test_create_observation_with_approved_deprecated_name
    generic_construct_observation(
      { naming: { name: "Lactarius subalpinus" },
        approved_name: "Lactarius subalpinus",
        chosen_name: {} },
      1, 1, 0
    )
    nam = assigns(:naming)
    assert_equal(nam.name, names(:lactarius_subalpinus))
  end

  def test_create_observation_with_approved_new_species
    # Test an observation creation with an approved new name
    Name.find_by(text_name: "Agaricus").destroy
    generic_construct_observation({
                                    naming: { name: "Agaricus novus" },
                                    approved_name: "Agaricus novus"
                                  }, 1, 1, 2)
    name = Name.find_by(text_name: "Agaricus novus")
    assert(name)
    assert_equal("Agaricus novus", name.text_name)
  end

  def test_create_observation_that_generates_email
    QueuedEmail.queue_emails(true)
    count_before = QueuedEmail.count
    name = names(:agaricus_campestris)
    flavor = Notification.flavors[:name]
    notifications = Notification.where(flavor: flavor, obj_id: name.id)
    assert_equal(2, notifications.length,
                 "Should be 2 name notifications for name ##{name.id}")
    assert(notifications.map(&:user).include?(mary))
    mary.update(no_emails: true)

    where = "Simple, Massachusetts, USA"
    generic_construct_observation({
                                    observation: { place_name: where },
                                    naming: { name: name.text_name }
                                  }, 1, 1, 0)
    obs = assigns(:observation)
    nam = assigns(:naming)

    assert_equal(where, obs.where) # Make sure it's the right observation
    assert_equal(name.id, nam.name_id) # Make sure it's the right name
    assert_not_nil(obs.rss_log)
    assert_equal(count_before + 1, QueuedEmail.count)
    QueuedEmail.queue_emails(false)
  end

  def test_create_observation_with_decimal_geolocation_and_unknown_name
    lat = 34.1622
    long = -118.3521
    generic_construct_observation({
                                    observation: { place_name: "",
                                                   lat: lat, long: long },
                                    naming: { name: "Unknown" }
                                  }, 1, 0, 0)
    obs = assigns(:observation)

    assert_equal(lat.to_s, obs.lat.to_s)
    assert_equal(long.to_s, obs.long.to_s)
    assert_objs_equal(Location.unknown, obs.location)
    assert_not_nil(obs.rss_log)
  end

  def test_create_observation_with_dms_geolocation_and_unknown_name
    lat2 = "34°9’43.92”N"
    long2 = "118°21′7.56″W"
    generic_construct_observation({
                                    observation: { place_name: "",
                                                   lat: lat2, long: long2 },
                                    naming: { name: "Unknown" }
                                  }, 1, 0, 0)
    obs = assigns(:observation)

    assert_equal("34.1622", obs.lat.to_s)
    assert_equal("-118.3521", obs.long.to_s)
    assert_objs_equal(Location.unknown, obs.location)
    assert_not_nil(obs.rss_log)
  end

  def test_create_observation_with_empty_geolocation_and_location
    # Make sure it doesn't accept no location AND no lat/long.
    generic_construct_observation({
                                    observation: { place_name: "",
                                                   lat: "", long: "" },
                                    naming: { name: "Unknown" }
                                  }, 0, 0, 0)
  end

  def test_create_observations_with_unknown_location_and_empty_geolocation
    # But create observation if explicitly tell it "unknown" location.
    generic_construct_observation({
                                    observation: { place_name: "Earth",
                                                   lat: "", long: "" },
                                    naming: { name: "Unknown" }
                                  }, 1, 0, 0)
  end

  def test_create_observation_with_various_altitude_formats
    [
      ["500",     500],
      ["500m",    500],
      ["500 ft.", 152],
      [" 500' ", 152]
    ].each do |input, output|
      where = "Unknown, Massachusetts, USA"

      generic_construct_observation({
                                      observation: { place_name: where,
                                                     alt: input },
                                      naming: { name: "Unknown" }
                                    }, 1, 0, 0)
      obs = assigns(:observation)

      assert_equal(output, obs.alt)
      assert_equal(where, obs.where) # Make sure it's the right observation
      assert_not_nil(obs.rss_log)
    end
  end

  def test_create_observation_creating_class
    generic_construct_observation(
      { observation: { place_name: "Earth", lat: "", long: "" },
        naming: { name: "Lecanoromycetes L." },
        approved_name: "Lecanoromycetes L." },
      1, 1, 1
    )
    name = Name.last
    assert_equal("Lecanoromycetes", name.text_name)
    assert_equal("L.", name.author)
    assert_equal("Class", name.rank)
  end

  def test_create_observation_creating_family
    params = {
      observation: { place_name: "Earth", lat: "", long: "" },
      naming: { name: "Acarosporaceae" },
      approved_name: "Acarosporaceae"
    }
    o_num = 1
    g_num = 1
    n_num = 1
    user = rolf
    o_count = Observation.count
    g_count = Naming.count
    n_count = Name.count
    score   = user.reload.contribution
    params  = modified_generic_params(params, user)

    post_requires_login(:create, params)
    name = Name.last

    # assert_redirected_to(action: :show)
    assert_response(:redirect)
    assert_match(%r{/test.host/\d+\Z}, @response.redirect_url)
    assert_equal(o_count + o_num, Observation.count, "Wrong Observation count")
    assert_equal(g_count + g_num, Naming.count, "Wrong Naming count")
    assert_equal(n_count + n_num, Name.count, "Wrong Name count")
    assert_equal(score + o_num + 2 * g_num + 10 * n_num,
                 user.reload.contribution,
                 "Wrong User score")
    assert_not_equal(
      0,
      @controller.instance_variable_get(:@observation).thumb_image_id,
      "Wrong image id"
    )
    assert_equal("Acarosporaceae", name.text_name)
    assert_equal("Family", name.rank)
  end

  def test_create_observation_creating_group
    generic_construct_observation(
      { observation: { place_name: "Earth", lat: "", long: "" },
        naming: { name: "Morchella elata group" },
        approved_name: "Morchella elata group" },
      1, 1, 2
    )
    name = Name.last
    assert_equal("Morchella elata group", name.text_name)
    assert_equal("", name.author)
    assert_equal("Group", name.rank)
  end

  def test_prevent_creation_of_species_under_deprecated_genus
    login("katrina")
    cladonia = Name.find_or_create_name_and_parents("Cladonia").last
    cladonia.save!
    cladonia_picta = Name.find_or_create_name_and_parents("Cladonia picta").last
    cladonia_picta.save!
    cladina = Name.find_or_create_name_and_parents("Cladina").last
    cladina.change_deprecated(true)
    cladina.save!
    cladina.merge_synonyms(cladonia)

    generic_construct_observation({
                                    observation: { place_name: "Earth" },
                                    naming: { name: "Cladina pictum" }
                                  }, 0, 0, 0, roy)
    assert_names_equal(cladina, assigns(:parent_deprecated))
    assert_obj_list_equal([cladonia_picta], assigns(:valid_names))

    generic_construct_observation({
                                    observation: { place_name: "Earth" },
                                    naming: { name: "Cladina pictum" },
                                    approved_name: "Cladina pictum"
                                  }, 1, 1, 1, roy)

    name = Name.last
    assert_equal("Cladina pictum", name.text_name)
    assert_true(name.deprecated)
  end

  def test_construct_observation_dubious_place_names
    # Test a reversed name with a scientific user
    where = "USA, Massachusetts, Reversed"
    generic_construct_observation({
                                    observation: { place_name: where },
                                    naming: { name: "Unknown" }
                                  }, 1, 0, 0, roy)

    # Test missing space.
    where = "Reversible, Massachusetts,USA"
    generic_construct_observation({
                                    observation: { place_name: where },
                                    naming: { name: "Unknown" }
                                  }, 0, 0, 0)
    # (This is accepted now for some reason.)
    where = "USA,Massachusetts, Reversible"
    generic_construct_observation({
                                    observation: { place_name: where },
                                    naming: { name: "Unknown" }
                                  }, 1, 0, 0, roy)

    # Test a bogus country name
    where = "Bogus, Massachusetts, UAS"
    generic_construct_observation({
                                    observation: { place_name: where },
                                    naming: { name: "Unknown" }
                                  }, 0, 0, 0)
    where = "UAS, Massachusetts, Bogus"
    generic_construct_observation({
                                    observation: { place_name: where },
                                    naming: { name: "Unknown" }
                                  }, 0, 0, 0, roy)

    # Test a bad state name
    where = "Bad State Name, USA"
    generic_construct_observation({
                                    observation: { place_name: where },
                                    naming: { name: "Unknown" }
                                  }, 0, 0, 0)
    where = "USA, Bad State Name"
    generic_construct_observation({
                                    observation: { place_name: where },
                                    naming: { name: "Unknown" }
                                  }, 0, 0, 0, roy)

    # Test mix of city and county
    where = "Burbank, Los Angeles Co., California, USA"
    generic_construct_observation({
                                    observation: { place_name: where },
                                    naming: { name: "Unknown" }
                                  }, 0, 0, 0)
    where = "USA, California, Los Angeles Co., Burbank"
    generic_construct_observation({
                                    observation: { place_name: where },
                                    naming: { name: "Unknown" }
                                  }, 0, 0, 0, roy)

    # Test mix of city and county
    where = "Falmouth, Barnstable Co., Massachusetts, USA"
    generic_construct_observation({
                                    observation: { place_name: where },
                                    naming: { name: "Unknown" }
                                  }, 0, 0, 0)
    where = "USA, Massachusetts, Barnstable Co., Falmouth"
    generic_construct_observation({
                                    observation: { place_name: where },
                                    naming: { name: "Unknown" }
                                  }, 0, 0, 0, roy)

    # Test some bad terms
    where = "Some County, Ohio, USA"
    generic_construct_observation({
                                    observation: { place_name: where },
                                    naming: { name: "Unknown" }
                                  }, 0, 0, 0)
    where = "Old Rd, Ohio, USA"
    generic_construct_observation({
                                    observation: { place_name: where },
                                    naming: { name: "Unknown" }
                                  }, 0, 0, 0)
    where = "Old Rd., Ohio, USA"
    generic_construct_observation({
                                    observation: { place_name: where },
                                    naming: { name: "Unknown" }
                                  }, 1, 0, 0)

    # Test some acceptable additions
    where = "near Burbank, Southern California, USA"
    generic_construct_observation({
                                    observation: { place_name: where },
                                    naming: { name: "Unknown" }
                                  }, 1, 0, 0)
  end

  def test_name_resolution
    login("rolf")

    params = {
      observation: {
        when: Time.zone.now,
        place_name: "Somewhere, Massachusetts, USA",
        specimen: "0",
        thumb_image_id: "0"
      },
      naming: {
        vote: { value: "3" }
      }
    }
    expected_page = :create_location

    # Can we create observation with existing genus?
    agaricus = names(:agaricus)
    params[:naming][:name] = "Agaricus"
    params[:approved_name] = nil
    post(:create, params: params)
    # assert_template(action: expected_page)
    assert_redirected_to(/#{expected_page}/)
    assert_equal(agaricus.id, assigns(:observation).name_id)

    params[:naming][:name] = "Agaricus sp"
    params[:approved_name] = nil
    post(:create, params: params)
    assert_redirected_to(/#{expected_page}/)
    assert_equal(agaricus.id, assigns(:observation).name_id)

    params[:naming][:name] = "Agaricus sp."
    params[:approved_name] = nil
    post(:create, params: params)
    assert_redirected_to(/#{expected_page}/)
    assert_equal(agaricus.id, assigns(:observation).name_id)

    # Can we create observation with genus and add author?
    params[:naming][:name] = "Agaricus Author"
    params[:approved_name] = "Agaricus Author"
    post(:create, params: params)
    assert_redirected_to(/#{expected_page}/)
    assert_equal(agaricus.id, assigns(:observation).name_id)
    assert_equal("Agaricus Author", agaricus.reload.search_name)
    agaricus.author = nil
    agaricus.search_name = "Agaricus"
    agaricus.save

    params[:naming][:name] = "Agaricus sp Author"
    params[:approved_name] = "Agaricus sp Author"
    post(:create, params: params)
    assert_redirected_to(/#{expected_page}/)
    assert_equal(agaricus.id, assigns(:observation).name_id)
    assert_equal("Agaricus Author", agaricus.reload.search_name)
    agaricus.author = nil
    agaricus.search_name = "Agaricus"
    agaricus.save

    params[:naming][:name] = "Agaricus sp. Author"
    params[:approved_name] = "Agaricus sp. Author"
    post(:create, params: params)
    assert_redirected_to(/#{expected_page}/)
    assert_equal(agaricus.id, assigns(:observation).name_id)
    assert_equal("Agaricus Author", agaricus.reload.search_name)

    # Can we create observation with genus specifying author?
    params[:naming][:name] = "Agaricus Author"
    params[:approved_name] = nil
    post(:create, params: params)
    assert_redirected_to(/#{expected_page}/)
    assert_equal(agaricus.id, assigns(:observation).name_id)

    params[:naming][:name] = "Agaricus sp Author"
    params[:approved_name] = nil
    post(:create, params: params)
    assert_redirected_to(/#{expected_page}/)
    assert_equal(agaricus.id, assigns(:observation).name_id)

    params[:naming][:name] = "Agaricus sp. Author"
    params[:approved_name] = nil
    post(:create, params: params)
    assert_redirected_to(/#{expected_page}/)
    assert_equal(agaricus.id, assigns(:observation).name_id)

    # Can we create observation with deprecated genus?
    psalliota = names(:psalliota)
    params[:naming][:name] = "Psalliota"
    params[:approved_name] = "Psalliota"
    post(:create, params: params)
    assert_redirected_to(/#{expected_page}/)
    assert_equal(psalliota.id, assigns(:observation).name_id)

    params[:naming][:name] = "Psalliota sp"
    params[:approved_name] = "Psalliota sp"
    post(:create, params: params)
    assert_redirected_to(/#{expected_page}/)
    assert_equal(psalliota.id, assigns(:observation).name_id)

    params[:naming][:name] = "Psalliota sp."
    params[:approved_name] = "Psalliota sp."
    post(:create, params: params)
    assert_redirected_to(/#{expected_page}/)
    assert_equal(psalliota.id, assigns(:observation).name_id)

    # Can we create observation with deprecated genus, adding author?
    params[:naming][:name] = "Psalliota Author"
    params[:approved_name] = "Psalliota Author"
    post(:create, params: params)
    assert_redirected_to(/#{expected_page}/)
    assert_equal(psalliota.id, assigns(:observation).name_id)
    assert_equal("Psalliota Author", psalliota.reload.search_name)
    psalliota.author = nil
    psalliota.search_name = "Psalliota"
    psalliota.save

    params[:naming][:name] = "Psalliota sp Author"
    params[:approved_name] = "Psalliota sp Author"
    post(:create, params: params)
    assert_redirected_to(/#{expected_page}/)
    assert_equal(psalliota.id, assigns(:observation).name_id)
    assert_equal("Psalliota Author", psalliota.reload.search_name)
    psalliota.author = nil
    psalliota.search_name = "Psalliota"
    psalliota.save

    params[:naming][:name] = "Psalliota sp. Author"
    params[:approved_name] = "Psalliota sp. Author"
    post(:create, params: params)
    assert_redirected_to(/#{expected_page}/)
    assert_equal(psalliota.id, assigns(:observation).name_id)
    assert_equal("Psalliota Author", psalliota.reload.search_name)

    # Can we create new quoted genus?
    params[:naming][:name] = '"One"'
    params[:approved_name] = '"One"'
    post(:create, params: params)
    # assert_template(controller: :observations, action: expected_page)
    assert_redirected_to(/#{expected_page}/)
    assert_equal('"One"', assigns(:observation).name.text_name)
    assert_equal('"One"', assigns(:observation).name.search_name)

    params[:naming][:name] = '"Two" sp'
    params[:approved_name] = '"Two" sp'
    post(:create, params: params)
    assert_redirected_to(/#{expected_page}/)
    assert_equal('"Two"', assigns(:observation).name.text_name)
    assert_equal('"Two"', assigns(:observation).name.search_name)

    params[:naming][:name] = '"Three" sp.'
    params[:approved_name] = '"Three" sp.'
    post(:create, params: params)
    assert_redirected_to(/#{expected_page}/)
    assert_equal('"Three"', assigns(:observation).name.text_name)
    assert_equal('"Three"', assigns(:observation).name.search_name)

    params[:naming][:name] = '"One"'
    params[:approved_name] = nil
    post(:create, params: params)
    assert_redirected_to(/#{expected_page}/)
    assert_equal('"One"', assigns(:observation).name.text_name)

    params[:naming][:name] = '"One" sp'
    params[:approved_name] = nil
    post(:create, params: params)
    assert_redirected_to(/#{expected_page}/)
    assert_equal('"One"', assigns(:observation).name.text_name)

    params[:naming][:name] = '"One" sp.'
    params[:approved_name] = nil
    post(:create, params: params)
    assert_redirected_to(/#{expected_page}/)
    assert_equal('"One"', assigns(:observation).name.text_name)

    # Can we create species under the quoted genus?
    params[:naming][:name] = '"One" foo'
    params[:approved_name] = '"One" foo'
    post(:create, params: params)
    assert_redirected_to(/#{expected_page}/)
    assert_equal('"One" foo', assigns(:observation).name.text_name)

    params[:naming][:name] = '"One" "bar"'
    params[:approved_name] = '"One" "bar"'
    post(:create, params: params)
    assert_redirected_to(/#{expected_page}/)
    assert_equal('"One" "bar"', assigns(:observation).name.text_name)

    params[:naming][:name] = '"One" Author'
    params[:approved_name] = '"One" Author'
    post(:create, params: params)
    assert_redirected_to(/#{expected_page}/)
    assert_equal('"One"', assigns(:observation).name.text_name)
    assert_equal('"One" Author', assigns(:observation).name.search_name)

    params[:naming][:name] = '"One" sp Author'
    params[:approved_name] = nil
    post(:create, params: params)
    assert_redirected_to(/#{expected_page}/)
    assert_equal('"One"', assigns(:observation).name.text_name)
    assert_equal('"One" Author', assigns(:observation).name.search_name)

    params[:naming][:name] = '"One" sp. Author'
    params[:approved_name] = nil
    post(:create, params: params)
    assert_redirected_to(/#{expected_page}/)
    assert_equal('"One"', assigns(:observation).name.text_name)
    assert_equal('"One" Author', assigns(:observation).name.search_name)
  end

  def test_create_observation_strip_images
    login("rolf")

    setup_image_dirs
    fixture = "#{MO.root}/test/images/geotagged.jpg"
    fixture = Rack::Test::UploadedFile.new(fixture, "image/jpeg")

    old_img1 = images(:turned_over_image)
    old_img2 = images(:in_situ_image)
    assert_false(old_img1.gps_stripped)
    assert_false(old_img2.gps_stripped)
    assert_false(old_img1.transferred)
    assert_false(old_img2.transferred)

    orig_file = old_img1.local_file_name("orig")
    path = orig_file.sub(%r{/[^/]*$}, "")
    FileUtils.mkdir_p(path) unless File.directory?(path)
    FileUtils.cp(fixture, orig_file)

    post(
      :create,
      params: {
        observation: {
          when: Time.zone.now,
          place_name: "Burbank, California, USA",
          lat: "45.4545",
          long: "-90.1234",
          alt: "456",
          specimen: "0",
          thumb_image_id: "0",
          gps_hidden: "1"
        },
        image: {
          "0" => {
            image: fixture,
            copyright_holder: "me",
            when: Time.zone.now
          }
        },
        good_images: "#{old_img1.id} #{old_img2.id}"
      }
    )

    obs = Observation.last
    assert_equal(3, obs.images.length)
    new_img = (obs.images - [old_img1, old_img2]).first
    assert_true(new_img.gps_stripped)
    # We have script/process_image disabled for tests, so it doesn't actually
    # strip the uploaded image.
    # assert_not_equal(File.size(fixture),
    #                  File.size(new_img.local_file_name("orig")))

    # Make sure it stripped the image which had already been created.
    assert_true(old_img1.reload.gps_stripped)
    assert_not_equal(File.size(fixture),
                     File.size(old_img1.local_file_name("orig")))

    # Second pre-existing image has missing file, so stripping should fail.
    assert_false(old_img2.reload.gps_stripped)
  end

  ##############################################################################

  # ----------------------------------------------------------------
  #  Test :edit and :update (note :update uses method: :put)
  # ----------------------------------------------------------------

  # (Sorry, these used to all be edit/update_observation, now they're
  # confused because of the naming stuff.)
  def test_edit_observation_form
    obs = observations(:coprinus_comatus_obs)
    assert_equal("rolf", obs.user.login)
    params = { id: obs.id }
    requires_user(:edit,
                  [{ controller: :observations, action: :show }],
                  params)

    assert_form_action(action: :update, id: obs.id)

    # image notes field must be textarea -- not just text -- because text
    # is inline and would drops any newlines in the image notes
    assert_select("textarea[id = 'good_image_#{obs.images.first.id}_notes']",
                  count: 1)
  end

  def test_update_observation
    obs = observations(:detailed_unknown_obs)
    updated_at = obs.rss_log.updated_at
    new_where = "Somewhere In, Japan"
    new_notes = { other: "blather blather blather" }
    new_specimen = false
    img = images(:in_situ_image)
    params = {
      id: obs.id,
      observation: {
        notes: new_notes,
        place_name: new_where,
        "when(1i)" => "2001",
        "when(2i)" => "2",
        "when(3i)" => "3",
        specimen: new_specimen,
        thumb_image_id: "0"
      },
      good_images: "#{img.id} #{images(:turned_over_image).id}",
      good_image: {
        img.id => {
          notes: "new notes",
          original_name: "new name",
          copyright_holder: "someone else",
          "when(1i)" => "2012",
          "when(2i)" => "4",
          "when(3i)" => "6",
          license_id: licenses(:ccwiki30).id
        }
      },
      log_change: { checked: "1" }
    }
    put_requires_user(
      :update,
      [{ controller: :observations, action: :show }],
      params,
      "mary"
    )
    # assert_redirected_to(controller: :location, action: :create_location)
    assert_redirected_to(/#{location_create_location_path}/)
    assert_equal(10, rolf.reload.contribution)
    obs = assigns(:observation)
    assert_equal(new_where, obs.where)
    assert_equal("2001-02-03", obs.when.to_s)
    assert_equal(new_notes, obs.notes)
    assert_equal(new_specimen, obs.specimen)
    assert_not_equal(updated_at, obs.rss_log.updated_at)
    assert_not_equal(0, obs.thumb_image_id)
    img = img.reload
    assert_equal("new notes", img.notes)
    assert_equal("new name", img.original_name)
    assert_equal("someone else", img.copyright_holder)
    assert_equal("2012-04-06", img.when.to_s)
    assert_equal(licenses(:ccwiki30), img.license)
  end

  def test_update_observation_no_logging
    obs = observations(:detailed_unknown_obs)
    updated_at = obs.rss_log.updated_at
    where = "Somewhere, China"
    params = {
      id: obs.id,
      observation: {
        place_name: where,
        when: obs.when,
        notes: obs.notes,
        specimen: obs.specimen
      },
      log_change: { checked: "0" }
    }
    put_requires_user(
      :update,
      [{ controller: :observations, action: :show }],
      params,
      "mary"
    )
    # assert_redirected_to(controller: :location, action: :create_location)
    assert_redirected_to(%r{/location/create_location})
    assert_equal(10, rolf.reload.contribution)
    obs = assigns(:observation)
    assert_equal(where, obs.where)
    assert_equal(updated_at, obs.rss_log.updated_at)
  end

  def test_update_observation_bad_place_name
    obs = observations(:detailed_unknown_obs)
    new_where = "test_update_observation"
    new_notes = { other: "blather blather blather" }
    new_specimen = false
    params = {
      id: obs.id,
      observation: {
        place_name: new_where,
        "when(1i)" => "2001",
        "when(2i)" => "2",
        "when(3i)" => "3",
        notes: new_notes,
        specimen: new_specimen,
        thumb_image_id: "0"
      },
      log_change: { checked: "1" }
    }
    put_requires_user(
      :update,
      [{ controller: :observations, action: :show }],
      params,
      "mary"
    )
    assert_response(:success) # Which really means failure
  end

  def test_update_observation_with_another_users_image
    img1 = images(:in_situ_image)
    img2 = images(:turned_over_image)
    img3 = images(:commercial_inquiry_image)

    obs = observations(:detailed_unknown_obs)
    obs.images << img3
    obs.save
    obs.reload

    assert_equal(img1.user_id, obs.user_id)
    assert_equal(img2.user_id, obs.user_id)
    assert_not_equal(img3.user_id, obs.user_id)

    img_ids = obs.images.map(&:id)
    assert_equal([img1.id, img2.id, img3.id], img_ids)

    old_img1_notes = img1.notes
    old_img3_notes = img3.notes

    params = {
      id: obs.id,
      observation: {
        place_name: obs.place_name,
        when: obs.when,
        notes: obs.notes,
        specimen: obs.specimen,
        thumb_image_id: "0"
      },
      good_images: img_ids.map(&:to_s).join(" "),
      good_image: {
        img2.id => { notes: "new notes for two" },
        img3.id => { notes: "new notes for three" }
      }
    }
    login("mary")
    put(:update, params: params)
    assert_redirected_to(action: :show)
    assert_flash_success
    assert_equal(old_img1_notes, img1.reload.notes)
    assert_equal("new notes for two", img2.reload.notes)
    assert_equal(old_img3_notes, img3.reload.notes)
  end

  def test_update_observation_with_non_image
    obs = observations(:minimal_unknown_obs)
    file = Rack::Test::UploadedFile.new(
      Rails.root.join("test/fixtures/projects.yml").to_s, "text/plain"
    )
    params = {
      id: obs.id,
      observation: {
        place_name: obs.place_name,
        when: obs.when,
        notes: obs.notes,
        specimen: obs.specimen,
        thumb_image_id: "0"
      },
      good_images: "",
      good_image: {},
      image: {
        "0" => {
          image: file,
          when: Time.zone.now
        }
      }
    }
    login("mary")
    put(:update, params: params)

    # 200 :success means means failure!
    assert_response(
      :success,
      "Expected 200 (OK), Got #{@response.status} (#{@response.message})"
    )
    assert_flash_error
  end

  def test_update_observation_strip_images
    login("mary")
    obs = observations(:detailed_unknown_obs)

    setup_image_dirs
    fixture = "#{MO.root}/test/images/geotagged.jpg"
    fixture = Rack::Test::UploadedFile.new(fixture, "image/jpeg")

    old_img1 = images(:turned_over_image)
    old_img2 = images(:in_situ_image)
    assert_false(old_img1.gps_stripped)
    assert_false(old_img2.gps_stripped)

    orig_file = old_img1.local_file_name("orig")
    path = orig_file.sub(%r{/[^/]*$}, "")
    FileUtils.mkdir_p(path) unless File.directory?(path)
    FileUtils.cp(fixture, orig_file)

    put(
      :update,
      params: {
        id: obs.id,
        observation: {
          gps_hidden: "1"
        },
        image: {
          "0" => {
            image: fixture,
            copyright_holder: "me",
            when: Time.zone.now
          }
        }
      }
    )

    obs.reload
    old_img1.reload
    old_img2.reload

    assert_equal(3, obs.images.length)
    new_img = (obs.images - [old_img1, old_img2]).first

    assert_true(new_img.gps_stripped)
    # We have script/process_image disabled for tests, so it doesn't actually
    # strip the uploaded image.
    # assert_not_equal(File.size(fixture),
    #                  File.size(new_img.local_file_name("orig")))

    # Make sure it stripped the image which had already been created.
    assert_true(old_img1.reload.gps_stripped)
    assert_not_equal(File.size(fixture),
                     File.size(old_img1.local_file_name("orig")))

    # Second pre-existing image has missing file, so stripping should fail.
    assert_false(old_img2.reload.gps_stripped)
  end

  # --------------------------------------------------------------------
  #  Test notes with template create_observation, and edit_observation,
  #  both "get" and "post".
  # --------------------------------------------------------------------

  # Prove that create_observation renders note fields with template keys first,
  # in the order listed in the template
  def test_new_observation_with_notes_template
    user = users(:notes_templater)
    login(user.login)
    get(:new)

    assert_page_has_correct_notes_areas(
      expect_areas: { Cap: "", Nearby_trees: "", odor: "", Other: "" }
    )
  end

  # Prove that notes are saved with template keys first, in the order listed in
  # the template, then Other, but without blank fields
  def test_create_observation_with_notes_template
    user = users(:notes_templater)
    params = { observation: sample_obs_fields }
    # Use defined Location to avoid issues with reloading Observation
    params[:observation][:place_name] = locations(:albion).name
    params[:observation][:notes] = {
      Nearby_trees: "?",
      Observation.other_notes_key => "Some notes",
      odor: "",
      Cap: "red"
    }
    expected_notes = {
      Cap: "red",
      Nearby_trees: "?",
      Observation.other_notes_key => "Some notes"
    }
    o_size = Observation.count

    login(user.login)
    post(:create, params: params)

    assert_equal(o_size + 1, Observation.count)
    obs = Observation.last.reload
    assert_redirected_to(action: :show, id: obs.id)
    assert_equal(expected_notes, obs.notes)
  end

  # Prove that edit_observation has correct note fields and content:
  # Template fields first, in template order; then orphaned fields in order
  # in which they appear in observation, then Other
  def test_edit_observation_with_notes_template
    obs    = observations(:templater_noteless_obs)
    user   = obs.user
    params = {
      id: obs.id,
      observation: {
        place_name: obs.location.name,
        lat: "",
        long: "",
        alt: "",
        "when(1i)" => obs.when.year,
        "when(2i)" => obs.when.month,
        "when(3i)" => obs.when.day,
        specimen: "0",
        thumb_image_id: "0",
        notes: obs.notes
      },
      herbarium_record: default_herbarium_record_fields,
      username: user.login,
      naming: {
        vote: { value: "3" }
      }
    }

    login(user.login)
    get(:edit, params: params)
    assert_page_has_correct_notes_areas(
      expect_areas: { Cap: "", Nearby_trees: "", odor: "",
                      Observation.other_notes_key => "" }
    )

    obs         = observations(:templater_other_notes_obs)
    params[:id] = obs.id
    params[:observation][:notes] = obs.notes
    get(:edit, params: params)
    assert_page_has_correct_notes_areas(
      expect_areas: { Cap: "", Nearby_trees: "", odor: "",
                      Observation.other_notes_key => "some notes" }
    )
  end

  def test_update_observation_with_notes_template
    # Prove notes_template works when editing Observation without notes
    obs = observations(:templater_noteless_obs)
    user = obs.user
    notes = {
      Cap: "dark red",
      Nearby_trees: "?",
      odor: "farinaceous"
    }
    params = {
      id: obs.id,
      observation: { notes: notes }
    }
    login(user.login)
    put(:update, params: params)

    assert_redirected_to(action: :show, id: obs.id)
    assert_equal(notes, obs.reload.notes)
  end

  # -----------------------------------
  #  Test extended observation forms.
  # -----------------------------------

  def test_javascripty_name_reasons
    login("rolf")

    # If javascript isn't enabled, then checkbox isn't required.
    post(:create,
         params: {
           observation: { place_name: "Where, Japan", when: Time.zone.now },
           naming: {
             name: names(:coprinus_comatus).text_name,
             vote: { value: 3 },
             reasons: {
               "1" => { check: "0", notes: "" },
               "2" => { check: "0", notes: "foo" },
               "3" => { check: "1", notes: ""    },
               "4" => { check: "1", notes: "bar" }
             }
           }
         })
    assert_response(:redirect) # redirected = successfully created
    naming = Naming.find(assigns(:naming).id)
    reasons = naming.reasons_array.select(&:used?).map(&:num).sort
    assert_equal([2, 3, 4], reasons)

    # If javascript IS enabled, then checkbox IS required.
    post(:create,
         params: {
           observation: { place_name: "Where, Japan", when: Time.zone.now },
           naming: {
             name: names(:coprinus_comatus).text_name,
             vote: { value: 3 },
             reasons: {
               "1" => { check: "0", notes: "" },
               "2" => { check: "0", notes: "foo" },
               "3" => { check: "1", notes: ""    },
               "4" => { check: "1", notes: "bar" }
             }
           },
           was_js_on: "yes"
         })
    assert_response(:redirect) # redirected = successfully created
    naming = Naming.find(assigns(:naming).id)
    reasons = naming.reasons_array.select(&:used?).map(&:num).sort
    assert_equal([3, 4], reasons)
  end

  def test_create_with_image_upload
    login("rolf")

    time0 = Time.utc(2000)
    time1 = Time.utc(2001)
    time2 = Time.utc(2002)
    time3 = Time.utc(2003)
    week_ago = 1.week.ago

    setup_image_dirs
    file = "#{::Rails.root}/test/images/Coprinus_comatus.jpg"
    file1 = Rack::Test::UploadedFile.new(file, "image/jpeg")
    file2 = Rack::Test::UploadedFile.new(file, "image/jpeg")
    file3 = Rack::Test::UploadedFile.new(file, "image/jpeg")

    new_image1 = Image.create(
      copyright_holder: "holder_1",
      when: time1,
      notes: "notes_1",
      user_id: users(:rolf).id,
      image: file1,
      content_type: "image/jpeg",
      created_at: week_ago
    )

    new_image2 = Image.create(
      copyright_holder: "holder_2",
      when: time2,
      notes: "notes_2",
      user_id: users(:rolf).id,
      image: file2,
      content_type: "image/jpeg",
      created_at: week_ago
    )

    # assert(new_image1.updated_at < 1.day.ago)
    # assert(new_image2.updated_at < 1.day.ago)
    File.stub(:rename, false) do
      post(
        :create,
        params: {
          observation: {
            place_name: "Zzyzx, Japan",
            when: time0,
            thumb_image_id: 0, # (make new image the thumbnail)
            notes: { Observation.other_notes_key => "blah" }
          },
          image: {
            "0" => {
              image: file3,
              copyright_holder: "holder_3",
              when: time3,
              notes: "notes_3"
            }
          },
          good_image: {
            new_image1.id.to_s => {},
            new_image2.id.to_s => {
              notes: "notes_2_new"
            }
          },
          # (attach these two images once observation created)
          good_images: "#{new_image1.id} #{new_image2.id}"
        }
      )
    end
    assert_response(:redirect) # redirected = successfully created

    obs = Observation.find_by(where: "Zzyzx, Japan")
    assert_equal(rolf.id, obs.user_id)
    assert_equal(time0, obs.when)
    assert_equal("Zzyzx, Japan", obs.place_name)

    new_image1.reload
    new_image2.reload
    imgs = obs.images.sort_by(&:id)
    img_ids = imgs.map(&:id)
    assert_equal([new_image1.id, new_image2.id, new_image2.id + 1], img_ids)
    assert_equal(new_image2.id + 1, obs.thumb_image_id)
    assert_equal("holder_1", imgs[0].copyright_holder)
    assert_equal("holder_2", imgs[1].copyright_holder)
    assert_equal("holder_3", imgs[2].copyright_holder)
    assert_equal(time1, imgs[0].when)
    assert_equal(time2, imgs[1].when)
    assert_equal(time3, imgs[2].when)
    assert_equal("notes_1",     imgs[0].notes)
    assert_equal("notes_2_new", imgs[1].notes)
    assert_equal("notes_3",     imgs[2].notes)
    # assert(imgs[0].updated_at < 1.day.ago) # notes not changed
    # assert(imgs[1].updated_at > 1.day.ago) # notes changed
  end

  def test_image_upload_when_create_fails
    login("rolf")

    setup_image_dirs
    file = "#{::Rails.root}/test/images/Coprinus_comatus.jpg"
    file = Rack::Test::UploadedFile.new(file, "image/jpeg")
    File.stub(:rename, false) do
      post(
        :create,
        params: {
          observation: {
            place_name: "", # will cause failure
            when: Time.zone.now
          },
          image: { "0": { image: file,
                          copyright_holder: "zuul",
                          when: Time.zone.now } }
        }
      )
      assert_response(:success) # success = failure, paradoxically
    end
    # Make sure image was created, but that it is unattached, and that it has
    # been kept in the @good_images array for attachment later.
    img = Image.find_by(copyright_holder: "zuul")
    assert(img)
    assert_equal([], img.observations)
    assert_equal([img.id],
                 @controller.instance_variable_get(:@good_images).map(&:id))
  end

  def test_image_upload_when_process_image_fails
    login("rolf")

    setup_image_dirs
    file = "#{::Rails.root}/test/images/Coprinus_comatus.jpg"
    file = Rack::Test::UploadedFile.new(file, "image/jpeg")

    # Simulate process_image failure.
    Image.any_instance.stubs(:process_image).returns(false)

    post(
      :create,
      params: {
        observation: {
          place_name: "USA",
          when: Time.current
        },
        image: {
          "0" => {
            image: file,
            copyright_holder: "zuul",
            when: Time.current
          }
        }
      }
    )

    # Prove that an image was created, but that it is unattached, is in the
    # @bad_images array, and has not been kept in the @good_images array
    # for attachment later.
    img = Image.find_by(copyright_holder: "zuul")
    assert(img)
    assert_equal([], img.observations)
    assert_includes(@controller.instance_variable_get(:@bad_images), img)
    assert_empty(@controller.instance_variable_get(:@good_images))
  end

  def test_project_checkboxes_in_create_observation
    init_for_project_checkbox_tests

    login("rolf")
    get(:new)
    assert_project_checks(@proj1.id => :unchecked, @proj2.id => :no_field)

    login("dick")
    get(:new)
    assert_project_checks(@proj1.id => :no_field, @proj2.id => :unchecked)

    # Should have different default
    # if recently posted observation attached to project.
    obs = Observation.create!
    @proj2.add_observation(obs)
    get(:new)
    assert_project_checks(@proj1.id => :no_field, @proj2.id => :checked)

    # Make sure it remember state of checks if submit fails.
    post(:create,
         params: {
           naming: { name: "Screwy Name" }, # (ensures it will fail)
           project: { "id_#{@proj1.id}" => "0" }
         })
    assert_project_checks(@proj1.id => :no_field, @proj2.id => :unchecked)
  end

  def test_project_checkboxes_in_update_observation
    init_for_project_checkbox_tests

    login("rolf")
    get(:edit, params: { id: @obs1.id })
    assert_response(:redirect)
    get(:edit, params: { id: @obs2.id })
    assert_project_checks(@proj1.id => :unchecked, @proj2.id => :no_field)
    put(
      :update,
      params: {
        id: @obs2.id,
        observation: { place_name: "blah blah blah" },  # (ensures it will fail)
        project: { "id_#{@proj1.id}" => "1" }
      }
    )
    assert_project_checks(@proj1.id => :checked, @proj2.id => :no_field)
    put(
      :update,
      params: {
        id: @obs2.id,
        project: { "id_#{@proj1.id}" => "1" }
      }
    )
    assert_response(:redirect)
    assert_obj_list_equal([@proj1], @obs2.reload.projects)
    assert_obj_list_equal([@proj1], @img2.reload.projects)

    login("mary")
    get(:edit, params: { id: @obs2.id })
    assert_project_checks(@proj1.id => :checked, @proj2.id => :no_field)
    get(:edit, params: { id: @obs1.id })
    assert_project_checks(@proj1.id => :unchecked, @proj2.id => :checked)
    put(
      :update,
      params: {
        id: @obs1.id,
        observation: { place_name: "blah blah blah" },  # (ensures it will fail)
        project: {
          "id_#{@proj1.id}" => "1",
          "id_#{@proj2.id}" => "0"
        }
      }
    )
    assert_project_checks(@proj1.id => :checked, @proj2.id => :unchecked)
    put(
      :update,
      params: {
        id: @obs1.id,
        project: {
          "id_#{@proj1.id}" => "1",
          "id_#{@proj2.id}" => "1"
        }
      }
    )
    assert_response(:redirect)
    assert_obj_list_equal([@proj1, @proj2], @obs1.reload.projects, :sort)
    assert_obj_list_equal([@proj1, @proj2], @img1.reload.projects, :sort)

    login("dick")
    get(:edit, params: { id: @obs2.id })
    assert_response(:redirect)
    get(:edit, params: { id: @obs1.id })
    assert_project_checks(@proj1.id => :checked_but_disabled,
                          @proj2.id => :checked)
  end

  def init_for_project_checkbox_tests
    @proj1 = projects(:eol_project)
    @proj2 = projects(:bolete_project)
    @obs1 = observations(:detailed_unknown_obs)
    @obs2 = observations(:coprinus_comatus_obs)
    @img1 = @obs1.images.first
    @img2 = @obs2.images.first
  end

  def assert_project_checks(project_states)
    project_states.each do |id, state|
      assert_checkbox_state("project_id_#{id}", state)
    end
  end

  def test_list_checkboxes_in_create_observation
    init_for_list_checkbox_tests

    login("rolf")
    get(:new)
    assert_list_checks(@spl1.id => :unchecked, @spl2.id => :no_field)

    login("mary")
    get(:new)
    assert_list_checks(@spl1.id => :no_field, @spl2.id => :unchecked)

    login("katrina")
    get(:new)
    assert_list_checks(@spl1.id => :no_field, @spl2.id => :no_field)

    # Dick is on project that owns @spl2.
    login("dick")
    get(:new)
    assert_list_checks(@spl1.id => :no_field, @spl2.id => :unchecked)

    # Should have different default
    # if recently posted observation attached to project.
    obs = Observation.create!
    @spl1.add_observation(obs) # (shouldn't affect anything for create)
    @spl2.add_observation(obs)
    get(:new)
    assert_list_checks(@spl1.id => :no_field, @spl2.id => :checked)

    # Make sure it remember state of checks if submit fails.
    post(
      :create,
      params: {
        naming: { name: "Screwy Name" }, # (ensures it will fail)
        list: { "id_#{@spl2.id}" => "0" }
      }
    )
    assert_list_checks(@spl1.id => :no_field, @spl2.id => :unchecked)
  end

  def test_list_checkboxes_in_update_observation
    init_for_list_checkbox_tests

    login("rolf")
    get(:edit, params: { id: @obs1.id })
    assert_list_checks(@spl1.id => :unchecked, @spl2.id => :no_field)
    spl_start_length = @spl1.observations.length
    put(
      :update,
      params: {
        id: @obs1.id,
        observation: { place_name: "blah blah blah" }, # (ensures it will fail)
        list: { "id_#{@spl1.id}" => "1" }
      }
    )
    assert_equal(spl_start_length, @spl1.reload.observations.length)
    assert_list_checks(@spl1.id => :checked, @spl2.id => :no_field)
    put(
      :update,
      params: {
        id: @obs1.id,
        list: { "id_#{@spl1.id}" => "1" }
      }
    )
    assert_equal(spl_start_length + 1, @spl1.reload.observations.length)
    assert_response(:redirect)
    assert_obj_list_equal([@spl1], @obs1.reload.species_lists)
    get(:edit, params: { id: @obs2.id })
    assert_response(:redirect)

    login("mary")
    get(:edit, params: { id: @obs1.id })
    assert_response(:redirect)
    get(:edit, params: { id: @obs2.id })
    assert_list_checks(@spl1.id => :no_field, @spl2.id => :checked)
    @spl1.add_observation(@obs2)
    get(:edit, params: { id: @obs2.id })
    assert_list_checks(@spl1.id => :checked_but_disabled, @spl2.id => :checked)

    login("dick")
    get(:edit, params: { id: @obs2.id })
    assert_list_checks(@spl1.id => :checked_but_disabled, @spl2.id => :checked)
  end

  def init_for_list_checkbox_tests
    @spl1 = species_lists(:first_species_list)
    @spl2 = species_lists(:unknown_species_list)
    @obs1 = observations(:unlisted_rolf_obs)
    @obs2 = observations(:detailed_unknown_obs)
    assert_users_equal(rolf, @spl1.user)
    assert_users_equal(mary, @spl2.user)
    assert_users_equal(rolf, @obs1.user)
    assert_users_equal(mary, @obs2.user)
    assert_obj_list_equal([], @obs1.species_lists)
    assert_obj_list_equal([@spl2], @obs2.species_lists)
  end

  def assert_list_checks(list_states)
    list_states.each do |id, state|
      assert_checkbox_state("list_id_#{id}", state)
    end
  end

  # ----------------------------
  #  Interest.
  # ----------------------------

  def test_interest_in_show_observation
    login("rolf")
    minimal_unknown = observations(:minimal_unknown_obs)

    # No interest in this observation yet.
    #
    # <img[^>]+watch\d*.png[^>]+>[\w\s]*
    get(:show, params: { id: minimal_unknown.id })
    assert_response(:success)
    assert_image_link_in_html(
      /watch\d*.png/,
      controller: :interest, action: :set_interest,
      type: "Observation", id: minimal_unknown.id, state: 1
    )
    assert_image_link_in_html(
      /ignore\d*.png/,
      controller: :interest, action: :set_interest,
      type: "Observation", id: minimal_unknown.id, state: -1
    )

    # Turn interest on and make sure there is an icon linked to delete it.
    Interest.create(target: minimal_unknown, user: rolf, state: true)
    get(:show, params: { id: minimal_unknown.id })
    assert_response(:success)
    assert_image_link_in_html(
      /halfopen\d*.png/,
      controller: :interest, action: :set_interest,
      type: "Observation", id: minimal_unknown.id, state: 0
    )
    assert_image_link_in_html(
      /ignore\d*.png/,
      controller: :interest, action: :set_interest,
      type: "Observation", id: minimal_unknown.id, state: -1
    )

    # Destroy that interest, create new one with interest off.
    Interest.where(user_id: rolf.id).last.destroy
    Interest.create(target: minimal_unknown, user: rolf, state: false)
    get(:show, params: { id: minimal_unknown.id })
    assert_response(:success)
    assert_image_link_in_html(
      /halfopen\d*.png/,
      controller: :interest, action: :set_interest,
      type: "Observation", id: minimal_unknown.id, state: 0
    )
    assert_image_link_in_html(
      /watch\d*.png/,
      controller: :interest, action: :set_interest,
      type: "Observation", id: minimal_unknown.id, state: 1
    )
  end

  ###################

  def test_index_observation_by_past_by
    login
    get(:index, params: { by: :modified })
    assert_response(:success)
    get(:index, params: { by: :created })
    assert_response(:success)
  end

  def test_external_sites_user_can_add_links_to
    # not logged in
    do_external_sites_test([], nil, nil)
    # dick is neither owner nor member of any site's project
    do_external_sites_test([], dick, observations(:agaricus_campestris_obs))
    # rolf is owner
    do_external_sites_test(ExternalSite.all, rolf,
                           observations(:agaricus_campestris_obs))
    # mary is member some sites' project
    do_external_sites_test(mary.external_sites, mary,
                           observations(:agaricus_campestris_obs))
    # but there is already a link on this obs
    do_external_sites_test([], mary, observations(:coprinus_comatus_obs))
  end

  def do_external_sites_test(expect, user, obs)
    @controller.instance_variable_set(:@user, user)
    actual = @controller.external_sites_user_can_add_links_to(obs)
    assert_equal(expect.map(&:name), actual.map(&:name))
  end

  def test_show_observation_votes
    obs = observations(:coprinus_comatus_obs)
    naming1 = obs.namings.first
    naming2 = obs.namings.last
    vote1 = naming1.votes.find_by(user: rolf)
    vote2 = naming2.votes.find_by(user: rolf)
    login("rolf")
    get(:show, params: { id: obs.id })
    assert_response(:success)
    assert_template(:show)
    assert_select("form#cast_vote_#{naming1.id} select#vote_value>" \
                  "option[selected=selected][value='#{vote1.value}']")
    assert_select("form#cast_vote_#{naming2.id} select#vote_value>" \
                  "option[selected=selected][value='#{vote2.value}']")
  end
end<|MERGE_RESOLUTION|>--- conflicted
+++ resolved
@@ -600,21 +600,12 @@
 
   def assert_show_observation
     assert_template("observations/show")
-<<<<<<< HEAD
     assert_template("observations/show/_name_info")
     assert_template("observations/show/_observation")
     assert_template("observations/show/_namings")
-    assert_template("comment/_show_comments")
+    assert_template("comment/_comments_for_object")
     assert_template("observations/show/_thumbnail_map")
     assert_template("observations/show/_images")
-=======
-    assert_template("observations/_show_name_info")
-    assert_template("observations/_show_observation")
-    assert_template("naming/_show")
-    assert_template("comments/_comments_for_object")
-    assert_template("observations/_show_thumbnail_map")
-    assert_template("observations/_show_images")
->>>>>>> ff5031cf
   end
 
   def test_show_observation
