# frozen_string_literal: true

require("test_helper")

class ObservationsControllerTest < FunctionalTestCase
  def modified_generic_params(params, user)
    params[:observation] = sample_obs_fields.merge(params[:observation] || {})
    params[:vote] = { value: "3" }.merge(params[:vote] || {})
    params[:collection_number] =
      default_collection_number_fields.merge(params[:collection_number] || {})
    params[:herbarium_record] =
      default_herbarium_record_fields.merge(params[:herbarium_record] || {})
    params[:username] = user.login
    params
  end

  def sample_obs_fields
    { place_name: "Right Here, Massachusetts, USA",
      lat: "",
      long: "",
      alt: "",
      "when(1i)" => "2007",
      "when(2i)" => "10",
      "when(3i)" => "31",
      specimen: "0",
      thumb_image_id: "0" }
  end

  def default_collection_number_fields
    { name: "", number: "" }
  end

  def default_herbarium_record_fields
    { herbarium_name: "", herbarium_id: "" }
  end

  def location_exists_or_place_name_blank(params)
    Location.find_by(name: params[:observation][:place_name]) ||
      Location.is_unknown?(params[:observation][:place_name]) ||
      params[:observation][:place_name].blank?
  end

  # Test constructing observations in various ways (with minimal namings)
  def generic_construct_observation(params, o_num, g_num, n_num, user = rolf)
    o_count = Observation.count
    g_count = Naming.count
    n_count = Name.count
    score   = user.reload.contribution
    params  = modified_generic_params(params, user)

    post_requires_login(:create, params)

    begin
      if o_num.zero?
        assert_response(:success)
      elsif location_exists_or_place_name_blank(params)
        # assert_redirected_to(action: :show)
        assert_response(:redirect)
        assert_match(%r{/test.host/\d+\Z}, @response.redirect_url)
      else
        assert_redirected_to(%r{/location/create_location})
      end
    rescue MiniTest::Assertion => e
      flash = get_last_flash.to_s
      flash.sub!(/^(\d)/, "")
      message = "#{e}\n" \
                "Flash messages: (level #{Regexp.last_match(1)})\n" \
                "< #{flash} >\n"
      flunk(message)
    end
    assert_equal(o_count + o_num, Observation.count, "Wrong Observation count")
    assert_equal(g_count + g_num, Naming.count, "Wrong Naming count")
    assert_equal(n_count + n_num, Name.count, "Wrong Name count")
    assert_equal(score + o_num + 2 * g_num + 10 * n_num,
                 user.reload.contribution,
                 "Wrong User score")
    return unless o_num == 1

    assert_not_equal(
      0,
      @controller.instance_variable_get(:@observation).thumb_image_id,
      "Wrong image id"
    )
  end

  ##############################################################################

  # ----------------------------
  #  General tests.
  # ----------------------------

  def test_show_observation_noteless_image
    obs = observations(:peltigera_rolf_obs)
    img = images(:rolf_profile_image)
    assert_nil(img.notes)
    assert(obs.images.member?(img))
    get(:show, params: { id: obs.id })
  end

  def test_show_observation_noteful_image
    obs = observations(:detailed_unknown_obs)
    get(:show, params: { id: obs.id })
  end

  def test_show_observation_change_thumbnail_size
    user = users(:small_thumbnail_user)
    login(user.name)
    obs = observations(:detailed_unknown_obs)
    get(:show, params: { id: obs.id, set_thumbnail_size: "thumbnail" })
    user.reload
    assert_equal("thumbnail", user.thumbnail_size)
  end

  def test_show_observation_hidden_gps
    obs = observations(:unknown_with_lat_long)
    login
    get(:show, params: { id: obs.id })
    assert_match(/34.1622|118.3521/, @response.body)

    obs.update(gps_hidden: true)
    get(:show, params: { id: obs.id })
    assert_no_match(/34.1622|118.3521/, @response.body)

    login("mary")
    get(:show, params: { id: obs.id })
    assert_match(/34.1622|118.3521/, @response.body)
    assert_match(:show_observation_gps_hidden.t, @response.body)
  end

  # NOTE: This tests a deleted route, test should be deleted too.
  # def test_show_obs
  #   obs = observations(:fungi_obs)
  #   login
  #   get(:show, params: { id: obs.id })
  #   assert_redirected_to(action: :show, id: obs.id)
  # end

  def test_show_obs_view_stats
    obs = observations(:minimal_unknown_obs)
    assert_empty(ObservationView.where(observation: obs))
    login
    get(:show, params: { id: obs.id })
    assert_equal(1, ObservationView.where(observation: obs).count)
    assert_select("p.footer-view-stats") do |p|
      assert_includes(p.to_s, :footer_viewed.t(date: :footer_never.l,
                                               times: :many_times.l(num: 0)))
    end

    last_view = 1.hour.ago
    obs.update!(last_view: last_view)
    login("dick")
    get(:show, params: { id: obs.id })
    assert_equal(2, ObservationView.where(observation: obs).count)
    assert_operator(obs.last_viewed_by(dick), :>=, 2.seconds.ago)
    assert_select("p.footer-view-stats") do |p|
      assert_includes(p.to_s, :footer_viewed.t(date: last_view.web_time,
                                               times: :one_time.l))
      assert_includes(p.to_s, :footer_last_you_viewed.t(date: :footer_never.l))
    end

    last_view = 2.months.ago
    obs.update!(last_view: last_view)
    obs.observation_views.where(user: dick).first.update!(last_view: last_view)
    get(:show, params: { id: obs.id })
    assert_equal(2, ObservationView.where(observation: obs).count)
    assert_operator(obs.last_viewed_by(dick), :>=, 2.seconds.ago)
    assert_select("p.footer-view-stats") do |p|
      assert_includes(p.to_s, :footer_viewed.t(date: last_view.web_time,
                                               times: :many_times.l(num: 2)))
      assert_includes(p.to_s,
                      :footer_last_you_viewed.t(date: last_view.web_time))
    end
  end

  def test_page_loads
    login
    get(:index)
    assert_template("shared/_matrix_box")

    # Test again, this time specifying page number via an observation id.
    get(:index,
        params: { id: observations(:agaricus_campestris_obs).id })
    assert_template("shared/_matrix_box")

    get(:index,
        params: { project: projects(:bolete_project).id })
    assert_template("shared/_matrix_box")

    get(:index, params: { by: "name" })
    assert_template("shared/_matrix_box")

    get(:index,
        params: { name: names(:boletus_edulis).text_name })
    assert_template("shared/_matrix_box")

    get(:index,
        params: { look_alikes: "1",
                  name: names(:tremella_mesenterica).text_name })
    assert_template(:index)

    get(:index,
        params: { related_taxa: "1",
                  name: names(:tremella_mesenterica).text_name })
    assert_template(:index)

    get(:index, params: { user: rolf.id })
    assert_template("shared/_matrix_box")

    # get(:login)
    # assert_redirected_to(controller: :account, action: :login)
  end

  def test_observations_by_unknown_user
    login
    get(:index, params: { user: 1e6 })
    assert_redirected_to(users_path)
  end

  def test_observations_by_known_user
    # Make sure fixtures are still okay
    obs = observations(:coprinus_comatus_obs)
    assert_nil(obs.rss_log_id)
    assert_not_nil(obs.thumb_image_id)
    user = rolf
    assert(
      user.layout_count >= rolf.observations.size,
      "User must be able to display all rolf's Observations in a single page"
    )

    test_show_owner_id_noone_logged_in

    login(user.login)
    get(:index, params: { user: rolf.id })

    assert_template(:index)
    assert_match(
      Image.url(:small, obs.thumb_image_id), @response.body,
      "Observation thumbnail should display although this is not an rss_log"
    )
  end

  def test_prev_and_next_observation
    # Uses default observation query
    o_chron = Observation.order(:created_at)
    login
    get(:show, params: { id: o_chron.fourth.id, flow: "next" })
    assert_redirected_to(action: :show, id: o_chron.third.id,
                         params: @controller.query_params(QueryRecord.last))

    get(:show, params: { id: o_chron.fourth.id, flow: "prev" })
    assert_redirected_to(action: :show, id: o_chron.fifth.id,
                         params: @controller.query_params(QueryRecord.last))
  end

  def test_prev_and_next_observation_with_fancy_query
    n1 = names(:agaricus_campestras)
    n2 = names(:agaricus_campestris)
    n3 = names(:agaricus_campestros)
    n4 = names(:agaricus_campestrus)

    n2.transfer_synonym(n1)
    n2.transfer_synonym(n3)
    n2.transfer_synonym(n4)
    n1.correct_spelling = n2
    n1.save_without_our_callbacks

    o1 = n1.observations.first
    o2 = n2.observations.first
    o3 = n3.observations.first
    o4 = n4.observations.first

    # When requesting non-synonym observations of n2, it should include n1,
    # since an observation of n1 was clearly intended to be an observation of
    # n2.
    query = Query.lookup_and_save(:Observation, :all,
                                  names: n2.id,
                                  include_synonyms: false,
                                  by: :name)
    assert_equal(2, query.num_results)

    # Likewise, when requesting *synonym* observations, neither n1 nor n2
    # should be included.
    query = Query.lookup_and_save(:Observation, :all,
                                  names: n2.id,
                                  include_synonyms: true,
                                  exclude_original_names: true,
                                  by: :name)
    assert_equal(2, query.num_results)

    # But for our prev/next test, lets do the all-inclusive query.
    query = Query.lookup_and_save(:Observation, :all,
                                  names: n2.id,
                                  include_synonyms: true,
                                  by: :name)
    assert_equal(4, query.num_results)
    qp = @controller.query_params(query)

    o_id = observations(:minimal_unknown_obs).id

    login
    get(:show, params: qp.merge({ id: o_id, flow: "next" }))
    assert_redirected_to(action: :show, id: o_id, params: qp)
    assert_flash_text(/can.*t find.*results.*index/i)
    get(:show, params: qp.merge({ id: o1.id, flow: "next" }))
    assert_redirected_to(action: :show, id: o2.id, params: qp)
    get(:show, params: qp.merge({ id: o2.id, flow: "next" }))
    assert_redirected_to(action: :show, id: o3.id, params: qp)
    get(:show, params: qp.merge({ id: o3.id, flow: "next" }))
    assert_redirected_to(action: :show, id: o4.id, params: qp)
    get(:show, params: qp.merge({ id: o4.id, flow: "next" }))
    assert_redirected_to(action: :show, id: o4.id, params: qp)
    assert_flash_text(/no more/i)

    get(:show, params: qp.merge({ id: o4.id, flow: "prev" }))
    assert_redirected_to(action: :show, id: o3.id, params: qp)
    get(:show, params: qp.merge({ id: o3.id, flow: "prev" }))
    assert_redirected_to(action: :show, id: o2.id, params: qp)
    get(:show, params: qp.merge({ id: o2.id, flow: "prev" }))
    assert_redirected_to(action: :show, id: o1.id, params: qp)
    get(:show, params: qp.merge({ id: o1.id, flow: "prev" }))
    assert_redirected_to(action: :show, id: o1.id, params: qp)
    assert_flash_text(/no more/i)
    get(:show, params: qp.merge({ id: o_id, flow: "prev" }))
    assert_redirected_to(action: :show, id: o_id, params: qp)
    assert_flash_text(/can.*t find.*results.*index/i)
  end

  def test_advanced_search
    query = Query.lookup_and_save(:Observation, :advanced_search,
                                  name: "Don't know",
                                  user: "myself",
                                  content: "Long pink stem and small pink cap",
                                  location: "Eastern Oklahoma")
    login
    get(:index,
        params: @controller.query_params(query).merge({ advanced_search: "1" }))
    assert_template(:index)
  end

  def test_advanced_search2
    login
    get(:index,
        params: { name: "Agaricus",
                  location: "California",
                  advanced_search: "1" })
    assert_response(:success)
    results = @controller.instance_variable_get(:@objects)
    assert_equal(4, results.length)
  end

  def test_advanced_search3
    login
    # Fail to include notes.
    get(:index,
        params: {
          name: "Fungi",
          location: "String in notes",
          advanced_search: "1"
        })
    assert_response(:success)
    results = @controller.instance_variable_get(:@objects)
    assert_equal(0, results.length)

    # Include notes, but notes don't have string yet!
    get(
      :index,
      params: {
        name: "Fungi",
        location: '"String in notes"',
        search_location_notes: 1,
        advanced_search: "1"
      }
    )
    assert_response(:success)
    results = @controller.instance_variable_get(:@objects)
    assert_equal(0, results.length)

    # Add string to notes, make sure it is actually added.
    login("rolf")
    loc = locations(:burbank)
    loc.notes = "blah blah blahString in notesblah blah blah"
    loc.save
    loc.reload
    assert(loc.notes.to_s.include?("String in notes"))

    # Forget to include notes again.
    get(:index,
        params: {
          name: "Fungi",
          location: "String in notes",
          advanced_search: "1"
        })
    assert_response(:success)
    results = @controller.instance_variable_get(:@objects)
    assert_equal(0, results.length)

    # Now it should finally find the three unknowns at Burbank because Burbank
    # has the magic string in its notes, and we're looking for it.
    get(:index,
        params: {
          name: "Fungi",
          location: '"String in notes"',
          search_location_notes: 1,
          advanced_search: "1"
        })
    assert_response(:success)
    results = @controller.instance_variable_get(:@objects)
    assert_equal(3, results.length)
  end

  # Prove that if advanced_search provokes exception,
  # it returns to advanced search form.
  def test_advanced_search_error
    ObservationsController.any_instance.stubs(:show_selected_observations).
      raises(RuntimeError)
    query = Query.lookup_and_save(:Observation, :advanced_search, name: "Fungi")
    login
    get(:index,
        params: @controller.query_params(query).merge({ advanced_search: "1" }))
    assert_redirected_to(search_advanced_path)
  end

  def test_observation_search_help
    login
    get(:index, params: { pattern: "help:me" })
    assert_match(/unexpected term/i, @response.body)
  end

  def test_observation_search1
    login
    pattern = "Boletus edulis"
    get(:index, params: { pattern: pattern })
    assert_template(:index)
    assert_equal(
      :query_title_pattern_search.t(types: "Observations", pattern: pattern),
      @controller.instance_variable_get(:@title)
    )
    assert_not_empty(css_select('[id="right_tabs"]').text, "Tabset is empty")
  end

  def test_observation_search2
    login
    pattern = "Boletus edulis"
    get(:index, params: { pattern: pattern, page: 2 })
    assert_template(:index)
    assert_equal(
      :query_title_pattern_search.t(types: "Observations", pattern: pattern),
      @controller.instance_variable_get(:@title)
    )
    assert_not_empty(css_select('[id="right_tabs"]').text, "Tabset is empty")
  end

  def test_observation_search_no_hits
    login
    # When there are no hits, no title is displayed, there's no rh tabset, and
    # html <title> contents are the action name
    pattern = "no hits"
    get(:index, params: { pattern: pattern })
    assert_template(:index)

    # Change 2022/07 : Now setting @title explicitly for refactored indexes
    # assert_empty(@controller.instance_variable_get("@title"))
    assert_empty(css_select('[id="right_tabs"]').text, "Tabset should be empty")
    assert_equal(
      :title_for_observation_search.t,
      @controller.instance_variable_get(:@title),
      "metadata <title> tag incorrect"
    )

    # If pattern is id of a real Observation, go directly to that Observation.
    obs = Observation.first
    get(:index, params: { pattern: obs.id })
    assert_redirected_to(action: :show, id: Observation.first.id)
  end

  # Prove that when pattern is the id of a real observation,
  # goes directly to that observation.
  def test_observation_search_matching_id
    obs = observations(:minimal_unknown_obs)
    login
    get(:index, params: { pattern: obs.id })
    assert_redirected_to(%r{/#{obs.id}})
  end

  # Prove that when the pattern causes an error,
  # MO just displays an observation list
  def test_observation_search_bad_pattern
    login
    get(:index, params: { pattern: { error: "" } })
    assert_template(:index)
  end

  def test_observation_search_with_spelling_correction
    # Missing the stupid genus Coprinus: breaks the alternate name suggestions.
    login("rolf")
    Name.find_or_create_name_and_parents("Coprinus comatus").each(&:save!)
    names = Name.suggest_alternate_spellings("Coprinus comatis")
    assert_not_equal([], names.map(&:search_name))

    get(:index, params: { pattern: "coprinis comatis" })
    assert_template(:index)
    assert_equal("coprinis comatis", assigns(:suggest_alternate_spellings))
    assert_select("div.alert-warning", 1)
    assert_select("a[href *= 'observations?pattern=Coprinus+comatus']",
                  text: names(:coprinus_comatus).search_name)

    get(:index, params: { pattern: "Coprinus comatus" })
    assert_response(:redirect)
  end

  # NIMMO NOTE: Is the param  `place_name` or `where`?
  # Created in response to a bug seen in the wild
  def test_where_search_next_page
    login
    params = { place_name: "Burbank", page: 2 }
    get(:index, params: params)
    assert_template(:index)
  end

  # NIMMO NOTE: Is the param  `place_name` or `where`?
  # Created in response to a bug seen in the wild
  def test_where_search_pattern
    login
    params = { place_name: "Burbank" }
    get(:index, params: params)
    assert_template("shared/_matrix_box")
  end

  def test_observations_of_name
    name = names(:fungi)
    ids = Observation.where(name: name).map(&:id)
    assert(ids.length.positive?, "Test needs ifferent fixture for 'name'")

    params = { name: name }
    login("zero") # Has no observations
    get(:index, params: params)

    assert_response(:success)
    ids.each do |id|
      assert_select(
        "a:match('href', ?)", %r{^/#{id}}, true,
        "Observations of Name should link to each Observation of Name"
      )
    end
  end

  # Prove that lichen content_filter works on observations
  def test_observations_with_lichen_filter
    login(users(:lichenologist).name)
    get(:index)
    results = @controller.instance_variable_get(:@objects)

    assert(results.count.positive?)
    assert(results.all? { |result| result.lifeform.include?("lichen") },
           "All results should be lichen-ish")

    login(users(:antilichenologist).name)
    get(:index)
    results = @controller.instance_variable_get(:@objects)

    assert(results.count.positive?)
    assert(results.none? { |result| result.lifeform.include?(" lichen ") },
           "No results should be lichens")
  end

  def test_observations_with_region_filter
    observations_in_region = Observation.where(
      Observation[:where].matches("%California, USA")
    ).order(:id).to_a

    user = users(:californian)
    # Make sure the fixture is still okay
    assert_equal({ region: "California, USA" }, user.content_filter)
    assert(user.layout_count >= observations_in_region.size,
           "User must be able to display search results in a single page.")

    login(user.name)
    get(:index)
    results = @controller.instance_variable_get(:@objects).sort_by(&:id)
    assert_obj_list_equal(observations_in_region, results)
  end

  # ------ Map ----------------------------------------------- #
  def test_map_observations
    login
    get(:map)
    assert_template(:map)
  end

  def test_map_observation_hidden_gps
    obs = observations(:unknown_with_lat_long)
    login("rolf") # a user who does not own obs
    get(:map, params: { id: obs.id })
    assert_true(assigns(:observations).map(&:lat).map(&:to_s).join.
                                       include?("34.1622"))
    assert_true(assigns(:observations).map(&:long).map(&:to_s).join.
                                       include?("118.3521"))

    obs.update(gps_hidden: true)
    get(:map, params: { id: obs.id })
    assert_false(assigns(:observations).map(&:lat).map(&:to_s).join.
                                        include?("34.1622"))
    assert_false(assigns(:observations).map(&:long).map(&:to_s).join.
                                        include?("118.3521"))
  end

  def test_map_observations_hidden_gps
    obs = observations(:unknown_with_lat_long)
    query = Query.lookup_and_save(:Observation, :by_user, user: mary.id)
    assert(query.result_ids.include?(obs.id))

    login("rolf") # a user who does not own obs
    get(:map, params: { q: query.id.alphabetize })
    assert_true(assigns(:observations).map(&:lat).map(&:to_s).join.
                                       include?("34.1622"))
    assert_true(assigns(:observations).map(&:long).map(&:to_s).join.
                                       include?("118.3521"))

    obs.update(gps_hidden: true)
    get(:map, params: { q: query.id.alphabetize })
    assert_false(assigns(:observations).map(&:lat).map(&:to_s).join.
                                        include?("34.1622"))
    assert_false(assigns(:observations).map(&:long).map(&:to_s).join.
                                        include?("118.3521"))
  end

  def test_show_observation_num_views
    login
    obs = observations(:coprinus_comatus_obs)
    updated_at = obs.updated_at
    num_views = obs.num_views
    last_view = obs.last_view
    # obs.update_view_stats
    get(:show, params: { id: obs.id })
    obs.reload
    assert_equal(num_views + 1, obs.num_views)
    assert_not_equal(last_view, obs.last_view)
    assert_equal(updated_at, obs.updated_at)
  end

  def assert_show_observation
    assert_template("observations/show")
    assert_template("observations/_show_name_info")
    assert_template("observations/_show_observation")
    assert_template("naming/_show")
    assert_template("comment/_show_comments")
    assert_template("observations/_show_thumbnail_map")
    assert_template("observations/_show_images")
  end

  def test_show_observation
    login
    assert_equal(0, QueryRecord.count)

    # Test it on obs with no namings first.
    obs_id = observations(:unknown_with_no_naming).id
    get(:show, params: { id: obs_id })
    assert_show_observation
    assert_form_action(controller: :vote, action: :cast_votes, id: obs_id)

    # Test it on obs with two namings (Rolf's and Mary's), but no one logged in.
    obs_id = observations(:coprinus_comatus_obs).id
    get(:show, params: { id: obs_id })
    assert_show_observation
    assert_form_action(controller: :vote, action: :cast_votes, id: obs_id)

    # Test it on obs with two namings, with owner logged in.
    login("rolf")
    obs_id = observations(:coprinus_comatus_obs).id
    get(:show, params: { id: obs_id })
    assert_show_observation
    assert_form_action(controller: :vote, action: :cast_votes, id: obs_id)

    # Test it on obs with two namings, with non-owner logged in.
    login("mary")
    obs_id = observations(:coprinus_comatus_obs).id
    get(:show, params: { id: obs_id })
    assert_show_observation
    assert_form_action(controller: :vote, action: :cast_votes, id: obs_id)

    # Test a naming owned by the observer but the observer has 'No Opinion'.
    # Ensure that rolf owns @obs_with_no_opinion.
    user = login("rolf")
    obs = observations(:strobilurus_diminutivus_obs)
    assert_equal(obs.user, user)
    get(:show, params: { id: obs.id })
    assert_show_observation

    # Make sure no queries created for show_image links.
    assert_empty(QueryRecord.where("description like '%model=:Image%'"))
  end

  def test_show_observation_change_vote_anonymity
    obs = observations(:coprinus_comatus_obs)
    user = login(users(:public_voter).name)

    get(:show, params: { id: obs.id, go_private: 1 })
    user.reload
    assert_equal("yes", user.votes_anonymous)

    get(:show, params: { id: obs.id, go_public: 1 })
    user.reload
    assert_equal("no", user.votes_anonymous)
  end

  def test_show_owner_id
    login(user_with_view_owner_id_true)
    obs = observations(:owner_only_favorite_ne_consensus)
    get(:show, params: { id: obs.id })
    assert_select("#owner_id",
                  { text: /#{obs.owner_preference.text_name}/,
                    count: 1 },
                  "Observation should show Observer ID")

    get(
      :show, params: { id: observations(:owner_multiple_favorites).id }
    )
    assert_select("#owner_id",
                  { text: /#{:show_observation_no_clear_preference.t}/,
                    count: 1 },
                  "Observation should show lack of Observer preference")
  end

  def test_show_owner_id_view_owner_id_false
    login(user_with_view_owner_id_false)
    get(
      :show, params: { id: observations(:owner_only_favorite_ne_consensus).id }
    )
    assert_select("#owner_id", { count: 0 },
                  "Do not show Observer ID when user has not opted for it")
  end

  def test_show_owner_id_noone_logged_in
    logout
    get(
      :show, params: { id: observations(:owner_only_favorite_ne_consensus).id }
    )
    assert_select("#owner_id", { count: 0 },
                  "Do not show Observer ID when nobody logged in")
  end

  def user_with_view_owner_id_true
    users(:rolf).login
  end

  def user_with_view_owner_id_false
    users(:dick).login
  end

  def test_observation_external_links_exist
    login
    obs_id = observations(:coprinus_comatus_obs).id
    get(:show, params: { id: obs_id })

    assert_select("a[href *= 'images.google.com']")
    assert_select("a[href *= 'mycoportal.org']")

    # There is a MycoBank link which includes taxon name and MycoBank language
    assert_select("a[href *= 'mycobank.org']") do
      assert_select("a[href *= '/Coprinus%20comatus']")
    end
  end

  def test_show_observation_edit_links
    obs = observations(:detailed_unknown_obs)
    proj = projects(:bolete_project)
    assert_equal(mary.id, obs.user_id)  # owned by mary
    assert(obs.projects.include?(proj)) # owned by bolete project
    # dick is only member of bolete project
    assert_equal([dick.id], proj.user_group.users.map(&:id))

    login("rolf")
    get(:show, params: { id: obs.id })
    assert_select("a:match('href',?)", edit_observation_path(obs.id), count: 0)
    assert_select("a:match('href',?)", observation_path(obs.id),
                  count: 0, text: :DESTROY.t)
    assert_select("a[href*=add_image]", count: 0)
    assert_select("a[href*=remove_image]", count: 0)
    assert_select("a[href*=reuse_image]", count: 0)
    get(:edit, params: { id: obs.id })
    assert_response(:redirect)
    get(:destroy, params: { id: obs.id })
    assert_flash_error

    login("mary")
    get(:show, params: { id: obs.id })
    assert_select("a[href=?]", edit_observation_path(obs.id), minimum: 1)
    # Destroy button is in a form, not a link_to
    assert_select("form[action=?]", observation_path(obs.id), minimum: 1)
    assert_select("input[value='#{:DESTROY.t}']", minimum: 1)
    assert_select("a[href*=add_image]", minimum: 1)
    assert_select("a[href*=remove_image]", minimum: 1)
    assert_select("a[href*=reuse_image]", minimum: 1)
    get(:edit, params: { id: obs.id })
    assert_response(:success)

    login("dick")
    get(:show, params: { id: obs.id })
    assert_select("a[href=?]", edit_observation_path(obs.id), minimum: 1)
    # Destroy button is in a form, not a link_to
    assert_select("form[action=?]", observation_path(obs.id), minimum: 1)
    assert_select("input[value='#{:DESTROY.t}']", minimum: 1)
    assert_select("a[href*=add_image]", minimum: 1)
    assert_select("a[href*=remove_image]", minimum: 1)
    assert_select("a[href*=reuse_image]", minimum: 1)
    get(:edit, params: { id: obs.id })
    assert_response(:success)
    get(:destroy, params: { id: obs.id })
    assert_flash_success
  end

  def test_show_observation_specimen_stuff
    obs1 = observations(:strobilurus_diminutivus_obs)
    obs2 = observations(:minimal_unknown_obs)
    obs3 = observations(:detailed_unknown_obs)
    observations(:locally_sequenced_obs).sequences.
      first.update(observation: obs2)
    observations(:genbanked_obs).sequences.
      each { |s| s.update(observation: obs3) }
    obs2.reload
    obs3.reload

    # Obs1 has nothing, owned by rolf, not in project.
    assert_users_equal(rolf, obs1.user)
    assert_empty(obs1.projects)
    assert_empty(obs1.collection_numbers)
    assert_empty(obs1.herbarium_records)
    assert_empty(obs1.sequences)

    # Obs2 owned by mary, not in project,
    # one collection_number owned by mary,
    # one herbarium_record owned by rolf at NY (roy is curator),
    # one sequence owned by rolf.
    assert_users_equal(mary, obs2.user)
    assert_empty(obs2.projects)
    assert_operator(obs2.collection_numbers.count, :==, 1)
    assert_operator(obs2.herbarium_records.count, :==, 1)
    assert_operator(obs2.sequences.count, :==, 1)
    assert_false(obs2.herbarium_records.first.can_edit?(mary))
    assert_true(obs2.herbarium_records.first.can_edit?(rolf))
    assert_true(obs2.herbarium_records.first.can_edit?(roy))

    # Obs3 owned by mary, in bolete project (dick admin and member),
    # two collection_numbers owned by mary,
    # two herbarium_records, one owned by rolf at NY,
    #   one owned by mary at FunDiS,
    # several sequences all owned by dick.
    assert_users_equal(mary, obs3.user)
    assert_equal("Bolete Project", obs3.projects.first.title)
    assert_true(obs3.can_edit?(dick))
    assert_operator(obs3.collection_numbers.count, :>, 1)
    assert_operator(obs3.herbarium_records.count, :>, 1)
    assert_operator(obs3.sequences.count, :>, 1)

    # Katrina isn't associated in any way with any of these observations.
    login("katrina")
    get(:show, params: { id: obs1.id })
    assert_show_obs(:collection_numbers, [], false)
    assert_show_obs(:herbarium_records, [], false)
    # But any logged-in user can add sequence to any observation.
    assert_select("a[href ^= '#{new_sequence_path}']", { count: 1 },
                  "Observation page should show an Add Sequence link for " \
                  "any logged-in user")

    get(:show, params: { id: obs2.id })
    assert_show_obs(:collection_numbers,
                    [[obs2.collection_numbers.first.id, false]],
                    false)
    assert_show_obs(:herbarium_records,
                    [[obs2.herbarium_records.first.id, false]],
                    false)
    assert_select("a[href ^= '#{new_sequence_path(obs_id: obs2.id)}']",
                  { count: 1 }, "Observation page missing an Add Sequence link")

    get(:show, params: { id: obs3.id })
    assert_show_obs(:collection_numbers,
                    obs3.collection_numbers.map { |x| [x.id, false] },
                    false)
    assert_show_obs(:herbarium_records,
                    obs3.herbarium_records.map { |x| [x.id, false] },
                    false)
    assert_select("a[href ^= '#{new_sequence_path(obs_id: obs3.id)}']",
                  { count: 1 }, "Observation page missing an Add Sequence link")

    # Roy is a curator at NY, so can add herbarium records, and modify existing
    # herbarium records attached to NY.
    login("roy")
    assert_true(roy.curated_herbaria.any?)
    get(:show, params: { id: obs1.id })
    assert_show_obs(:collection_numbers, [], false)
    assert_show_obs(:herbarium_records, [], true)
    assert_select("a[href ^= '#{new_sequence_path}']", { count: 1 },
                  "Observation page missing an Add Sequence link")

    get(:show, params: { id: obs2.id })
    assert_show_obs(:collection_numbers,
                    [[obs2.collection_numbers.first.id, false]],
                    false)
    assert_show_obs(:herbarium_records,
                    [[obs2.herbarium_records.first.id, true]],
                    true)
    assert_select("a[href ^= '#{new_sequence_path(obs_id: obs2.id)}']",
                  { count: 1 }, "Observation page missing an Add Sequence link")

    get(:show, params: { id: obs3.id })
    assert_show_obs(:collection_numbers,
                    obs3.collection_numbers.map { |x| [x.id, false] },
                    false)
    assert_show_obs(:herbarium_records,
                    obs3.herbarium_records.map { |x| [x.id, x.can_edit?(roy)] },
                    true)
    assert_select("a[href ^= '#{new_sequence_path(obs_id: obs3.id)}']",
                  { count: 1 }, "Observation page missing an Add Sequence link")

    # Dick owns all of the sequences, is on obs3's project, and has a personal
    # herbarium.
    login("dick")
    get(:show, params: { id: obs1.id })
    assert_show_obs(:collection_numbers, [], false)
    assert_show_obs(:herbarium_records, [], true)
    assert_select("a[href ^= '#{new_sequence_path}']", { count: 1 },
                  "Observation page missing an Add Sequence link")

    get(:show, params: { id: obs2.id })
    assert_show_obs(:collection_numbers,
                    [[obs2.collection_numbers.first.id, false]],
                    false)
    assert_show_obs(:herbarium_records,
                    [[obs2.herbarium_records.first.id, false]],
                    true)
    assert_select("a[href ^= '#{new_sequence_path(obs_id: obs2.id)}']",
                  { count: 1 }, "Observation page missing an Add Sequence link")

    get(:show, params: { id: obs3.id })
    assert_show_obs(:collection_numbers,
                    obs3.collection_numbers.map { |x| [x.id, true] },
                    true)
    assert_show_obs(:herbarium_records,
                    obs3.herbarium_records.map { |x| [x.id, false] },
                    true)
    assert_select("a[href ^= '#{new_sequence_path(obs_id: obs3.id)}']",
                  { count: 1 },
                  "Observation page missing an Add Sequence link")

    # Rolf owns obs1 and owns one herbarium record for both obs2 and obs3,
    # and he is a curator at NYBG.
    login("rolf")
    get(:show, params: { id: obs1.id })
    assert_show_obs(:collection_numbers, [], true)
    assert_show_obs(:herbarium_records, [], true)
    assert_select("a[href ^= '#{new_sequence_path}']", { count: 1 },
                  "Observation page missing an Add Sequence link")

    get(:show, params: { id: obs2.id })
    assert_show_obs(:collection_numbers,
                    [[obs2.collection_numbers.first.id, false]],
                    false)
    assert_show_obs(:herbarium_records,
                    [[obs2.herbarium_records.first.id, true]],
                    true)
    assert_select("a[href ^= '#{new_sequence_path(obs_id: obs2.id)}']",
                  { count: 1 }, "Observation page missing an Add Sequence link")

    get(:show, params: { id: obs3.id })
    assert_show_obs(:collection_numbers,
                    obs3.collection_numbers.map { |x| [x.id, false] }, false)
    assert_show_obs(
      :herbarium_records,
      obs3.herbarium_records.map { |x| [x.id, x.can_edit?(rolf)] },
      true
    )
    assert_select("a[href ^= '#{new_sequence_path(obs_id: obs3.id)}']",
                  { count: 1 },
                  "Observation page missing an Add Sequence link")

    # Mary owns obs2 and obs3, but has nothing to do with obs1.
    login("mary")
    get(:show, params: { id: obs1.id })
    assert_show_obs(:collection_numbers, [], false)
    assert_show_obs(:herbarium_records, [], false)
    assert_select("a[href ^= '#{new_sequence_path}']", { count: 1 },
                  "Observation page missing an Add Sequence link")

    get(:show, params: { id: obs2.id })
    assert_show_obs(
      :collection_numbers,
      [[obs2.collection_numbers.first.id, true]],
      true
    )
    assert_show_obs(
      :herbarium_records,
      [[obs2.herbarium_records.first.id, false]],
      true
    )
    assert_select("a[href ^= '#{new_sequence_path(obs_id: obs2.id)}']",
                  { count: 1 }, "Observation page missing an Add Sequence link")

    get(:show, params: { id: obs3.id })
    assert_show_obs(
      :collection_numbers,
      obs3.collection_numbers.map { |x| [x.id, true] },
      true
    )
    assert_show_obs(
      :herbarium_records,
      obs3.herbarium_records.map { |x| [x.id, x.can_edit?(mary)] },
      true
    )
    assert_select("a[href ^= '#{new_sequence_path(obs_id: obs3.id)}']",
                  { count: 1 }, "Observation page missing an Add Sequence link")

    # Make sure admins can do everything.
    make_admin("katrina")
    get(:show, params: { id: obs1.id })
    assert_show_obs(:collection_numbers, [], true)
    assert_show_obs(:herbarium_records, [], true)
    assert_select("a[href ^= '#{new_sequence_path}']", { count: 1 },
                  "Observation page missing an Add Sequence link")

    get(:show, params: { id: obs2.id })
    assert_show_obs(
      :collection_numbers,
      [[obs2.collection_numbers.first.id, true]],
      true
    )
    assert_show_obs(
      :herbarium_records,
      [[obs2.herbarium_records.first.id, true]],
      true
    )
    assert_select("a[href ^= '#{new_sequence_path(obs_id: obs2.id)}']",
                  { count: 1 }, "Observation page missing an Add Sequence link")

    get(:show, params: { id: obs3.id })
    assert_show_obs(
      :collection_numbers,
      obs3.collection_numbers.map { |x| [x.id, true] },
      true
    )
    assert_show_obs(
      :herbarium_records,
      obs3.herbarium_records.map { |x| [x.id, true] },
      true
    )
    assert_select("a[href ^= '#{new_sequence_path(obs_id: obs3.id)}']",
                  { count: 1 }, "Observation page missing an Add Sequence link")
  end

  def assert_show_obs(types, items, can_add)
    type = types.to_s.chop
    selector = types == :collection_numbers && !can_add ? "i" : "li"
    assert_select("#observation_#{types} #{selector}",
                  items.count,
                  "Wrong number of #{types} shown.")
    if can_add
      assert(response.body.match(%r{href="/#{type}/create_#{type}/}),
             "Expected to find a create link for #{types}.")
    else
      assert_not(response.body.match(%r{href="/#{type}/create_#{type}/}),
                 "Expected not to find a create link for #{types}.")
    end

    items.each do |id, can_edit|
      if can_edit
        assert(response.body.match(%r{href="/#{type}/edit_#{type}/#{id}}),
               "Expected to find an edit link for #{type} #{id}.")
      else
        assert_not(response.body.match(%r{href="/#{type}/edit_#{type}/#{id}}),
                   "Expected not to find an edit link for #{type} #{id}.")
      end
    end
  end

  def test_destroy_observation
    assert(obs = observations(:minimal_unknown_obs))
    id = obs.id
    params = { id: id.to_s }
    assert_equal("mary", obs.user.login)
    requires_user(:destroy,
                  [{ action: :show }],
                  params, "mary")
    assert_redirected_to(action: :index)
    assert_raises(ActiveRecord::RecordNotFound) do
      obs = Observation.find(id)
    end
  end

  def test_original_filename_visibility
    login("mary")
    obs_id = observations(:agaricus_campestris_obs).id

    rolf.keep_filenames = "toss"
    rolf.save
    get(:show, params: { id: obs_id })
    assert_false(@response.body.include?("áč€εиts"))

    rolf.keep_filenames = "keep_but_hide"
    rolf.save
    get(:show, params: { id: obs_id })
    assert_false(@response.body.include?("áč€εиts"))

    rolf.keep_filenames = "keep_and_show"
    rolf.save
    get(:show, params: { id: obs_id })
    assert_true(@response.body.include?("áč€εиts"))

    login("rolf") # owner

    rolf.keep_filenames = "toss"
    rolf.save
    get(:show, params: { id: obs_id })
    assert_true(@response.body.include?("áč€εиts"))

    rolf.keep_filenames = "keep_but_hide"
    rolf.save
    get(:show, params: { id: obs_id })
    assert_true(@response.body.include?("áč€εиts"))

    rolf.keep_filenames = "keep_and_show"
    rolf.save
    get(:show, params: { id: obs_id })
    assert_true(@response.body.include?("áč€εиts"))
  end

  # ------------------------------
  #  Test creating observations.
  # ------------------------------

  # Test "new" observation form.
  def test_create_new_observation
    requires_login(:new)
    assert_form_action(action: :create, approved_name: "")
    assert_input_value(:collection_number_name,
                       users(:rolf).legal_name)
    assert_input_value(:collection_number_number, "")
    assert_input_value(:herbarium_record_herbarium_name,
                       users(:rolf).preferred_herbarium_name)
    assert_input_value(:herbarium_record_herbarium_id, "")
    assert_true(@response.body.include?("Albion, Mendocino Co., California"))
    users(:rolf).update(location_format: "scientific")
    get(:new)
    assert_true(@response.body.include?("California, Mendocino Co., Albion"))
  end

  def test_create_observation_with_unrecognized_name
    text_name = "Elfin saddle"
    params = { name: { name: text_name },
               user: rolf,
               where: locations.first.name }
    post_requires_login(:create, params)

    assert_select("div[id='name_messages']",
                  /MO does not recognize the name.*#{text_name}/)
  end

  def test_construct_observation_approved_place_name
    where = "Albion, California, USA"
    generic_construct_observation(
      { observation: { place_name: where },
        name: { name: "Coprinus comatus" },
        approved_place_name: "" },
      1, 1, 0
    )
    obs = assigns(:observation)
    assert_equal(where, obs.place_name)
  end

  def test_create_observation_with_collection_number
    generic_construct_observation(
      { observation: { specimen: "1" },
        collection_number: { name: "Billy Bob", number: "17-034" },
        name: { name: "Coprinus comatus" } },
      1, 1, 0
    )
    obs = assigns(:observation)
    assert(obs.specimen)
    assert(obs.collection_numbers.count == 1)
  end

  def test_create_observation_with_used_collection_number
    generic_construct_observation(
      { observation: { specimen: "1" },
        collection_number: { name: "Rolf Singer", number: "1" },
        name: { name: "Coprinus comatus" } },
      1, 1, 0
    )
    obs = assigns(:observation)
    assert(obs.specimen)
    assert(obs.collection_numbers.count == 1)
    assert_flash_warning
  end

  def test_create_observation_with_specimen_and_collector_but_no_number
    generic_construct_observation(
      { observation: { specimen: "1" },
        collection_number: { name: "Rolf Singer", number: "" },
        name: { name: "Coprinus comatus" } },
      1, 1, 0
    )
    obs = assigns(:observation)
    assert(obs.specimen)
    assert_empty(obs.collection_numbers)
  end

  def test_create_observation_with_collection_number_but_no_specimen
    generic_construct_observation(
      { collection_number: { name: "Rolf Singer", number: "3141" },
        name: { name: "Coprinus comatus" } },
      1, 1, 0
    )
    obs = assigns(:observation)
    assert_not(obs.specimen)
    assert_empty(obs.collection_numbers)
  end

  def test_create_observation_with_collection_number_but_no_collector
    generic_construct_observation(
      { observation: { specimen: "1" },
        collection_number: { name: "", number: "27-18A.2" },
        name: { name: "Coprinus comatus" } },
      1, 1, 0
    )
    obs = assigns(:observation)
    assert(obs.specimen)
    assert(obs.collection_numbers.count == 1)
    col_num = obs.collection_numbers.first
    assert_equal(rolf.legal_name, col_num.name)
    assert_equal("27-18A.2", col_num.number)
  end

  def test_create_observation_with_herbarium_record
    generic_construct_observation(
      { observation: { specimen: "1" },
        herbarium_record: {
          herbarium_name: herbaria(:nybg_herbarium).auto_complete_name,
          herbarium_id: "1234"
        },
        name: { name: "Coprinus comatus" } },
      1, 1, 0
    )
    obs = assigns(:observation)
    assert(obs.specimen)
    assert(obs.herbarium_records.count == 1)
  end

  def test_create_observation_with_herbarium_duplicate_label
    generic_construct_observation(
      { observation: { specimen: "1" },
        herbarium_record: {
          herbarium_name: herbaria(:nybg_herbarium).auto_complete_name,
          herbarium_id: "1234"
        },
        name: { name: "Cortinarius sp." } },
      0, 0, 0
    )
    assert_input_value(:herbarium_record_herbarium_name,
                       "NY - The New York Botanical Garden")
    assert_input_value(:herbarium_record_herbarium_id, "1234")
  end

  def test_create_observation_with_herbarium_no_id
    name = "Coprinus comatus"
    generic_construct_observation(
      { observation: { specimen: "1" },
        herbarium_record: {
          herbarium_name: herbaria(:nybg_herbarium).auto_complete_name,
          herbarium_id: ""
        },
        name: { name: name } },
      1, 1, 0
    )
    obs = assigns(:observation)
    assert_true(obs.specimen)
    assert_equal(0, obs.herbarium_records.count)
  end

  def test_create_observation_with_herbarium_but_no_specimen
    generic_construct_observation(
      { herbarium_record:
                          { herbarium_name: herbaria(
                            :nybg_herbarium
                          ).auto_complete_name,
                            herbarium_id: "1234" },
        name: { name: "Coprinus comatus" } },
      1, 1, 0
    )
    obs = assigns(:observation)
    assert_not(obs.specimen)
    assert(obs.herbarium_records.count.zero?)
  end

  def test_create_observation_with_new_nonpersonal_herbarium
    generic_construct_observation(
      { observation: { specimen: "1" },
        herbarium_record: { herbarium_name: "A Brand New Herbarium",
                            herbarium_id: "" },
        name: { name: "Coprinus comatus" } },
      1, 1, 0
    )
    obs = assigns(:observation)
    assert(obs.specimen)
    assert_empty(obs.herbarium_records)
  end

  def test_create_observation_with_new_personal_herbarium
    generic_construct_observation(
      { observation: { specimen: "1" },
        herbarium_record: { herbarium_name: katrina.personal_herbarium_name,
                            herbarium_id: "12345" },
        name: { name: "Coprinus comatus" } },
      1, 1, 0, katrina
    )
    obs = assigns(:observation)
    assert(obs.specimen)
    assert_equal(1, obs.herbarium_records.count)
    assert_not_empty(obs.herbarium_records)
    herbarium_record = obs.herbarium_records.first
    herbarium = herbarium_record.herbarium
    assert(herbarium.curator?(katrina))
    assert(herbarium.name.include?("Katrina"))
  end

  def test_create_simple_observation_with_approved_unique_name
    where = "Simple, Massachusetts, USA"
    generic_construct_observation(
      { observation: { place_name: where, thumb_image_id: "0" },
        name: { name: "Coprinus comatus" } },
      1, 1, 0
    )
    obs = assigns(:observation)
    nam = assigns(:naming)
    assert_equal(where, obs.where)
    assert_equal(names(:coprinus_comatus).id, nam.name_id)
    assert_equal("2.03659",
                 format("%<vote_cache>.5f", vote_cache: obs.vote_cache))
    assert_not_nil(obs.rss_log)
    # This was getting set to zero instead of nil if no images were uploaded
    # when obs was created.
    assert_nil(obs.thumb_image_id)
  end

  def test_create_simple_observation_of_unknown_taxon
    where = "Unknown, Massachusetts, USA"
    generic_construct_observation({
                                    observation: { place_name: where },
                                    name: { name: "Unknown" }
                                  }, 1, 0, 0)
    obs = assigns(:observation)
    assert_equal(where, obs.where) # Make sure it's the right observation
    assert_not_nil(obs.rss_log)
  end

  def test_create_observation_with_new_name
    generic_construct_observation({
                                    name: { name: "New name" }
                                  }, 0, 0, 0)
  end

  def test_create_observation_with_approved_new_name
    # Test an observation creation with an approved new name
    generic_construct_observation({
                                    name: { name: "Argus arg-arg" },
                                    approved_name: "Argus arg-arg"
                                  }, 1, 1, 2)
  end

  def test_create_observation_with_approved_name_and_extra_space
    generic_construct_observation(
      { name: { name: "Another new-name  " },
        approved_name: "Another new-name  " },
      1, 1, 2
    )
  end

  def test_create_observation_with_approved_section
    # (This is now supported nominally)
    # (Use Macrocybe because it already exists and has an author.
    # That way we know it is actually creating a name for this section.)
    generic_construct_observation(
      { name: { name: "Macrocybe section Fakesection" },
        approved_name: "Macrocybe section Fakesection" },
      1, 1, 1
    )
  end

  def test_create_observation_with_approved_junk_name
    generic_construct_observation({
                                    name: {
                                      name: "This is a bunch of junk"
                                    },
                                    approved_name: "This is a bunch of junk"
                                  }, 0, 0, 0)
  end

  def test_create_observation_with_multiple_name_matches
    generic_construct_observation({
                                    name: { name: "Amanita baccata" }
                                  }, 0, 0, 0)
  end

  def test_create_observation_choosing_one_of_multiple_name_matches
    generic_construct_observation(
      { name: { name: "Amanita baccata" },
        chosen_name: { name_id: names(:amanita_baccata_arora).id } },
      1, 1, 0
    )
  end

  def test_create_observation_choosing_deprecated_one_of_multiple_name_matches
    generic_construct_observation(
      { name: { name: names(:pluteus_petasatus_deprecated).text_name } },
      1, 1, 0
    )
    nam = assigns(:naming)
    assert_equal(names(:pluteus_petasatus_approved).id, nam.name_id)
  end

  def test_create_observation_with_deprecated_name
    generic_construct_observation({
                                    name: { name: "Lactarius subalpinus" }
                                  }, 0, 0, 0)
  end

  def test_create_observation_with_chosen_approved_synonym_of_deprecated_name
    generic_construct_observation(
      { name: { name: "Lactarius subalpinus" },
        approved_name: "Lactarius subalpinus",
        chosen_name: { name_id: names(:lactarius_alpinus).id } },
      1, 1, 0
    )
    nam = assigns(:naming)
    assert_equal(nam.name, names(:lactarius_alpinus))
  end

  def test_create_observation_with_approved_deprecated_name
    generic_construct_observation(
      { name: { name: "Lactarius subalpinus" },
        approved_name: "Lactarius subalpinus",
        chosen_name: {} },
      1, 1, 0
    )
    nam = assigns(:naming)
    assert_equal(nam.name, names(:lactarius_subalpinus))
  end

  def test_create_observation_with_approved_new_species
    # Test an observation creation with an approved new name
    Name.find_by(text_name: "Agaricus").destroy
    generic_construct_observation({
                                    name: { name: "Agaricus novus" },
                                    approved_name: "Agaricus novus"
                                  }, 1, 1, 2)
    name = Name.find_by(text_name: "Agaricus novus")
    assert(name)
    assert_equal("Agaricus novus", name.text_name)
  end

  def test_create_observation_that_generates_email
    QueuedEmail.queue_emails(true)
    count_before = QueuedEmail.count
    name = names(:agaricus_campestris)
    flavor = Notification.flavors[:name]
    notifications = Notification.where(flavor: flavor, obj_id: name.id)
    assert_equal(2, notifications.length,
                 "Should be 2 name notifications for name ##{name.id}")

    where = "Simple, Massachusetts, USA"
    generic_construct_observation({
                                    observation: { place_name: where },
                                    name: { name: name.text_name }
                                  }, 1, 1, 0)
    obs = assigns(:observation)
    nam = assigns(:naming)

    assert_equal(where, obs.where) # Make sure it's the right observation
    assert_equal(name.id, nam.name_id) # Make sure it's the right name
    assert_not_nil(obs.rss_log)
    assert_equal(count_before + 2, QueuedEmail.count)
    QueuedEmail.queue_emails(false)
  end

  def test_create_observation_with_decimal_geolocation_and_unknown_name
    lat = 34.1622
    long = -118.3521
    generic_construct_observation({
                                    observation: { place_name: "",
                                                   lat: lat, long: long },
                                    name: { name: "Unknown" }
                                  }, 1, 0, 0)
    obs = assigns(:observation)

    assert_equal(lat.to_s, obs.lat.to_s)
    assert_equal(long.to_s, obs.long.to_s)
    assert_objs_equal(Location.unknown, obs.location)
    assert_not_nil(obs.rss_log)
  end

  def test_create_observation_with_dms_geolocation_and_unknown_name
    lat2 = "34°9’43.92”N"
    long2 = "118°21′7.56″W"
    generic_construct_observation({
                                    observation: { place_name: "",
                                                   lat: lat2, long: long2 },
                                    name: { name: "Unknown" }
                                  }, 1, 0, 0)
    obs = assigns(:observation)

    assert_equal("34.1622", obs.lat.to_s)
    assert_equal("-118.3521", obs.long.to_s)
    assert_objs_equal(Location.unknown, obs.location)
    assert_not_nil(obs.rss_log)
  end

  def test_create_observation_with_empty_geolocation_and_location
    # Make sure it doesn't accept no location AND no lat/long.
    generic_construct_observation({
                                    observation: { place_name: "",
                                                   lat: "", long: "" },
                                    name: { name: "Unknown" }
                                  }, 0, 0, 0)
  end

  def test_create_observations_with_unknown_location_and_empty_geolocation
    # But create observation if explicitly tell it "unknown" location.
    generic_construct_observation({
                                    observation: { place_name: "Earth",
                                                   lat: "", long: "" },
                                    name: { name: "Unknown" }
                                  }, 1, 0, 0)
  end

  def test_create_observation_with_various_altitude_formats
    [
      ["500",     500],
      ["500m",    500],
      ["500 ft.", 152],
      [" 500' ", 152]
    ].each do |input, output|
      where = "Unknown, Massachusetts, USA"

      generic_construct_observation({
                                      observation: { place_name: where,
                                                     alt: input },
                                      name: { name: "Unknown" }
                                    }, 1, 0, 0)
      obs = assigns(:observation)

      assert_equal(output, obs.alt)
      assert_equal(where, obs.where) # Make sure it's the right observation
      assert_not_nil(obs.rss_log)
    end
  end

  def test_create_observation_creating_class
    generic_construct_observation(
      { observation: { place_name: "Earth", lat: "", long: "" },
        name: { name: "Lecanoromycetes L." },
        approved_name: "Lecanoromycetes L." },
      1, 1, 1
    )
    name = Name.last
    assert_equal("Lecanoromycetes", name.text_name)
    assert_equal("L.", name.author)
    assert_equal("Class", name.rank)
  end

  def test_create_observation_creating_family
    params = {
      observation: { place_name: "Earth", lat: "", long: "" },
      name: { name: "Acarosporaceae" },
      approved_name: "Acarosporaceae"
    }
    o_num = 1
    g_num = 1
    n_num = 1
    user = rolf
    o_count = Observation.count
    g_count = Naming.count
    n_count = Name.count
    score   = user.reload.contribution
    params  = modified_generic_params(params, user)

    post_requires_login(:create, params)
    name = Name.last

    # assert_redirected_to(action: :show)
    assert_response(:redirect)
    assert_match(%r{/test.host/\d+\Z}, @response.redirect_url)
    assert_equal(o_count + o_num, Observation.count, "Wrong Observation count")
    assert_equal(g_count + g_num, Naming.count, "Wrong Naming count")
    assert_equal(n_count + n_num, Name.count, "Wrong Name count")
    assert_equal(score + o_num + 2 * g_num + 10 * n_num,
                 user.reload.contribution,
                 "Wrong User score")
    assert_not_equal(
      0,
      @controller.instance_variable_get(:@observation).thumb_image_id,
      "Wrong image id"
    )
    assert_equal("Acarosporaceae", name.text_name)
    assert_equal("Family", name.rank)
  end

  def test_create_observation_creating_group
    generic_construct_observation(
      { observation: { place_name: "Earth", lat: "", long: "" },
        name: { name: "Morchella elata group" },
        approved_name: "Morchella elata group" },
      1, 1, 2
    )
    name = Name.last
    assert_equal("Morchella elata group", name.text_name)
    assert_equal("", name.author)
    assert_equal("Group", name.rank)
  end

  def test_prevent_creation_of_species_under_deprecated_genus
    login("katrina")
    cladonia = Name.find_or_create_name_and_parents("Cladonia").last
    cladonia.save!
    cladonia_picta = Name.find_or_create_name_and_parents("Cladonia picta").last
    cladonia_picta.save!
    cladina = Name.find_or_create_name_and_parents("Cladina").last
    cladina.change_deprecated(true)
    cladina.save!
    cladina.merge_synonyms(cladonia)

    generic_construct_observation({
                                    observation: { place_name: "Earth" },
                                    name: { name: "Cladina pictum" }
                                  }, 0, 0, 0, roy)
    assert_names_equal(cladina, assigns(:parent_deprecated))
    assert_obj_list_equal([cladonia_picta], assigns(:valid_names))

    generic_construct_observation({
                                    observation: { place_name: "Earth" },
                                    name: { name: "Cladina pictum" },
                                    approved_name: "Cladina pictum"
                                  }, 1, 1, 1, roy)

    name = Name.last
    assert_equal("Cladina pictum", name.text_name)
    assert_true(name.deprecated)
  end

  def test_construct_observation_dubious_place_names
    # Test a reversed name with a scientific user
    where = "USA, Massachusetts, Reversed"
    generic_construct_observation({
                                    observation: { place_name: where },
                                    name: { name: "Unknown" }
                                  }, 1, 0, 0, roy)

    # Test missing space.
    where = "Reversible, Massachusetts,USA"
    generic_construct_observation({
                                    observation: { place_name: where },
                                    name: { name: "Unknown" }
                                  }, 0, 0, 0)
    # (This is accepted now for some reason.)
    where = "USA,Massachusetts, Reversible"
    generic_construct_observation({
                                    observation: { place_name: where },
                                    name: { name: "Unknown" }
                                  }, 1, 0, 0, roy)

    # Test a bogus country name
    where = "Bogus, Massachusetts, UAS"
    generic_construct_observation({
                                    observation: { place_name: where },
                                    name: { name: "Unknown" }
                                  }, 0, 0, 0)
    where = "UAS, Massachusetts, Bogus"
    generic_construct_observation({
                                    observation: { place_name: where },
                                    name: { name: "Unknown" }
                                  }, 0, 0, 0, roy)

    # Test a bad state name
    where = "Bad State Name, USA"
    generic_construct_observation({
                                    observation: { place_name: where },
                                    name: { name: "Unknown" }
                                  }, 0, 0, 0)
    where = "USA, Bad State Name"
    generic_construct_observation({
                                    observation: { place_name: where },
                                    name: { name: "Unknown" }
                                  }, 0, 0, 0, roy)

    # Test mix of city and county
    where = "Burbank, Los Angeles Co., California, USA"
    generic_construct_observation({
                                    observation: { place_name: where },
                                    name: { name: "Unknown" }
                                  }, 0, 0, 0)
    where = "USA, California, Los Angeles Co., Burbank"
    generic_construct_observation({
                                    observation: { place_name: where },
                                    name: { name: "Unknown" }
                                  }, 0, 0, 0, roy)

    # Test mix of city and county
    where = "Falmouth, Barnstable Co., Massachusetts, USA"
    generic_construct_observation({
                                    observation: { place_name: where },
                                    name: { name: "Unknown" }
                                  }, 0, 0, 0)
    where = "USA, Massachusetts, Barnstable Co., Falmouth"
    generic_construct_observation({
                                    observation: { place_name: where },
                                    name: { name: "Unknown" }
                                  }, 0, 0, 0, roy)

    # Test some bad terms
    where = "Some County, Ohio, USA"
    generic_construct_observation({
                                    observation: { place_name: where },
                                    name: { name: "Unknown" }
                                  }, 0, 0, 0)
    where = "Old Rd, Ohio, USA"
    generic_construct_observation({
                                    observation: { place_name: where },
                                    name: { name: "Unknown" }
                                  }, 0, 0, 0)
    where = "Old Rd., Ohio, USA"
    generic_construct_observation({
                                    observation: { place_name: where },
                                    name: { name: "Unknown" }
                                  }, 1, 0, 0)

    # Test some acceptable additions
    where = "near Burbank, Southern California, USA"
    generic_construct_observation({
                                    observation: { place_name: where },
                                    name: { name: "Unknown" }
                                  }, 1, 0, 0)
  end

  def test_name_resolution
    login("rolf")

    params = {
      observation: {
        when: Time.zone.now,
        place_name: "Somewhere, Massachusetts, USA",
        specimen: "0",
        thumb_image_id: "0"
      },
      name: {},
      vote: { value: "3" }
    }
    expected_page = :create_location

    # Can we create observation with existing genus?
    agaricus = names(:agaricus)
    params[:name][:name] = "Agaricus"
    params[:approved_name] = nil
    post(:create, params: params)
    # assert_template(action: expected_page)
    assert_redirected_to(/#{expected_page}/)
    assert_equal(agaricus.id, assigns(:observation).name_id)

    params[:name][:name] = "Agaricus sp"
    params[:approved_name] = nil
    post(:create, params: params)
    assert_redirected_to(/#{expected_page}/)
    assert_equal(agaricus.id, assigns(:observation).name_id)

    params[:name][:name] = "Agaricus sp."
    params[:approved_name] = nil
    post(:create, params: params)
    assert_redirected_to(/#{expected_page}/)
    assert_equal(agaricus.id, assigns(:observation).name_id)

    # Can we create observation with genus and add author?
    params[:name][:name] = "Agaricus Author"
    params[:approved_name] = "Agaricus Author"
    post(:create, params: params)
    assert_redirected_to(/#{expected_page}/)
    assert_equal(agaricus.id, assigns(:observation).name_id)
    assert_equal("Agaricus Author", agaricus.reload.search_name)
    agaricus.author = nil
    agaricus.search_name = "Agaricus"
    agaricus.save

    params[:name][:name] = "Agaricus sp Author"
    params[:approved_name] = "Agaricus sp Author"
    post(:create, params: params)
    assert_redirected_to(/#{expected_page}/)
    assert_equal(agaricus.id, assigns(:observation).name_id)
    assert_equal("Agaricus Author", agaricus.reload.search_name)
    agaricus.author = nil
    agaricus.search_name = "Agaricus"
    agaricus.save

    params[:name][:name] = "Agaricus sp. Author"
    params[:approved_name] = "Agaricus sp. Author"
    post(:create, params: params)
    assert_redirected_to(/#{expected_page}/)
    assert_equal(agaricus.id, assigns(:observation).name_id)
    assert_equal("Agaricus Author", agaricus.reload.search_name)

    # Can we create observation with genus specifying author?
    params[:name][:name] = "Agaricus Author"
    params[:approved_name] = nil
    post(:create, params: params)
    assert_redirected_to(/#{expected_page}/)
    assert_equal(agaricus.id, assigns(:observation).name_id)

    params[:name][:name] = "Agaricus sp Author"
    params[:approved_name] = nil
    post(:create, params: params)
    assert_redirected_to(/#{expected_page}/)
    assert_equal(agaricus.id, assigns(:observation).name_id)

    params[:name][:name] = "Agaricus sp. Author"
    params[:approved_name] = nil
    post(:create, params: params)
    assert_redirected_to(/#{expected_page}/)
    assert_equal(agaricus.id, assigns(:observation).name_id)

    # Can we create observation with deprecated genus?
    psalliota = names(:psalliota)
    params[:name][:name] = "Psalliota"
    params[:approved_name] = "Psalliota"
    post(:create, params: params)
    assert_redirected_to(/#{expected_page}/)
    assert_equal(psalliota.id, assigns(:observation).name_id)

    params[:name][:name] = "Psalliota sp"
    params[:approved_name] = "Psalliota sp"
    post(:create, params: params)
    assert_redirected_to(/#{expected_page}/)
    assert_equal(psalliota.id, assigns(:observation).name_id)

    params[:name][:name] = "Psalliota sp."
    params[:approved_name] = "Psalliota sp."
    post(:create, params: params)
    assert_redirected_to(/#{expected_page}/)
    assert_equal(psalliota.id, assigns(:observation).name_id)

    # Can we create observation with deprecated genus, adding author?
    params[:name][:name] = "Psalliota Author"
    params[:approved_name] = "Psalliota Author"
    post(:create, params: params)
    assert_redirected_to(/#{expected_page}/)
    assert_equal(psalliota.id, assigns(:observation).name_id)
    assert_equal("Psalliota Author", psalliota.reload.search_name)
    psalliota.author = nil
    psalliota.search_name = "Psalliota"
    psalliota.save

    params[:name][:name] = "Psalliota sp Author"
    params[:approved_name] = "Psalliota sp Author"
    post(:create, params: params)
    assert_redirected_to(/#{expected_page}/)
    assert_equal(psalliota.id, assigns(:observation).name_id)
    assert_equal("Psalliota Author", psalliota.reload.search_name)
    psalliota.author = nil
    psalliota.search_name = "Psalliota"
    psalliota.save

    params[:name][:name] = "Psalliota sp. Author"
    params[:approved_name] = "Psalliota sp. Author"
    post(:create, params: params)
    assert_redirected_to(/#{expected_page}/)
    assert_equal(psalliota.id, assigns(:observation).name_id)
    assert_equal("Psalliota Author", psalliota.reload.search_name)

    # Can we create new quoted genus?
    params[:name][:name] = '"One"'
    params[:approved_name] = '"One"'
    post(:create, params: params)
    # assert_template(controller: :observations, action: expected_page)
    assert_redirected_to(/#{expected_page}/)
    assert_equal('"One"', assigns(:observation).name.text_name)
    assert_equal('"One"', assigns(:observation).name.search_name)

    params[:name][:name] = '"Two" sp'
    params[:approved_name] = '"Two" sp'
    post(:create, params: params)
    assert_redirected_to(/#{expected_page}/)
    assert_equal('"Two"', assigns(:observation).name.text_name)
    assert_equal('"Two"', assigns(:observation).name.search_name)

    params[:name][:name] = '"Three" sp.'
    params[:approved_name] = '"Three" sp.'
    post(:create, params: params)
    assert_redirected_to(/#{expected_page}/)
    assert_equal('"Three"', assigns(:observation).name.text_name)
    assert_equal('"Three"', assigns(:observation).name.search_name)

    params[:name][:name] = '"One"'
    params[:approved_name] = nil
    post(:create, params: params)
    assert_redirected_to(/#{expected_page}/)
    assert_equal('"One"', assigns(:observation).name.text_name)

    params[:name][:name] = '"One" sp'
    params[:approved_name] = nil
    post(:create, params: params)
    assert_redirected_to(/#{expected_page}/)
    assert_equal('"One"', assigns(:observation).name.text_name)

    params[:name][:name] = '"One" sp.'
    params[:approved_name] = nil
    post(:create, params: params)
    assert_redirected_to(/#{expected_page}/)
    assert_equal('"One"', assigns(:observation).name.text_name)

    # Can we create species under the quoted genus?
    params[:name][:name] = '"One" foo'
    params[:approved_name] = '"One" foo'
    post(:create, params: params)
    assert_redirected_to(/#{expected_page}/)
    assert_equal('"One" foo', assigns(:observation).name.text_name)

    params[:name][:name] = '"One" "bar"'
    params[:approved_name] = '"One" "bar"'
    post(:create, params: params)
    assert_redirected_to(/#{expected_page}/)
    assert_equal('"One" "bar"', assigns(:observation).name.text_name)

    params[:name][:name] = '"One" Author'
    params[:approved_name] = '"One" Author'
    post(:create, params: params)
    assert_redirected_to(/#{expected_page}/)
    assert_equal('"One"', assigns(:observation).name.text_name)
    assert_equal('"One" Author', assigns(:observation).name.search_name)

    params[:name][:name] = '"One" sp Author'
    params[:approved_name] = nil
    post(:create, params: params)
    assert_redirected_to(/#{expected_page}/)
    assert_equal('"One"', assigns(:observation).name.text_name)
    assert_equal('"One" Author', assigns(:observation).name.search_name)

    params[:name][:name] = '"One" sp. Author'
    params[:approved_name] = nil
    post(:create, params: params)
    assert_redirected_to(/#{expected_page}/)
    assert_equal('"One"', assigns(:observation).name.text_name)
    assert_equal('"One" Author', assigns(:observation).name.search_name)
  end

  def test_create_observation_strip_images
    login("rolf")

    setup_image_dirs
    fixture = "#{MO.root}/test/images/geotagged.jpg"
    fixture = Rack::Test::UploadedFile.new(fixture, "image/jpeg")

    old_img1 = images(:turned_over_image)
    old_img2 = images(:in_situ_image)
    assert_false(old_img1.gps_stripped)
    assert_false(old_img2.gps_stripped)
    assert_false(old_img1.transferred)
    assert_false(old_img2.transferred)

    orig_file = old_img1.local_file_name("orig")
    path = orig_file.sub(%r{/[^/]*$}, "")
    FileUtils.mkdir_p(path) unless File.directory?(path)
    FileUtils.cp(fixture, orig_file)

    post(
      :create,
      params: {
        observation: {
          when: Time.zone.now,
          place_name: "Burbank, California, USA",
          lat: "45.4545",
          long: "-90.1234",
          alt: "456",
          specimen: "0",
          thumb_image_id: "0",
          gps_hidden: "1"
        },
        image: {
          "0" => {
            image: fixture,
            copyright_holder: "me",
            when: Time.zone.now
          }
        },
        good_images: "#{old_img1.id} #{old_img2.id}"
      }
    )

    obs = Observation.last
    assert_equal(3, obs.images.length)
    new_img = (obs.images - [old_img1, old_img2]).first
    assert_true(new_img.gps_stripped)
    # We have script/process_image disabled for tests, so it doesn't actually
    # strip the uploaded image.
    # assert_not_equal(File.size(fixture),
    #                  File.size(new_img.local_file_name("orig")))

    # Make sure it stripped the image which had already been created.
    assert_true(old_img1.reload.gps_stripped)
    assert_not_equal(File.size(fixture),
                     File.size(old_img1.local_file_name("orig")))

    # Second pre-existing image has missing file, so stripping should fail.
    assert_false(old_img2.reload.gps_stripped)
  end

  # ----------------------------------------------------------------
  #  Test :edit and :update (note :update uses method: :put)
  # ----------------------------------------------------------------

  # (Sorry, these used to all be edit/update_observation, now they're
  # confused because of the naming stuff.)
  def test_edit_observation_form
    obs = observations(:coprinus_comatus_obs)
    assert_equal("rolf", obs.user.login)
    params = { id: obs.id.to_s }
    requires_user(:edit,
                  [{ controller: :observations, action: :show }],
                  params)

    assert_form_action(action: :update, id: obs.id.to_s)

    # image notes field must be textarea -- not just text -- because text
    # is inline and would drops any newlines in the image notes
    assert_select("textarea[id = 'good_image_#{obs.images.first.id}_notes']",
                  count: 1)
  end

  def test_update_observation
    obs = observations(:detailed_unknown_obs)
    updated_at = obs.rss_log.updated_at
    new_where = "Somewhere In, Japan"
    new_notes = { other: "blather blather blather" }
    new_specimen = false
    img = images(:in_situ_image)
    params = {
      id: obs.id.to_s,
      observation: {
        notes: new_notes,
        place_name: new_where,
        "when(1i)" => "2001",
        "when(2i)" => "2",
        "when(3i)" => "3",
        specimen: new_specimen,
        thumb_image_id: "0"
      },
      good_images: "#{img.id} #{images(:turned_over_image).id}",
      good_image: {
        img.id.to_s => {
          notes: "new notes",
          original_name: "new name",
          copyright_holder: "someone else",
          "when(1i)" => "2012",
          "when(2i)" => "4",
          "when(3i)" => "6",
          license_id: licenses(:ccwiki30).id.to_s
        }
      },
      log_change: { checked: "1" }
    }
    put_requires_user(
      :update,
      [{ controller: :observations, action: :show }],
      params,
      "mary"
    )
    # assert_redirected_to(controller: :location, action: :create_location)
    assert_redirected_to(/#{location_create_location_path}/)
    assert_equal(10, rolf.reload.contribution)
    obs = assigns(:observation)
    assert_equal(new_where, obs.where)
    assert_equal("2001-02-03", obs.when.to_s)
    assert_equal(new_notes, obs.notes)
    assert_equal(new_specimen, obs.specimen)
    assert_not_equal(updated_at, obs.rss_log.updated_at)
    assert_not_equal(0, obs.thumb_image_id)
    img = img.reload
    assert_equal("new notes", img.notes)
    assert_equal("new name", img.original_name)
    assert_equal("someone else", img.copyright_holder)
    assert_equal("2012-04-06", img.when.to_s)
    assert_equal(licenses(:ccwiki30), img.license)
  end

  def test_update_observation_no_logging
    obs = observations(:detailed_unknown_obs)
    updated_at = obs.rss_log.updated_at
    where = "Somewhere, China"
    params = {
      id: obs.id.to_s,
      observation: {
        place_name: where,
        when: obs.when,
        notes: obs.notes,
        specimen: obs.specimen
      },
      log_change: { checked: "0" }
    }
    put_requires_user(
      :update,
      [{ controller: :observations, action: :show }],
      params,
      "mary"
    )
    # assert_redirected_to(controller: :location, action: :create_location)
    assert_redirected_to(%r{/location/create_location})
    assert_equal(10, rolf.reload.contribution)
    obs = assigns(:observation)
    assert_equal(where, obs.where)
    assert_equal(updated_at, obs.rss_log.updated_at)
  end

  def test_update_observation_bad_place_name
    obs = observations(:detailed_unknown_obs)
    new_where = "test_update_observation"
    new_notes = { other: "blather blather blather" }
    new_specimen = false
    params = {
      id: obs.id.to_s,
      observation: {
        place_name: new_where,
        "when(1i)" => "2001",
        "when(2i)" => "2",
        "when(3i)" => "3",
        notes: new_notes,
        specimen: new_specimen,
        thumb_image_id: "0"
      },
      log_change: { checked: "1" }
    }
    put_requires_user(
      :update,
      [{ controller: :observations, action: :show }],
      params,
      "mary"
    )
    assert_response(:success) # Which really means failure
  end

  def test_update_observation_with_another_users_image
    img1 = images(:in_situ_image)
    img2 = images(:turned_over_image)
    img3 = images(:commercial_inquiry_image)

    obs = observations(:detailed_unknown_obs)
    obs.images << img3
    obs.save
    obs.reload

    assert_equal(img1.user_id, obs.user_id)
    assert_equal(img2.user_id, obs.user_id)
    assert_not_equal(img3.user_id, obs.user_id)

    img_ids = obs.images.map(&:id)
    assert_equal([img1.id, img2.id, img3.id], img_ids)

    old_img1_notes = img1.notes
    old_img3_notes = img3.notes

    params = {
      id: obs.id.to_s,
      observation: {
        place_name: obs.place_name,
        when: obs.when,
        notes: obs.notes,
        specimen: obs.specimen,
        thumb_image_id: "0"
      },
      good_images: img_ids.map(&:to_s).join(" "),
      good_image: {
        img2.id.to_s => { notes: "new notes for two" },
        img3.id.to_s => { notes: "new notes for three" }
      }
    }
    login("mary")
    put(:update, params: params)
    assert_redirected_to(action: :show)
    assert_flash_success
    assert_equal(old_img1_notes, img1.reload.notes)
    assert_equal("new notes for two", img2.reload.notes)
    assert_equal(old_img3_notes, img3.reload.notes)
  end

  def test_update_observation_with_non_image
    obs = observations(:minimal_unknown_obs)
    file = Rack::Test::UploadedFile.new(
      Rails.root.join("test/fixtures/projects.yml").to_s, "text/plain"
    )
    params = {
      id: obs.id,
      observation: {
        place_name: obs.place_name,
        when: obs.when,
        notes: obs.notes,
        specimen: obs.specimen,
        thumb_image_id: "0"
      },
      good_images: "",
      good_image: {},
      image: {
        "0" => {
          image: file,
          when: Time.zone.now
        }
      }
    }
    login("mary")
    put(:update, params: params)

    # 200 :success means means failure!
    assert_response(
      :success,
      "Expected 200 (OK), Got #{@response.status} (#{@response.message})"
    )
    assert_flash_error
  end

  def test_update_observation_strip_images
    login("mary")
    obs = observations(:detailed_unknown_obs)

    setup_image_dirs
    fixture = "#{MO.root}/test/images/geotagged.jpg"
    fixture = Rack::Test::UploadedFile.new(fixture, "image/jpeg")

    old_img1 = images(:turned_over_image)
    old_img2 = images(:in_situ_image)
    assert_false(old_img1.gps_stripped)
    assert_false(old_img2.gps_stripped)

    orig_file = old_img1.local_file_name("orig")
    path = orig_file.sub(%r{/[^/]*$}, "")
    FileUtils.mkdir_p(path) unless File.directory?(path)
    FileUtils.cp(fixture, orig_file)

    put(
      :update,
      params: {
        id: obs.id,
        observation: {
          gps_hidden: "1"
        },
        image: {
          "0" => {
            image: fixture,
            copyright_holder: "me",
            when: Time.zone.now
          }
        }
      }
    )

    obs.reload
    old_img1.reload
    old_img2.reload

    assert_equal(3, obs.images.length)
    new_img = (obs.images - [old_img1, old_img2]).first

    assert_true(new_img.gps_stripped)
    # We have script/process_image disabled for tests, so it doesn't actually
    # strip the uploaded image.
    # assert_not_equal(File.size(fixture),
    #                  File.size(new_img.local_file_name("orig")))

    # Make sure it stripped the image which had already been created.
    assert_true(old_img1.reload.gps_stripped)
    assert_not_equal(File.size(fixture),
                     File.size(old_img1.local_file_name("orig")))

    # Second pre-existing image has missing file, so stripping should fail.
    assert_false(old_img2.reload.gps_stripped)
  end

  # --------------------------------------------------------------------
  #  Test notes with template create_observation, and edit_observation,
  #  both "get" and "post".
  # --------------------------------------------------------------------

  # Prove that create_observation renders note fields with template keys first,
  # in the order listed in the template
  def test_new_observation_with_notes_template
    user = users(:notes_templater)
    login(user.login)
    get(:new)

    assert_page_has_correct_notes_areas(
      expect_areas: { Cap: "", Nearby_trees: "", odor: "", Other: "" }
    )
  end

  # Prove that notes are saved with template keys first, in the order listed in
  # the template, then Other, but without blank fields
  def test_create_observation_with_notes_template
    user = users(:notes_templater)
    params = { observation: sample_obs_fields }
    # Use defined Location to avoid issues with reloading Observation
    params[:observation][:place_name] = locations(:albion).name
    params[:observation][:notes] = {
      Nearby_trees: "?",
      Observation.other_notes_key => "Some notes",
      odor: "",
      Cap: "red"
    }
    expected_notes = {
      Cap: "red",
      Nearby_trees: "?",
      Observation.other_notes_key => "Some notes"
    }
    o_size = Observation.count

    login(user.login)
    post(:create, params: params)

    assert_equal(o_size + 1, Observation.count)
    obs = Observation.last.reload
    assert_redirected_to(action: :show, id: obs.id)
    assert_equal(expected_notes, obs.notes)
  end

  # Prove that edit_observation has correct note fields and content:
  # Template fields first, in template order; then orphaned fields in order
  # in which they appear in observation, then Other
  def test_edit_observation_with_notes_template
    obs    = observations(:templater_noteless_obs)
    user   = obs.user
    params = {
      id: obs.id,
      observation: {
        place_name: obs.location.name,
        lat: "",
        long: "",
        alt: "",
        "when(1i)" => obs.when.year,
        "when(2i)" => obs.when.month,
        "when(3i)" => obs.when.day,
        specimen: "0",
        thumb_image_id: "0",
        notes: obs.notes
      },
      herbarium_record: default_herbarium_record_fields,
      username: user.login,
      vote: { value: "3" }
    }

    login(user.login)
    get(:edit, params: params)
    assert_page_has_correct_notes_areas(
      expect_areas: { Cap: "", Nearby_trees: "", odor: "",
                      Observation.other_notes_key => "" }
    )

    obs         = observations(:templater_other_notes_obs)
    params[:id] = obs.id
    params[:observation][:notes] = obs.notes
    get(:edit, params: params)
    assert_page_has_correct_notes_areas(
      expect_areas: { Cap: "", Nearby_trees: "", odor: "",
                      Observation.other_notes_key => "some notes" }
    )
  end

  def test_update_observation_with_notes_template
    # Prove notes_template works when editing Observation without notes
    obs = observations(:templater_noteless_obs)
    user = obs.user
    notes = {
      Cap: "dark red",
      Nearby_trees: "?",
      odor: "farinaceous"
    }
    params = {
      id: obs.id,
      observation: { notes: notes }
    }
    login(user.login)
    put(:update, params: params)

    assert_redirected_to(action: :show, id: obs.id)
    assert_equal(notes, obs.reload.notes)
  end

  # -----------------------------------
  #  Test extended observation forms.
  # -----------------------------------

  def test_javascripty_name_reasons
    login("rolf")

    # If javascript isn't enabled, then checkbox isn't required.
    post(:create,
         params: {
           observation: { place_name: "Where, Japan", when: Time.zone.now },
           name: { name: names(:coprinus_comatus).text_name },
           vote: { value: 3 },
           reason: {
             "1" => { check: "0", notes: ""    },
             "2" => { check: "0", notes: "foo" },
             "3" => { check: "1", notes: ""    },
             "4" => { check: "1", notes: "bar" }
           }
         })
    assert_response(:redirect) # redirected = successfully created
    naming = Naming.find(assigns(:naming).id)
    reasons = naming.reasons_array.select(&:used?).map(&:num).sort
    assert_equal([2, 3, 4], reasons)

    # If javascript IS enabled, then checkbox IS required.
    post(:create,
         params: {
           observation: { place_name: "Where, Japan", when: Time.zone.now },
           name: { name: names(:coprinus_comatus).text_name },
           vote: { value: 3 },
           reason: {
             "1" => { check: "0", notes: ""    },
             "2" => { check: "0", notes: "foo" },
             "3" => { check: "1", notes: ""    },
             "4" => { check: "1", notes: "bar" }
           },
           was_js_on: "yes"
         })
    assert_response(:redirect) # redirected = successfully created
    naming = Naming.find(assigns(:naming).id)
    reasons = naming.reasons_array.select(&:used?).map(&:num).sort
    assert_equal([3, 4], reasons)
  end

  def test_create_with_image_upload
    login("rolf")

    time0 = Time.utc(2000)
    time1 = Time.utc(2001)
    time2 = Time.utc(2002)
    time3 = Time.utc(2003)
    week_ago = 1.week.ago

    setup_image_dirs
    file = "#{::Rails.root}/test/images/Coprinus_comatus.jpg"
    file1 = Rack::Test::UploadedFile.new(file, "image/jpeg")
    file2 = Rack::Test::UploadedFile.new(file, "image/jpeg")
    file3 = Rack::Test::UploadedFile.new(file, "image/jpeg")

    new_image1 = Image.create(
      copyright_holder: "holder_1",
      when: time1,
      notes: "notes_1",
      user_id: users(:rolf).id,
      image: file1,
      content_type: "image/jpeg",
      created_at: week_ago
    )

    new_image2 = Image.create(
      copyright_holder: "holder_2",
      when: time2,
      notes: "notes_2",
      user_id: users(:rolf).id,
      image: file2,
      content_type: "image/jpeg",
      created_at: week_ago
    )

    # assert(new_image1.updated_at < 1.day.ago)
    # assert(new_image2.updated_at < 1.day.ago)
    File.stub(:rename, false) do
      post(
        :create,
        params: {
          observation: {
            place_name: "Zzyzx, Japan",
            when: time0,
            thumb_image_id: 0, # (make new image the thumbnail)
            notes: { Observation.other_notes_key => "blah" }
          },
          image: {
            "0" => {
              image: file3,
              copyright_holder: "holder_3",
              when: time3,
              notes: "notes_3"
            }
          },
          good_image: {
            new_image1.id.to_s => {
            },
            new_image2.id.to_s => {
              notes: "notes_2_new"
            }
          },
          # (attach these two images once observation created)
          good_images: "#{new_image1.id} #{new_image2.id}"
        }
      )
    end
    assert_response(:redirect) # redirected = successfully created

    obs = Observation.find_by(where: "Zzyzx, Japan")
    assert_equal(rolf.id, obs.user_id)
    assert_equal(time0, obs.when)
    assert_equal("Zzyzx, Japan", obs.place_name)

    new_image1.reload
    new_image2.reload
    imgs = obs.images.sort_by(&:id)
    img_ids = imgs.map(&:id)
    assert_equal([new_image1.id, new_image2.id, new_image2.id + 1], img_ids)
    assert_equal(new_image2.id + 1, obs.thumb_image_id)
    assert_equal("holder_1", imgs[0].copyright_holder)
    assert_equal("holder_2", imgs[1].copyright_holder)
    assert_equal("holder_3", imgs[2].copyright_holder)
    assert_equal(time1, imgs[0].when)
    assert_equal(time2, imgs[1].when)
    assert_equal(time3, imgs[2].when)
    assert_equal("notes_1",     imgs[0].notes)
    assert_equal("notes_2_new", imgs[1].notes)
    assert_equal("notes_3",     imgs[2].notes)
    # assert(imgs[0].updated_at < 1.day.ago) # notes not changed
    # assert(imgs[1].updated_at > 1.day.ago) # notes changed
  end

  def test_image_upload_when_create_fails
    login("rolf")

    setup_image_dirs
    file = "#{::Rails.root}/test/images/Coprinus_comatus.jpg"
    file = Rack::Test::UploadedFile.new(file, "image/jpeg")
    File.stub(:rename, false) do
      post(
        :create,
        params: {
          observation: {
            place_name: "", # will cause failure
            when: Time.zone.now
          },
          image: { "0": { image: file,
                          copyright_holder: "zuul",
                          when: Time.zone.now } }
        }
      )
      assert_response(:success) # success = failure, paradoxically
    end
    # Make sure image was created, but that it is unattached, and that it has
    # been kept in the @good_images array for attachment later.
    img = Image.find_by(copyright_holder: "zuul")
    assert(img)
    assert_equal([], img.observations)
    assert_equal([img.id],
                 @controller.instance_variable_get(:@good_images).map(&:id))
  end

  def test_image_upload_when_process_image_fails
    login("rolf")

    setup_image_dirs
    file = "#{::Rails.root}/test/images/Coprinus_comatus.jpg"
    file = Rack::Test::UploadedFile.new(file, "image/jpeg")

    # Simulate process_image failure.
    Image.any_instance.stubs(:process_image).returns(false)

    post(
      :create,
      params: {
        observation: {
          place_name: "USA",
          when: Time.current
        },
        image: {
          "0" => {
            image: file,
            copyright_holder: "zuul",
            when: Time.current
          }
        }
      }
    )

    # Prove that an image was created, but that it is unattached, is in the
    # @bad_images array, and has not been kept in the @good_images array
    # for attachment later.
    img = Image.find_by(copyright_holder: "zuul")
    assert(img)
    assert_equal([], img.observations)
    assert_includes(@controller.instance_variable_get(:@bad_images), img)
    assert_empty(@controller.instance_variable_get(:@good_images))
  end

  def test_project_checkboxes_in_create_observation
    init_for_project_checkbox_tests

    login("rolf")
    get(:new)
    assert_project_checks(@proj1.id => :unchecked, @proj2.id => :no_field)

    login("dick")
    get(:new)
    assert_project_checks(@proj1.id => :no_field, @proj2.id => :unchecked)

    # Should have different default
    # if recently posted observation attached to project.
    obs = Observation.create!
    @proj2.add_observation(obs)
    get(:new)
    assert_project_checks(@proj1.id => :no_field, @proj2.id => :checked)

    # Make sure it remember state of checks if submit fails.
    post(:create,
         params: {
           name: { name: "Screwy Name" }, # (ensures it will fail)
           project: { "id_#{@proj1.id}" => "0" }
         })
    assert_project_checks(@proj1.id => :no_field, @proj2.id => :unchecked)
  end

  def test_project_checkboxes_in_update_observation
    init_for_project_checkbox_tests

    login("rolf")
    get(:edit, params: { id: @obs1.id })
    assert_response(:redirect)
    get(:edit, params: { id: @obs2.id })
    assert_project_checks(@proj1.id => :unchecked, @proj2.id => :no_field)
    put(
      :update,
      params: {
        id: @obs2.id,
        observation: { place_name: "blah blah blah" },  # (ensures it will fail)
        project: { "id_#{@proj1.id}" => "1" }
      }
    )
    assert_project_checks(@proj1.id => :checked, @proj2.id => :no_field)
    put(
      :update,
      params: {
        id: @obs2.id,
        project: { "id_#{@proj1.id}" => "1" }
      }
    )
    assert_response(:redirect)
    assert_obj_list_equal([@proj1], @obs2.reload.projects)
    assert_obj_list_equal([@proj1], @img2.reload.projects)

    login("mary")
    get(:edit, params: { id: @obs2.id })
    assert_project_checks(@proj1.id => :checked, @proj2.id => :no_field)
    get(:edit, params: { id: @obs1.id })
    assert_project_checks(@proj1.id => :unchecked, @proj2.id => :checked)
    put(
      :update,
      params: {
        id: @obs1.id,
        observation: { place_name: "blah blah blah" },  # (ensures it will fail)
        project: {
          "id_#{@proj1.id}" => "1",
          "id_#{@proj2.id}" => "0"
        }
      }
    )
    assert_project_checks(@proj1.id => :checked, @proj2.id => :unchecked)
    put(
      :update,
      params: {
        id: @obs1.id,
        project: {
          "id_#{@proj1.id}" => "1",
          "id_#{@proj2.id}" => "1"
        }
      }
    )
    assert_response(:redirect)
    assert_obj_list_equal([@proj1, @proj2], @obs1.reload.projects, :sort)
    assert_obj_list_equal([@proj1, @proj2], @img1.reload.projects, :sort)

    login("dick")
    get(:edit, params: { id: @obs2.id })
    assert_response(:redirect)
    get(:edit, params: { id: @obs1.id })
    assert_project_checks(@proj1.id => :checked_but_disabled,
                          @proj2.id => :checked)
  end

  def init_for_project_checkbox_tests
    @proj1 = projects(:eol_project)
    @proj2 = projects(:bolete_project)
    @obs1 = observations(:detailed_unknown_obs)
    @obs2 = observations(:coprinus_comatus_obs)
    @img1 = @obs1.images.first
    @img2 = @obs2.images.first
  end

  def assert_project_checks(project_states)
    project_states.each do |id, state|
      assert_checkbox_state("project_id_#{id}", state)
    end
  end

  def test_list_checkboxes_in_create_observation
    init_for_list_checkbox_tests

    login("rolf")
    get(:new)
    assert_list_checks(@spl1.id => :unchecked, @spl2.id => :no_field)

    login("mary")
    get(:new)
    assert_list_checks(@spl1.id => :no_field, @spl2.id => :unchecked)

    login("katrina")
    get(:new)
    assert_list_checks(@spl1.id => :no_field, @spl2.id => :no_field)

    # Dick is on project that owns @spl2.
    login("dick")
    get(:new)
    assert_list_checks(@spl1.id => :no_field, @spl2.id => :unchecked)

    # Should have different default
    # if recently posted observation attached to project.
    obs = Observation.create!
    @spl1.add_observation(obs) # (shouldn't affect anything for create)
    @spl2.add_observation(obs)
    get(:new)
    assert_list_checks(@spl1.id => :no_field, @spl2.id => :checked)

    # Make sure it remember state of checks if submit fails.
    post(
      :create,
      params: {
        name: { name: "Screwy Name" }, # (ensures it will fail)
        list: { "id_#{@spl2.id}" => "0" }
      }
    )
    assert_list_checks(@spl1.id => :no_field, @spl2.id => :unchecked)
  end

  def test_list_checkboxes_in_update_observation
    init_for_list_checkbox_tests

    login("rolf")
    get(:edit, params: { id: @obs1.id })
    assert_list_checks(@spl1.id => :unchecked, @spl2.id => :no_field)
    spl_start_length = @spl1.observations.length
    put(
      :update,
      params: {
        id: @obs1.id,
        observation: { place_name: "blah blah blah" }, # (ensures it will fail)
        list: { "id_#{@spl1.id}" => "1" }
      }
    )
    assert_equal(spl_start_length, @spl1.reload.observations.length)
    assert_list_checks(@spl1.id => :checked, @spl2.id => :no_field)
    put(
      :update,
      params: {
        id: @obs1.id,
        list: { "id_#{@spl1.id}" => "1" }
      }
    )
    assert_equal(spl_start_length + 1, @spl1.reload.observations.length)
    assert_response(:redirect)
    assert_obj_list_equal([@spl1], @obs1.reload.species_lists)
    get(:edit, params: { id: @obs2.id })
    assert_response(:redirect)

    login("mary")
    get(:edit, params: { id: @obs1.id })
    assert_response(:redirect)
    get(:edit, params: { id: @obs2.id })
    assert_list_checks(@spl1.id => :no_field, @spl2.id => :checked)
    @spl1.add_observation(@obs2)
    get(:edit, params: { id: @obs2.id })
    assert_list_checks(@spl1.id => :checked_but_disabled, @spl2.id => :checked)

    login("dick")
    get(:edit, params: { id: @obs2.id })
    assert_list_checks(@spl1.id => :checked_but_disabled, @spl2.id => :checked)
  end

  def init_for_list_checkbox_tests
    @spl1 = species_lists(:first_species_list)
    @spl2 = species_lists(:unknown_species_list)
    @obs1 = observations(:unlisted_rolf_obs)
    @obs2 = observations(:detailed_unknown_obs)
    assert_users_equal(rolf, @spl1.user)
    assert_users_equal(mary, @spl2.user)
    assert_users_equal(rolf, @obs1.user)
    assert_users_equal(mary, @obs2.user)
    assert_obj_list_equal([], @obs1.species_lists)
    assert_obj_list_equal([@spl2], @obs2.species_lists)
  end

  def assert_list_checks(list_states)
    list_states.each do |id, state|
      assert_checkbox_state("list_id_#{id}", state)
    end
  end

  # ----------------------------
  #  Interest.
  # ----------------------------

  def test_interest_in_show_observation
    login("rolf")
    minimal_unknown = observations(:minimal_unknown_obs)

    # No interest in this observation yet.
    #
    # <img[^>]+watch\d*.png[^>]+>[\w\s]*
    get(:show, params: { id: minimal_unknown.id })
    assert_response(:success)
    assert_image_link_in_html(
      /watch\d*.png/,
      controller: :interest, action: :set_interest,
      type: "Observation", id: minimal_unknown.id, state: 1
    )
    assert_image_link_in_html(
      /ignore\d*.png/,
      controller: :interest, action: :set_interest,
      type: "Observation", id: minimal_unknown.id, state: -1
    )

    # Turn interest on and make sure there is an icon linked to delete it.
    Interest.create(target: minimal_unknown, user: rolf, state: true)
    get(:show, params: { id: minimal_unknown.id })
    assert_response(:success)
    assert_image_link_in_html(
      /halfopen\d*.png/,
      controller: :interest, action: :set_interest,
      type: "Observation", id: minimal_unknown.id, state: 0
    )
    assert_image_link_in_html(
      /ignore\d*.png/,
      controller: :interest, action: :set_interest,
      type: "Observation", id: minimal_unknown.id, state: -1
    )

    # Destroy that interest, create new one with interest off.
    Interest.where(user_id: rolf.id).last.destroy
    Interest.create(target: minimal_unknown, user: rolf, state: false)
    get(:show, params: { id: minimal_unknown.id })
    assert_response(:success)
    assert_image_link_in_html(
      /halfopen\d*.png/,
      controller: :interest, action: :set_interest,
      type: "Observation", id: minimal_unknown.id, state: 0
    )
    assert_image_link_in_html(
      /watch\d*.png/,
      controller: :interest, action: :set_interest,
      type: "Observation", id: minimal_unknown.id, state: 1
    )
  end

  ###################

  def test_index_observation_by_past_by
    login
    get(:index, params: { by: :modified })
    assert_response(:success)
    get(:index, params: { by: :created })
    assert_response(:success)
  end

  def test_download_observation_index
    obs = Observation.where(user: mary)
    assert(obs.length >= 4)
    query = Query.lookup_and_save(:Observation, :by_user, user: mary.id)

    # Add herbarium_record to fourth obs for testing purposes.
    login("mary")
    fourth = obs.fourth
    fourth.herbarium_records << HerbariumRecord.create!(
      herbarium: herbaria(:nybg_herbarium),
      user: mary,
      initial_det: fourth.name.text_name,
      accession_number: "Mary #1234"
    )

    get(:download, params: { q: query.id.alphabetize })
    assert_no_flash
    assert_response(:success)

    post(
      :download,
      params: {
        q: query.id.alphabetize,
        format: :raw,
        encoding: "UTF-8",
        commit: "Cancel"
      }
    )
    assert_no_flash
    # assert_redirected_to(action: :index)
    assert_redirected_to(%r{/observations})

    post(
      :download,
      params: {
        q: query.id.alphabetize,
        format: :raw,
        encoding: "UTF-8",
        commit: "Download"
      }
    )
    rows = @response.body.split("\n")
    ids = rows.map { |s| s.sub(/,.*/, "") }
    expected = %w[observation_id] + obs.map { |o| o.id.to_s }
    last_expected_index = expected.length - 1

    assert_no_flash
    assert_response(:success)
    assert_equal(expected, ids[0..last_expected_index],
                 "Exported 1st column incorrect")
    last_row = rows[last_expected_index].chomp
    o = obs.last
    nm = o.name
    l = o.location
    country = l.name.split(", ")[-1]
    state =   l.name.split(", ")[-2]
    city =    l.name.split(", ")[-3]

    # Hard coded values below come from the actual
    # part of a test failure message.
    # If fixtures change, these may also need to be changed.
    assert_equal(
      "#{o.id},#{mary.id},mary,Mary Newbie,#{o.when}," \
      "X,\"#{o.try(:herbarium_records).map(&:herbarium_label).join(", ")}\"," \
      "#{nm.id},#{nm.text_name},#{nm.author},#{nm.rank},0.0," \
      "#{l.id},#{country},#{state},,#{city}," \
      ",,,34.22,34.15,-118.29,-118.37," \
      "#{l.high.to_f.round},#{l.low.to_f.round}," \
      "#{"X" if o.is_collection_location},#{o.thumb_image_id}," \
      "#{o.notes[Observation.other_notes_key]}," \
      "#{MO.http_domain}/#{o.id}",
      last_row.iconv("utf-8"),
      "Exported last row incorrect"
    )

    post(
      :download,
      params: {
        q: query.id.alphabetize,
        format: "raw",
        encoding: "ASCII",
        commit: "Download"
      }
    )
    assert_no_flash
    assert_response(:success)

    post(
      :download,
      params: {
        q: query.id.alphabetize,
        format: "raw",
        encoding: "UTF-16",
        commit: "Download"
      }
    )
    assert_no_flash
    assert_response(:success)

    post(
      :download,
      params: {
        q: query.id.alphabetize,
        format: "adolf",
        encoding: "UTF-8",
        commit: "Download"
      }
    )
    assert_no_flash
    assert_response(:success)

    post(
      :download,
      params: {
        q: query.id.alphabetize,
        format: "darwin",
        encoding: "UTF-8",
        commit: "Download"
      }
    )
    assert_no_flash
    assert_response(:success)

    post(
      :download,
      params: {
        q: query.id.alphabetize,
        format: "symbiota",
        encoding: "UTF-8",
        commit: "Download"
      }
    )
    assert_no_flash
    assert_response(:success)
  end

  def test_print_labels
    login
    query = Query.lookup_and_save(:Observation, :by_user, user: mary.id)
    assert_operator(query.num_results, :>=, 4)
    get(:print_labels, params: { q: query.id.alphabetize })
<<<<<<< HEAD
    # \pard is paragraph command in rtf, one paragraph per result
    assert_equal(query.num_results, @response.body.scan(/\\pard/).size)
=======
    assert_select("#labels td", query.num_results)
>>>>>>> ebeb931a
    assert_match(/314159/, @response.body) # make sure fundis id in there!
    assert_match(/Mary Newbie 174/, @response.body) # and collection number!

    # Alternative entry point.
    post(
      :download,
      params: {
        q: query.id.alphabetize,
        commit: "Print Labels"
      }
    )
<<<<<<< HEAD
    assert_equal(query.num_results, @response.body.scan(/\\pard/).size)
  end

  # Print labels for all observations just to be sure all cases (more or less)
  # are tested and at least not crashing.
  def test_print_labels_all
    login
    query = Query.lookup_and_save(:Observation, :all)
    get(:print_labels, params: { q: query.id.alphabetize })
=======
    assert_select("#labels td", query.num_results)
>>>>>>> ebeb931a
  end

  def test_external_sites_user_can_add_links_to
    # not logged in
    do_external_sites_test([], nil, nil)
    # dick is neither owner nor member of any site's project
    do_external_sites_test([], dick, observations(:agaricus_campestris_obs))
    # rolf is owner
    do_external_sites_test(ExternalSite.all, rolf,
                           observations(:agaricus_campestris_obs))
    # mary is member some sites' project
    do_external_sites_test(mary.external_sites, mary,
                           observations(:agaricus_campestris_obs))
    # but there is already a link on this obs
    do_external_sites_test([], mary, observations(:coprinus_comatus_obs))
  end

  def do_external_sites_test(expect, user, obs)
    @controller.instance_variable_set(:@user, user)
    actual = @controller.external_sites_user_can_add_links_to(obs)
    assert_equal(expect.map(&:name), actual.map(&:name))
  end

  def test_suggestions
    obs = observations(:detailed_unknown_obs)
    name1 = names(:coprinus_comatus)
    name2a = names(:lentinellus_ursinus_author1)
    name2b = names(:lentinellus_ursinus_author2)
    obs.name = name2b
    obs.vote_cache = 2.0
    obs.save
    assert_not_nil(obs.thumb_image)
    assert_obj_list_equal([], name2a.reload.observations)
    assert_obj_list_equal([obs], name2b.reload.observations)
    suggestions = '[[["Coprinus comatus",0.7654],' \
                    '["Lentinellus ursinus",0.321]]]'
    requires_login(:suggestions, id: obs.id, names: suggestions)
    data = @controller.instance_variable_get(:@suggestions)
    assert_equal(2, data.length)
    data = data.sort_by(&:max).reverse
    assert_names_equal(name1, data[0].name)
    assert_names_equal(name2b, data[1].name)
    assert_equal(0.7654, data[0].max)
    assert_equal(0.321, data[1].max)
    assert_objs_equal(obs, data[1].image_obs)
  end

  def test_show_observation_votes
    obs = observations(:coprinus_comatus_obs)
    naming1 = obs.namings.first
    naming2 = obs.namings.last
    vote1 = naming1.votes.find_by(user: rolf)
    vote2 = naming2.votes.find_by(user: rolf)
    login("rolf")
    get(:show, params: { id: obs.id })
    assert_response(:success)
    assert_template(:show)
    assert_select("select#vote_#{naming1.id}_value>" \
                  "option[selected=selected][value='#{vote1.value}']")
    assert_select("select#vote_#{naming2.id}_value>" \
                  "option[selected=selected][value='#{vote2.value}']")
  end
end<|MERGE_RESOLUTION|>--- conflicted
+++ resolved
@@ -3004,12 +3004,8 @@
     query = Query.lookup_and_save(:Observation, :by_user, user: mary.id)
     assert_operator(query.num_results, :>=, 4)
     get(:print_labels, params: { q: query.id.alphabetize })
-<<<<<<< HEAD
     # \pard is paragraph command in rtf, one paragraph per result
     assert_equal(query.num_results, @response.body.scan(/\\pard/).size)
-=======
-    assert_select("#labels td", query.num_results)
->>>>>>> ebeb931a
     assert_match(/314159/, @response.body) # make sure fundis id in there!
     assert_match(/Mary Newbie 174/, @response.body) # and collection number!
 
@@ -3021,7 +3017,6 @@
         commit: "Print Labels"
       }
     )
-<<<<<<< HEAD
     assert_equal(query.num_results, @response.body.scan(/\\pard/).size)
   end
 
@@ -3031,9 +3026,6 @@
     login
     query = Query.lookup_and_save(:Observation, :all)
     get(:print_labels, params: { q: query.id.alphabetize })
-=======
-    assert_select("#labels td", query.num_results)
->>>>>>> ebeb931a
   end
 
   def test_external_sites_user_can_add_links_to
