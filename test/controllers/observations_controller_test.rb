--- conflicted
+++ resolved
@@ -3207,159 +3207,6 @@
     login
     get(:index, params: { by: :modified })
     assert_response(:success)
-<<<<<<< HEAD
-    get(:index, params: { by: :created })
-    assert_response(:success)
-  end
-
-  def test_download_observation_index
-    obs = Observation.where(user: mary)
-    assert(obs.length >= 4)
-    query = Query.lookup_and_save(:Observation, :by_user, user: mary.id)
-
-    # Add herbarium_record to fourth obs for testing purposes.
-    login("mary")
-    fourth = obs.fourth
-    fourth.herbarium_records << HerbariumRecord.create!(
-      herbarium: herbaria(:nybg_herbarium),
-      user: mary,
-      initial_det: fourth.name.text_name,
-      accession_number: "Mary #1234"
-    )
-
-    get(:download, params: { q: query.id.alphabetize })
-    assert_no_flash
-    assert_response(:success)
-
-    post(
-      :download,
-      params: {
-        q: query.id.alphabetize,
-        format: :raw,
-        encoding: "UTF-8",
-        commit: "Cancel"
-      }
-    )
-    assert_no_flash
-    # assert_redirected_to(action: :index)
-    assert_redirected_to(%r{/observations})
-
-    post(
-      :download,
-      params: {
-        q: query.id.alphabetize,
-        format: :raw,
-        encoding: "UTF-8",
-        commit: "Download"
-      }
-    )
-    rows = @response.body.split("\n")
-    ids = rows.map { |s| s.sub(/,.*/, "") }
-    expected = %w[observation_id] + obs.map { |o| o.id.to_s }
-    last_expected_index = expected.length - 1
-
-    assert_no_flash
-    assert_response(:success)
-    assert_equal(expected, ids[0..last_expected_index],
-                 "Exported 1st column incorrect")
-    last_row = rows[last_expected_index].chomp
-    o = obs.last
-    nm = o.name
-    l = o.location
-    country = l.name.split(", ")[-1]
-    state =   l.name.split(", ")[-2]
-    city =    l.name.split(", ")[-3]
-
-    # Hard coded values below come from the actual
-    # part of a test failure message.
-    # If fixtures change, these may also need to be changed.
-    assert_equal(
-      "#{o.id},#{mary.id},mary,Mary Newbie,#{o.when}," \
-      "X,\"#{o.try(:herbarium_records).map(&:herbarium_label).join(", ")}\"," \
-      "#{nm.id},#{nm.text_name},#{nm.author},#{nm.rank},0.0," \
-      "#{l.id},#{country},#{state},,#{city}," \
-      ",,,34.22,34.15,-118.29,-118.37," \
-      "#{l.high.to_f.round},#{l.low.to_f.round}," \
-      "#{"X" if o.is_collection_location},#{o.thumb_image_id}," \
-      "#{o.notes[Observation.other_notes_key]}," \
-      "#{MO.http_domain}/#{o.id}",
-      last_row.iconv("utf-8"),
-      "Exported last row incorrect"
-    )
-
-    post(
-      :download,
-      params: {
-        q: query.id.alphabetize,
-        format: "raw",
-        encoding: "ASCII",
-        commit: "Download"
-      }
-    )
-    assert_no_flash
-    assert_response(:success)
-
-    post(
-      :download,
-      params: {
-        q: query.id.alphabetize,
-        format: "raw",
-        encoding: "UTF-16",
-        commit: "Download"
-      }
-    )
-    assert_no_flash
-    assert_response(:success)
-
-    post(
-      :download,
-      params: {
-        q: query.id.alphabetize,
-        format: "adolf",
-        encoding: "UTF-8",
-        commit: "Download"
-      }
-    )
-    assert_no_flash
-    assert_response(:success)
-
-    post(
-      :download,
-      params: {
-        q: query.id.alphabetize,
-        format: "dwca",
-        encoding: "UTF-8",
-        commit: "Download"
-      }
-    )
-    assert_no_flash
-    assert_response(:success)
-
-    post(
-      :download,
-      params: {
-        q: query.id.alphabetize,
-        format: "gbif",
-        encoding: "UTF-8",
-        commit: "Download"
-      }
-    )
-    assert_no_flash
-    assert_response(:success)
-
-    post(
-      :download,
-      params: {
-        q: query.id.alphabetize,
-        format: "eol",
-        encoding: "UTF-8",
-        commit: "Download"
-      }
-    )
-    assert_no_flash
-    assert_response(:success)
-=======
->>>>>>> b40e9525
 
     get(:index, params: { by: :created })
     assert_response(:success)
