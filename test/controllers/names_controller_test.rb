# frozen_string_literal: true

require "test_helper"

# TODO: NIMMO split out name_descriptions tests
class NamesControllerTest < FunctionalTestCase
  def self.report_email(email)
    @@emails << email
  end

  def setup
    @new_pts  = 10
    @chg_pts  = 10
    @auth_pts = 100
    @edit_pts = 10
    @@emails = []
    super
  end

  def empty_notes
    Name::Description.all_note_fields.each_with_object({}) do |field, result|
      result[field] = ""
    end
  end

  CREATE_NAME_DESCRIPTION_PARTIALS = %w[
    _form_description
    _textilize_help
    _form_name_description
  ].freeze

  SHOW_NAME_DESCRIPTION_PARTIALS = %w[
    _show_description
    _name_description
  ].freeze

  def assert_email_generated
    assert_not_empty(@@emails, "Was expecting an email notification.")
  ensure
    @@emails = []
  end

  def assert_no_emails
    msg = @@emails.join("\n")
    assert(@@emails.empty?,
           "Wasn't expecting any email notifications; got:\n#{msg}")
  ensure
    @@emails = []
  end

  def create_name(name)
    parse = Name.parse_name(name)
    Name.new_name(parse.params)
  end

  def test_index_name
    get_with_dump(:index_name)
    assert_template(:index)
  end

  def test_name_index
    get_with_dump(:index)
    assert_template(:index)
  end

  def test_observation_index
    get_with_dump(:observation_index)
    assert_template(:index)
  end

  def test_observation_index_by_letter
    get_with_dump(:observation_index, letter: "A")
    assert_template(:index)
  end

  def test_authored_names
    get_with_dump(:authored_names)
    assert_template(:index)
  end

  def test_show_name
    assert_equal(0, QueryRecord.count)
    get_with_dump(:show, id: names(:coprinus_comatus).id)
    assert_template(:show, partial: "_name")
    # Creates three for children and all four observations sections,
    # but one never used.
    assert_equal(3, QueryRecord.count)

    get(:show, id: names(:coprinus_comatus).id)
    assert_template(:show, partial: "_name")
    # Should re-use all the old queries.
    assert_equal(3, QueryRecord.count)

    get(:show, id: names(:agaricus_campestris).id)
    assert_template(:show, partial: "_name")
    # Needs new queries this time.
    assert_equal(7, QueryRecord.count)

    # Agarcius: has children taxa.
    get(:show, id: names(:agaricus).id)
    assert_template(:show, partial: "_name")
  end

  def test_show_name_with_eol_link
    get(:show, id: names(:abortiporus_biennis_for_eol).id)
    assert_template(:show, partial: "_name")
  end

  def test_name_external_links_exist
    get(:show, id: names(:coprinus_comatus).id)

    assert_select("a[href *= 'images.google.com']")
    assert_select("a[href *= 'mycoportal.org']")
    assert_select("a[href *= 'mycobank.org']")
  end

  def test_mycobank_url
    get(:show, id: names(:coprinus_comatus).id)

    # There is a MycoBank link which includes taxon name and MycoBank language
    assert_select("a[href *= 'mycobank.org']") do
      assert_select("a[href *= '/Coprinus%20comatus']")
      assert_select("a[href *= 'Lang=Eng']")
    end
  end

  def test_show_name_locked
    name = Name.where(locked: true).first
    get_with_dump(:show, id: name.id)
    assert_select("a[href*=approve_name]", count: 0)
    assert_select("a[href*=deprecate_name]", count: 0)
    assert_select("a[href*=change_synonyms]", count: 0)
    login("rolf")
    get_with_dump(:show, id: name.id)
    assert_select("a[href*=approve_name]", count: 0)
    assert_select("a[href*=deprecate_name]", count: 0)
    assert_select("a[href*=change_synonyms]", count: 0)
    make_admin("mary")
    get_with_dump(:show, id: name.id)
    assert_select("a[href*=approve_name]", count: 0)
    assert_select("a[href*=deprecate_name]", count: 1)
    assert_select("a[href*=change_synonyms]", count: 1)

    Name.update(name.id, deprecated: true)
    logout
    get_with_dump(:show, id: name.id)
    assert_select("a[href*=approve_name]", count: 0)
    assert_select("a[href*=deprecate_name]", count: 0)
    assert_select("a[href*=change_synonyms]", count: 0)
    login("rolf")
    get_with_dump(:show, id: name.id)
    assert_select("a[href*=approve_name]", count: 0)
    assert_select("a[href*=deprecate_name]", count: 0)
    assert_select("a[href*=change_synonyms]", count: 0)
    make_admin("mary")
    get_with_dump(:show, id: name.id)
    assert_select("a[href*=approve_name]", count: 1)
    assert_select("a[href*=deprecate_name]", count: 0)
    assert_select("a[href*=change_synonyms]", count: 1)
  end

  def test_show_past_name
    get_with_dump(:show_past_name, id: names(:coprinus_comatus).id)
    assert_template(:show_past_name, partial: "_name")
  end

  def test_show_past_name_with_misspelling
    get_with_dump(:show_past_name, id: names(:petigera).id)
    assert_template(:show_past_name, partial: "_name")
  end

  def test_next_and_prev
    names = Name.all.order("text_name, author").to_a
    name12 = names[12]
    name13 = names[13]
    name14 = names[14]
    get(:show_next, id: name12.id)
    q = @controller.query_params(QueryRecord.last)
    assert_redirected_to(action: :show, id: name13.id, params: q)
    get(:show_next, id: name13.id)
    assert_redirected_to(action: :show, id: name14.id, params: q)
    get(:show_prev, id: name14.id)
    assert_redirected_to(action: :show, id: name13.id, params: q)
    get(:show_prev, id: name13.id)
    assert_redirected_to(action: :show, id: name12.id, params: q)
  end

  def test_next_and_prev_2
    query = Query.lookup_and_save(:Name, :pattern_search, pattern: "lactarius")
    q = @controller.query_params(query)

    name1 = query.results[0]
    name2 = query.results[1]
    name3 = query.results[-2]
    name4 = query.results[-1]

    get(:show_next, q.merge(id: name1.id))
    assert_redirected_to(name_path(name2, q: q))
    get(:show_next, q.merge(id: name3.id))
    assert_redirected_to(name_path(name4, q: q))
    get(:show_next, q.merge(id: name4.id))
    assert_redirected_to(name_path(name4, q: q))
    assert_flash_text(/no more/i)

    get(:show_prev, q.merge(id: name4.id))
    assert_redirected_to(name_path(name3, q: q))
    get(:show_prev, q.merge(id: name2.id))
    assert_redirected_to(name_path(name1, q: q))
    get(:show_prev, q.merge(id: name1.id))
    assert_redirected_to(name_path(name1, q: q))
    assert_flash_text(/no more/i)
  end

  def test_names_by_user
    get_with_dump(:names_by_user, id: rolf.id)
    assert_template(:index)
  end

  def test_names_by_editor
    get_with_dump(:names_by_editor, id: rolf.id)
    assert_template(:index)
  end

  def test_needed_descriptions
    get_with_dump(:needed_descriptions)
    assert_template(:index)
  end

  def test_name_search
    id = names(:agaricus).id
    get_with_dump(:name_search, pattern: id)
    assert_redirected_to(
      action: :show,
      id: id
    )
  end

  def test_name_search_help
    get_with_dump(:name_search, pattern: "help:me")
    assert_match(/unexpected term/i, @response.body)
  end

  def test_name_search_with_spelling_correction
    get_with_dump(:name_search, pattern: "agaricis campestrus")
    assert_template(:index)
    assert_select("div.alert-warning", 1)
    assert_select("a[href*='show_name/#{names(:agaricus_campestrus).id}']",
                  text: names(:agaricus_campestrus).search_name)
    assert_select("a[href*='show_name/#{names(:agaricus_campestras).id}']",
                  text: names(:agaricus_campestras).search_name)
    assert_select("a[href*='show_name/#{names(:agaricus_campestros).id}']",
                  text: names(:agaricus_campestros).search_name)

    get(:name_search, pattern: "Agaricus")
    assert_template(
      :index
    )
    assert_select("div.alert-warning", 0)
  end

  def test_advanced_search
    query = Query.lookup_and_save(:Name, :advanced_search,
                                  name: "Don't know",
                                  user: "myself",
                                  content: "Long pink stem and small pink cap",
                                  location: "Eastern Oklahoma")
    get(:advanced_search, @controller.query_params(query))
    assert_template(
      :index
    )
  end

  def test_advanced_search_with_deleted_query
    query = Query.lookup_and_save(:Name, :advanced_search,
                                  name: "Don't know",
                                  user: "myself",
                                  content: "Long pink stem and small pink cap",
                                  location: "Eastern Oklahoma")
    params = @controller.query_params(query)
    query.record.delete
    get(:advanced_search, params)
    assert_redirected_to(
      controller: :observations,
      action: :advanced_search_form
    )
  end

  def test_edit_name
    name = names(:coprinus_comatus)
    params = { "id" => name.id.to_s }
    requires_login(:edit, params)
    assert_form_action(
      action: :edit,
      id: name.id.to_s
    )
  end

  def test_create_name
    requires_login(:new)
    assert_form_action(action: :new)
  end

  def test_bulk_name_edit_list
    requires_login(:bulk_name_edit)
    assert_form_action(action: :bulk_name_edit)
  end

  def test_change_synonyms
    name = names(:chlorophyllum_rachodes)
    params = { id: name.id }
    requires_login(:change_synonyms, params)
    assert_form_action(action: :change_synonyms,
                       approved_synonyms: [], id: name.id)
  end

  def test_deprecate_name
    name = names(:chlorophyllum_rachodes)
    params = { id: name.id }
    requires_login(:deprecate_name, params)
    assert_form_action(action: :deprecate_name, approved_name: "", id: name.id)
  end

  def test_approve_name
    name = names(:lactarius_alpigenes)
    params = { id: name.id }
    requires_login(:approve_name, params)
    assert_form_action(action: :approve_name, id: name.id)
  end

  def test_eol_expanded_review
    requires_login(:eol_expanded_review)
  end

  def test_eol
    get("eol")
  end

  def test_eol_preview
    get_with_dump("eol_preview")
  end

  def ids_from_links(links)
    links.map do |l|
      l.to_s.match(%r{.*\/([0-9]+)})[1].to_i
    end
  end

  def pagination_query_params
    query = Query.lookup_and_save(:Name, :all, by: :name)
    @controller.query_params(query)
  end

  # None of our standard tests ever actually renders pagination_links
  # or pagination_letters.  This tests all the above.
  def test_pagination_page1
    # Straightforward index of all names, showing first 10.
    query_params = pagination_query_params
    get(:test_index, { num_per_page: 10 }.merge(query_params))
    # print @response.body
    assert_template(
      :index
    )
    name_links = css_select(".table a")
    assert_equal(10, name_links.length)
    expected = Name.all.order("text_name, author").limit(10).to_a
    assert_equal(expected.map(&:id), ids_from_links(name_links))
    # assert_equal(@controller.url_with_query(action: :show,
    #  id: expected.first.id, only_path: true), name_links.first.url)
    url = @controller.url_with_query(action: :show,
                                     id: expected.first.id,
                                     only_path: true)
    assert_not_nil(name_links.first.to_s.index(url))
    assert_select("a", text: "1", count: 0)
    assert_link_in_html("2",
                        action: :test_index,
                        num_per_page: 10,
                        params: query_params,
                        page: 2)
    assert_select("a", text: "Z", count: 0)
    assert_link_in_html("A",
                        action: :test_index,
                        num_per_page: 10,
                        params: query_params,
                        letter: "A")
  end

  def test_pagination_page2
    # Now go to the second page.
    query_params = pagination_query_params
    get(:test_index, { num_per_page: 10, page: 2 }.merge(query_params))
    assert_template(
      :index
    )
    name_links = css_select(".table a")
    assert_equal(10, name_links.length)
    expected = Name.all.order("sort_name").limit(10).offset(10).to_a
    assert_equal(expected.map(&:id), ids_from_links(name_links))
    url = @controller.url_with_query(action: :show,
                                     id: expected.first.id,
                                     only_path: true)
    assert_not_nil(name_links.first.to_s.index(url))

    assert_select("a", text: "2", count: 0)
    assert_link_in_html("1",
                        action: :test_index,
                        num_per_page: 10,
                        params: query_params,
                        page: 1)
    assert_select("a", text: "Z", count: 0)
    assert_link_in_html("A",
                        action: :test_index,
                        num_per_page: 10,
                        params: query_params,
                        letter: "A")
  end

  def test_pagination_letter
    # Now try a letter.
    query_params = pagination_query_params
    #    l_names = Name.all(conditions: 'text_name LIKE "L%"', # Rails 3
    #      order: 'text_name, author')
    l_names = Name.where("text_name LIKE 'L%'").order("text_name, author").to_a
    get(:test_index, { num_per_page: l_names.size,
                       letter: "L" }.merge(query_params))
    assert_template(:index)
    assert_select("div#content")
    name_links = css_select(".table a")
    assert_equal(l_names.size, name_links.length)
    # (Mysql and ruby sort "Kuhner" and "Kühner" oppositely. Just ignore them.)
    assert_equal(l_names.map(&:id) - [35, 36],
                 ids_from_links(name_links) - [35, 36])

    url = @controller.url_with_query(action: :show,
                                     id: l_names.first.id,
                                     only_path: true)
    assert_not_nil(name_links.first.to_s.index(url))
    assert_select("a", text: "1", count: 0)
    assert_select("a", text: "Z", count: 0)

    assert_link_in_html("A", action: :test_index, params: query_params,
                             num_per_page: l_names.size, letter: "A")
  end

  def test_pagination_letter_with_page
    query_params = pagination_query_params
    #    l_names = Name.all(conditions: 'text_name LIKE "L%"', # Rails 3
    #      order: 'text_name, author')
    l_names = Name.where("text_name LIKE 'L%'").order("text_name, author").to_a
    # Do it again, but make page size exactly one too small.
    l_names.pop
    get(:test_index, { num_per_page: l_names.size,
                       letter: "L" }.merge(query_params))
    assert_template(:index)
    name_links = css_select(".table a")

    assert_equal(l_names.size, name_links.length)
    assert_equal(l_names.map(&:id) - [35, 36],
                 ids_from_links(name_links) - [35, 36])

    assert_select("a", text: "1", count: 0)

    assert_link_in_html("2", action: :test_index, params: query_params,
                             num_per_page: l_names.size,
                             letter: "L", page: 2)

    assert_select("a", text: "3", count: 0)
  end

  def test_pagination_letter_with_page_2
    query_params = pagination_query_params
    l_names = Name.where("text_name LIKE 'L%'").order("text_name, author").to_a
    last_name = l_names.pop
    # Check second page.
    get(:test_index, { num_per_page: l_names.size, letter: "L",
                       page: 2 }.merge(query_params))
    assert_template(:index)
    name_links = css_select(".table a")
    assert_equal(1, name_links.length)
    assert_equal([last_name.id], ids_from_links(name_links))
    assert_select("a", text: "2", count: 0)
    assert_link_in_html("1", action: :test_index, params: query_params,
                             num_per_page: l_names.size,
                             letter: "L", page: 1)
    assert_select("a", text: "3", count: 0)
  end

  def test_pagination_with_anchors
    query_params = pagination_query_params
    # Some cleverness is required to get pagination links to include anchors.
    get(:test_index, {
      num_per_page: 10,
      test_anchor: "blah"
    }.merge(query_params))
    assert_link_in_html("2", action: :test_index, num_per_page: 10,
                             params: query_params, page: 2,
                             test_anchor: "blah", anchor: "blah")
    assert_link_in_html("A", action: :test_index, num_per_page: 10,
                             params: query_params, letter: "A",
                             test_anchor: "blah", anchor: "blah")
  end

  def test_name_guessing
    # Not all the genera actually have records in our test database.
    User.current = rolf
    @controller.instance_variable_set("@user", rolf)
    Name.create_needed_names("Agaricus")
    Name.create_needed_names("Pluteus")
    Name.create_needed_names("Coprinus comatus subsp. bogus var. varietus")

    assert_name_suggestions("Agricus")
    assert_name_suggestions("Ptligera")
    assert_name_suggestions(" plutues _petastus  ")
    assert_name_suggestions("Coprinis comatis")
    assert_name_suggestions("Coprinis comatis blah. boggle")
    assert_name_suggestions("Coprinis comatis blah. boggle var. varitus")
  end

  def assert_name_suggestions(str)
    results = Name.suggest_alternate_spellings(str)
    assert(results.any?,
           "Couldn't suggest alternate spellings for #{str.inspect}.")
  end

  # ----------------------------
  #  Maps
  # ----------------------------

  # name with Observations that have Locations
  def test_map
    get_with_dump(:map, id: names(:agaricus_campestris).id)
    assert_template(:map)
  end

  # name with Observations that don't have Locations
  def test_map_no_loc
    get_with_dump(:map, id: names(:coprinus_comatus).id)
    assert_template(:map)
  end

  # name with no Observations
  def test_map_no_obs
    get_with_dump(:map, id: names(:conocybe_filaris).id)
    assert_template(:map)
  end

  # ----------------------------
  #  Create name.
  # ----------------------------

  def test_create_name_post
    text_name = "Amanita velosa"
    author = "Lloyd"
    name = Name.find_by(text_name: text_name)
    assert_nil(name)
    params = {
      name: {
        text_name: text_name,
        author: author,
        rank: :Species,
        citation: "__Mycol. Writ.__ 9(15). 1898."
      }
    }
    post_requires_login(:new, params)

    assert(name = Name.find_by(text_name: text_name))
    assert_redirected_to(action: :show, id: name.id)
    assert_equal(10 + @new_pts, rolf.reload.contribution)
    assert_equal(author, name.author)
    assert_equal(rolf, name.user)
  end

  def test_create_name_existing
    name = names(:conocybe_filaris)
    text_name = name.text_name
    count = Name.count
    params = {
      name: {
        text_name: text_name,
        author: "",
        rank: :Species,
        citation: ""
      }
    }
    login("rolf")
    post(:new, params)

    assert_response(:success)
    assert_equal(count, Name.count,
                 "Shouldn't have created #{Name.last.search_name.inspect}.")
    names = Name.where(text_name: text_name)
    assert_obj_list_equal([names(:conocybe_filaris)], names)
    assert_equal(10, rolf.reload.contribution)
  end

  def test_create_name_matching_multiple_names
    desired_name = names(:coprinellus_micaceus_no_author)
    text_name = desired_name.text_name
    params = {
      name: {
        text_name: text_name,
        author: "",
        rank: desired_name.rank,
        citation: desired_name.citation
      }
    }
    flash_text = :create_name_multiple_names_match.t(str: text_name)
    count = Name.count
    login("rolf")
    post(:new, params)

    assert_flash_text(flash_text)
    assert_response(:success)
    assert_equal(count, Name.count,
                 "Shouldn't have created #{Name.last.search_name.inspect}.")
  end

  def test_create_name_unauthored_authored
    # Prove user can't create authored non-:Group Name if unauthored one exists.
    old_name_count = Name.count
    name = names(:strobilurus_diminutivus_no_author)
    params = {
      name: {
        text_name: name.text_name,
        author: "Author",
        rank: name.rank,
        status: name.status
      }
    }
    user = users(:rolf)
    login(user.login)
    post(:new, params)

    assert_response(:success)
    flash_text = :runtime_name_create_already_exists.t(name: name.display_name)
    assert_flash_text(flash_text)
    assert_empty(name.reload.author)
    assert_equal(old_name_count, Name.count)
    expect = user.contribution
    assert_equal(expect, user.reload.contribution)

    # And vice versa
    # Prove user can't create unauthored non-:Group Name if authored one exists.
    name = names(:coprinus_comatus)
    author = name.author
    params = {
      name: {
        text_name: name.text_name,
        author: "",
        rank: name.rank,
        status: name.status
      }
    }
    post(:new, params)

    assert_response(:success)
    flash_text = :runtime_name_create_already_exists.t(name: name.display_name)
    assert_flash_text(flash_text)
    assert_equal(author, name.reload.author)
    assert_equal(old_name_count, Name.count)
    expect = user.contribution
    assert_equal(expect, user.reload.contribution)
  end

  def test_create_name_authored_group_unauthored_exists
    name = names(:unauthored_group)
    text_name = name.text_name
    params = {
      name: {
        text_name: text_name,
        author: "Author",
        rank: :Group,
        citation: ""
      }
    }
    login("rolf")
    old_contribution = rolf.contribution
    post(:new, params)

    assert(authored_name = Name.find_by(search_name: "#{text_name} Author"))
    assert_flash_success
    assert_redirected_to(action: :show, id: authored_name.id)
    assert(Name.exists?(name.id))
    assert_equal(old_contribution + SiteData::FIELD_WEIGHTS[:names],
                 rolf.reload.contribution)
  end

  def test_create_name_bad_name
    text_name = "Amanita Pantherina"
    name = Name.find_by(text_name: text_name)
    assert_nil(name)
    params = {
      name: {
        text_name: text_name,
        rank: :Species
      }
    }
    login("rolf")
    post(:new, params)
    assert_template(:new, partial: "_form_name")
    # Should fail and no name should get created
    assert_nil(Name.find_by(text_name: text_name))
    assert_form_action(action: :new)
  end

  def test_create_name_author_limit
    # Prove author :limit is number of characters, not bytes
    text_name = "Max-size-author"
    # String with author_limit multi-byte characters, and > author_limit bytes
    author    = "Á#{"æ" * (Name.author_limit - 1)}"
    params = {
      name: {
        text_name: text_name,
        author: author,
        rank: :Genus
      }
    }
    post_requires_login(:new, params)

    assert(name = Name.find_by(text_name: text_name), "Failed to create name")
    assert_equal(author, name.author)
  end

  def test_create_name_alt_rank
    text_name = "Ustilaginomycetes"
    name = Name.find_by(text_name: text_name)
    assert_nil(name)
    params = {
      name: {
        text_name: text_name,
        rank: :Phylum
      }
    }
    login("rolf")
    post(:new, params)
    assert_redirected_to(action: :show,
                         id: Name.find_by(text_name: text_name).id)
    assert(Name.find_by(text_name: text_name))
  end

  def test_create_name_with_many_implicit_creates
    text_name = "Genus spec ssp. subspecies v. variety forma form"
    text_name2 = "Genus spec subsp. subspecies var. variety f. form"
    name = Name.find_by(text_name: text_name)
    count = Name.count
    assert_nil(name)
    params = {
      name: {
        text_name: text_name,
        rank: :Form
      }
    }
    login("rolf")
    post(:new, params)
    assert_redirected_to(action: :show,
                         id: Name.find_by(text_name: text_name2).id)
    assert(name = Name.find_by(text_name: text_name2))
    assert_equal(count + 5, Name.count)
  end

  def test_create_species_under_ambiguous_genus
    login("dick")
    agaricus1 = names(:agaricus)
    agaricus1.change_author("L.")
    agaricus1.save
    Name.create!(
      text_name: "Agaricus",
      search_name: "Agaricus Raf.",
      sort_name: "Agaricus Raf.",
      display_name: "**__Agaricus__** Raf.",
      author: "Raf.",
      rank: :Genus,
      deprecated: false,
      correct_spelling: nil
    )
    agarici = Name.where(text_name: "Agaricus")
    assert_equal(2, agarici.length)
    assert_equal("L.", agarici.first.author)
    assert_equal("Raf.", agarici.last.author)
    params = {
      name: {
        text_name: "Agaricus endoxanthus",
        author: "",
        rank: :Species,
        citation: "",
        deprecated: "false"
      }
    }
    post(:new, params)
    assert_flash_success
    assert_redirected_to(action: :show, id: Name.last.id)
  end

  def test_create_family
    login("dick")
    params = {
      name: {
        text_name: "Lecideaceae",
        author: "",
        rank: :Genus,
        citation: "",
        deprecated: "false"
      }
    }
    post(:new, params)
    assert_flash_error
    params[:name][:rank] = :Family
    post(:new, params)
    assert_flash_success
  end

  def test_create_variety
    text_name = "Pleurotus djamor var. djamor"
    author    = "(Fr.) Boedijn"
    params = {
      name: {
        text_name: "#{text_name} #{author}",
        author: "",
        rank: :Variety,
        deprecated: "false"
      }
    }
    login("katrina")
    post(:new, params)

    assert(name = Name.find_by(text_name: text_name))
    assert_flash_success
    assert_redirected_to(action: :show, id: name.id)
    assert_no_emails
    assert_equal(:Variety, name.rank)
    assert_equal("#{text_name} #{author}", name.search_name)
    assert_equal(author, name.author)
    assert(Name.find_by(text_name: "Pleurotus djamor"))
    assert(Name.find_by(text_name: "Pleurotus"))
  end

  # ----------------------------
  #  Edit name -- without merge
  # ----------------------------

  def test_edit_name_post
    name = names(:conocybe_filaris)
    assert_equal("Conocybe filaris", name.text_name)
    assert_blank(name.author)
    assert_equal(1, name.version)
    params = {
      id: name.id,
      name: {
        text_name: "Conocybe filaris",
        author: "(Fr.) Kühner",
        rank: :Species,
        citation: "__Le Genera Galera__, 139. 1935.",
        deprecated: (name.deprecated ? "true" : "false")
      }
    }
    post_requires_login(:edit, params)

    assert_flash_success
    assert_redirected_to(action: :show, id: name.id)
    assert_equal(10, rolf.reload.contribution)
    assert_equal("(Fr.) Kühner", name.reload.author)
    assert_equal("**__Conocybe filaris__** (Fr.) Kühner", name.display_name)
    assert_equal("Conocybe filaris (Fr.) Kühner", name.search_name)
    assert_equal("__Le Genera Galera__, 139. 1935.", name.citation)
    assert_equal(rolf, name.user)
  end

  def test_edit_name_no_changes
    name = names(:conocybe_filaris)
    text_name  = name.text_name
    author     = name.author
    rank       = name.rank
    citation   = name.citation
    deprecated = name.deprecated
    params = {
      id: name.id,
      name: {
        text_name: text_name,
        author: author,
        rank: rank,
        citation: citation,
        deprecated: (deprecated ? "true" : "false")
      }
    }
    user = name.user
    contribution = user.contribution
    login(user.login)
    post(:edit, params)

    assert_flash_text(:runtime_no_changes.l)
    assert_redirected_to(action: :show, id: name.id)
    assert_equal(text_name, name.reload.text_name)
    assert_equal(author, name.author)
    assert_equal(rank, name.rank)
    assert_equal(citation, name.citation)
    assert_equal(deprecated, name.deprecated)
    assert_equal(user, name.user)
    assert_equal(contribution, user.contribution)
  end

  # This catches a bug that was happening when editing a name that was in use.
  # In this case text_name and author are missing, confusing edit_name.
  def test_edit_name_post_name_and_author_missing
    names(:conocybe).destroy
    name = names(:conocybe_filaris)
    params = {
      id: name.id,
      name: {
        rank: :Species,
        citation: "__Le Genera Galera__, 139. 1935.",
        deprecated: (name.deprecated ? "true" : "false")
      }
    }
    login("rolf")
    post(:edit, params)

    assert_flash_success
    assert_redirected_to(action: :show, id: name.id)
    assert_no_emails
    assert_equal("", name.reload.author)
    assert_equal("__Le Genera Galera__, 139. 1935.", name.citation)
    assert_equal(rolf, name.user)
    assert_equal(10, rolf.reload.contribution)
  end

  def test_edit_name_unchangeable_plus_admin_email
    name = names(:other_user_owns_naming_name)
    user = name.user
    contribution = user.contribution
    # Change the first word
    desired_text_name = name.text_name.
                        sub(/\S+/, "Big-change-to-force-email-to-admin")
    params = {
      id: name.id,
      name: {
        text_name: desired_text_name,
        author: "",
        rank: name.rank,
        deprecated: "false"
      }
    }
    login(name.user.login)
    post(:edit, params)

    assert(@@emails.one?)
    assert_flash_success
    assert_redirected_to(action: :show, id: name.id)
    assert_equal(desired_text_name, name.reload.search_name)
    assert_equal(contribution, user.reload.contribution)
  end

  def test_edit_name_post_just_change_notes
    # has blank notes
    name = names(:conocybe_filaris)
    past_names = name.versions.size
    new_notes = "Add this to the notes."
    params = {
      id: name.id,
      name: {
        text_name: "Conocybe filaris",
        author: "",
        rank: :Species,
        citation: "",
        notes: new_notes,
        deprecated: (name.deprecated ? "true" : "false")

      }
    }
    login("rolf")
    post(:edit, params)

    assert_flash_success
    assert_redirected_to(action: :show, id: name.id)
    assert_no_emails
    assert_equal(@new_pts, rolf.reload.contribution)
    assert_equal(new_notes, name.reload.notes)
    assert_equal(past_names + 1, name.versions.size)
  end

  def test_edit_deprecated_name_remove_author
    name = names(:lactarius_alpigenes)
    assert(name.deprecated)
    params = {
      id: name.id,
      name: {
        text_name: name.text_name,
        author: "",
        rank: :Species,
        citation: "new citation",
        deprecated: (name.deprecated ? "true" : "false")
      }
    }
    login("mary")
    post(:edit, params)

    assert_flash_success
    assert_redirected_to(action: :show, id: name.id)
    assert_email_generated
    assert(Name.exists?(text_name: "Lactarius"))
    # points for changing Lactarius alpigenes
    assert_equal(@new_pts + @chg_pts, mary.reload.contribution)
    assert(name.reload.deprecated)
    assert_equal("new citation", name.citation)
  end

  def test_edit_name_add_author
    name = names(:strobilurus_diminutivus_no_author)
    old_text_name = name.text_name
    new_author = "Desjardin"
    params = {
      id: name.id,
      name: {
        text_name: old_text_name,
        author: new_author,
        rank: :Species,
        deprecated: (name.deprecated ? "true" : "false")
      }
    }
    login("mary")
    post(:edit, params)

    assert_flash_success
    assert_redirected_to(action: :show, id: name.id)
    assert_equal(@new_pts + @chg_pts, mary.reload.contribution)
    assert_equal(new_author, name.reload.author)
    assert_equal(old_text_name, name.text_name)
  end

  # Prove that user can change name -- without merger --
  # if there's no exact match to desired Name
  def test_edit_name_remove_author_no_exact_match
    name = names(:amanita_baccata_arora)
    params = {
      id: name.id,
      name: {
        text_name: names(:coprinus_comatus).text_name,
        author: "",
        rank: names(:coprinus_comatus).rank,
        deprecated: (name.deprecated ? "true" : "false")
      }
    }
    login(name.user.login)
    post(:edit, params)

    assert_redirected_to(action: :show, id: name.id)
    assert_flash_success
    assert_empty(name.reload.author)
    assert_email_generated
  end

  def test_edit_name_misspelling
    login("rolf")

    # Prove we can clear misspelling by unchecking "misspelt" box
    name = names(:petigera)
    assert_true(name.reload.is_misspelling?)
    assert_names_equal(names(:peltigera), name.correct_spelling)
    assert_true(name.deprecated)
    params = {
      id: name.id,
      name: {
        text_name: name.text_name,
        author: name.author,
        rank: name.rank,
        deprecated: "true",
        misspelling: ""
      }
    }
    post(:edit, params)
    assert_flash_success
    assert_false(name.reload.is_misspelling?)
    assert_nil(name.correct_spelling)
    assert_true(name.deprecated)
    assert_redirected_to(controller: :names, action: :show, id: name.id)

    # Prove we can deprecate and call a name misspelt by checking box and
    # entering correct spelling.
    Name.update(name.id, deprecated: false)
    params = {
      id: name.id,
      name: {
        text_name: name.text_name,
        author: name.author,
        rank: name.rank,
        deprecated: "false",
        misspelling: "1",
        correct_spelling: "Peltigera"
      }
    }
    post(:edit, params)
    assert_flash_success
    assert_true(name.reload.is_misspelling?)
    assert_equal("__Petigera__", name.display_name)
    assert_names_equal(names(:peltigera), name.correct_spelling)
    assert_true(name.deprecated)
    assert_redirected_to(controller: :names, action: :show, id: name.id)

    # Prove we cannot correct misspelling with unrecognized Name
    name = names(:suilus)
    params = {
      id: name.id,
      name: {
        text_name: name.text_name,
        author: name.author,
        rank: name.rank,
        deprecated: (name.deprecated ? "true" : "false"),
        misspelling: 1,
        correct_spelling: "Qwertyuiop"
      }
    }
    post(:edit, params)
    assert_flash_error
    assert(name.reload.is_misspelling?)

    # Prove we cannot correct misspelling with same Name
    name = names(:suilus)
    params = {
      id: name.id,
      name: {
        text_name: name.text_name,
        author: name.author,
        rank: name.rank,
        deprecated: (name.deprecated ? "true" : "false"),
        misspelling: 1,
        correct_spelling: name.text_name
      }
    }
    post(:edit, params)
    assert_flash_error
    assert(name.reload.is_misspelling?)

    # Prove we can swap misspelling and correct_spelling
    # Change "Suillus E.B. White" to "Suilus E.B. White"
    old_misspelling = names(:suilus)
    old_correct_spelling = old_misspelling.correct_spelling
    params = {
      id: old_correct_spelling.id,
      name: {
        text_name: old_correct_spelling.text_name,
        author: old_correct_spelling.author,
        rank: old_correct_spelling.rank,
        deprecated: (old_correct_spelling.deprecated ? "true" : "false"),
        misspelling: 1,
        correct_spelling: old_misspelling.text_name
      }
    }
    post(:edit, params)
    # old_correct_spelling's spelling status and deprecation should change
    assert(old_correct_spelling.reload.is_misspelling?)
    assert_equal(old_misspelling, old_correct_spelling.correct_spelling)
    assert(old_correct_spelling.deprecated)
    # old_misspelling's spelling status should change but deprecation should not
    assert_not(old_misspelling.reload.is_misspelling?)
    assert_empty(old_misspelling.correct_spelling)
    assert(old_misspelling.deprecated)
  end

  def test_edit_name_by_user_who_doesnt_own_name
    name = names(:macrolepiota_rhacodes)
    name_owner = name.user
    params = {
      id: name.id,
      name: {
        text_name: name.text_name,
        author: name.author,
        rank: :Species,
        citation: name.citation,
        deprecated: (name.deprecated ? "true" : "false")
      }
    }
    login(rolf.login)
    post(:edit, params)

    assert_flash_warning
    assert_redirected_to(action: :show, id: name.id)
    assert_no_emails
    assert_equal(@new_pts, rolf.reload.contribution)
    # (But owner remains of course.)
    assert_equal(name_owner, name.reload.user)
  end

  def test_edit_name_chain_to_approve_and_deprecate
    login("rolf")
    name = names(:lactarius_alpigenes)
    params = {
      id: name.id,
      name: {
        rank: name.rank,
        text_name: name.text_name,
        author: name.author,
        citation: name.citation,
        notes: name.notes
      }
    }

    # No change: go to show_name, warning.
    params[:name][:deprecated] = "true"
    post(:edit, params)
    assert_flash_warning
    assert_redirected_to(action: :show, id: name.id)
    assert_no_emails

    # Change to accepted: go to approve_name, no flash.
    params[:name][:deprecated] = "false"
    post(:edit, params)
    assert_no_flash
    assert_redirected_to(action: :approve_name, id: name.id)

    # Change to deprecated: go to deprecate_name, no flash.
    name.change_deprecated(false)
    name.save
    params[:name][:deprecated] = "true"
    post(:edit, params)
    assert_no_flash
    assert_redirected_to(action: :deprecate_name, id: name.id)
  end

  def test_edit_name_with_umlaut
    login("dick")
    names = Name.find_or_create_name_and_parents("Xanthoparmelia coloradoensis")
    names.each(&:save)
    name = names.last
    assert_equal("Xanthoparmelia coloradoensis", name.text_name)
    assert_equal("Xanthoparmelia coloradoensis", name.search_name)
    assert_equal("**__Xanthoparmelia coloradoensis__**", name.display_name)

    get(:edit, id: name.id)
    assert_input_value("name_text_name", "Xanthoparmelia coloradoensis")
    assert_input_value("name_author", "")

    params = {
      id: name.id,
      name: {
        # (test what happens if user puts author in wrong field)
        text_name: "Xanthoparmelia coloradoënsis (Gyelnik) Hale",
        author: "",
        rank: :Species,
        deprecated: "false"
      }
    }
    post(:edit, params)
    assert_flash_success
    assert_redirected_to(action: :show, id: name.id)
    assert_no_emails
    name.reload
    assert_equal("Xanthoparmelia coloradoensis", name.text_name)
    assert_equal("Xanthoparmelia coloradoensis (Gyelnik) Hale",
                 name.search_name)
    assert_equal("**__Xanthoparmelia coloradoënsis__** (Gyelnik) Hale",
                 name.display_name)

    get(:edit, id: name.id)
    assert_input_value("name_text_name", "Xanthoparmelia coloradoënsis")
    assert_input_value("name_author", "(Gyelnik) Hale")

    params[:name][:text_name] = "Xanthoparmelia coloradoensis"
    params[:name][:author] = ""
    post(:edit, params)
    assert_flash_success
    assert_redirected_to(action: :show, id: name.id)
    assert_email_generated
    name.reload
    assert_equal("Xanthoparmelia coloradoensis", name.text_name)
    assert_equal("Xanthoparmelia coloradoensis", name.search_name)
    assert_equal("**__Xanthoparmelia coloradoensis__**", name.display_name)
  end

  def test_edit_name_fixing_variety
    login("katrina")
    name = Name.create!(
      text_name: "Pleurotus djamor",
      search_name: "Pleurotus djamor (Fr.) Boedijn var. djamor",
      sort_name: "Pleurotus djamor (Fr.) Boedijn var. djamor",
      display_name: "**__Pleurotus djamor__** (Fr.) Boedijn var. djamor",
      author: "(Fr.) Boedijn var. djamor",
      rank: :Species,
      deprecated: false,
      correct_spelling: nil
    )
    params = {
      id: name.id,
      name: {
        text_name: "Pleurotus djamor var. djamor (Fr.) Boedijn",
        author: "",
        rank: :Variety,
        deprecated: "false"
      }
    }
    post(:edit, params)

    assert_flash_success
    assert_redirected_to(action: :show, id: name.id)
    assert_no_emails
    name.reload
    assert_equal(:Variety, name.rank)
    assert_equal("Pleurotus djamor var. djamor", name.text_name)
    assert_equal("Pleurotus djamor var. djamor (Fr.) Boedijn", name.search_name)
    assert_equal("(Fr.) Boedijn", name.author)
    # In the bug in the wild, it was failing to create the parents.
    assert(Name.find_by(text_name: "Pleurotus djamor"))
    assert(Name.find_by(text_name: "Pleurotus"))
  end

  def test_edit_name_change_to_group
    login("mary")
    name = Name.create!(
      text_name: "Lepiota echinatae",
      search_name: "Lepiota echinatae Group",
      sort_name: "Lepiota echinatae Group",
      display_name: "**__Lepiota echinatae__** Group",
      author: "Group",
      rank: :Species,
      deprecated: false,
      correct_spelling: nil
    )
    params = {
      id: name.id,
      name: {
        text_name: "Lepiota echinatae",
        author: "Group",
        rank: :Group,
        deprecated: "false"
      }
    }
    post(:edit, params)

    assert_flash_success
    assert_redirected_to(action: :show, id: name.id)
    assert_no_emails
    name.reload
    assert_equal(:Group, name.rank)
    assert_equal("Lepiota echinatae group", name.text_name)
    assert_equal("Lepiota echinatae group", name.search_name)
    assert_equal("**__Lepiota echinatae__** group", name.display_name)
    assert_equal("", name.author)
  end

  def test_edit_name_screwy_notification_bug
    login("mary")
    name = Name.create!(
      text_name: "Ganoderma applanatum",
      search_name: "Ganoderma applanatum",
      sort_name: "Ganoderma applanatum",
      display_name: "__Ganoderma applanatum__",
      author: "",
      rank: :Species,
      deprecated: true,
      correct_spelling: nil,
      citation: "",
      notes: ""
    )
    Interest.create!(
      target: name,
      user: rolf,
      state: true
    )
    params = {
      id: name.id,
      name: {
        text_name: "Ganoderma applanatum",
        author: "",
        rank: :Species,
        deprecated: "true",
        citation: "",
        notes: "Changed notes."
      }
    }
    post(:edit, params)
    # was crashing while notifying rolf because new version wasn't saved yet
    assert_flash_success
  end

  # Prove that editing can create multiple ancestors
  def test_edit_name_create_multiple_ancestors
    name        = names(:two_ancestors)
    new_name    = "Neo#{name.text_name.downcase}"
    new_species = new_name.sub(/(\w* \w*).*/, '\1')
    new_genus   = new_name.sub(/(\w*).*/, '\1')
    name_count  = Name.count
    params = {
      id: name.id,
      name: {
        text_name: new_name,
        author: name.author,
        rank: name.rank
      }
    }
    login(name.user.login)
    post(:edit, params)

    assert_equal(name_count + 2, Name.count)
    assert(Name.exists?(text_name: new_species), "Failed to create new species")
    assert(Name.exists?(text_name: new_genus), "Failed to create new genus")
  end

  def test_post_edit_name_locked
    name = names(:fungi)
    params = {
      id: name.id,
      name: {
        locked: "0",
        rank: "Genus",
        deprecated: "true",
        text_name: "Foo",
        author: "Bar",
        citation: "new citation",
        notes: "new notes"
      }
    }

    login("rolf")
    get(:edit, id: name.id)
    assert_select("select#name_rank", count: 0)
    assert_select("select#name_deprecated", count: 0)
    assert_select("input[type=text]#name_text_name", count: 0)
    assert_select("input[type=text]#name_author", count: 0)
    assert_select("input[type=checkbox]#name_misspelling", count: 0)
    assert_select("input[type=text]#name_correct_spelling", count: 0)

    post(:edit, params)
    name.reload
    assert_true(name.locked)
    assert_equal(:Kingdom, name.rank)
    assert_false(name.deprecated)
    assert_equal("Fungi", name.text_name)
    assert_equal("", name.author)
    assert_nil(name.correct_spelling_id)
    assert_equal("new citation", name.citation)
    assert_equal("new notes", name.notes)

    make_admin("mary")
    get(:edit, id: name.id)
    assert_select("select#name_rank", count: 1)
    assert_select("select#name_deprecated", count: 1)
    assert_select("input[type=text]#name_text_name", count: 1)
    assert_select("input[type=text]#name_author", count: 1)
    assert_select("input[type=checkbox]#name_misspelling", count: 1)
    assert_select("input[type=text]#name_correct_spelling", count: 1)

    post(:edit, params)
    name.reload
    assert_false(name.locked)
    assert_equal(:Genus, name.rank)
    assert_true(name.deprecated)
    assert_equal("Foo", name.text_name)
    assert_equal("Bar", name.author)
  end

  def test_edit_misspelled_name
    misspelled_name = names(:suilus)
    login("rolf")
    get(:edit, id: misspelled_name.id)
    assert_select("input[type=checkbox]#name_misspelling", count: 1)
    assert_select("input[type=text]#name_correct_spelling", count: 1)
  end

  # ----------------------------
  #  Edit name -- with merge
  # ----------------------------

  def test_edit_name_destructive_merge
    old_name = agaricus_campestrus = names(:agaricus_campestrus)
    new_name = agaricus_campestris = names(:agaricus_campestris)
    new_versions = new_name.versions.size
    old_obs = old_name.namings[0].observation
    new_obs = new_name.namings.
              select { |n| n.observation.name == new_name }[0].observation

    params = {
      id: old_name.id,
      name: {
        text_name: agaricus_campestris.text_name,
        author: agaricus_campestris.author,
        rank: :Species,
        deprecated: agaricus_campestris.deprecated
      }
    }
    login("rolf")

    # Fails because Rolf isn't in admin mode.
    post(:edit, params)
    assert_redirected_to(controller: :email, action: :email_merge_request,
                         type: :Name, old_id: old_name.id, new_id: new_name.id)
    assert(Name.find(old_name.id))
    assert(new_name.reload)
    assert_equal(1, new_name.version)
    assert_equal(new_versions, new_name.versions.size)
    assert_equal(2, new_name.namings.size)
    assert_equal(agaricus_campestrus, old_obs.reload.name)
    assert_equal(agaricus_campestris, new_obs.reload.name)

    # Try again as an admin.
    make_admin
    post(:edit, params)
    assert_flash_success
    assert_redirected_to(action: :show, id: new_name.id)
    assert_no_emails
    assert_not(Name.exists?(old_name.id))
    assert(new_name.reload)
    assert_equal(1, new_name.version)
    assert_equal(new_versions, new_name.versions.size)
    assert_equal(3, new_name.namings.size)
    assert_equal(agaricus_campestris, old_obs.reload.name)
    assert_equal(agaricus_campestris, new_obs.reload.name)
  end

  def test_edit_name_author_merge
    # Names differing only in author
    old_name = names(:amanita_baccata_borealis)
    new_name = names(:amanita_baccata_arora)
    new_author = new_name.author
    new_versions = new_name.versions.size
    params = {
      id: old_name.id,
      name: {
        text_name: old_name.text_name,
        author: new_name.author,
        rank: :Species,
        deprecated: (old_name.deprecated ? "true" : "false")
      }
    }
    login("rolf")
    post(:edit, params)

    assert_flash_success
    assert_redirected_to(action: :show, id: new_name.id)
    assert_no_emails
    assert_not(Name.exists?(old_name.id))
    assert_equal(new_author, new_name.reload.author)
    assert_equal(1, new_name.version)
    assert_equal(new_versions, new_name.versions.size)
  end

  # Prove that user can remove author if there's a match to desired Name,
  # and the merge is non-destructive
  def test_edit_name_remove_author_nondestructive_merge
    old_name   = names(:mergeable_epithet_authored)
    new_name   = names(:mergeable_epithet_unauthored)
    name_count = Name.count
    params = {
      id: old_name.id,
      name: {
        text_name: old_name.text_name,
        author: "",
        rank: old_name.rank,
        deprecated: (old_name.deprecated ? "true" : "false")
      }
    }
    login(old_name.user.login)
    post(:edit, params)

    assert_redirected_to(action: :show, id: new_name.id)
    assert_flash_success
    assert_empty(new_name.reload.author)
    assert_no_emails
    assert_equal(name_count - 1, Name.count)
    assert_not(Name.exists?(old_name.id))
  end

  # Prove that user can add author if there's a match to desired Name,
  # and the merge is non-destructive
  def test_edit_name_add_author_nondestructive_merge
    old_name   = names(:mergeable_epithet_unauthored)
    new_name   = names(:mergeable_epithet_authored)
    new_author = new_name.author
    name_count = Name.count
    params = {
      id: old_name.id,
      name: {
        text_name: old_name.text_name,
        author: new_author,
        rank: old_name.rank,
        deprecated: (old_name.deprecated ? "true" : "false")
      }
    }
    login(old_name.user.login)
    post(:edit, params)

    assert_redirected_to(action: :show, id: new_name.id)
    assert_flash_success
    assert_equal(new_author, new_name.reload.author)
    assert_no_emails
    assert_equal(name_count - 1, Name.count)
    assert_not(Name.exists?(old_name.id))
  end

  def test_edit_name_remove_author_destructive_merge
    old_name = names(:authored_with_naming)
    new_name = names(:unauthored_with_naming)
    params = {
      id: old_name.id,
      name: {
        text_name: old_name.text_name,
        author: "",
        rank: old_name.rank,
        deprecated: (old_name.deprecated ? "true" : "false")
      }
    }

    login("rolf")
    post(:edit, params)
    assert_redirected_to(controller: :email, action: :email_merge_request,
                         type: :Name, old_id: old_name.id, new_id: new_name.id)

    # Try again as an admin.
    make_admin
    post(:edit, params)
    assert_flash_success
    assert_redirected_to(action: :show, id: new_name.id)
    assert_no_emails
    assert_not(Name.exists?(old_name.id))
  end

  def test_edit_name_merge_author_with_notes
    bad_name = names(:hygrocybe_russocoriacea_bad_author)
    bad_id = bad_name.id
    bad_notes = bad_name.notes
    good_name = names(:hygrocybe_russocoriacea_good_author)
    good_id = good_name.id
    good_author = good_name.author
    params = {
      id: bad_name.id,
      name: {
        text_name: bad_name.text_name,
        author: good_author,
        notes: bad_notes,
        rank: :Species,
        deprecated: (bad_name.deprecated ? "true" : "false")
      }
    }
    login("rolf")
    make_admin
    post(:edit, params)

    assert_flash_success
    assert_redirected_to(action: :show, id: good_id)
    assert_no_emails
    assert_not(Name.exists?(bad_id))
    reload_name = Name.find(good_id)
    assert(reload_name)
    assert_equal(good_author, reload_name.author)
    assert_equal(bad_notes, reload_name.notes)
  end

  # Make sure misspelling gets transferred when new name merges away.
  def test_edit_name_misspelling_merge
    old_name = names(:suilus)
    wrong_author_name = names(:suillus_by_white)
    new_name = names(:suillus)
    old_correct_spelling_id = old_name.correct_spelling_id
    params = {
      id: wrong_author_name.id,
      name: {
        text_name: wrong_author_name.text_name,
        author: new_name.author,
        rank: new_name.rank,
        deprecated: (wrong_author_name.deprecated ? "true" : "false")
      }
    }
    login("rolf")
    post(:edit, params)

    assert_flash_success
    assert_redirected_to(action: :show, id: new_name.id)
    assert_no_emails
    assert_not(Name.exists?(wrong_author_name.id))
    assert_not_equal(old_correct_spelling_id,
                     old_name.reload.correct_spelling_id)
    assert_equal(old_name.correct_spelling, new_name)
  end

  # Test that merged names end up as not deprecated if the
  # new name is not deprecated.
  def test_edit_name_deprecated_merge
    old_name = names(:lactarius_alpigenes)
    new_name = names(:lactarius_alpinus)
    new_author = new_name.author
    new_versions = new_name.versions.size
    params = {
      id: old_name.id,
      name: {
        text_name: new_name.text_name,
        author: new_name.author,
        rank: :Species,
        deprecated: (old_name.deprecated ? "true" : "false")
      }
    }
    login("rolf")
    post(:edit, params)

    assert_flash_success
    assert_redirected_to(action: :show, id: new_name.id)
    assert_no_emails
    assert_not(Name.exists?(old_name.id))
    assert(new_name.reload)
    assert_not(new_name.deprecated)
    assert_equal(new_author, new_name.author)
    assert_equal(1, new_name.version)
    assert_equal(new_versions, new_name.versions.size)
  end

  # Test that merged name doesn't change deprecated status
  # unless the user explicitly changes status in form.
  def test_edit_name_deprecated2_merge
    good_name = names(:lactarius_alpinus)
    bad_name1 = names(:lactarius_alpigenes)
    bad_name2 = names(:lactarius_kuehneri)
    bad_name3 = names(:lactarius_subalpinus)
    bad_name4 = names(:pluteus_petasatus_approved)
    good_text_name = good_name.text_name
    good_author = good_name.author

    # First: merge deprecated into accepted, no change.
    assert_not(good_name.deprecated)
    assert(bad_name1.deprecated)
    params = {
      id: bad_name1.id,
      name: {
        text_name: good_name.text_name,
        author: good_name.author,
        rank: :Species,
        deprecated: "false"
      }
    }
    login("rolf")
    post(:edit, params)

    assert_flash_success
    assert_redirected_to(action: :show, id: good_name.id)
    assert_no_emails
    assert_not(Name.exists?(bad_name1.id))
    assert(good_name.reload)
    assert_not(good_name.deprecated)
    assert_equal(good_author, good_name.author)
    assert_equal(good_text_name, good_name.text_name)
    assert_equal(1, good_name.version)
    assert_equal(1, good_name.versions.size)

    # Second: merge accepted into deprecated, no change.
    good_name.change_deprecated(true)
    bad_name2.change_deprecated(false)
    good_name.save
    bad_name2.save
    assert_equal(2, good_name.version)
    assert_equal(2, good_name.versions.size)

    assert(good_name.deprecated)
    assert_not(bad_name2.deprecated)
    params[:id] = bad_name2.id
    params[:name][:deprecated] = "true"
    post(:edit, params)

    assert_flash_success
    assert_redirected_to(action: :show, id: good_name.id)
    assert_no_emails
    assert_not(Name.exists?(bad_name2.id))
    assert(good_name.reload)
    assert(good_name.deprecated)
    assert_equal(good_author, good_name.author)
    assert_equal(good_text_name, good_name.text_name)
    assert_equal(2, good_name.version)
    assert_equal(2, good_name.versions.size)

    # Third: merge deprecated into deprecated, but change to accepted.
    assert(good_name.deprecated)
    assert(bad_name3.deprecated)
    params[:id] = bad_name3.id
    params[:name][:deprecated] = "false"
    post(:edit, params)

    assert_flash_success
    assert_redirected_to(action: :show, id: good_name.id)
    assert_no_emails
    assert_not(Name.exists?(bad_name3.id))
    assert(good_name.reload)
    assert_not(good_name.deprecated)
    assert_equal(good_author, good_name.author)
    assert_equal(good_text_name, good_name.text_name)
    assert_equal(3, good_name.version)
    assert_equal(3, good_name.versions.size)

    # Fourth: merge accepted into accepted, but change to deprecated.
    assert_not(good_name.deprecated)
    assert_not(bad_name4.deprecated)
    params[:id] = bad_name4.id
    params[:name][:deprecated] = "true"
    post(:edit, params)

    assert_flash_success
    assert_redirected_to(action: :show, id: good_name.id)
    assert_no_emails
    assert_not(Name.exists?(bad_name4.id))
    assert(good_name.reload)
    assert(good_name.deprecated)
    assert_equal(good_author, good_name.author)
    assert_equal(good_text_name, good_name.text_name)
    assert_equal(4, good_name.version)
    assert_equal(4, good_name.versions.size)
  end

  # Test merge two names where the new name has description notes.
  def test_edit_name_merge_no_notes_into_description_notes
    old_name = names(:mergeable_no_notes)
    new_name = names(:mergeable_description_notes)
    notes = new_name.description.notes
    params = {
      id: old_name.id,
      name: {
        text_name: new_name.text_name,
        author: new_name.author,
        rank: new_name.rank,
        citation: "",
        deprecated: (old_name.deprecated ? "true" : "false")
      }
    }
    login("rolf")
    post(:edit, params)

    assert_flash_success
    assert_redirected_to(action: :show, id: new_name.id)
    assert_no_emails
    assert(new_name.reload)
    assert_not(Name.exists?(old_name.id))
    assert_equal(notes, new_name.description.notes)
  end

  # Test merge two names where the old name had notes.
  def test_edit_name_merge_matching_notes_2
    old_name = names(:russula_brevipes_author_notes)
    new_name = names(:conocybe_filaris)
    old_citation = old_name.citation
    old_notes = old_name.notes
    old_desc = old_name.description.notes
    params = {
      id: old_name.id,
      name: {
        text_name: new_name.text_name,
        author: "",
        rank: old_name.rank,
        citation: old_name.citation,
        notes: old_name.notes,
        deprecated: (old_name.deprecated ? "true" : "false")
      }
    }
    login("rolf")
    post(:edit, params)

    assert_flash_success
    assert_redirected_to(action: :show, id: new_name.id)
    assert_no_emails
    assert(new_name.reload)
    assert_not(Name.exists?(old_name.id))
    assert_equal("", new_name.author) # user explicitly set author to ""
    assert_equal(old_citation, new_name.citation)
    assert_equal(old_notes, new_name.notes)
    assert_not_nil(new_name.description)
    assert_equal(old_desc, new_name.description.notes)
  end

  def test_edit_name_merged_notes_include_notes_from_both_names
    old_name = names(:hygrocybe_russocoriacea_bad_author) # has notes
    new_name = names(:russula_brevipes_author_notes)
    original_notes = new_name.notes
    old_name_notes = old_name.notes
    params = {
      id: old_name.id,
      name: {
        text_name: new_name.text_name,
        author: new_name.author,
        rank: new_name.rank,
        citation: new_name.citation,
        notes: old_name.notes,
        deprecated: (old_name.deprecated ? "true" : "false")
      }
    }
    login("rolf")
    post(:edit, params)

    assert_match(original_notes, new_name.reload.notes)
    assert_match(old_name_notes, new_name.notes)
  end

  # Test merging two names, only one with observations.  Should work either
  # direction, but always keeping the name with observations.
  def test_edit_name_merge_one_with_observations
    old_name = names(:conocybe_filaris) # no observations
    new_name = names(:coprinus_comatus) # has observations
    params = {
      id: old_name.id,
      name: {
        text_name: new_name.text_name,
        author: new_name.author,
        rank: old_name.rank,
        citation: "",
        deprecated: (old_name.deprecated ? "true" : "false")
      }
    }
    login("rolf")
    post(:edit, params)

    assert_flash_success
    assert_redirected_to(action: :show, id: new_name.id)
    assert_no_emails
    assert(new_name.reload)
    assert_not(Name.exists?(old_name.id))
  end

  def test_edit_name_merge_one_with_observations_other_direction
    old_name = names(:coprinus_comatus) # has observations
    new_name = names(:conocybe_filaris) # no observations
    params = {
      id: old_name.id,
      name: {
        text_name: new_name.text_name,
        author: new_name.author,
        rank: old_name.rank,
        citation: "",
        deprecated: (old_name.deprecated ? "true" : "false")
      }
    }
    login("rolf")
    post(:edit, params)

    assert_flash_success
    assert_redirected_to(action: :show, id: old_name.id)
    assert_no_emails
    assert(old_name.reload)
    assert_not(Name.exists?(new_name.id))
  end

  # Test merge two names that both start with notes.
  def test_edit_name_merge_both_notes
    old_name = names(:mergeable_description_notes)
    new_name = names(:mergeable_second_description_notes)
    old_notes = old_name.description.notes
    new_notes = new_name.description.notes
    params = {
      id: old_name.id,
      name: {
        text_name: new_name.text_name,
        author: new_name.author,
        rank: new_name.rank,
        deprecated: (new_name.deprecated ? "true" : "false"),
        citation: ""
      }
    }
    login("rolf")
    post(:edit, params)

    assert_flash_success
    assert_redirected_to(action: :show, id: new_name.id)
    assert_no_emails
    assert(new_name.reload)
    assert_not(Name.exists?(old_name.id))
    assert_equal(new_notes, new_name.description.notes)
    # Make sure old notes are still around.
    other_desc = (new_name.descriptions - [new_name.description]).first
    assert_equal(old_notes, other_desc.notes)
  end

  def test_edit_name_both_with_notes_and_namings
    old_name = names(:agaricus_campestros)
    new_name = names(:agaricus_campestras)
    new_versions = new_name.versions.size
    params = {
      id: old_name.id,
      name: {
        text_name: new_name.text_name,
        author: old_name.author,
        rank: old_name.rank,
        deprecated: (old_name.deprecated ? "true" : "false")
      }
    }

    # Fails normally.
    login("rolf")
    post(:edit, params)
    assert_redirected_to(controller: :email, action: :email_merge_request,
                         type: :Name, old_id: old_name.id, new_id: new_name.id)
    assert(old_name.reload)
    assert(new_name.reload)
    assert_equal(1, new_name.version)
    assert_equal(new_versions, new_name.versions.size)
    assert_equal(1, new_name.namings.size)
    assert_equal(1, old_name.namings.size)
    assert_not_equal(new_name.namings[0], old_name.namings[0])

    # Try again in admin mode.
    make_admin
    post(:edit, params)
    assert_flash_success
    assert_redirected_to(action: :show, id: new_name.id)
    assert_no_emails
    assert_raises(ActiveRecord::RecordNotFound) do
      assert(old_name.reload)
    end
    assert(new_name.reload)
    assert_equal(1, new_name.version)
    assert_equal(new_versions, new_name.versions.size)
    assert_equal(2, new_name.namings.size)
  end

  # Prove that notification is moved to new_name
  # when old_name with notication is merged to new_name
  def test_edit_name_merge_with_notification
    note = notifications(:no_observation_notification)
    old_name = Name.find(note.obj_id)
    new_name = names(:fungi)
    login(old_name.user.name)
    make_admin(old_name.user.login)
    change_old_name_to_new_name_params = {
      id: old_name.id,
      name: {
        text_name: new_name.text_name,
        rank: :Genus,
        deprecated: "false"
      }
    }

    post(:edit, change_old_name_to_new_name_params)
    note.reload

    assert_equal(new_name.id, note.obj_id,
                 "Notification was not redirected to target of Name merger")
  end

  # Test that misspellings are handle right when merging.
  def test_edit_name_merge_with_misspellings
    login("rolf")
    name1 = names(:lactarius_alpinus)
    name2 = names(:lactarius_alpigenes)
    name3 = names(:lactarius_kuehneri)
    name4 = names(:lactarius_subalpinus)

    # First: merge Y into X, where Y is misspelling of X
    name2.correct_spelling = name1
    name2.change_deprecated(true)
    name2.save
    assert_not(name1.correct_spelling)
    assert_not(name1.deprecated)
    assert(name2.correct_spelling == name1)
    assert(name2.deprecated)
    params = {
      id: name2.id,
      name: {
        text_name: name1.text_name,
        author: name1.author,
        rank: :Species,
        deprecated: "true"
      }
    }
    post(:edit, params)
    assert_flash_success
    assert_redirected_to(action: :show, id: name1.id)
    assert_no_emails
    assert_not(Name.exists?(name2.id))
    assert(name1.reload)
    assert_not(name1.correct_spelling)
    assert_not(name1.deprecated)

    # Second: merge Y into X, where X is misspelling of Y
    name1.correct_spelling = name3
    name1.change_deprecated(true)
    name1.save
    name3.correct_spelling = nil
    name3.change_deprecated(false)
    name3.save
    assert(name1.correct_spelling == name3)
    assert(name1.deprecated)
    assert_not(name3.correct_spelling)
    assert_not(name3.deprecated)
    params = {
      id: name3.id,
      name: {
        text_name: name1.text_name,
        author: name1.author,
        rank: :Species,
        deprecated: "false"
      }
    }
    post(:edit, params)
    assert_flash_success
    assert_redirected_to(action: :show, id: name1.id)
    assert_no_emails
    assert_not(Name.exists?(name3.id))
    assert(name1.reload)
    assert_not(name1.correct_spelling)
    assert(name1.deprecated)

    # Third: merge Y into X, where X is misspelling of Z
    name1.correct_spelling = Name.first
    name1.change_deprecated(true)
    name1.save
    name4.correct_spelling = nil
    name4.change_deprecated(false)
    name4.save
    assert(name1.correct_spelling)
    assert(name1.correct_spelling != name4)
    assert(name1.deprecated)
    assert_not(name4.correct_spelling)
    assert_not(name4.deprecated)
    params = {
      id: name4.id,
      name: {
        text_name: name1.text_name,
        author: name1.author,
        rank: :Species,
        deprecated: "false"
      }
    }
    post(:edit, params)
    assert_flash_success
    assert_redirected_to(action: :show, id: name1.id)
    assert_no_emails
    assert_not(Name.exists?(name4.id))
    assert(name1.reload)
    assert(name1.correct_spelling == Name.first)
    assert(name1.deprecated)
  end

  # Found this in the wild, it seems to have been fixed already, though...
  def test_edit_name_merge_authored_misspelt_into_unauthored_correctly_spelled
    login("rolf")

    name2 = Name.create!(
      text_name: "Russula sect. Compactae",
      search_name: "Russula sect. Compactae",
      sort_name: "Russula sect. Compactae",
      display_name: "**__Russula__** sect. **__Compactae__**",
      author: "",
      rank: :Section,
      deprecated: false,
      correct_spelling: nil
    )
    name1 = Name.create!(
      text_name: "Russula sect. Compactae",
      search_name: "Russula sect. Compactae Fr.",
      sort_name: "Russula sect. Compactae Fr.",
      display_name: "__Russula__ sect. __Compactae__ Fr.",
      author: "Fr.",
      rank: :Section,
      deprecated: true,
      correct_spelling: name2
    )
    params = {
      id: name2.id,
      name: {
        text_name: name1.text_name,
        author: name1.author,
        rank: :Section,
        deprecated: "false"
      }
    }
    post(:edit, params)

    assert_flash_success
    assert_redirected_to(action: :show, id: name1.id)
    assert_no_emails
    assert_not(Name.exists?(name2.id))
    assert(name1.reload)
    assert_not(name1.correct_spelling)
    assert(name1.deprecated)
    assert_equal("Russula sect. Compactae", name1.text_name)
    assert_equal("Fr.", name1.author)
  end

  # Another one found in the wild, probably already fixed.
  def test_edit_name_merge_authored_with_old_style_unauthored
    login("rolf")
    # Obsolete intrageneric Name, :Genus with rank & author in the author field.
    # (NameController no longer allows this.)
    old_style_name = Name.create!(
      text_name: "Amanita",
      search_name: "Amanita (sect. Vaginatae)",
      sort_name: "Amanita  (sect. Vaginatae)",
      display_name: "**__Amanita__** (sect. Vaginatae)",
      author: "(sect. Vaginatae)",
      rank: :Genus,
      deprecated: false,
      correct_spelling: nil
    )
    # New style. Uses correct rank, and puts rank text in text_name
    new_style_name = Name.create!(
      text_name: "Amanita sect. Vaginatae",
      search_name: "Amanita sect. Vaginatae (Fr.) Quél.",
      sort_name: "Amanita sect. Vaginatae  (Fr.)   Quél.",
      display_name: "**__Amanita__** sect. **__Vaginatae__** (Fr.) Quél.",
      author: "(Fr.) Quél.",
      rank: :Section,
      deprecated: false,
      correct_spelling: nil
    )
    params = {
      id: old_style_name.id,
      name: {
        text_name: new_style_name.text_name,
        author: new_style_name.author,
        rank: new_style_name.rank,
        deprecated: "false"
      }
    }
    post(:edit, params)

    assert_flash_success
    assert_redirected_to(action: :show, id: new_style_name.id)
    assert_no_emails
    assert_not(Name.exists?(old_style_name.id))
    assert(new_style_name.reload)
    assert_not(new_style_name.correct_spelling)
    assert_not(new_style_name.deprecated)
    assert_equal("Amanita sect. Vaginatae", new_style_name.text_name)
    assert_equal("(Fr.) Quél.", new_style_name.author)
  end

  # Another one found in the wild, probably already fixed.
  def test_edit_name_merge_authored_with_old_style_deprecated
    login("rolf")
    syn = Synonym.create
    name1 = Name.create!(
      text_name: "Cortinarius subgenus Sericeocybe",
      search_name: "Cortinarius subgenus Sericeocybe",
      sort_name: "Cortinarius subgenus Sericeocybe",
      display_name: "**__Cortinarius__** subg. **__Sericeocybe__**",
      author: "",
      rank: :Subgenus,
      deprecated: false,
      correct_spelling: nil,
      synonym: syn
    )
    # The old way to create an intrageneric Name, using the author field
    name2 = Name.create!(
      text_name: "Cortinarius",
      search_name: "Cortinarius (sub Genus Sericeocybe)",
      sort_name: "Cortinarius (sub Genus Sericeocybe)",
      display_name: "__Cortinarius__ (sub Genus Sericeocybe)",
      author: "(sub Genus Sericeocybe)",
      rank: :Genus,
      deprecated: true,
      correct_spelling: nil,
      synonym: syn
    )

    params = {
      id: name2.id,
      name: {
        text_name: "Cortinarius subg. Sericeocybe",
        author: "",
        rank: :Subgenus,
        deprecated: "false"
      }
    }
    post(:edit, params)
    assert_flash_success
    assert_redirected_to(action: :show, id: name1.id)
    assert_no_emails
    assert_not(Name.exists?(name2.id))
    assert(name1.reload)
    assert_not(name1.correct_spelling)
    assert_not(name1.deprecated)
    assert_equal("Cortinarius subgenus Sericeocybe", name1.text_name)
    assert_equal("", name1.author)
  end

  # ----------------------------
  #  Bulk names.
  # ----------------------------

  def test_update_bulk_names_nn_synonym
    new_name_str = "Amanita fergusonii"
    assert_nil(Name.find_by(text_name: new_name_str))
    new_synonym_str = "Amanita lanei"
    assert_nil(Name.find_by(text_name: new_synonym_str))
    params = {
      list: { members: "#{new_name_str} = #{new_synonym_str}" }
    }
    post_requires_login(:bulk_name_edit, params)
    assert_template(:bulk_name_edit, partial: "_form_list_feedback")
    assert_nil(Name.find_by(text_name: new_name_str))
    assert_nil(Name.find_by(text_name: new_synonym_str))
    assert_equal(10, rolf.reload.contribution)
  end

  def test_update_bulk_names_approved_nn_synonym
    new_name_str = "Amanita fergusonii"
    assert_nil(Name.find_by(text_name: new_name_str))
    new_synonym_str = "Amanita lanei"
    assert_nil(Name.find_by(text_name: new_synonym_str))
    params = {
      list: { members: "#{new_name_str} = #{new_synonym_str}" },
      approved_names: [new_name_str, new_synonym_str].join("\r\n")
    }
    login("rolf")
    post(:bulk_name_edit, params)
    assert_redirected_to(
      controller: :rss_logs,
      action: :index
    )
    assert(new_name = Name.find_by(text_name: new_name_str))
    assert_equal(new_name_str, new_name.text_name)
    assert_equal("**__#{new_name_str}__**", new_name.display_name)
    assert_not(new_name.deprecated)
    assert_equal(:Species, new_name.rank)
    assert(synonym_name = Name.find_by(text_name: new_synonym_str))
    assert_equal(new_synonym_str, synonym_name.text_name)
    assert_equal("__#{new_synonym_str}__", synonym_name.display_name)
    assert(synonym_name.deprecated)
    assert_equal(:Species, synonym_name.rank)
    assert_not_nil(new_name.synonym_id)
    assert_equal(new_name.synonym_id, synonym_name.synonym_id)
  end

  def test_update_bulk_names_ee_synonym
    approved_name = names(:chlorophyllum_rachodes)
    synonym_name = names(:macrolepiota_rachodes)
    assert_not_equal(approved_name.synonym_id, synonym_name.synonym_id)
    assert_not(synonym_name.deprecated)
    params = {
      list: {
        members: "#{approved_name.search_name} = #{synonym_name.search_name}"
      }
    }
    login("rolf")
    post(:bulk_name_edit, params)
    assert_redirected_to(
      controller: :rss_logs,
      action: :index
    )
    assert_not(approved_name.reload.deprecated)
    assert(synonym_name.reload.deprecated)
    assert_not_nil(approved_name.synonym_id)
    assert_equal(approved_name.synonym_id, synonym_name.synonym_id)
  end

  def test_update_bulk_names_eee_synonym
    approved_name = names(:lepiota_rachodes)
    synonym_name  = names(:lepiota_rhacodes)
    synonym_name2 = names(:chlorophyllum_rachodes)
    assert_nil(approved_name.synonym_id)
    assert_nil(synonym_name.synonym_id)
    assert_not_nil(synonym_name2.synonym_id)
    assert_not(approved_name.deprecated)
    assert_not(synonym_name.deprecated)
    assert_not(synonym_name2.deprecated)
    params = { list: {
      members:
        "#{approved_name.search_name} = #{synonym_name.search_name}\r\n" \
        "#{approved_name.search_name} = #{synonym_name2.search_name}"
    } }
    login("rolf")
    post(:bulk_name_edit, params)
    assert_redirected_to(
      controller: :rss_logs,
      action: :index
    )
    assert_not(approved_name.reload.deprecated)
    assert(synonym_name.reload.deprecated)
    assert(synonym_name2.reload.deprecated)
    assert_not_nil(approved_name.synonym_id)
    assert_equal(approved_name.synonym_id, synonym_name.synonym_id)
    assert_equal(approved_name.synonym_id, synonym_name2.synonym_id)
  end

  def test_update_bulk_names_en_synonym
    approved_name = names(:chlorophyllum_rachodes)
    target_synonym_id = approved_name.synonym_id
    assert_not_nil(target_synonym_id)
    new_synonym_str = "New name Wilson"
    assert_nil(Name.find_by(search_name: new_synonym_str))
    params = {
      list: { members: "#{approved_name.search_name} = #{new_synonym_str}" },
      approved_names: [approved_name.search_name, new_synonym_str].join("\r\n")
    }
    login("rolf")
    post(:bulk_name_edit, params)
    assert_redirected_to(
      controller: :rss_logs,
      action: :index
    )
    assert_not(approved_name.reload.deprecated)
    assert(synonym_name = Name.find_by(search_name: new_synonym_str))
    assert(synonym_name.deprecated)
    assert_equal(:Species, synonym_name.rank)
    assert_not_nil(approved_name.synonym_id)
    assert_equal(approved_name.synonym_id, synonym_name.synonym_id)
    assert_equal(target_synonym_id, approved_name.synonym_id)
  end

  def test_update_bulk_names_ne_synonym
    new_name_str = "New name Wilson"
    assert_nil(Name.find_by(search_name: new_name_str))
    synonym_name = names(:macrolepiota_rachodes)
    assert_not(synonym_name.deprecated)
    target_synonym = synonym_name.synonym
    assert(target_synonym)
    params = {
      list: { members: "#{new_name_str} = #{synonym_name.search_name}" },
      approved_names: [new_name_str, synonym_name.search_name].join("\r\n")
    }
    login("rolf")
    post(:bulk_name_edit, params)
    assert_redirected_to(
      controller: :rss_logs,
      action: :index
    )
    assert(approved_name = Name.find_by(search_name: new_name_str))
    assert_not(approved_name.deprecated)
    assert_equal(:Species, approved_name.rank)
    assert(synonym_name.reload.deprecated)
    assert_not_nil(approved_name.synonym_id)
    assert_equal(approved_name.synonym_id, synonym_name.synonym_id)
    assert_equal(target_synonym, approved_name.synonym)
  end

  # Test a bug fix for the case of adding a subtaxon
  # when the parent taxon is duplicated due to different authors.
  def test_update_bulk_names_approved_for_dup_parents
    parent1 = names(:lentinellus_ursinus_author1)
    parent2 = names(:lentinellus_ursinus_author2)
    assert_not_equal(parent1, parent2)
    assert_equal(parent1.text_name, parent2.text_name)
    assert_not_equal(parent1.author, parent2.author)
    new_name_str = "#{parent1.text_name} f. robustus"
    assert_nil(Name.find_by(text_name: new_name_str))
    params = {
      list: { members: new_name_str.to_s },
      approved_names: new_name_str
    }
    login("rolf")
    post(:bulk_name_edit, params)
    assert_redirected_to(
      controller: :rss_logs,
      action: :index
    )
    assert(Name.find_by(text_name: new_name_str))
  end

  # ----------------------------
  #  Synonyms.
  # ----------------------------

  # combine two Names that have no Synonym
  def test_transfer_synonyms_1_1
    selected_name = names(:lepiota_rachodes)
    assert_not(selected_name.deprecated)
    assert_nil(selected_name.synonym_id)
    selected_past_name_count = selected_name.versions.length
    selected_version = selected_name.version

    add_name = names(:lepiota_rhacodes)
    assert_not(add_name.deprecated)
    assert_equal("**__Lepiota rhacodes__** Vittad.", add_name.display_name)
    assert_nil(add_name.synonym_id)
    add_past_name_count = add_name.versions.length
    add_name_version = add_name.version

    params = {
      id: selected_name.id,
      synonym: { members: add_name.text_name },
      deprecate: { all: "1" }
    }
    post_requires_login(:change_synonyms, params)
    assert_redirected_to(action: :show, id: selected_name.id)

    assert(add_name.reload.deprecated)
    assert_equal("__Lepiota rhacodes__ Vittad.", add_name.display_name)
    # past name should have been created
    assert_equal(add_past_name_count + 1, add_name.versions.length)
    assert(add_name.versions.latest.deprecated)
    assert_not_nil(add_synonym = add_name.synonym)
    assert_equal(add_name_version + 1, add_name.version)

    assert_not(selected_name.reload.deprecated)
    assert_equal(selected_past_name_count, selected_name.versions.length)
    assert_equal(selected_version, selected_name.version)
    assert_not_nil(selected_synonym = selected_name.synonym)
    assert_equal(add_synonym, selected_synonym)
    assert_equal(2, add_synonym.names.size)

    assert_not(names(:lepiota).reload.deprecated)
  end

  # combine two Names that have no Synonym and no deprecation
  def test_transfer_synonyms_1_1_nd
    selected_name = names(:lepiota_rachodes)
    assert_not(selected_name.deprecated)
    assert_nil(selected_name.synonym_id)
    selected_version = selected_name.version

    add_name = names(:lepiota_rhacodes)
    assert_not(add_name.deprecated)
    assert_nil(add_name.synonym_id)
    add_version = add_name.version

    params = {
      id: selected_name.id,
      synonym: { members: add_name.text_name },
      deprecate: { all: "0" }
    }
    login("rolf")
    post(:change_synonyms, params)
    assert_redirected_to(action: :show, id: selected_name.id)

    assert_not(add_name.reload.deprecated)
    assert_not_nil(add_synonym = add_name.synonym)
    assert_equal(add_version, add_name.version)

    assert_not(selected_name.reload.deprecated)
    assert_equal(selected_version, selected_name.version)
    assert_not_nil(selected_synonym = selected_name.synonym)
    assert_equal(add_synonym, selected_synonym)
    assert_equal(2, add_synonym.names.size)
  end

  # add new name string to Name with no Synonym but not approved
  def test_transfer_synonyms_1_0_na
    selected_name = names(:lepiota_rachodes)
    assert_not(selected_name.deprecated)
    assert_nil(selected_name.synonym_id)

    params = {
      id: selected_name.id,
      synonym: { members: "Lepiota rachodes var. rachodes" },
      deprecate: { all: "1" }
    }
    login("rolf")
    post(:change_synonyms, params)
    assert_template(:change_synonyms, partial: "_form_synonyms")

    assert_nil(selected_name.reload.synonym_id)
    assert_not(selected_name.deprecated)
  end

  # add new name string to Name with no Synonym but approved
  def test_transfer_synonyms_1_0_a
    selected_name = names(:lepiota_rachodes)
    assert_not(selected_name.deprecated)
    selected_version = selected_name.version
    assert_nil(selected_name.synonym_id)

    params = {
      id: selected_name.id,
      synonym: { members: "Lepiota rachodes var. rachodes" },
      approved_names: "Lepiota rachodes var. rachodes",
      deprecate: { all: "1" }
    }
    login("rolf")
    post(:change_synonyms, params)
    assert_redirected_to(action: :show, id: selected_name.id)

    assert_equal(selected_version, selected_name.reload.version)
    assert_not_nil(synonym = selected_name.synonym)
    assert_equal(2, synonym.names.length)
    synonym.names.each do |n|
      n == selected_name ? assert_not(n.deprecated) : assert(n.deprecated)
    end

    assert_not(names(:lepiota).reload.deprecated)
  end

  # add new name string to Name with no Synonym but approved
  def test_transfer_synonyms_1_00_a
    page_name = names(:lepiota_rachodes)
    assert_not(page_name.deprecated)
    assert_nil(page_name.synonym_id)

    params = {
      id: page_name.id,
      synonym: {
        members: "Lepiota rachodes var. rachodes\r\n" \
                    "Lepiota rhacodes var. rhacodes"
      },
      approved_names: [
        "Lepiota rachodes var. rachodes",
        "Lepiota rhacodes var. rhacodes"
      ].join("\r\n"),
      deprecate: { all: "1" }
    }
    login("rolf")
    post(:change_synonyms, params)
    assert_redirected_to(action: :show, id: page_name.id)

    assert_not(page_name.reload.deprecated)
    assert_not_nil(synonym = page_name.synonym)
    assert_equal(3, synonym.names.length)
    synonym.names.each do |n|
      n == page_name ? assert_not(n.deprecated) : assert(n.deprecated)
    end

    assert_not(names(:lepiota).reload.deprecated)
  end

  # add a Name with no Synonym to a Name that has a Synonym
  def test_transfer_synonyms_n_1
    add_name = names(:lepiota_rachodes)
    assert_not(add_name.deprecated)
    assert_nil(add_name.synonym_id)
    add_version = add_name.version

    selected_name = names(:chlorophyllum_rachodes)
    assert_not(selected_name.deprecated)
    selected_version = selected_name.version
    selected_synonym = selected_name.synonym
    assert_not_nil(selected_synonym)
    start_size = selected_synonym.names.size

    params = {
      id: selected_name.id,
      synonym: { members: add_name.search_name },
      deprecate: { all: "1" }
    }
    login("rolf")
    post(:change_synonyms, params)
    assert_redirected_to(action: :show, id: selected_name.id)

    assert(add_name.reload.deprecated)
    assert_not_nil(add_synonym = add_name.synonym)
    assert_equal(add_version + 1, add_name.version)
    assert_not(names(:lepiota).reload.deprecated)

    assert_not(selected_name.reload.deprecated)
    assert_equal(selected_version, selected_name.version)
    assert_not_nil(selected_synonym = selected_name.synonym)
    assert_equal(add_synonym, selected_synonym)
    assert_equal(start_size + 1, add_synonym.names.size)

    assert_not(names(:chlorophyllum).reload.deprecated)
  end

  # add a Name with no Synonym to a Name that has a Synonym
  # with the alternates checked
  def test_transfer_synonyms_n_1_c
    add_name = names(:lepiota_rachodes)
    assert_not(add_name.deprecated)
    add_version = add_name.version
    assert_nil(add_name.synonym_id)

    selected_name = names(:chlorophyllum_rachodes)
    assert_not(selected_name.deprecated)
    selected_version = selected_name.version
    selected_synonym = selected_name.synonym
    assert_not_nil(selected_synonym)
    start_size = selected_synonym.names.size

    existing_synonyms = {}
    split_name = nil
    selected_synonym.names.each do |n|
      next unless n != selected_name # Check all names not matching selected one

      assert_not(n.deprecated)
      split_name = n
      existing_synonyms[n.id.to_s] = "1"
    end
    assert_not_nil(split_name)

    params = {
      id: selected_name.id,
      synonym: { members: add_name.search_name },
      existing_synonyms: existing_synonyms,
      deprecate: { all: "1" }
    }
    login("rolf")
    post(:change_synonyms, params)
    assert_redirected_to(action: :show, id: selected_name.id)

    assert(add_name.reload.deprecated)
    assert_equal(add_version + 1, add_name.version)
    assert_not_nil(add_synonym = add_name.synonym)

    assert_not(selected_name.reload.deprecated)
    assert_equal(selected_version, selected_name.version)
    assert_not_nil(selected_synonym = selected_name.synonym)
    assert_equal(add_synonym, selected_synonym)
    assert_equal(start_size + 1, add_synonym.names.size)

    assert_not(split_name.reload.deprecated)
    assert_equal(add_synonym, split_name.synonym)

    assert_not(names(:lepiota).reload.deprecated)
    assert_not(names(:chlorophyllum).reload.deprecated)
  end

  # add a Name with no Synonym to a Name that has a Synonym
  # with the alternates not checked
  def test_transfer_synonyms_n_1_nc
    add_name = names(:lepiota_rachodes)
    assert_not(add_name.deprecated)
    assert_nil(add_name.synonym_id)
    add_version = add_name.version

    selected_name = names(:chlorophyllum_rachodes)
    assert_not(selected_name.deprecated)
    selected_version = selected_name.version
    selected_synonym = selected_name.synonym
    assert_not_nil(selected_synonym)

    existing_synonyms = {}
    split_name = nil
    selected_synonym.names.each do |n|
      next unless n != selected_name

      assert_not(n.deprecated)
      split_name = n
      # Uncheck all names not matching the selected one
      existing_synonyms[n.id.to_s] = "0"
    end
    assert_not_nil(split_name)
    assert_not(split_name.deprecated)
    split_version = split_name.version

    params = {
      id: selected_name.id,
      synonym: { members: add_name.search_name },
      existing_synonyms: existing_synonyms,
      deprecate: { all: "1" }
    }
    login("rolf")
    post(:change_synonyms, params)
    assert_redirected_to(action: :show, id: selected_name.id)

    assert(add_name.reload.deprecated)
    assert_equal(add_version + 1, add_name.version)
    assert_not_nil(add_synonym = add_name.synonym)

    assert_not(selected_name.reload.deprecated)
    assert_equal(selected_version, selected_name.version)
    assert_not_nil(selected_synonym = selected_name.synonym)
    assert_equal(add_synonym, selected_synonym)
    assert_equal(2, add_synonym.names.size)

    assert_not(split_name.reload.deprecated)
    assert_equal(split_version, split_name.version)
    assert_nil(split_name.synonym_id)

    assert_not(names(:lepiota).reload.deprecated)
    assert_not(names(:chlorophyllum).reload.deprecated)
  end

  # add a Name that has a Synonym to a Name with no Synonym
  # with no approved synonyms
  def test_transfer_synonyms_1_n_ns
    add_name = names(:chlorophyllum_rachodes)
    assert_not(add_name.deprecated)
    add_version = add_name.version
    add_synonym = add_name.synonym
    assert_not_nil(add_synonym)
    start_size = add_synonym.names.size

    selected_name = names(:lepiota_rachodes)
    assert_not(selected_name.deprecated)
    selected_version = selected_name.version
    assert_nil(selected_name.synonym_id)

    params = {
      id: selected_name.id,
      synonym: { members: add_name.search_name },
      deprecate: { all: "1" }
    }
    login("rolf")
    post(:change_synonyms, params)
    assert_template(:change_synonyms, partial: "_form_synonyms")

    assert_not(add_name.reload.deprecated)
    assert_equal(add_version, add_name.version)
    add_synonym = add_name.synonym
    assert_not_nil(add_synonym)

    assert_not(selected_name.reload.deprecated)
    assert_equal(selected_version, selected_name.version)
    selected_synonym = selected_name.synonym
    assert_nil(selected_synonym)

    assert_equal(start_size, add_synonym.names.size)
    assert_not(names(:lepiota).reload.deprecated)
    assert_not(names(:chlorophyllum).reload.deprecated)
  end

  # add a Name that has a Synonym to a Name with no Synonym
  # with all approved synonyms
  def test_transfer_synonyms_1_n_s
    add_name = names(:chlorophyllum_rachodes)
    assert_not(add_name.deprecated)
    add_version = add_name.version
    add_synonym = add_name.synonym
    assert_not_nil(add_synonym)
    start_size = add_synonym.names.size

    selected_name = names(:lepiota_rachodes)
    assert_not(selected_name.deprecated)
    selected_version = selected_name.version
    assert_nil(selected_name.synonym_id)

    synonym_ids = add_synonym.names.map(&:id).join("/")
    params = {
      id: selected_name.id,
      synonym: { members: add_name.search_name },
      approved_synonyms: synonym_ids,
      deprecate: { all: "1" }
    }
    login("rolf")
    post(:change_synonyms, params)
    assert_redirected_to(action: :show, id: selected_name.id)

    assert(add_name.reload.deprecated)
    assert_equal(add_version + 1, add_name.version)
    add_synonym = add_name.synonym
    assert_not_nil(add_synonym)

    assert_not(selected_name.reload.deprecated)
    assert_equal(selected_version, selected_name.version)
    selected_synonym = selected_name.synonym
    assert_not_nil(selected_synonym)
    assert_equal(add_synonym, selected_synonym)

    assert_equal(start_size + 1, add_synonym.names.size)
    assert_not(names(:lepiota).reload.deprecated)
    assert_not(names(:chlorophyllum).reload.deprecated)
  end

  # add a Name that has a Synonym to a Name with no Synonym
  # with all approved synonyms
  def test_transfer_synonyms_1_n_l
    add_name = names(:chlorophyllum_rachodes)
    assert_not(add_name.deprecated)
    add_version = add_name.version
    add_synonym = add_name.synonym
    assert_not_nil(add_synonym)
    start_size = add_synonym.names.size

    selected_name = names(:lepiota_rachodes)
    assert_not(selected_name.deprecated)
    selected_version = selected_name.version
    assert_nil(selected_name.synonym_id)

    synonym_names = add_synonym.names.map(&:search_name).join("\r\n")
    params = {
      id: selected_name.id,
      synonym: { members: synonym_names },
      deprecate: { all: "1" }
    }
    login("rolf")
    post(:change_synonyms, params)
    assert_redirected_to(action: :show, id: selected_name.id)

    assert(add_name.reload.deprecated)
    assert_equal(add_version + 1, add_name.version)
    add_synonym = add_name.synonym
    assert_not_nil(add_synonym)

    assert_not(selected_name.reload.deprecated)
    assert_equal(selected_version, selected_name.version)
    selected_synonym = selected_name.synonym
    assert_not_nil(selected_synonym)
    assert_equal(add_synonym, selected_synonym)

    assert_equal(start_size + 1, add_synonym.names.size)
    assert_not(names(:lepiota).reload.deprecated)
    assert_not(names(:chlorophyllum).reload.deprecated)
  end

  # combine two Names that each have Synonyms with no chosen names
  def test_transfer_synonyms_n_n_ns
    add_name = names(:chlorophyllum_rachodes)
    assert_not(add_name.deprecated)
    add_synonym = add_name.synonym
    assert_not_nil(add_synonym)
    add_start_size = add_synonym.names.size

    selected_name = names(:macrolepiota_rachodes)
    assert_not(selected_name.deprecated)
    selected_synonym = selected_name.synonym
    assert_not_nil(selected_synonym)
    selected_start_size = selected_synonym.names.size
    assert_not_equal(add_synonym, selected_synonym)

    params = {
      id: selected_name.id,
      synonym: { members: add_name.search_name },
      deprecate: { all: "1" }
    }
    login("rolf")
    post(:change_synonyms, params)
    assert_template(:change_synonyms, partial: "_form_synonyms")

    assert_not(add_name.reload.deprecated)
    assert_not_nil(add_synonym = add_name.synonym)
    assert_equal(add_start_size, add_synonym.names.size)

    assert_not(selected_name.reload.deprecated)
    assert_not_nil(selected_synonym = selected_name.synonym)
    assert_not_equal(add_synonym, selected_synonym)
    assert_equal(selected_start_size, selected_synonym.names.size)
  end

  # combine two Names that each have Synonyms with all chosen names
  def test_transfer_synonyms_n_n_s
    add_name = names(:chlorophyllum_rachodes)
    assert_not(add_name.deprecated)
    add_version = add_name.version
    add_synonym = add_name.synonym
    assert_not_nil(add_synonym)
    add_start_size = add_synonym.names.size

    selected_name = names(:macrolepiota_rachodes)
    assert_not(selected_name.deprecated)
    selected_version = selected_name.version
    selected_synonym = selected_name.synonym
    assert_not_nil(selected_synonym)
    selected_start_size = selected_synonym.names.size
    assert_not_equal(add_synonym, selected_synonym)

    synonym_ids = add_synonym.names.map(&:id).join("/")
    params = {
      id: selected_name.id,
      synonym: { members: add_name.search_name },
      approved_synonyms: synonym_ids,
      deprecate: { all: "1" }
    }
    login("rolf")
    post(:change_synonyms, params)
    assert_redirected_to(action: :show, id: selected_name.id)

    assert(add_name.reload.deprecated)
    assert_equal(add_version + 1, add_name.version)
    add_synonym = add_name.synonym
    assert_not_nil(add_synonym)
    assert_equal(add_start_size + selected_start_size, add_synonym.names.size)

    assert_not(selected_name.reload.deprecated)
    assert_equal(selected_version, selected_name.version)
    selected_synonym = selected_name.synonym
    assert_not_nil(selected_synonym)
    assert_equal(add_synonym, selected_synonym)
  end

  # combine two Names that each have Synonyms with all names listed
  def test_transfer_synonyms_n_n_l
    add_name = names(:chlorophyllum_rachodes)
    assert_not(add_name.deprecated)
    add_version = add_name.version
    add_synonym = add_name.synonym
    assert_not_nil(add_synonym)
    add_start_size = add_synonym.names.size

    selected_name = names(:macrolepiota_rachodes)
    assert_not(selected_name.deprecated)
    selected_version = selected_name.version
    selected_synonym = selected_name.synonym
    assert_not_nil(selected_synonym)
    selected_start_size = selected_synonym.names.size
    assert_not_equal(add_synonym, selected_synonym)

    synonym_names = add_synonym.names.map(&:search_name).join("\r\n")
    params = {
      id: selected_name.id,
      synonym: { members: synonym_names },
      deprecate: { all: "1" }
    }
    login("rolf")
    post(:change_synonyms, params)
    assert_redirected_to(action: :show, id: selected_name.id)

    assert(add_name.reload.deprecated)
    assert_equal(add_version + 1, add_name.version)
    assert_not_nil(add_synonym = add_name.synonym)
    assert_equal(add_start_size + selected_start_size, add_synonym.names.size)

    assert_not(selected_name.reload.deprecated)
    assert_equal(selected_version, selected_name.version)
    assert_not_nil(selected_synonym = selected_name.synonym)
    assert_equal(add_synonym, selected_synonym)
  end

  # split off a single name from a name with multiple synonyms
  def test_transfer_synonyms_split_3_1
    selected_name = names(:lactarius_alpinus)
    assert_not(selected_name.deprecated)
    selected_version = selected_name.version
    selected_id = selected_name.id
    selected_synonym = selected_name.synonym
    assert_not_nil(selected_synonym)
    selected_start_size = selected_synonym.names.size

    existing_synonyms = {}
    split_name = nil
    # Must use "for" because kept_name is assigned in block and used later
    for n in selected_synonym.names
      next unless n.id != selected_id

      assert(n.deprecated)
      if split_name.nil? # Find the first different name and uncheck it
        split_name = n
        existing_synonyms[n.id.to_s] = "0"
      else
        kept_name = n
        existing_synonyms[n.id.to_s] = "1" # Check the rest
      end
    end
    split_version = split_name.version
    kept_version = kept_name.version
    params = {
      id: selected_name.id,
      synonym: { members: "" },
      existing_synonyms: existing_synonyms,
      deprecate: { all: "1" }
    }
    login("rolf")
    post(:change_synonyms, params)
    assert_redirected_to(action: :show, id: selected_name.id)

    assert_equal(selected_version, selected_name.reload.version)
    assert_not(selected_name.deprecated)
    assert_not_nil(selected_synonym = selected_name.synonym)
    assert_equal(selected_start_size - 1, selected_synonym.names.size)

    assert(split_name.reload.deprecated)
    assert_equal(split_version, split_name.version)
    assert_nil(split_name.synonym_id)

    assert(kept_name.deprecated)
    assert_equal(kept_version, kept_name.version)
  end

  # split 4 synonymized names into two sets of synonyms with two members each
  def test_transfer_synonyms_split_2_2
    selected_name = names(:lactarius_alpinus)
    assert_not(selected_name.deprecated)
    selected_version = selected_name.version
    selected_synonym = selected_name.synonym
    assert_not_nil(selected_synonym)
    selected_start_size = selected_synonym.names.size

    existing_synonyms = {}
    split_names = []
    count = 0
    selected_synonym.names.each do |n|
      next unless n != selected_name

      assert(n.deprecated)
      if count < 2 # Uncheck two names
        split_names.push(n)
        existing_synonyms[n.id.to_s] = "0"
      else
        existing_synonyms[n.id.to_s] = "1"
      end
      count += 1
    end
    assert_equal(2, split_names.length)
    assert_not_equal(split_names[0], split_names[1])

    params = {
      id: selected_name.id,
      synonym: { members: "" },
      existing_synonyms: existing_synonyms,
      deprecate: { all: "1" }
    }
    login("rolf")
    post(:change_synonyms, params)
    assert_redirected_to(action: :show, id: selected_name.id)

    assert_not(selected_name.reload.deprecated)
    assert_equal(selected_version, selected_name.version)
    assert_not_nil(selected_synonym = selected_name.synonym)
    assert_equal(selected_start_size - 2, selected_synonym.names.size)

    assert(split_names[0].reload.deprecated)
    assert_not_nil(split_synonym = split_names[0].synonym)
    assert(split_names[1].reload.deprecated)
    assert_not_equal(split_names[0], split_names[1])
    assert_equal(split_synonym, split_names[1].synonym)
    assert_equal(2, split_synonym.names.size)
  end

  # take four synonymized names and separate off one
  def test_transfer_synonyms_split_1_3
    selected_name = names(:lactarius_alpinus)
    assert_not(selected_name.deprecated)
    selected_version = selected_name.version
    selected_synonym = selected_name.synonym
    assert_not_nil(selected_synonym)
    selected_start_size = selected_synonym.names.size

    existing_synonyms = {}
    split_name = nil
    selected_synonym.names.each do |n|
      next unless n != selected_name

      assert(n.deprecated)
      split_name = n
      # Uncheck all names not matching the selected one
      existing_synonyms[n.id.to_s] = "0"
    end
    assert_not_nil(split_name)
    split_version = split_name.version

    params = {
      id: selected_name.id,
      synonym: { members: "" },
      existing_synonyms: existing_synonyms,
      deprecate: { all: "1" }
    }
    login("rolf")
    post(:change_synonyms, params)
    assert_redirected_to(action: :show, id: selected_name.id)

    assert_equal(selected_version, selected_name.reload.version)
    assert_not(selected_name.deprecated)
    assert_nil(selected_name.synonym)

    assert(split_name.reload.deprecated)
    assert_equal(split_version, split_name.version)
    assert_not_nil(split_synonym = split_name.synonym)
    assert_equal(selected_start_size - 1, split_synonym.names.size)
  end

  def test_change_synonyms_locked
    name = Name.where(locked: true).first
    name2 = names(:agaricus_campestris)
    synonym = Synonym.create!
    Name.update(name.id, synonym_id: synonym.id)
    Name.update(name2.id, synonym_id: synonym.id)
    existing_synonyms = {}
    name.reload.synonyms.each do |n|
      existing_synonyms[n.id.to_s] = "0"
    end
    params = {
      id: name.id,
      synonym: { members: "" },
      existing_synonyms: existing_synonyms,
      deprecate: { all: "" }
    }

    login("rolf")
    get(:change_synonyms, id: name.id)
    assert_response(:redirect)
    post(:change_synonyms, params)
    assert_flash_error
    assert_not_nil(name.reload.synonym_id)

    make_admin("mary")
    get(:change_synonyms, id: name.id)
    assert_response(:success)
    post(:change_synonyms, params)
    assert_nil(name.reload.synonym_id)
  end

  # ----------------------------
  #  Deprecation.
  # ----------------------------

  # deprecate an existing unique name with another existing name
  def test_do_deprecation
    old_name = names(:lepiota_rachodes)
    assert_not(old_name.deprecated)
    assert_nil(old_name.synonym_id)
    old_past_name_count = old_name.versions.length
    old_version = old_name.version

    new_name = names(:chlorophyllum_rachodes)
    assert_not(new_name.deprecated)
    assert_not_nil(new_name.synonym_id)
    new_synonym_length = new_name.synonyms.size
    new_past_name_count = new_name.versions.length
    new_version = new_name.version

    params = {
      id: old_name.id,
      proposed: { name: new_name.text_name },
      comment: { comment: "Don't like this name" }
    }
    post_requires_login(:deprecate_name, params)
    assert_redirected_to(action: :show, id: old_name.id)

    assert(old_name.reload.deprecated)
    assert_equal(old_past_name_count + 1, old_name.versions.length)
    assert(old_name.versions.latest.deprecated)
    assert_not_nil(old_synonym = old_name.synonym)
    assert_equal(old_version + 1, old_name.version)

    assert_not(new_name.reload.deprecated)
    assert_equal(new_past_name_count, new_name.versions.length)
    assert_not_nil(new_synonym = new_name.synonym)
    assert_equal(old_synonym, new_synonym)
    assert_equal(new_synonym_length + 1, new_synonym.names.size)
    assert_equal(new_version, new_name.version)

    comment = Comment.last
    assert_equal("Name", comment.target_type)
    assert_equal(old_name.id, comment.target_id)
    assert_match(/deprecat/i, comment.summary)
    assert_equal("Don't like this name", comment.comment)
  end

  # deprecate an existing unique name with an ambiguous name
  def test_do_deprecation_ambiguous
    old_name = names(:lepiota_rachodes)
    assert_not(old_name.deprecated)
    assert_nil(old_name.synonym_id)
    old_past_name_count = old_name.versions.length

    new_name = names(:amanita_baccata_arora) # Ambiguous text name
    assert_not(new_name.deprecated)
    assert_nil(new_name.synonym_id)
    new_past_name_count = new_name.versions.length

    comments = Comment.count

    params = {
      id: old_name.id,
      proposed: { name: new_name.text_name },
      comment: { comment: "" }
    }
    login("rolf")
    post(:deprecate_name, params)
    assert_template(:deprecate_name, partial: "_form_name_feedback")
    # Fail since name can't be disambiguated

    assert_not(old_name.reload.deprecated)
    assert_equal(old_past_name_count, old_name.versions.length)
    assert_nil(old_name.synonym_id)

    assert_not(new_name.reload.deprecated)
    assert_equal(new_past_name_count, new_name.versions.length)
    assert_nil(new_name.synonym_id)

    assert_equal(comments, Comment.count)
  end

  # deprecate an existing unique name with an ambiguous name,
  # but using :chosen_name to disambiguate
  def test_do_deprecation_chosen
    old_name = names(:lepiota_rachodes)
    assert_not(old_name.deprecated)
    assert_nil(old_name.synonym_id)
    old_past_name_count = old_name.versions.length

    new_name = names(:amanita_baccata_arora) # Ambiguous text name
    assert_not(new_name.deprecated)
    assert_nil(new_name.synonym_id)
    new_past_name_count = new_name.versions.length

    params = {
      id: old_name.id,
      proposed: { name: new_name.text_name },
      chosen_name: { name_id: new_name.id },
      comment: { comment: "Don't like this name" }
    }
    login("rolf")
    post(:deprecate_name, params)
    assert_redirected_to(action: :show, id: old_name.id)

    assert(old_name.reload.deprecated)
    assert_equal(old_past_name_count + 1, old_name.versions.length)
    assert(old_name.versions.latest.deprecated)
    assert_not_nil(old_synonym = old_name.synonym)

    assert_not(new_name.reload.deprecated)
    assert_equal(new_past_name_count, new_name.versions.length)
    assert_not_nil(new_synonym = new_name.synonym)
    assert_equal(old_synonym, new_synonym)
    assert_equal(2, new_synonym.names.size)
  end

  # deprecate an existing unique name with an ambiguous name
  def test_do_deprecation_new_name
    old_name = names(:lepiota_rachodes)
    assert_not(old_name.deprecated)
    assert_nil(old_name.synonym_id)
    old_past_name_count = old_name.versions.length

    new_name_str = "New name"

    params = {
      id: old_name.id,
      proposed: { name: new_name_str },
      comment: { comment: "Don't like this name" }
    }
    login("rolf")
    post(:deprecate_name, params)
    assert_template(:deprecate_name, partial: "_form_name_feedback")
    # Fail since new name is not approved

    assert_not(old_name.reload.deprecated)
    assert_equal(old_past_name_count, old_name.versions.length)
    assert_nil(old_name.synonym_id)
  end

  # deprecate an existing unique name with an ambiguous name,
  # but using :chosen_name to disambiguate
  def test_do_deprecation_approved_new_name
    old_name = names(:lepiota_rachodes)
    assert_not(old_name.deprecated)
    assert_nil(old_name.synonym_id)
    old_past_name_count = old_name.versions.length

    new_name_str = "New name"

    params = {
      id: old_name.id,
      proposed: { name: new_name_str },
      approved_name: new_name_str,
      comment: { comment: "Don't like this name" }
    }
    login("rolf")
    post(:deprecate_name, params)
    assert_redirected_to(action: :show, id: old_name.id)

    assert(old_name.reload.deprecated)
    # past name should have been created# past name should have been created
    assert_equal(old_past_name_count + 1, old_name.versions.length)
    assert(old_name.versions.latest.deprecated)
    assert_not_nil(old_synonym = old_name.synonym)

    new_name = Name.find_by(text_name: new_name_str)
    assert_not(new_name.deprecated)
    assert_not_nil(new_synonym = new_name.synonym)
    assert_equal(old_synonym, new_synonym)
    assert_equal(2, new_synonym.names.size)
  end

  def test_deprecate_name_locked
    name = Name.where(locked: true).first
    name2 = names(:agaricus_campestris)
    name.change_deprecated(false)
    name.save
    params = {
      id: name.id,
      proposed: { name: name2.search_name },
      approved_name: name2.search_name,
      comment: { comment: "" }
    }

    login("rolf")
    get(:deprecate_name, id: name.id)
    assert_response(:redirect)
    post(:deprecate_name, params)
    assert_flash_error
    assert_false(name.reload.deprecated)

    make_admin("mary")
    get(:deprecate_name, id: name.id)
    assert_response(:success)
    post(:deprecate_name, params)
    assert_true(name.reload.deprecated)
  end

  # ----------------------------
  #  Approval.
  # ----------------------------

  # approve a deprecated name
  def test_do_approval_default
    old_name = names(:lactarius_alpigenes)
    assert(old_name.deprecated)
    assert(old_name.synonym_id)
    old_past_name_count = old_name.versions.length
    old_version = old_name.version
    approved_synonyms = old_name.approved_synonyms

    params = {
      id: old_name.id,
      deprecate: { others: "1" },
      comment: { comment: "Prefer this name" }
    }
    post_requires_login(:approve_name, params)
    assert_redirected_to(action: :show, id: old_name.id)

    assert_not(old_name.reload.deprecated)
    assert_equal(old_past_name_count + 1, old_name.versions.length)
    assert_not(old_name.versions.latest.deprecated)
    assert_equal(old_version + 1, old_name.version)

    approved_synonyms.each { |n| assert(n.reload.deprecated) }

    comment = Comment.last
    assert_equal("Name", comment.target_type)
    assert_equal(old_name.id, comment.target_id)
    assert_match(/approve/i, comment.summary)
    assert_equal("Prefer this name", comment.comment)
  end

  # approve a deprecated name, but don't deprecate the synonyms
  def test_do_approval_no_deprecate
    old_name = names(:lactarius_alpigenes)
    assert(old_name.deprecated)
    assert(old_name.synonym_id)
    old_past_name_count = old_name.versions.length
    approved_synonyms = old_name.approved_synonyms

    comments = Comment.count

    params = {
      id: old_name.id,
      deprecate: { others: "0" },
      comment: { comment: "" }
    }
    login("rolf")
    post(:approve_name, params)
    assert_redirected_to(action: :show, id: old_name.id)

    assert_not(old_name.reload.deprecated)
    assert_equal(old_past_name_count + 1, old_name.versions.length)
    assert_not(old_name.versions.latest.deprecated)

    approved_synonyms.each { |n| assert_not(n.reload.deprecated) }
    assert_equal(comments, Comment.count)
  end

  def test_approve_name_locked
    name = Name.where(locked: true).first
    name.change_deprecated(true)
    name.save
    params = {
      id: name.id,
      deprecate: { others: "0" },
      comment: { comment: "" }
    }

    login("rolf")
    get(:approve_name, id: name.id)
    assert_response(:redirect)
    post(:approve_name, params)
    assert_flash_error
    assert_true(name.reload.deprecated)

    make_admin("mary")
    get(:approve_name, id: name.id)
    assert_response(:success)
    post(:approve_name, params)
    assert_false(name.reload.deprecated)
  end

  # ----------------------------
  #  Naming Notifications.
  # ----------------------------

  def test_email_tracking
    name = names(:coprinus_comatus)
    params = { id: name.id.to_s }
    requires_login(:email_tracking, params)
    assert_template(:email_tracking)
    assert_form_action(action: :email_tracking, id: name.id.to_s)
  end

  def test_email_tracking_enable_no_note
    name = names(:conocybe_filaris)
    count_before = Notification.count
    flavor = Notification.flavors[:name]
    notification = Notification.
                   find_by(flavor: flavor, obj_id: name.id, user_id: rolf.id)
    assert_nil(notification)
    params = {
      id: name.id,
      commit: :ENABLE.t,
      notification: {
        note_template: ""
      }
    }
    post_requires_login(:email_tracking, params)
    # This is needed before the next find for some reason
    count_after = Notification.count
    assert_equal(count_before + 1, count_after)
    notification = Notification.
                   find_by(flavor: flavor, obj_id: name.id, user_id: rolf.id)
    assert(notification)
    assert_nil(notification.note_template)
    assert_nil(
      notification.calc_note(user: rolf,
                             naming: namings(:coprinus_comatus_naming))
    )
  end

  def test_email_tracking_enable_with_note
    name = names(:conocybe_filaris)
    count_before = Notification.count
    flavor = Notification.flavors[:name]
    notification = Notification.
                   find_by(flavor: flavor, obj_id: name.id, user_id: rolf.id)
    assert_nil(notification)
    params = {
      id: name.id,
      commit: :ENABLE.t,
      notification: {
        note_template: "A note about :observation from :observer"
      }
    }
    login("rolf")
    post(:email_tracking, params)
    assert_redirected_to(action: :show, id: name.id)
    # This is needed before the next find for some reason
    count_after = Notification.count
    assert_equal(count_before + 1, count_after)
    notification = Notification.
                   find_by(flavor: flavor, obj_id: name.id, user_id: rolf.id)
    assert(notification)
    assert(notification.note_template)
    assert(notification.calc_note(user: mary,
                                  naming: namings(:coprinus_comatus_naming)))
  end

  def test_email_tracking_update_add_note
    name = names(:coprinus_comatus)
    count_before = Notification.count
    flavor = Notification.flavors[:name]
    notification = Notification.
                   find_by(flavor: flavor, obj_id: name.id, user_id: rolf.id)
    assert(notification)
    assert_nil(notification.note_template)
    params = {
      id: name.id,
      commit: "Update",
      notification: {
        note_template: "A note about :observation from :observer"
      }
    }
    login("rolf")
    post(:email_tracking, params)
    assert_redirected_to(action: :show, id: name.id)
    # This is needed before the next find for some reason
    count_after = Notification.count
    assert_equal(count_before, count_after)
    notification = Notification.
                   find_by(flavor: flavor, obj_id: name.id, user_id: rolf.id)
    assert(notification)
    assert(notification.note_template)
    assert(notification.calc_note(user: rolf,
                                  naming: namings(:coprinus_comatus_naming)))
  end

  def test_email_tracking_disable
    name = names(:coprinus_comatus)
    flavor = Notification.flavors[:name]
    notification = Notification.
                   find_by(flavor: flavor, obj_id: name.id, user_id: rolf.id)
    assert(notification)
    params = {
      id: name.id,
      commit: :DISABLE.t,
      notification: {
        note_template: "A note about :observation from :observer"
      }
    }
    login("rolf")
    post(:email_tracking, params)
    assert_redirected_to(action: :show, id: name.id)
    notification = Notification.
                   find_by(flavor: :name, obj_id: name.id, user_id: rolf.id)
    assert_nil(notification)
  end

  # ----------------------------
  #  Review status.
  # ----------------------------

  def test_set_review_status_reviewer
    desc = name_descriptions(:coprinus_comatus_desc)
    assert_equal(:unreviewed, desc.review_status)
    assert(rolf.in_group?("reviewers"))
    params = {
      id: desc.id,
      value: "vetted"
    }
    post_requires_login(:set_review_status, params)
    assert_redirected_to(action: :show, id: desc.name_id)
    assert_equal(:vetted, desc.reload.review_status)
  end

  def test_set_review_status_non_reviewer
    desc = name_descriptions(:coprinus_comatus_desc)
    assert_equal(:unreviewed, desc.review_status)
    assert_not(mary.in_group?("reviewers"))
    params = {
      id: desc.id,
      value: "vetted"
    }
    post_requires_login(:set_review_status, params, "mary")
    assert_redirected_to(action: :show, id: desc.name_id)
    assert_equal(:unreviewed, desc.reload.review_status)
  end

  # ----------------------------
  #  Interest.
  # ----------------------------

  def test_interest_in_show_name
    peltigera = names(:peltigera)
    login("rolf")

    # No interest in this name yet.
    get_with_dump(:show, id: peltigera.id)
    assert_response(:success)
    assert_image_link_in_html(/watch\d*.png/,
                              controller: :interests,
                              action: :set_interest,
                              type: "Name",
                              id: peltigera.id,
                              state: 1)
    assert_image_link_in_html(/ignore\d*.png/,
                              controller: :interests,
                              action: :set_interest,
                              type: "Name",
                              id: peltigera.id,
                              state: -1)

    # Turn interest on and make sure there is an icon linked to delete it.
    Interest.create(target: peltigera, user: rolf, state: true)
    get_with_dump(:show, id: peltigera.id)
    assert_response(:success)
    assert_image_link_in_html(/halfopen\d*.png/,
                              controller: :interests,
                              action: :set_interest,
                              type: "Name",
                              id: peltigera.id,
                              state: 0)
    assert_image_link_in_html(/ignore\d*.png/,
                              controller: :interests,
                              action: :set_interest,
                              type: "Name",
                              id: peltigera.id,
                              state: -1)

    # Destroy that interest, create new one with interest off.
    Interest.where(user_id: rolf.id).last.destroy
    Interest.create(target: peltigera, user: rolf, state: false)
    get_with_dump(:show, id: peltigera.id)
    assert_response(:success)
    assert_image_link_in_html(/halfopen\d*.png/,
                              controller: :interests,
                              action: :set_interest,
                              type: "Name",
                              id: peltigera.id,
                              state: 0)
    assert_image_link_in_html(/watch\d*.png/,
                              controller: :interests,
                              action: :set_interest,
                              type: "Name",
                              id: peltigera.id,
                              state: 1)
  end

<<<<<<< HEAD
  # ----------------------------
  #  Test project drafts.
  # ----------------------------

  # Ensure that draft owner can see a draft they own
  def test_show_draft
    draft = name_descriptions(:draft_coprinus_comatus)
    login(draft.user.login)
    get_with_dump(:show_name_description, id: draft.id)
    assert_template(:show_name_description, partial: "_show_description")
  end

  # Ensure that an admin can see a draft they don't own
  def test_show_draft_admin
    draft = name_descriptions(:draft_coprinus_comatus)
    assert_not_equal(draft.user, mary)
    login(mary.login)
    get_with_dump(:show_name_description, id: draft.id)
    assert_template(:show_name_description, partial: "_show_description")
  end

  # Ensure that an member can see a draft they don't own
  def test_show_draft_member
    draft = name_descriptions(:draft_agaricus_campestris)
    assert_not_equal(draft.user, katrina)
    login(katrina.login)
    get_with_dump(:show_name_description, id: draft.id)
    assert_template(:show_name_description, partial: "_show_description")
  end

  # Ensure that a non-member cannot see a draft
  def test_show_draft_non_member
    project = projects(:eol_project)
    draft = name_descriptions(:draft_agaricus_campestris)
    assert(draft.belongs_to_project?(project))
    assert_not(project.is_member?(dick))
    login(dick.login)
    get_with_dump(:show_name_description, id: draft.id)
    assert_redirected_to(project_path(project))
  end

  def test_create_draft_member
    create_draft_tester(projects(:eol_project),
                        names(:coprinus_comatus), katrina)
  end

  def test_create_draft_admin
    create_draft_tester(projects(:eol_project),
                        names(:coprinus_comatus), mary)
  end

  def test_create_draft_not_member
    create_draft_tester(projects(:eol_project),
                        names(:agaricus_campestris), dick, false)
  end

  def test_edit_draft
    edit_draft_tester(name_descriptions(:draft_coprinus_comatus))
  end

  def test_edit_draft_admin
    assert(projects(:eol_project).is_admin?(mary))
    assert_equal("EOL Project",
                 name_descriptions(:draft_coprinus_comatus).source_name)
    edit_draft_tester(name_descriptions(:draft_coprinus_comatus), mary)
  end

  def test_edit_draft_member
    assert(projects(:eol_project).is_member?(katrina))
    assert_equal("EOL Project",
                 name_descriptions(:draft_agaricus_campestris).source_name)
    edit_draft_tester(name_descriptions(:draft_agaricus_campestris),
                      katrina, false)
  end

  def test_edit_draft_non_member
    assert_not(projects(:eol_project).is_member?(dick))
    assert_equal("EOL Project",
                 name_descriptions(:draft_coprinus_comatus).source_name)
    edit_draft_tester(name_descriptions(:draft_coprinus_comatus),
                      dick, false, false)
  end

  def test_edit_draft_post_owner
    edit_draft_post_helper(name_descriptions(:draft_coprinus_comatus),
                           rolf)
  end

  def test_edit_draft_post_admin
    edit_draft_post_helper(name_descriptions(:draft_coprinus_comatus),
                           mary)
  end

  def test_edit_draft_post_member
    edit_draft_post_helper(name_descriptions(:draft_agaricus_campestris),
                           katrina, permission: false)
  end

  def test_edit_draft_post_non_member
    edit_draft_post_helper(name_descriptions(:draft_agaricus_campestris),
                           dick, permission: false)
  end

  def test_edit_draft_post_bad_classification
    edit_draft_post_helper(
      name_descriptions(:draft_coprinus_comatus),
      rolf,
      params: { classification: "**Domain**: Eukarya" },
      permission: true,
      success: false
    )
  end

  def test_make_description_default
    desc = name_descriptions(:peltigera_alt_desc)
    assert_not_equal(desc, desc.parent.description)
    make_description_default_helper(desc)
    desc.parent.reload
    assert_equal(desc, desc.parent.description)
  end

  def test_non_public_description_cannot_be_default
    desc = name_descriptions(:peltigera_user_desc)
    current_default = desc.parent.description
    make_description_default_helper(desc)
    desc.parent.reload
    assert_not_equal(desc, desc.parent.description)
    assert_equal(current_default, desc.parent.description)
  end

  # Owner can publish.
  def test_publish_draft
    publish_draft_helper(name_descriptions(:draft_coprinus_comatus), nil,
                         :merged, false)
  end

  # Admin can, too.
  def test_publish_draft_admin
    publish_draft_helper(name_descriptions(:draft_coprinus_comatus), mary,
                         :merged, false)
  end

  # Other members cannot.
  def test_publish_draft_member
    publish_draft_helper(name_descriptions(:draft_agaricus_campestris), katrina,
                         false, false)
  end

  # Non-members certainly can't.
  def test_publish_draft_non_member
    publish_draft_helper(
      name_descriptions(:draft_agaricus_campestris), dick, false, false
    )
  end

  # Non-members certainly can't.
  def test_publish_draft_conflict
    draft = name_descriptions(:draft_coprinus_comatus)
    # Create a simple public description to cause conflict.
    name = draft.name
    name.description = desc = NameDescription.create!(
      name: name,
      user: rolf,
      source_type: :public,
      source_name: "",
      public: true,
      gen_desc: "Pre-existing general description."
    )
    name.save
    desc.admin_groups << UserGroup.reviewers
    desc.writer_groups << UserGroup.all_users
    desc.reader_groups << UserGroup.all_users
    # It should make the draft both public and default, "true" below tells it
    # that the default gen_desc should look like the draft's after done.  No
    # more conflicts.
    publish_draft_helper(draft.reload, nil, true, false)
  end

  def test_destroy_draft_owner
    destroy_draft_helper(name_descriptions(:draft_coprinus_comatus), rolf)
  end

  def test_destroy_draft_admin
    destroy_draft_helper(name_descriptions(:draft_coprinus_comatus), mary)
  end

  def test_destroy_draft_member
    destroy_draft_helper(
      name_descriptions(:draft_agaricus_campestris), katrina, false
    )
  end

  def test_destroy_draft_non_member
    destroy_draft_helper(
      name_descriptions(:draft_agaricus_campestris), dick, false
    )
  end

  # ------------------------------
  #  Test creating descriptions.
  # ------------------------------

  def test_create_description_load_form_no_desc_yet
    name = names(:conocybe_filaris)
    assert_equal(0, name.descriptions.length)
    params = { id: name.id }

    # Make sure it requires login.
    requires_login(:create_name_description, params)
    desc = assigns(:description)
    assert_equal(:public, desc.source_type)
    assert_equal("", desc.source_name.to_s)
    assert_equal(true, desc.public)
    assert_equal(true, desc.public_write)

    # Test draft creation by project member.
    login("rolf") # member
    project = projects(:eol_project)
    get(:create_name_description, params.merge(project: project.id))
    assert_template(:create_name_description, partial: "_form_name_description")
    desc = assigns(:description)
    assert_equal(:project, desc.source_type)
    assert_equal(project.title, desc.source_name)
    assert_equal(false, desc.public)
    assert_equal(false, desc.public_write)

    # Test draft creation by project non-member.
    login("dick")
    get(:create_name_description, params.merge(project: project.id))
    assert_redirected_to(controller: :projects,
                         action: :show,
                         id: project.id)
    assert_flash_error
  end

  def test_create_description_load_form_already_has_desc
    name = names(:peltigera)
    assert_not_equal(0, name.descriptions.length)
    params = { id: name.id }

    # Make sure it requires login.
    requires_login(:create_name_description, params)
    desc = assigns(:description)
    assert_equal(:public, desc.source_type)
    assert_equal("", desc.source_name.to_s)
    assert_equal(true, desc.public)
    assert_equal(true, desc.public_write)

    # Test draft creation by project member.
    login("katrina") # member
    project = projects(:eol_project)
    get(:create_name_description, params.merge(project: project.id))
    assert_template(:create_name_description, partial: "_form_name_description")
    desc = assigns(:description)
    assert_equal(:project, desc.source_type)
    assert_equal(project.title, desc.source_name)
    assert_equal(false, desc.public)
    assert_equal(false, desc.public_write)

    # Test draft creation by project non-member.
    login("dick")
    get(:create_name_description, params.merge(project: project.id))
    assert_redirected_to(controller: :projects,
                         action: :show,
                         id: project.id)
    assert_flash_error

    # Test clone of private description if not reader.
    other = name_descriptions(:peltigera_user_desc)
    login("katrina") # random user
    get(:create_name_description, params.merge(clone: other.id))
    assert_redirected_to(action: :show, id: name.id)
    assert_flash_error

    # Test clone of private description if can read.
    login("dick") # reader
    get(:create_name_description, params.merge(clone: other.id))
    assert_template(:create_name_description, partial: "_form_name_description")
    desc = assigns(:description)
    assert_equal(:user, desc.source_type)
    assert_equal("", desc.source_name.to_s)
    assert_equal(false, desc.public)
    assert_equal(false, desc.public_write)
  end

  def test_create_name_description_public
    # Minimum args.
    params = {
      description: empty_notes.merge(
        source_type: :public,
        source_name: "",
        public: "1",
        public_write: "1"
      )
    }

    # No desc yet -> make new desc default.
    name = names(:conocybe_filaris)
    assert_equal(0, name.descriptions.length)
    post(:create_name_description, params)
    assert_response(:redirect)
    login("dick")
    params[:id] = name.id
    post(:create_name_description, params)
    assert_flash_success
    desc = NameDescription.last
    assert_redirected_to(action: :show_name_description, id: desc.id)
    name.reload
    assert_objs_equal(desc, name.description)
    assert_obj_list_equal([desc], name.descriptions)
    assert_equal(:public, desc.source_type)
    assert_equal("", desc.source_name.to_s)
    assert_equal(true, desc.public)
    assert_equal(true, desc.public_write)
    assert_obj_list_equal([UserGroup.reviewers], desc.admin_groups)
    assert_obj_list_equal([UserGroup.all_users], desc.writer_groups)
    assert_obj_list_equal([UserGroup.all_users], desc.reader_groups)

    # Already have default, try to make public desc private -> warn and make
    # public but not default.
    name = names(:coprinus_comatus)
    assert(default = name.description)
    assert_not_equal(0, name.descriptions.length)
    params[:id] = name.id
    params[:description][:public]       = "0"
    params[:description][:public_write] = "0"
    params[:description][:source_name]  = "Alternate Description"
    post(:create_name_description, params)
    assert_flash_warning # tried to make it private
    desc = NameDescription.last
    assert_redirected_to(action: :show_name_description, id: desc.id)
    name.reload
    assert_objs_equal(default, name.description)
    assert_true(name.descriptions.include?(desc))
    assert_equal(:public, desc.source_type)
    assert_equal("Alternate Description", desc.source_name.to_s)
    assert_obj_list_equal([UserGroup.reviewers], desc.admin_groups)
    assert_obj_list_equal([UserGroup.all_users], desc.writer_groups)
    assert_obj_list_equal([UserGroup.all_users], desc.reader_groups)
    assert_equal(true, desc.public)
    assert_equal(true, desc.public_write)
  end

  def test_create_name_description_bogus_classification
    name = names(:agaricus_campestris)
    login("dick")

    bad_class = "*Order*: Agaricales\r\nFamily: Agaricaceae"
    good_class  = "Family: Agaricaceae\r\nOrder: Agaricales"
    final_class = "Order: _Agaricales_\r\nFamily: _Agaricaceae_"

    params = {
      id: name.id,
      description: empty_notes.merge(
        source_type: :public,
        source_name: "",
        public: "1",
        public_write: "1"
      )
    }

    params[:description][:classification] = bad_class
    post(:create_name_description, params)
    assert_flash_error
    assert_template(:create_name_description, partial: "_form_name_description")

    params[:description][:classification] = good_class
    post(:create_name_description, params)
    assert_flash_success
    desc = NameDescription.last
    assert_redirected_to(action: :show_name_description, id: desc.id)

    name.reload
    assert_equal(final_class, name.classification)
    assert_equal(final_class, desc.classification)
  end

  def test_create_name_description_source
    login("dick")

    name = names(:conocybe_filaris)
    assert_nil(name.description)
    assert_equal(0, name.descriptions.length)

    params = {
      id: name.id,
      description: empty_notes.merge(
        source_type: :source,
        source_name: "Mushrooms Demystified",
        public: "0",
        public_write: "0"
      )
    }

    post(:create_name_description, params)
    assert_flash_success
    desc = NameDescription.last
    assert_redirected_to(action: :show_name_description, id: desc.id)

    name.reload
    assert_nil(name.description)
    assert_true(name.descriptions.include?(desc))
    assert_equal(:source, desc.source_type)
    assert_equal("Mushrooms Demystified", desc.source_name)
    assert_false(desc.public)
    assert_false(desc.public_write)
    assert_obj_list_equal([UserGroup.one_user(dick)], desc.admin_groups)
    assert_obj_list_equal([UserGroup.one_user(dick)], desc.writer_groups)
    assert_obj_list_equal([UserGroup.one_user(dick)], desc.reader_groups)
  end

=======
>>>>>>> 162b74fe
  # -----------------------------------
  #  Test classification propagation.
  # -----------------------------------

  def test_refresh_classification
    genus = names(:coprinus)
    child = names(:coprinus_comatus)
    val   = genus.classification
    time  = genus.updated_at
    assert_equal(val, child.classification)
    assert_equal(val, child.description.classification)
    assert_equal(time, child.updated_at)
    assert_equal(time, child.description.updated_at)

    # Make sure bogus requests don't crash.
    login("rolf")
    get(:refresh_classification)
    get(:refresh_classification, id: 666)
    get(:refresh_classification, id: "bogus")
    get(:refresh_classification, id: genus.id)
    get(:refresh_classification, id: child.id) # no change!
    assert_equal(val, genus.reload.classification)
    assert_equal(val, genus.description.reload.classification)
    assert_equal(val, child.reload.classification)
    assert_equal(val, child.description.reload.classification)
    assert_equal(time, genus.updated_at)
    assert_equal(time, genus.description.updated_at)
    assert_equal(time, child.updated_at)
    assert_equal(time, child.description.updated_at)

    # Make sure have to be logged in. (update_column should avoid callbacks)
    new_val = names(:peltigera).classification
    # disable cop because we're trying to avoid callbacks
    # rubocop:disable Rails/SkipsModelValidations
    child.update_columns(classification: new_val)
    child.description.update_columns(classification: new_val)
    # rubocop:enable Rails/SkipsModelValidations
    logout
    get(:refresh_classification, id: child.id)
    assert_equal(new_val, child.reload.classification)
    assert_equal(time, child.updated_at)

    # Now finally do it right and make sure it makes correct changes.
    login("rolf")
    get(:refresh_classification, id: child.id)
    assert_equal(val, child.reload.classification)
    assert_not_equal(time, child.updated_at)
  end

  def test_propagate_classification
    genus = names(:coprinus)
    child = names(:coprinus_comatus)
    val   = genus.classification
    assert_equal(val, child.classification)
    assert_equal(val, child.description.classification)

    # Make sure bogus requests don't crash.
    login("rolf")
    get(:propagate_classification)
    get(:propagate_classification, id: 666)
    get(:propagate_classification, id: "bogus")
    get(:propagate_classification, id: child.id)
    get(:propagate_classification, id: names(:ascomycota).id)
    assert_equal(val, genus.reload.classification)
    assert_equal(val, genus.description.reload.classification)
    assert_equal(val, child.reload.classification)
    assert_equal(val, child.description.reload.classification)

    # Make sure have to be logged in. (update_column should avoid callbacks)
    new_val = names(:peltigera).classification
    # disable cop because we're trying to avoid callbacks
    # rubocop:disable Rails/SkipsModelValidations
    genus.update_columns(classification: new_val)
    # rubocop:enable Rails/SkipsModelValidations
    logout
    get(:propagate_classification, id: genus.id)
    assert_equal(val, child.reload.classification)

    # Now finally do it right and make sure it makes correct changes.
    login("rolf")
    get(:propagate_classification, id: genus.id)
    assert_equal(new_val, child.reload.classification)
    assert_equal(new_val, child.description.reload.classification)
  end

  def test_get_inherit_classification
    name = names(:boletus)

    # Make sure user has to be logged in.
    get(:inherit_classification, id: name.id)
    assert_redirected_to(controller: :account, action: :login)
    login("rolf")

    # Make sure it doesn't crash if id is missing.
    get(:inherit_classification)
    assert_flash_error
    assert_response(:redirect)

    # Make sure it doesn't crash if id is bogus.
    get(:inherit_classification, id: "bogus")
    assert_flash_error
    assert_response(:redirect)

    # Make sure it doesn't crash if id is bogus.
    get_with_dump(:inherit_classification, id: name.id)
    assert_no_flash
    assert_response(:success)
    assert_template("inherit_classification")
  end

  def test_post_inherit_classification
    name = names(:boletus)

    # Make sure user has to be logged in.
    post(:inherit_classification, id: name, parent: "Agaricales")
    assert_redirected_to(controller: :account, action: :login)
    login("rolf")

    # Make sure it doesn't crash if id is missing.
    post(:inherit_classification, parent: "Agaricales")
    assert_flash_error
    assert_response(:redirect)

    # Make sure it doesn't crash if id is bogus.
    post(:inherit_classification, id: "bogus", parent: "Agaricales")
    assert_flash_error
    assert_response(:redirect)

    # Test reload if parent field missing.
    post(:inherit_classification, id: name.id, parent: "")
    assert_flash_error
    assert_response(:success)
    assert_template(:inherit_classification)

    # Test reload if parent field has no match and no alternate spellings.
    post(:inherit_classification, id: name.id, parent: "cakjdncaksdbcsdkn")
    assert_flash_error
    assert_response(:success)
    assert_template(:inherit_classification)
    assert_input_value("parent", "cakjdncaksdbcsdkn")

    # Test reload if parent field misspelled.
    post(:inherit_classification, id: name.id, parent: "Agariclaes")
    assert_no_flash
    assert_response(:success)
    assert_template(:inherit_classification)
    assert_not_blank(assigns(:message))
    assert_not_empty(assigns(:options))
    assert_select("span", text: "Agaricales")
    assert_input_value("parent", "Agariclaes")

    # Test ambiguity: three names all accepted and with classifications.
    parent1 = names(:agaricaceae)
    parent1.change_author("Ach.")
    parent1.save
    parent2 = create_name("Agaricaceae Bagl.")
    parent2.classification = "Domain: _Eukarya_"
    parent2.save
    parent3 = create_name("Agaricaceae Clauzade")
    parent3.classification = "Domain: _Eukarya_"
    parent3.save
    post(:inherit_classification, id: name.id, parent: "Agaricaceae")
    assert_no_flash
    assert_response(:success)
    assert_template(:inherit_classification)
    assert_not_blank(assigns(:message))
    assert_not_empty(assigns(:options))
    assert_select("input[type=radio][value='#{parent1.id}']", count: 1)
    assert_select("input[type=radio][value='#{parent2.id}']", count: 1)
    assert_select("input[type=radio][value='#{parent3.id}']", count: 1)
    assert_input_value("parent", "Agaricaceae")

    # Have it select a bogus name (rank wrong in this case).
    post(:inherit_classification,
         id: name.id,
         parent: "Agaricaceae",
         options: names(:coprinus_comatus).id)
    assert_flash_error
    assert_response(:success)
    assert_template(:inherit_classification)

    # Make it less ambiguous, so it will select the original Agaricaceae.
    Name.update(parent2.id, classification: "")
    Name.update(parent3.id, deprecated: true)
    assert_blank(name.reload.classification)
    post(:inherit_classification, id: name.id, parent: "Agaricaceae")
    assert_no_flash
    assert_name_list_equal([], assigns(:options))
    assert_blank(assigns(:message))
    assert_redirected_to(name_path(name))
    new_str = "#{parent1.classification}\r\nFamily: _Agaricaceae_\r\n"
    assert_equal(new_str, name.reload.classification)
    assert_equal(new_str, names(:boletus_edulis).classification)
    assert_equal(new_str, observations(:boletus_edulis_obs).classification)
  end

  def test_get_edit_classification
    # Make sure user has to be logged in.
    get(:edit_classification)
    assert_redirected_to(controller: :account, action: :login)
    login("rolf")

    # Make sure missing and bogus ids do not crash it.
    get(:edit_classification)
    assert_response(:redirect)
    get(:edit_classification, id: "bogus")
    assert_response(:redirect)

    # Make sure form initialized correctly.
    name = names(:boletus_edulis)
    get(:edit_classification, id: name.id)
    assert_response(:success)
    assert_template(:edit_classification)
    assert_textarea_value(:classification, "")

    name = names(:agaricus_campestris)
    get_with_dump(:edit_classification, id: name.id)
    assert_response(:success)
    assert_template(:edit_classification)
    assert_textarea_value(:classification, name.classification)
  end

  def test_post_edit_classification
    # Make sure user has to be logged in.
    post(:edit_classification)
    assert_redirected_to(controller: :account, action: :login)
    login("rolf")

    # Make sure bogus requests don't crash.
    post(:edit_classification)
    assert_flash_error
    assert_response(:redirect)
    post(:edit_classification, id: "bogus")
    assert_flash_error
    assert_response(:redirect)

    # Make sure it is validating the classification.
    name = names(:agaricus_campestris)
    post(:edit_classification, id: name.id, classification: "bogus")
    assert_flash_error
    assert_response(:success)
    assert_template(:edit_classification)
    assert_textarea_value(:classification, "bogus")

    # Make sure we can do simple case.
    name = names(:agaricales)
    new_str = "Kingdom: _Fungi_"
    post(:edit_classification, id: name.id, classification: new_str)
    assert_no_flash
    assert_redirected_to(name_path(name))
    assert_equal(new_str, name.reload.classification)

    # Make sure we can do complex case.
    name = names(:agaricus_campestris)
    new_str = "Kingdom: _Fungi_\r\nPhylum: _Ascomycota_"
    post(:edit_classification, id: name.id, classification: new_str)
    assert_no_flash
    assert_redirected_to(name_path(name))
    assert_equal(new_str, name.reload.classification)
    assert_equal(new_str, names(:agaricus).classification)
    assert_equal(new_str,
                 names(:agaricus_campestras).description.classification)
    assert_equal(new_str, observations(:agaricus_campestras_obs).classification)
  end

  # -----------------------
  #  Test lifeform stuff.
  # -----------------------

  def test_edit_lifeform
    # Prove that anyone logged in can edit lifeform, and that the form starts
    # off with the correct current state.
    name = names(:peltigera)
    assert_equal(" lichen ", name.lifeform)
    requires_login(:edit_lifeform, id: name.id)
    assert_template(:edit_lifeform)
    Name.all_lifeforms.each do |word|
      assert_input_value("lifeform_#{word}", word == "lichen" ? "1" : "")
    end

    # Make sure user can both add and remove lifeform categories.
    params = { id: name.id }
    Name.all_lifeforms.each do |word|
      params["lifeform_#{word}"] = (word == "lichenicolous" ? "1" : "")
    end
    post(:edit_lifeform, params)
    assert_equal(" lichenicolous ", name.reload.lifeform)
  end

  def test_propagate_lifeform
    name = names(:lecanorales)
    children = name.all_children
    Name.update(name.id, lifeform: " lichen ")

    # Prove that getting to the form requires a login, and that it starts off
    # with all boxes unchecked.
    requires_login(:propagate_lifeform, id: name.id)
    assert_template(:propagate_lifeform)
    Name.all_lifeforms.each do |word|
      if word == "lichen"
        assert_input_value("add_#{word}", "")
      else
        assert_input_value("remove_#{word}", "")
      end
    end

    # Make sure we can add "lichen" to all children.
    post(:propagate_lifeform, id: name.id, add_lichen: "1")
    assert_redirected_to(name_path(name))
    children.each do |child|
      assert(child.reload.lifeform.include?(" lichen "),
             "Child, #{child.search_name}, is missing 'lichen'.")
    end

    # Make sure we can remove "lichen" from all children, too.
    post(:propagate_lifeform, id: name.id, remove_lichen: "1")
    assert_redirected_to(name_path(name))
    children.each do |child|
      assert_not(child.reload.lifeform.include?(" lichen "),
                 "Child, #{child.search_name}, still has 'lichen'.")
    end
  end

  def test_why_danny_cant_edit_lentinus_description
    desc = name_descriptions(:boletus_edulis_desc)
    get(:show_name_description, id: desc.id)
    assert_no_flash
    assert_template(:show_name_description)
  end
end<|MERGE_RESOLUTION|>--- conflicted
+++ resolved
@@ -195,19 +195,19 @@
     name4 = query.results[-1]
 
     get(:show_next, q.merge(id: name1.id))
-    assert_redirected_to(name_path(name2, q: q))
+    assert_redirected_to(name2.show_link_args.merge(q))
     get(:show_next, q.merge(id: name3.id))
-    assert_redirected_to(name_path(name4, q: q))
+    assert_redirected_to(name4.show_link_args.merge(q))
     get(:show_next, q.merge(id: name4.id))
-    assert_redirected_to(name_path(name4, q: q))
+    assert_redirected_to(name4.show_link_args.merge(q))
     assert_flash_text(/no more/i)
 
     get(:show_prev, q.merge(id: name4.id))
-    assert_redirected_to(name_path(name3, q: q))
+    assert_redirected_to(name3.show_link_args.merge(q))
     get(:show_prev, q.merge(id: name2.id))
-    assert_redirected_to(name_path(name1, q: q))
+    assert_redirected_to(name1.show_link_args.merge(q))
     get(:show_prev, q.merge(id: name1.id))
-    assert_redirected_to(name_path(name1, q: q))
+    assert_redirected_to(name1.show_link_args.merge(q))
     assert_flash_text(/no more/i)
   end
 
@@ -3636,420 +3636,6 @@
                               state: 1)
   end
 
-<<<<<<< HEAD
-  # ----------------------------
-  #  Test project drafts.
-  # ----------------------------
-
-  # Ensure that draft owner can see a draft they own
-  def test_show_draft
-    draft = name_descriptions(:draft_coprinus_comatus)
-    login(draft.user.login)
-    get_with_dump(:show_name_description, id: draft.id)
-    assert_template(:show_name_description, partial: "_show_description")
-  end
-
-  # Ensure that an admin can see a draft they don't own
-  def test_show_draft_admin
-    draft = name_descriptions(:draft_coprinus_comatus)
-    assert_not_equal(draft.user, mary)
-    login(mary.login)
-    get_with_dump(:show_name_description, id: draft.id)
-    assert_template(:show_name_description, partial: "_show_description")
-  end
-
-  # Ensure that an member can see a draft they don't own
-  def test_show_draft_member
-    draft = name_descriptions(:draft_agaricus_campestris)
-    assert_not_equal(draft.user, katrina)
-    login(katrina.login)
-    get_with_dump(:show_name_description, id: draft.id)
-    assert_template(:show_name_description, partial: "_show_description")
-  end
-
-  # Ensure that a non-member cannot see a draft
-  def test_show_draft_non_member
-    project = projects(:eol_project)
-    draft = name_descriptions(:draft_agaricus_campestris)
-    assert(draft.belongs_to_project?(project))
-    assert_not(project.is_member?(dick))
-    login(dick.login)
-    get_with_dump(:show_name_description, id: draft.id)
-    assert_redirected_to(project_path(project))
-  end
-
-  def test_create_draft_member
-    create_draft_tester(projects(:eol_project),
-                        names(:coprinus_comatus), katrina)
-  end
-
-  def test_create_draft_admin
-    create_draft_tester(projects(:eol_project),
-                        names(:coprinus_comatus), mary)
-  end
-
-  def test_create_draft_not_member
-    create_draft_tester(projects(:eol_project),
-                        names(:agaricus_campestris), dick, false)
-  end
-
-  def test_edit_draft
-    edit_draft_tester(name_descriptions(:draft_coprinus_comatus))
-  end
-
-  def test_edit_draft_admin
-    assert(projects(:eol_project).is_admin?(mary))
-    assert_equal("EOL Project",
-                 name_descriptions(:draft_coprinus_comatus).source_name)
-    edit_draft_tester(name_descriptions(:draft_coprinus_comatus), mary)
-  end
-
-  def test_edit_draft_member
-    assert(projects(:eol_project).is_member?(katrina))
-    assert_equal("EOL Project",
-                 name_descriptions(:draft_agaricus_campestris).source_name)
-    edit_draft_tester(name_descriptions(:draft_agaricus_campestris),
-                      katrina, false)
-  end
-
-  def test_edit_draft_non_member
-    assert_not(projects(:eol_project).is_member?(dick))
-    assert_equal("EOL Project",
-                 name_descriptions(:draft_coprinus_comatus).source_name)
-    edit_draft_tester(name_descriptions(:draft_coprinus_comatus),
-                      dick, false, false)
-  end
-
-  def test_edit_draft_post_owner
-    edit_draft_post_helper(name_descriptions(:draft_coprinus_comatus),
-                           rolf)
-  end
-
-  def test_edit_draft_post_admin
-    edit_draft_post_helper(name_descriptions(:draft_coprinus_comatus),
-                           mary)
-  end
-
-  def test_edit_draft_post_member
-    edit_draft_post_helper(name_descriptions(:draft_agaricus_campestris),
-                           katrina, permission: false)
-  end
-
-  def test_edit_draft_post_non_member
-    edit_draft_post_helper(name_descriptions(:draft_agaricus_campestris),
-                           dick, permission: false)
-  end
-
-  def test_edit_draft_post_bad_classification
-    edit_draft_post_helper(
-      name_descriptions(:draft_coprinus_comatus),
-      rolf,
-      params: { classification: "**Domain**: Eukarya" },
-      permission: true,
-      success: false
-    )
-  end
-
-  def test_make_description_default
-    desc = name_descriptions(:peltigera_alt_desc)
-    assert_not_equal(desc, desc.parent.description)
-    make_description_default_helper(desc)
-    desc.parent.reload
-    assert_equal(desc, desc.parent.description)
-  end
-
-  def test_non_public_description_cannot_be_default
-    desc = name_descriptions(:peltigera_user_desc)
-    current_default = desc.parent.description
-    make_description_default_helper(desc)
-    desc.parent.reload
-    assert_not_equal(desc, desc.parent.description)
-    assert_equal(current_default, desc.parent.description)
-  end
-
-  # Owner can publish.
-  def test_publish_draft
-    publish_draft_helper(name_descriptions(:draft_coprinus_comatus), nil,
-                         :merged, false)
-  end
-
-  # Admin can, too.
-  def test_publish_draft_admin
-    publish_draft_helper(name_descriptions(:draft_coprinus_comatus), mary,
-                         :merged, false)
-  end
-
-  # Other members cannot.
-  def test_publish_draft_member
-    publish_draft_helper(name_descriptions(:draft_agaricus_campestris), katrina,
-                         false, false)
-  end
-
-  # Non-members certainly can't.
-  def test_publish_draft_non_member
-    publish_draft_helper(
-      name_descriptions(:draft_agaricus_campestris), dick, false, false
-    )
-  end
-
-  # Non-members certainly can't.
-  def test_publish_draft_conflict
-    draft = name_descriptions(:draft_coprinus_comatus)
-    # Create a simple public description to cause conflict.
-    name = draft.name
-    name.description = desc = NameDescription.create!(
-      name: name,
-      user: rolf,
-      source_type: :public,
-      source_name: "",
-      public: true,
-      gen_desc: "Pre-existing general description."
-    )
-    name.save
-    desc.admin_groups << UserGroup.reviewers
-    desc.writer_groups << UserGroup.all_users
-    desc.reader_groups << UserGroup.all_users
-    # It should make the draft both public and default, "true" below tells it
-    # that the default gen_desc should look like the draft's after done.  No
-    # more conflicts.
-    publish_draft_helper(draft.reload, nil, true, false)
-  end
-
-  def test_destroy_draft_owner
-    destroy_draft_helper(name_descriptions(:draft_coprinus_comatus), rolf)
-  end
-
-  def test_destroy_draft_admin
-    destroy_draft_helper(name_descriptions(:draft_coprinus_comatus), mary)
-  end
-
-  def test_destroy_draft_member
-    destroy_draft_helper(
-      name_descriptions(:draft_agaricus_campestris), katrina, false
-    )
-  end
-
-  def test_destroy_draft_non_member
-    destroy_draft_helper(
-      name_descriptions(:draft_agaricus_campestris), dick, false
-    )
-  end
-
-  # ------------------------------
-  #  Test creating descriptions.
-  # ------------------------------
-
-  def test_create_description_load_form_no_desc_yet
-    name = names(:conocybe_filaris)
-    assert_equal(0, name.descriptions.length)
-    params = { id: name.id }
-
-    # Make sure it requires login.
-    requires_login(:create_name_description, params)
-    desc = assigns(:description)
-    assert_equal(:public, desc.source_type)
-    assert_equal("", desc.source_name.to_s)
-    assert_equal(true, desc.public)
-    assert_equal(true, desc.public_write)
-
-    # Test draft creation by project member.
-    login("rolf") # member
-    project = projects(:eol_project)
-    get(:create_name_description, params.merge(project: project.id))
-    assert_template(:create_name_description, partial: "_form_name_description")
-    desc = assigns(:description)
-    assert_equal(:project, desc.source_type)
-    assert_equal(project.title, desc.source_name)
-    assert_equal(false, desc.public)
-    assert_equal(false, desc.public_write)
-
-    # Test draft creation by project non-member.
-    login("dick")
-    get(:create_name_description, params.merge(project: project.id))
-    assert_redirected_to(controller: :projects,
-                         action: :show,
-                         id: project.id)
-    assert_flash_error
-  end
-
-  def test_create_description_load_form_already_has_desc
-    name = names(:peltigera)
-    assert_not_equal(0, name.descriptions.length)
-    params = { id: name.id }
-
-    # Make sure it requires login.
-    requires_login(:create_name_description, params)
-    desc = assigns(:description)
-    assert_equal(:public, desc.source_type)
-    assert_equal("", desc.source_name.to_s)
-    assert_equal(true, desc.public)
-    assert_equal(true, desc.public_write)
-
-    # Test draft creation by project member.
-    login("katrina") # member
-    project = projects(:eol_project)
-    get(:create_name_description, params.merge(project: project.id))
-    assert_template(:create_name_description, partial: "_form_name_description")
-    desc = assigns(:description)
-    assert_equal(:project, desc.source_type)
-    assert_equal(project.title, desc.source_name)
-    assert_equal(false, desc.public)
-    assert_equal(false, desc.public_write)
-
-    # Test draft creation by project non-member.
-    login("dick")
-    get(:create_name_description, params.merge(project: project.id))
-    assert_redirected_to(controller: :projects,
-                         action: :show,
-                         id: project.id)
-    assert_flash_error
-
-    # Test clone of private description if not reader.
-    other = name_descriptions(:peltigera_user_desc)
-    login("katrina") # random user
-    get(:create_name_description, params.merge(clone: other.id))
-    assert_redirected_to(action: :show, id: name.id)
-    assert_flash_error
-
-    # Test clone of private description if can read.
-    login("dick") # reader
-    get(:create_name_description, params.merge(clone: other.id))
-    assert_template(:create_name_description, partial: "_form_name_description")
-    desc = assigns(:description)
-    assert_equal(:user, desc.source_type)
-    assert_equal("", desc.source_name.to_s)
-    assert_equal(false, desc.public)
-    assert_equal(false, desc.public_write)
-  end
-
-  def test_create_name_description_public
-    # Minimum args.
-    params = {
-      description: empty_notes.merge(
-        source_type: :public,
-        source_name: "",
-        public: "1",
-        public_write: "1"
-      )
-    }
-
-    # No desc yet -> make new desc default.
-    name = names(:conocybe_filaris)
-    assert_equal(0, name.descriptions.length)
-    post(:create_name_description, params)
-    assert_response(:redirect)
-    login("dick")
-    params[:id] = name.id
-    post(:create_name_description, params)
-    assert_flash_success
-    desc = NameDescription.last
-    assert_redirected_to(action: :show_name_description, id: desc.id)
-    name.reload
-    assert_objs_equal(desc, name.description)
-    assert_obj_list_equal([desc], name.descriptions)
-    assert_equal(:public, desc.source_type)
-    assert_equal("", desc.source_name.to_s)
-    assert_equal(true, desc.public)
-    assert_equal(true, desc.public_write)
-    assert_obj_list_equal([UserGroup.reviewers], desc.admin_groups)
-    assert_obj_list_equal([UserGroup.all_users], desc.writer_groups)
-    assert_obj_list_equal([UserGroup.all_users], desc.reader_groups)
-
-    # Already have default, try to make public desc private -> warn and make
-    # public but not default.
-    name = names(:coprinus_comatus)
-    assert(default = name.description)
-    assert_not_equal(0, name.descriptions.length)
-    params[:id] = name.id
-    params[:description][:public]       = "0"
-    params[:description][:public_write] = "0"
-    params[:description][:source_name]  = "Alternate Description"
-    post(:create_name_description, params)
-    assert_flash_warning # tried to make it private
-    desc = NameDescription.last
-    assert_redirected_to(action: :show_name_description, id: desc.id)
-    name.reload
-    assert_objs_equal(default, name.description)
-    assert_true(name.descriptions.include?(desc))
-    assert_equal(:public, desc.source_type)
-    assert_equal("Alternate Description", desc.source_name.to_s)
-    assert_obj_list_equal([UserGroup.reviewers], desc.admin_groups)
-    assert_obj_list_equal([UserGroup.all_users], desc.writer_groups)
-    assert_obj_list_equal([UserGroup.all_users], desc.reader_groups)
-    assert_equal(true, desc.public)
-    assert_equal(true, desc.public_write)
-  end
-
-  def test_create_name_description_bogus_classification
-    name = names(:agaricus_campestris)
-    login("dick")
-
-    bad_class = "*Order*: Agaricales\r\nFamily: Agaricaceae"
-    good_class  = "Family: Agaricaceae\r\nOrder: Agaricales"
-    final_class = "Order: _Agaricales_\r\nFamily: _Agaricaceae_"
-
-    params = {
-      id: name.id,
-      description: empty_notes.merge(
-        source_type: :public,
-        source_name: "",
-        public: "1",
-        public_write: "1"
-      )
-    }
-
-    params[:description][:classification] = bad_class
-    post(:create_name_description, params)
-    assert_flash_error
-    assert_template(:create_name_description, partial: "_form_name_description")
-
-    params[:description][:classification] = good_class
-    post(:create_name_description, params)
-    assert_flash_success
-    desc = NameDescription.last
-    assert_redirected_to(action: :show_name_description, id: desc.id)
-
-    name.reload
-    assert_equal(final_class, name.classification)
-    assert_equal(final_class, desc.classification)
-  end
-
-  def test_create_name_description_source
-    login("dick")
-
-    name = names(:conocybe_filaris)
-    assert_nil(name.description)
-    assert_equal(0, name.descriptions.length)
-
-    params = {
-      id: name.id,
-      description: empty_notes.merge(
-        source_type: :source,
-        source_name: "Mushrooms Demystified",
-        public: "0",
-        public_write: "0"
-      )
-    }
-
-    post(:create_name_description, params)
-    assert_flash_success
-    desc = NameDescription.last
-    assert_redirected_to(action: :show_name_description, id: desc.id)
-
-    name.reload
-    assert_nil(name.description)
-    assert_true(name.descriptions.include?(desc))
-    assert_equal(:source, desc.source_type)
-    assert_equal("Mushrooms Demystified", desc.source_name)
-    assert_false(desc.public)
-    assert_false(desc.public_write)
-    assert_obj_list_equal([UserGroup.one_user(dick)], desc.admin_groups)
-    assert_obj_list_equal([UserGroup.one_user(dick)], desc.writer_groups)
-    assert_obj_list_equal([UserGroup.one_user(dick)], desc.reader_groups)
-  end
-
-=======
->>>>>>> 162b74fe
   # -----------------------------------
   #  Test classification propagation.
   # -----------------------------------
@@ -4239,7 +3825,7 @@
     assert_no_flash
     assert_name_list_equal([], assigns(:options))
     assert_blank(assigns(:message))
-    assert_redirected_to(name_path(name))
+    assert_redirected_to(name.show_link_args)
     new_str = "#{parent1.classification}\r\nFamily: _Agaricaceae_\r\n"
     assert_equal(new_str, name.reload.classification)
     assert_equal(new_str, names(:boletus_edulis).classification)
@@ -4299,7 +3885,7 @@
     new_str = "Kingdom: _Fungi_"
     post(:edit_classification, id: name.id, classification: new_str)
     assert_no_flash
-    assert_redirected_to(name_path(name))
+    assert_redirected_to(name.show_link_args)
     assert_equal(new_str, name.reload.classification)
 
     # Make sure we can do complex case.
@@ -4307,7 +3893,7 @@
     new_str = "Kingdom: _Fungi_\r\nPhylum: _Ascomycota_"
     post(:edit_classification, id: name.id, classification: new_str)
     assert_no_flash
-    assert_redirected_to(name_path(name))
+    assert_redirected_to(name.show_link_args)
     assert_equal(new_str, name.reload.classification)
     assert_equal(new_str, names(:agaricus).classification)
     assert_equal(new_str,
@@ -4358,7 +3944,7 @@
 
     # Make sure we can add "lichen" to all children.
     post(:propagate_lifeform, id: name.id, add_lichen: "1")
-    assert_redirected_to(name_path(name))
+    assert_redirected_to(name.show_link_args)
     children.each do |child|
       assert(child.reload.lifeform.include?(" lichen "),
              "Child, #{child.search_name}, is missing 'lichen'.")
@@ -4366,7 +3952,7 @@
 
     # Make sure we can remove "lichen" from all children, too.
     post(:propagate_lifeform, id: name.id, remove_lichen: "1")
-    assert_redirected_to(name_path(name))
+    assert_redirected_to(name.show_link_args)
     children.each do |child|
       assert_not(child.reload.lifeform.include?(" lichen "),
                  "Child, #{child.search_name}, still has 'lichen'.")
