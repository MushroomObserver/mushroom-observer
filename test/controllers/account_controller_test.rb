# frozen_string_literal: true

require("test_helper")

# Test user AccountControllerTest
# signup, verification, prefs, profile, api
class AccountControllerTest < FunctionalTestCase
  def setup
    @request.host = "localhost"
    super
  end

  ##############################################################################

  def test_auth_rolf
    @request.session["return-to"] = "http://localhost/bogus/location"
    post(:login, params: { user: { login: "rolf", password: "testpassword" } })
    assert_response("http://localhost/bogus/location")
    assert_flash_text(:runtime_login_success.t)
    assert(@request.session[:user_id],
           "Didn't store user in session after successful login!")
    assert_equal(rolf.id, @request.session[:user_id],
                 "Wrong user stored in session after successful login!")
  end

  def test_signup
    @request.session["return-to"] = "http://localhost/bogus/location"
    num_users = User.count
    post(:signup, params: { new_user: {
           login: "newbob",
           password: "newpassword",
           password_confirmation: "newpassword",
           email: "webmaster@mushroomobserver.org",
           email_confirmation: "webmaster@mushroomobserver.org",
           name: "needs a name!",
           theme: "NULL"
         } })
    assert_equal("http://localhost/bogus/location", @response.redirect_url)
    assert_equal(num_users + 1, User.count)
    user = User.last
    assert_equal("newbob", user.login)
    assert_equal("needs a name!", user.name)
    assert_equal("webmaster@mushroomobserver.org", user.email)
    assert_nil(user.verified)
    assert_equal(false, user.admin)

    # Make sure user groups are updated correctly.
    assert(UserGroup.all_users.users.include?(user))
    assert(group = UserGroup.one_user(user))
    assert_user_list_equal([user], group.users)
  end

  def test_bad_signup
    @request.session["return-to"] = "http://localhost/bogus/location"

    params = {
      login: "newbob",
      password: "topsykritt",
      password_confirmation: "topsykritt",
      email: "blah@somewhere.org",
      email_confirmation: "blah@somewhere.org",
      mailing_address: "",
      theme: "NULL",
      notes: ""
    }

    # Missing password.
    post(:signup, params: { new_user: params.except(:password) })
    assert_flash_error
    assert_response(:success)
    assert(assigns("new_user").errors[:password].any?)

    # Password doesn't match
    post(:signup,
         params: { new_user: params.merge(password_confirmation: "wrong") })
    assert_flash_error
    assert_response(:success)
    assert(assigns("new_user").errors[:password].any?)

    # No email
    post(:signup, params: { new_user: params.except(:email) })
    assert_flash_error
    assert_response(:success)
    assert(assigns("new_user").errors[:email].any?,
           assigns("new_user").dump_errors)

    # Email doesn't match.
    post(:signup,
         params: { new_user: params.merge(email_confirmation: "wrong") })
    assert_flash_error
    assert_response(:success)
    assert(assigns("new_user").errors[:email].any?)

    # Make sure correct request would have succeeded!
    post(:signup, params: { new_user: params })
    assert_flash_success
    assert_response(:redirect)
    assert_not_nil(User.find_by_login("newbob"))
  end

  def test_signup_theme_errors
    referrer = "http://localhost/bogus/location"

    params = {
      login: "spammer",
      password: "spammer",
      password_confirmation: "spammer",
      email: "spam@spam.spam",
      mailing_address: "",
      notes: ""
    }

    @request.session["return-to"] = referrer
    post(:signup, params: { new_user: params.merge(theme: "") })
    assert_no_flash
    assert_nil(User.find_by_login("spammer"))
    assert_nil(@request.session["user_id"])
    assert_redirected_to(referrer)

    @request.session["return-to"] = referrer
    post(:signup, params: { new_user: params.merge(theme: "spammer") })
    assert_no_flash
    assert_nil(User.find_by_login("spammer"))
    assert_nil(@request.session["user_id"])
    assert_redirected_to(referrer)
  end

  def test_anon_user_login
    get(:login)

    assert_response(:success)
    assert_head_title(:login_please_login.l)
  end

  def test_anon_user_signup
    get(:signup)

    assert_response(:success)
    assert_head_title(:signup_title.l)
  end

  def test_anon_user_verify
    get(:verify)

    assert_redirected_to(observer_index_user_path)
  end

  def test_anon_user_send_verify
    get(:send_verify)

    assert_redirected_to(observer_index_user_path)
  end

  def test_anon_user_welcome
    get(:welcome)

    assert_response(:success)
    assert_head_title(:welcome_no_user_title.l)
  end

  def test_anon_user_email_new_password
    get(:email_new_password)

    assert_response(:success)
    assert_head_title(:email_new_password_title.l)
  end

  def test_block_known_evil_signups
    params = {
      login: "newbob",
      password: "topsykritt",
      password_confirmation: "topsykritt",
      email: "blah@somewhere.org",
      email_confirmation: "blah@somewhere.org",
      mailing_address: "",
      theme: "NULL",
      notes: ""
    }
    html_client_error = 400..499

    post(:signup, params: { new_user: params.merge(login: "xUplilla") })
    assert(html_client_error.include?(response.status),
           "Signup response should be 4xx")

    post(:signup, params: { new_user: params.merge(email: "foo@xxx.xyz") })
    assert(html_client_error.include?(response.status),
           "Signup response should be 4xx")

    post(:signup,
         params: {
           new_user: params.merge(email: "b.l.izk.o.ya.n201.7@gmail.com\r\n")
         })
    assert(html_client_error.include?(response.status),
           "Signup response should be 4xx")
  end

  def test_invalid_login
    post(:login, params: { user: { login: "rolf", password: "not_correct" } })
    assert_nil(@request.session["user_id"])
    assert_template("login")

    user = User.create!(
      login: "api",
      email: "foo@bar.com"
    )
    post(:login, params: { user: { login: "api", password: "" } })
    assert_nil(@request.session["user_id"])
    assert_template("login")

    user.update(verified: Time.zone.now)
    post(:login, params: { user: { login: "api", password: "" } })
    assert_nil(@request.session["user_id"])
    assert_template("login")

    user.change_password("try_this_for_size")
    post(:login,
         params: { user: { login: "api", password: "try_this_for_size" } })
    assert(@request.session["user_id"])
  end

  def test_email_new_password
    get(:email_new_password)
    assert_no_flash

    post(:email_new_password, params: { new_user: {
           login: "brandnewuser",
           password: "brandnewpassword",
           password_confirmation: "brandnewpassword",
           name: "brand new name"
         } })
    assert_flash_error(
      "email_new_password should flash error if user doesn't already exist"
    )

    user = users(:roy)
    old_password = user.password
    post(:email_new_password,
         params: { new_user: { login: users(:roy).login } })
    user.reload
    assert_not_equal(user.password, old_password,
                     "New password should be different from old")
  end

  # Test autologin feature.
  def test_autologin
    # Make sure test page that requires login fails without autologin cookie.
    get(:test_autologin)
    assert_response(:redirect)

    # Make sure cookie is not set if clear remember_me box in login.
    post(:login,
         params: {
           user: { login: "rolf", password: "testpassword", remember_me: "" }
         })
    assert(session[:user_id])
    assert_not(cookies["mo_user"])

    logout
    get(:test_autologin)
    assert_response(:redirect)

    # Now clear session and try again with remember_me box set.
    post(:login,
         params: {
           user: { login: "rolf", password: "testpassword", remember_me: "1" }
         })
    assert(session[:user_id])
    assert(cookies["mo_user"])

    # And make sure autologin will pick that cookie up and do its thing.
    logout
    @request.cookies["mo_user"] = cookies["mo_user"]
    get(:test_autologin)
    assert_response(:success)
  end

  def test_normal_verify
    user = User.create!(
      login: "micky",
      password: "mouse",
      password_confirmation: "mouse",
      email: "mm@disney.com"
    )
    assert(user.auth_code.present?)
    assert(user.auth_code.length > 10)

    get(:verify, params: { id: user.id, auth_code: "bogus_code" })
    assert_template("reverify")
    assert_not(@request.session[:user_id])

    get(:verify, params: { id: user.id, auth_code: user.auth_code })
    assert_template("verify")
    assert(@request.session[:user_id])
    assert_users_equal(user, assigns(:user))
    assert_not_nil(user.reload.verified)

    get(:verify, params: { id: user.id, auth_code: user.auth_code })
    assert_redirected_to(action: :welcome)
    assert(@request.session[:user_id])
    assert_users_equal(user, assigns(:user))

    login("rolf")
    get(:verify, params: { id: user.id, auth_code: user.auth_code })
    assert_redirected_to(action: :login)
    assert_not(@request.session[:user_id])
  end

  def test_verify_after_api_create
    user = User.create!(
      login: "micky",
      email: "mm@disney.com"
    )

    get(:verify, params: { id: user.id, auth_code: "bogus_code" })
    assert_template("reverify")
    assert_not(@request.session[:user_id])

    get(:verify, params: { id: user.id, auth_code: user.auth_code })
    assert_flash_warning
    assert_template("choose_password")
    assert_not(@request.session[:user_id])
    assert_users_equal(user, assigns(:user))
    assert_input_value("user_password", "")
    assert_input_value("user_password_confirmation", "")

    post(:verify, params: { id: user.id, auth_code: user.auth_code, user: {} })
    assert_flash_error
    assert_template("choose_password")
    assert_input_value("user_password", "")
    assert_input_value("user_password_confirmation", "")

    # Password and confirmation don't match
    post(:verify,
         params: {
           id: user.id,
           auth_code: user.auth_code,
           user: { password: "mouse", password_confirmation: "moose" }
         })
    assert_flash_error
    assert_template("choose_password")
    assert_input_value("user_password", "mouse")
    assert_input_value("user_password_confirmation", "")

    # Password invalid (too short)
    post(:verify,
         params: {
           id: user.id,
           auth_code: user.auth_code,
           user: { password: "mo", password_confirmation: "mo" }
         })
    assert_flash_error
    assert_template("choose_password")
    assert_input_value("user_password", "mo")
    assert_input_value("user_password_confirmation", "")

    post(:verify,
         params: {
           id: user.id,
           auth_code: user.auth_code,
           user: { password: "mouse", password_confirmation: "mouse" }
         })
    assert_template("verify")
    assert(@request.session[:user_id])
    assert_users_equal(user, assigns(:user))
    assert_not_nil(user.reload.verified)
    assert_not_equal("", user.password)

    login("rolf")
    get(:verify, params: { id: user.id, auth_code: user.auth_code })
    assert_redirected_to(action: :login)
    assert_not(@request.session[:user_id])
  end

  def test_reverify
    assert_raises(RuntimeError) { post(:reverify) }
  end

  def test_send_verify
    user = User.create!(
      login: "micky",
      email: "mm@disney.com"
    )
    post(:send_verify, params: { id: user.id })
    assert_flash_success
  end

  def test_send_verify_hotmail
    user = User.create!(
      login: "micky",
      email: "mm@hotmail.com"
    )
    post(:send_verify, params: { id: user.id })
    assert_flash_success
  end

  def test_edit_prefs
    # First make sure it can serve the form to start with.
    requires_login(:prefs)
    Language.all.each do |lang|
      assert_select("option[value=#{lang.locale}]", { count: 1 },
                    "#{lang.locale} language option missing")
    end
    assert_input_value(:user_login, "rolf")
    assert_input_value(:user_email, "rolf@collectivesource.com")
    assert_input_value(:user_password, "")
    assert_input_value(:user_password_confirmation, "")
    assert_input_value(:user_thumbnail_maps, "1")
    assert_input_value(:user_view_owner_id, "1")
    assert_input_value(:user_has_images, "")
    assert_input_value(:user_has_specimen, "")
    assert_input_value(:user_lichen, nil)
    assert_input_value(:user_region, "")
    assert_input_value(:user_clade, "")

    # Now change everything.
    params = {
      login: "rolf",
      password: "new_password",
      password_confirmation: "new_password",
      email: "new@email.com",
      email_comments_all: "",
      email_comments_owner: "1",
      email_comments_response: "1",
      email_general_commercial: "1",
      email_general_feature: "1",
      email_general_question: "1",
      email_html: "1",
      email_locations_admin: "1",
      email_locations_all: "",
      email_locations_author: "1",
      email_locations_editor: "",
      email_names_admin: "1",
      email_names_all: "",
      email_names_author: "1",
      email_names_editor: "",
      email_names_reviewer: "1",
      email_observations_all: "",
      email_observations_consensus: "1",
      email_observations_naming: "1",
      hide_authors: :above_species,
      keep_filenames: :keep_but_hide,
      license_id: licenses(:publicdomain).id.to_s,
      layout_count: "100",
      locale: "el",
      location_format: :scientific,
      notes_template: "Collector's #",
      theme: "Agaricus",
      thumbnail_maps: "",
      view_owner_id: "",
      votes_anonymous: :yes,
      has_images: "1",
      has_specimen: "1",
      lichen: "yes",
      region: "California",
      clade: "Ascomycota"
    }

    # Prove that all the values are initialized correctly if reloading form.
    post(:prefs, params: { user: params.merge(password_confirmation: "bogus") })
    assert_flash_error
    assert_response(:success)
    assert_input_value(:user_password, "")
    assert_input_value(:user_password_confirmation, "")
    assert_input_value(:user_email, "new@email.com")
    assert_input_value(:user_email_comments_all, "")
    assert_input_value(:user_email_comments_owner, "1")
    assert_input_value(:user_email_comments_response, "1")
    assert_input_value(:user_email_general_commercial, "1")
    assert_input_value(:user_email_general_feature, "1")
    assert_input_value(:user_email_general_question, "1")
    assert_input_value(:user_email_html, "1")
    assert_input_value(:user_email_locations_admin, "1")
    assert_input_value(:user_email_locations_all, "")
    assert_input_value(:user_email_locations_author, "1")
    assert_input_value(:user_email_locations_editor, "")
    assert_input_value(:user_email_names_admin, "1")
    assert_input_value(:user_email_names_all, "")
    assert_input_value(:user_email_names_author, "1")
    assert_input_value(:user_email_names_editor, "")
    assert_input_value(:user_email_names_reviewer, "1")
    assert_input_value(:user_email_observations_all, "")
    assert_input_value(:user_email_observations_consensus, "1")
    assert_input_value(:user_email_observations_naming, "1")
    assert_input_value(:user_hide_authors, :above_species)
    assert_input_value(:user_keep_filenames, :keep_but_hide)
    assert_input_value(:user_license_id, licenses(:publicdomain).id.to_s)
    assert_input_value(:user_layout_count, "100")
    assert_input_value(:user_locale, "el")
    assert_input_value(:user_location_format, :scientific)
    assert_textarea_value(:user_notes_template, "Collector's #")
    assert_input_value(:user_theme, "Agaricus")
    assert_input_value(:user_thumbnail_maps, "")
    assert_input_value(:user_view_owner_id, "")
    assert_input_value(:user_votes_anonymous, :yes)
    assert_input_value(:user_has_images, "1")
    assert_input_value(:user_has_specimen, "1")
    assert_input_value(:user_lichen, "yes")
    assert_input_value(:user_region, "California")
    assert_input_value(:user_clade, "Ascomycota")

    # Now do it correctly, and make sure changes were made.
    post(:prefs, params: { user: params })
    assert_flash_text(:runtime_prefs_success.t)
    user = rolf.reload
    assert_equal("new@email.com", user.email)
    assert_equal(false, user.email_comments_all)
    assert_equal(true, user.email_comments_owner)
    assert_equal(true, user.email_comments_response)
    assert_equal(true, user.email_general_commercial)
    assert_equal(true, user.email_general_feature)
    assert_equal(true, user.email_general_question)
    assert_equal(true, user.email_html)
    assert_equal(true, user.email_locations_admin)
    assert_equal(false, user.email_locations_all)
    assert_equal(true, user.email_locations_author)
    assert_equal(false, user.email_locations_editor)
    assert_equal(true, user.email_names_admin)
    assert_equal(false, user.email_names_all)
    assert_equal(true, user.email_names_author)
    assert_equal(false, user.email_names_editor)
    assert_equal(true, user.email_names_reviewer)
    assert_equal(false, user.email_observations_all)
    assert_equal(true, user.email_observations_consensus)
    assert_equal(true, user.email_observations_naming)
    assert_equal(:above_species, user.hide_authors)
    assert_equal(:keep_but_hide, user.keep_filenames)
    assert_equal(100, user.layout_count)
    assert_equal(licenses(:publicdomain), user.license)
    assert_equal("el", user.locale)
    assert_equal(:scientific, user.location_format)
    assert_equal("Collector's #", user.notes_template)
    assert_equal("Agaricus", user.theme)
    assert_equal(false, user.thumbnail_maps)
    assert_equal(false, user.view_owner_id)
    assert_equal(:yes, user.votes_anonymous)
    assert_equal("yes", user.content_filter[:has_images])
    assert_equal("yes", user.content_filter[:has_specimen])
    assert_equal("yes", user.content_filter[:lichen])
    assert_equal("California", user.content_filter[:region])
    assert_equal("Ascomycota", user.content_filter[:clade])

    # Prove user cannot pick "Other" as a notes_template heading
    old_notes_template = user.notes_template
    # prior test set the locale to Greece
    # reset locale to get less incomprehensible error messages
    user.locale = "en"
    user.save
    post(:prefs, params: { user: params.merge(notes_template: "Size, Other") })
    assert_flash_error
    assert_equal(old_notes_template, user.reload.notes_template)

    # Prove user cannot have duplicate headings in notes template
    post(:prefs, params: { user: params.merge(notes_template: "Yadda, Yadda") })
    assert_flash_error
    assert_equal(old_notes_template, user.reload.notes_template)

    # Prove login can't already exist.
    post(:prefs, params: { user: params.merge(login: "mary") })
    assert_flash_error
    assert_equal("rolf", user.reload.login)

    # But does work if it's new!
    post(:prefs, params: { user: params.merge(login: "steve") })
    assert_equal("steve", user.reload.login)

    # Prove password was changed correctly somewhere along the line.
    logout
    post(:login, params: { user: { login: "steve", password: "new_password" } })
    assert_equal(rolf.id, @request.session["user_id"])
  end

  def test_edit_profile
    # First make sure it can serve the form to start with.
    requires_login(:profile)

    # Now change everything. (Note that this user owns no images, so this tests
    # the bulk copyright_holder updater in the boundary case of no images.)
    params = {
      user: {
        name: "new_name",
        notes: "new_notes",
        place_name: "Burbank, California, USA",
        mailing_address: ""
      }
    }
    post(:profile, params: params)
    assert_flash_text(:runtime_profile_success.t)

    # Make sure changes were made.
    user = rolf.reload
    assert_equal("new_name", user.name)
    assert_equal("new_notes", user.notes)
    assert_equal(locations(:burbank), user.location)
  end

  # Test uploading mugshot for user profile.
  def test_add_mugshot
    # Create image directory and populate with test images.
    setup_image_dirs

    # Open file we want to upload.
    file = Rack::Test::UploadedFile.new(
      "#{::Rails.root}/test/images/sticky.jpg", "image/jpeg"
    )

    # It should create a new image: this is the current number of images.
    num_images = Image.count

    # Post form.
    params = {
      user: {
        name: rolf.name,
        place_name: "",
        notes: "",
        upload_image: file,
        mailing_address: rolf.mailing_address
      },
      copyright_holder: "Someone Else",
      upload: { license_id: licenses(:ccnc25).id },
      date: { copyright_year: "2003" }
    }
    File.stub(:rename, false) do
      login("rolf", "testpassword")
      post_with_dump(:profile, params)
    end
    assert_redirected_to(controller: :observer, action: :show_user, id: rolf.id)
    assert_flash_success

    rolf.reload
    assert_equal(num_images + 1, Image.count)
    assert_equal(Image.last.id, rolf.image_id)
    assert_equal("Someone Else", rolf.image.copyright_holder)
    assert_equal(2003, rolf.image.when.year)
    assert_equal(licenses(:ccnc25), rolf.image.license)
  end

  def test_no_email_hooks
    [
      :comments_owner,
      :comments_response,
      :comments_all,
      :observations_consensus,
      :observations_naming,
      :observations_all,
      :names_author,
      :names_editor,
      :names_reviewer,
      :names_all,
      :locations_author,
      :locations_editor,
      :locations_all,
      :general_feature,
      :general_commercial,
      :general_question
    ].each do |type|
      assert_request(
        action: "no_email_#{type}",
        params: { id: rolf.id },
        require_login: true,
        require_user: :index,
        result: "no_email"
      )
      assert_not(rolf.reload.send("email_#{type}"))
    end
  end

  def test_api_key_manager
    ApiKey.all.each(&:destroy)
    assert_equal(0, ApiKey.count)

    # Get initial (empty) form.
    requires_login(:api_keys)
    assert_select("a[data-role*=edit_api_key]", count: 0)
    assert_select("a[data-role*=activate_api_key]", count: 0)
    assert_input_value(:key_notes, "")

    # Try to create key with no name.
    login("mary")
    post(:api_keys, params: { commit: :account_api_keys_create_button.l })
    assert_flash_error
    assert_equal(0, ApiKey.count)
    assert_select("a[data-role*=edit_api_key]", count: 0)

    # Create good key.
    post(:api_keys,
         params: {
           commit: :account_api_keys_create_button.l,
           key: { notes: "app name" }
         })
    assert_flash_success
    assert_equal(1, ApiKey.count)
    assert_equal(1, mary.reload.api_keys.length)
    key1 = mary.api_keys.first
    assert_equal("app name", key1.notes)
    assert_select("a[data-role*=edit_api_key]", count: 1)

    # Create another key.
    post(:api_keys,
         params: {
           commit: :account_api_keys_create_button.l,
           key: { notes: "another name" }
         })
    assert_flash_success
    assert_equal(2, ApiKey.count)
    assert_equal(2, mary.reload.api_keys.length)
    key2 = mary.api_keys.last
    assert_equal("another name", key2.notes)
    assert_select("a[data-role*=edit_api_key]", count: 2)

    # Press "remove" without selecting anything.
    post(:api_keys, params: { commit: :account_api_keys_remove_button.l })
    assert_flash_warning
    assert_equal(2, ApiKey.count)
    assert_select("a[data-role*=edit_api_key]", count: 2)

    # Remove first key.
    post(:api_keys,
         params: {
           commit: :account_api_keys_remove_button.l,
           "key_#{key1.id}" => "1"
         })
    assert_flash_success
    assert_equal(1, ApiKey.count)
    assert_equal(1, mary.reload.api_keys.length)
    key = mary.api_keys.last
    assert_objs_equal(key, key2)
    assert_select("a[data-role*=edit_api_key]", count: 1)
  end

  def test_activate_api_key
    key = ApiKey.new
    key.provide_defaults
    key.verified = nil
    key.notes = "Testing"
    key.user = katrina
    key.save
    assert_nil(key.verified)

    get(:activate_api_key, params: { id: 12_345 })
    assert_redirected_to(action: :login)
    assert_nil(key.verified)

    login("dick")
    get(:activate_api_key, params: { id: key.id })
    assert_flash_error
    assert_redirected_to(action: :api_keys)
    assert_nil(key.verified)
    flash.clear

    login("katrina")
    get(:api_keys)
    assert_select("a[data-role*=edit_api_key]", count: 1)
    assert_select("a[data-role*=activate_api_key]", count: 1)

    get(:activate_api_key, params: { id: key.id })
    assert_flash_success
    assert_redirected_to(action: :api_keys)
    key.reload
    assert_not_nil(key.verified)

    get(:api_keys)
    assert_select("a[data-role*=edit_api_key]", count: 1)
    assert_select("a[data-role*=activate_api_key]", count: 0)
  end

  def test_edit_api_key
    key = mary.api_keys.create(notes: "app name")

    # Try without logging in.
    get(:edit_api_key, params: { id: key.id })
    assert_response(:redirect)

    # Try to edit another user's key.
    login("dick")
    get(:edit_api_key, params: { id: key.id })
    assert_response(:redirect)

    # Have Mary edit her own key.
    login("mary")
    get(:edit_api_key, params: { id: key.id })
    assert_response(:success)
    assert_input_value(:key_notes, "app name")

    # Cancel form.
    post(:edit_api_key, params: { commit: :CANCEL.l, id: key.id })
    assert_response(:redirect)
    assert_equal("app name", key.reload.notes)

    # Try to change notes to empty string.
    post(:edit_api_key,
         params: { commit: :UPDATE.l, id: key.id, key: { notes: "" } })
    assert_flash_error
    assert_response(:success) # means failure

    # Change notes correctly.
    post(:edit_api_key,
         params: { commit: :UPDATE.l, id: key.id, key: { notes: "new name" } })
    assert_flash_success
    assert_redirected_to(action: :api_keys)
    assert_equal("new name", key.reload.notes)
  end

  ######## Test Admin Methods ##################################################

  def test_add_user_to_group
    login(:rolf)
    post(:add_user_to_group)
    assert_flash_error

    # Happy path
    make_admin
    post(:add_user_to_group,
         params: { user_name: users(:roy).login,
                   group_name: user_groups(:bolete_users).name })
    assert_flash_success
    assert(users(:roy).in_group?(user_groups(:bolete_users).name))

    # Unhappy paths
    post(:add_user_to_group,
         params: { user_name: users(:roy).login,
                   group_name: user_groups(:bolete_users).name })
    assert_flash_warning # Roy is already a member; we just added him above.

    post(:add_user_to_group,
         params: { user_name: "AbsoluteNonsenseVermslons",
                   group_name: user_groups(:bolete_users).name })
    assert_flash_error

    post(:add_user_to_group,
         params: { user_name: users(:roy).login,
                   group_name: "AbsoluteNonsenseVermslons" })
    assert_flash_error
  end

  def test_blocked_ips
    new_ip = "5.4.3.2"
    IpStats.remove_blocked_ips([new_ip])
    # make sure there is an API key logged to test that part of view
    api_key = api_keys(:rolfs_api_key)
    IpStats.log_stats({ ip: "3.14.15.9",
                        time: Time.zone.now,
                        controller: "api",
                        action: "observations",
                        api_key: api_key.key })
    assert_false(IpStats.blocked?(new_ip))

    login(:rolf)
    get(:blocked_ips)
    assert_response(:redirect)

    make_admin
    get(:blocked_ips)
    assert_response(:success)
    assert_includes(@response.body, api_key.key)

    get(:blocked_ips, params: { add_bad: "garbage" })
    assert_flash_error

<<<<<<< HEAD
    get(:blocked_ips, params: { add_bad: new_ip })
=======
    time = 1.minute.ago
    File.utime(time.to_time, time.to_time, MO.blocked_ips_file)
    get(:blocked_ips, add_bad: new_ip)
>>>>>>> fddf2cfd
    assert_no_flash
    assert(time < File.mtime(MO.blocked_ips_file))
    IpStats.reset!
    assert_true(IpStats.blocked?(new_ip))

<<<<<<< HEAD
    get(:blocked_ips, params: { remove_bad: new_ip })
=======
    time = 1.minute.ago
    File.utime(time.to_time, time.to_time, MO.blocked_ips_file)
    get(:blocked_ips, remove_bad: new_ip)
>>>>>>> fddf2cfd
    assert_no_flash
    assert(time < File.mtime(MO.blocked_ips_file))
    IpStats.reset!
    assert_false(IpStats.blocked?(new_ip))
  end

  def test_turn_admin_on
    get(:turn_admin_on)
    assert_false(session[:admin])
    login(:rolf)
    get(:turn_admin_on)
    assert_false(session[:admin])
    rolf.admin = true
    rolf.save!
    get(:turn_admin_on)
    assert_true(session[:admin])
    get(:turn_admin_off)
    assert_false(session[:admin])
  end

  def test_switch_users
    get(:switch_users)
    assert_response(:redirect)
    login(:rolf)
    get(:switch_users)
    assert_response(:redirect)
    rolf.admin = true
    rolf.save!
    get(:switch_users)
    assert_response(:success)
    assert_users_equal(rolf, User.current)
    post(:switch_users, params: { id: "Frosted Flake" })
    assert_users_equal(rolf, User.current)
    post(:switch_users, params: { id: mary.id })
    assert_users_equal(mary, User.current)
    post(:switch_users, params: { id: dick.login })
    assert_users_equal(dick, User.current)
    post(:switch_users, params: { id: mary.email })
    assert_users_equal(mary, User.current)
  end
end<|MERGE_RESOLUTION|>--- conflicted
+++ resolved
@@ -856,25 +856,17 @@
     get(:blocked_ips, params: { add_bad: "garbage" })
     assert_flash_error
 
-<<<<<<< HEAD
-    get(:blocked_ips, params: { add_bad: new_ip })
-=======
     time = 1.minute.ago
     File.utime(time.to_time, time.to_time, MO.blocked_ips_file)
     get(:blocked_ips, add_bad: new_ip)
->>>>>>> fddf2cfd
     assert_no_flash
     assert(time < File.mtime(MO.blocked_ips_file))
     IpStats.reset!
     assert_true(IpStats.blocked?(new_ip))
 
-<<<<<<< HEAD
-    get(:blocked_ips, params: { remove_bad: new_ip })
-=======
     time = 1.minute.ago
     File.utime(time.to_time, time.to_time, MO.blocked_ips_file)
     get(:blocked_ips, remove_bad: new_ip)
->>>>>>> fddf2cfd
     assert_no_flash
     assert(time < File.mtime(MO.blocked_ips_file))
     IpStats.reset!
