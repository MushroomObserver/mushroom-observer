# frozen_string_literal: true

require("test_helper")

# Test user AccountControllerTest
# signup, verification, prefs, profile, api
class AccountControllerTest < FunctionalTestCase
  def setup
    @request.host = "localhost"
    super
  end

  ##############################################################################

  def test_auth_rolf
    @request.session["return-to"] = "http://localhost/bogus/location"
    post(:login, params: { user: { login: "rolf", password: "testpassword" } })
    assert_response("http://localhost/bogus/location")
    assert_flash_text(:runtime_login_success.t)
    assert(@request.session[:user_id],
           "Didn't store user in session after successful login!")
    assert_equal(rolf.id, @request.session[:user_id],
                 "Wrong user stored in session after successful login!")
  end

  def test_signup
    @request.session["return-to"] = "http://localhost/bogus/location"
    num_users = User.count
    post(:signup, params: { new_user: {
           login: "newbob",
           password: "newpassword",
           password_confirmation: "newpassword",
           email: "webmaster@mushroomobserver.org",
           email_confirmation: "webmaster@mushroomobserver.org",
           name: "needs a name!",
           theme: "NULL"
         } })
    assert_equal("http://localhost/bogus/location", @response.redirect_url)
    assert_equal(num_users + 1, User.count)
    user = User.last
    assert_equal("newbob", user.login)
    assert_equal("needs a name!", user.name)
    assert_equal("webmaster@mushroomobserver.org", user.email)
    assert_nil(user.verified)
    assert_equal(false, user.admin)

    # Make sure user groups are updated correctly.
    assert(UserGroup.all_users.users.include?(user))
    assert(group = UserGroup.one_user(user))
    assert_user_list_equal([user], group.users)
  end

  def test_bad_signup
    @request.session["return-to"] = "http://localhost/bogus/location"

    params = {
      login: "newbob",
      password: "topsykritt",
      password_confirmation: "topsykritt",
      email: "blah@somewhere.org",
      email_confirmation: "blah@somewhere.org",
      mailing_address: "",
      theme: "NULL",
      notes: ""
    }

    # Missing password.
    post(:signup, params: { new_user: params.except(:password) })
    assert_flash_error
    assert_response(:success)
    assert(assigns("new_user").errors[:password].any?)

    # Password doesn't match
    post(:signup,
         params: { new_user: params.merge(password_confirmation: "wrong") })
    assert_flash_error
    assert_response(:success)
    assert(assigns("new_user").errors[:password].any?)

    # No email
    post(:signup, params: { new_user: params.except(:email) })
    assert_flash_error
    assert_response(:success)
    assert(assigns("new_user").errors[:email].any?,
           assigns("new_user").dump_errors)

    # Email doesn't match.
    post(:signup,
         params: { new_user: params.merge(email_confirmation: "wrong") })
    assert_flash_error
    assert_response(:success)
    assert(assigns("new_user").errors[:email].any?)

    # Make sure correct request would have succeeded!
    post(:signup, params: { new_user: params })
    assert_flash_success
    assert_response(:redirect)
    assert_not_nil(User.find_by_login("newbob"))
  end

  def test_signup_theme_errors
    referrer = "http://localhost/bogus/location"

    params = {
      login: "spammer",
      password: "spammer",
      password_confirmation: "spammer",
      email: "spam@spam.spam",
      mailing_address: "",
      notes: ""
    }

    @request.session["return-to"] = referrer
    post(:signup, params: { new_user: params.merge(theme: "") })
    assert_no_flash
    assert_nil(User.find_by_login("spammer"))
    assert_nil(@request.session["user_id"])
    assert_redirected_to(referrer)

    @request.session["return-to"] = referrer
    post(:signup, params: { new_user: params.merge(theme: "spammer") })
    assert_no_flash
    assert_nil(User.find_by_login("spammer"))
    assert_nil(@request.session["user_id"])
    assert_redirected_to(referrer)
  end

  def test_anon_user_login
    get(:login)

    assert_response(:success)
    assert_head_title(:login_please_login.l)
  end

  def test_anon_user_signup
    get(:signup)

    assert_response(:success)
    assert_head_title(:signup_title.l)
  end

  def test_anon_user_verify
    get(:verify)

    assert_redirected_to(observer_index_user_path)
  end

  def test_anon_user_send_verify
    get(:send_verify)

    assert_redirected_to(observer_index_user_path)
  end

  def test_anon_user_welcome
    get(:welcome)

    assert_response(:success)
    assert_head_title(:welcome_no_user_title.l)
  end

  def test_anon_user_email_new_password
    get(:email_new_password)

    assert_response(:success)
    assert_head_title(:email_new_password_title.l)
  end

  def test_block_known_evil_signups
    params = {
      login: "newbob",
      password: "topsykritt",
      password_confirmation: "topsykritt",
      email: "blah@somewhere.org",
      email_confirmation: "blah@somewhere.org",
      mailing_address: "",
      theme: "NULL",
      notes: ""
    }
    html_client_error = 400..499

    post(:signup, params: { new_user: params.merge(login: "xUplilla") })
    assert(html_client_error.include?(response.status),
           "Signup response should be 4xx")

    post(:signup, params: { new_user: params.merge(email: "foo@xxx.xyz") })
    assert(html_client_error.include?(response.status),
           "Signup response should be 4xx")

    post(:signup,
         params: {
           new_user: params.merge(email: "b.l.izk.o.ya.n201.7@gmail.com\r\n")
         })
    assert(html_client_error.include?(response.status),
           "Signup response should be 4xx")
  end

  def test_invalid_login
    post(:login, params: { user: { login: "rolf", password: "not_correct" } })
    assert_nil(@request.session["user_id"])
    assert_template("login")

    user = User.create!(
      login: "api",
      email: "foo@bar.com"
    )
    post(:login, params: { user: { login: "api", password: "" } })
    assert_nil(@request.session["user_id"])
    assert_template("login")

    user.update(verified: Time.zone.now)
    post(:login, params: { user: { login: "api", password: "" } })
    assert_nil(@request.session["user_id"])
    assert_template("login")

    user.change_password("try_this_for_size")
    post(:login,
         params: { user: { login: "api", password: "try_this_for_size" } })
    assert(@request.session["user_id"])
  end

  def test_email_new_password
    get(:email_new_password)
    assert_no_flash

    post(:email_new_password, params: { new_user: {
           login: "brandnewuser",
           password: "brandnewpassword",
           password_confirmation: "brandnewpassword",
           name: "brand new name"
         } })
    assert_flash_error(
      "email_new_password should flash error if user doesn't already exist"
    )

    user = users(:roy)
    old_password = user.password
    post(:email_new_password,
         params: { new_user: { login: users(:roy).login } })
    user.reload
    assert_not_equal(user.password, old_password,
                     "New password should be different from old")
  end

  # Test autologin feature.
  def test_autologin
    # Make sure test page that requires login fails without autologin cookie.
    get(:test_autologin)
    assert_response(:redirect)

    # Make sure cookie is not set if clear remember_me box in login.
    post(:login,
         params: {
           user: { login: "rolf", password: "testpassword", remember_me: "" }
         })
    assert(session[:user_id])
    assert_not(cookies["mo_user"])

    logout
    get(:test_autologin)
    assert_response(:redirect)

    # Now clear session and try again with remember_me box set.
    post(:login,
         params: {
           user: { login: "rolf", password: "testpassword", remember_me: "1" }
         })
    assert(session[:user_id])
    assert(cookies["mo_user"])

    # And make sure autologin will pick that cookie up and do its thing.
    logout
    @request.cookies["mo_user"] = cookies["mo_user"]
    get(:test_autologin)
    assert_response(:success)
  end

  def test_normal_verify
    user = User.create!(
      login: "micky",
      password: "mouse",
      password_confirmation: "mouse",
      email: "mm@disney.com"
    )
    assert(user.auth_code.present?)
    assert(user.auth_code.length > 10)

    get(:verify, params: { id: user.id, auth_code: "bogus_code" })
    assert_template("reverify")
    assert_not(@request.session[:user_id])

    get(:verify, params: { id: user.id, auth_code: user.auth_code })
    assert_template("verify")
    assert(@request.session[:user_id])
    assert_users_equal(user, assigns(:user))
    assert_not_nil(user.reload.verified)

    get(:verify, params: { id: user.id, auth_code: user.auth_code })
    assert_redirected_to(action: :welcome)
    assert(@request.session[:user_id])
    assert_users_equal(user, assigns(:user))

    login("rolf")
    get(:verify, params: { id: user.id, auth_code: user.auth_code })
    assert_redirected_to(action: :login)
    assert_not(@request.session[:user_id])
  end

  def test_verify_after_api_create
    user = User.create!(
      login: "micky",
      email: "mm@disney.com"
    )

    get(:verify, params: { id: user.id, auth_code: "bogus_code" })
    assert_template("reverify")
    assert_not(@request.session[:user_id])

    get(:verify, params: { id: user.id, auth_code: user.auth_code })
    assert_flash_warning
    assert_template("choose_password")
    assert_not(@request.session[:user_id])
    assert_users_equal(user, assigns(:user))
    assert_input_value("user_password", "")
    assert_input_value("user_password_confirmation", "")

    post(:verify, params: { id: user.id, auth_code: user.auth_code, user: {} })
    assert_flash_error
    assert_template("choose_password")
    assert_input_value("user_password", "")
    assert_input_value("user_password_confirmation", "")

    # Password and confirmation don't match
    post(:verify,
         params: {
           id: user.id,
           auth_code: user.auth_code,
           user: { password: "mouse", password_confirmation: "moose" }
         })
    assert_flash_error
    assert_template("choose_password")
    assert_input_value("user_password", "mouse")
    assert_input_value("user_password_confirmation", "")

    # Password invalid (too short)
    post(:verify,
         params: {
           id: user.id,
           auth_code: user.auth_code,
           user: { password: "mo", password_confirmation: "mo" }
         })
    assert_flash_error
    assert_template("choose_password")
    assert_input_value("user_password", "mo")
    assert_input_value("user_password_confirmation", "")

    post(:verify,
         params: {
           id: user.id,
           auth_code: user.auth_code,
           user: { password: "mouse", password_confirmation: "mouse" }
         })
    assert_template("verify")
    assert(@request.session[:user_id])
    assert_users_equal(user, assigns(:user))
    assert_not_nil(user.reload.verified)
    assert_not_equal("", user.password)

    login("rolf")
    get(:verify, params: { id: user.id, auth_code: user.auth_code })
    assert_redirected_to(action: :login)
    assert_not(@request.session[:user_id])
  end

  def test_reverify
    assert_raises(RuntimeError) { post(:reverify) }
  end

  def test_send_verify
    user = User.create!(
      login: "micky",
      email: "mm@disney.com"
    )
    post(:send_verify, params: { id: user.id })
    assert_flash_success
  end

  def test_send_verify_hotmail
    user = User.create!(
      login: "micky",
      email: "mm@hotmail.com"
    )
    post(:send_verify, params: { id: user.id })
    assert_flash_success
  end

  def test_edit_prefs
    # First make sure it can serve the form to start with.
    requires_login(:prefs)
    Language.all.each do |lang|
      assert_select("option[value=#{lang.locale}]", { count: 1 },
                    "#{lang.locale} language option missing")
    end
    assert_input_value(:user_login, "rolf")
    assert_input_value(:user_email, "rolf@collectivesource.com")
    assert_input_value(:user_password, "")
    assert_input_value(:user_password_confirmation, "")
    assert_input_value(:user_thumbnail_maps, "1")
    assert_input_value(:user_view_owner_id, "1")
    assert_input_value(:user_has_images, "")
    assert_input_value(:user_has_specimen, "")
    assert_input_value(:user_lichen, nil)
    assert_input_value(:user_region, "")
    assert_input_value(:user_clade, "")

    # Now change everything.
    params = {
      login: "rolf",
      password: "new_password",
      password_confirmation: "new_password",
      email: "new@email.com",
      email_comments_all: "",
      email_comments_owner: "1",
      email_comments_response: "1",
      email_general_commercial: "1",
      email_general_feature: "1",
      email_general_question: "1",
      email_html: "1",
      email_locations_admin: "1",
      email_locations_all: "",
      email_locations_author: "1",
      email_locations_editor: "",
      email_names_admin: "1",
      email_names_all: "",
      email_names_author: "1",
      email_names_editor: "",
      email_names_reviewer: "1",
      email_observations_all: "",
      email_observations_consensus: "1",
      email_observations_naming: "1",
      hide_authors: :above_species,
      keep_filenames: :keep_but_hide,
      license_id: licenses(:publicdomain).id.to_s,
      layout_count: "100",
      locale: "el",
      location_format: :scientific,
      notes_template: "Collector's #",
      theme: "Agaricus",
      thumbnail_maps: "",
      view_owner_id: "",
      votes_anonymous: :yes,
      has_images: "1",
      has_specimen: "1",
      lichen: "yes",
      region: "California",
      clade: "Ascomycota"
    }

    # Prove that all the values are initialized correctly if reloading form.
    post(:prefs, params: { user: params.merge(password_confirmation: "bogus") })
    assert_flash_error
    assert_response(:success)
    assert_input_value(:user_password, "")
    assert_input_value(:user_password_confirmation, "")
    assert_input_value(:user_email, "new@email.com")
    assert_input_value(:user_email_comments_all, "")
    assert_input_value(:user_email_comments_owner, "1")
    assert_input_value(:user_email_comments_response, "1")
    assert_input_value(:user_email_general_commercial, "1")
    assert_input_value(:user_email_general_feature, "1")
    assert_input_value(:user_email_general_question, "1")
    assert_input_value(:user_email_html, "1")
    assert_input_value(:user_email_locations_admin, "1")
    assert_input_value(:user_email_locations_all, "")
    assert_input_value(:user_email_locations_author, "1")
    assert_input_value(:user_email_locations_editor, "")
    assert_input_value(:user_email_names_admin, "1")
    assert_input_value(:user_email_names_all, "")
    assert_input_value(:user_email_names_author, "1")
    assert_input_value(:user_email_names_editor, "")
    assert_input_value(:user_email_names_reviewer, "1")
    assert_input_value(:user_email_observations_all, "")
    assert_input_value(:user_email_observations_consensus, "1")
    assert_input_value(:user_email_observations_naming, "1")
    assert_input_value(:user_hide_authors, :above_species)
    assert_input_value(:user_keep_filenames, :keep_but_hide)
    assert_input_value(:user_license_id, licenses(:publicdomain).id.to_s)
    assert_input_value(:user_layout_count, "100")
    assert_input_value(:user_locale, "el")
    assert_input_value(:user_location_format, :scientific)
    assert_textarea_value(:user_notes_template, "Collector's #")
    assert_input_value(:user_theme, "Agaricus")
    assert_input_value(:user_thumbnail_maps, "")
    assert_input_value(:user_view_owner_id, "")
    assert_input_value(:user_votes_anonymous, :yes)
    assert_input_value(:user_has_images, "1")
    assert_input_value(:user_has_specimen, "1")
    assert_input_value(:user_lichen, "yes")
    assert_input_value(:user_region, "California")
    assert_input_value(:user_clade, "Ascomycota")

    # Now do it correctly, and make sure changes were made.
    post(:prefs, params: { user: params })
    assert_flash_text(:runtime_prefs_success.t)
    user = rolf.reload
    assert_equal("new@email.com", user.email)
    assert_equal(false, user.email_comments_all)
    assert_equal(true, user.email_comments_owner)
    assert_equal(true, user.email_comments_response)
    assert_equal(true, user.email_general_commercial)
    assert_equal(true, user.email_general_feature)
    assert_equal(true, user.email_general_question)
    assert_equal(true, user.email_html)
    assert_equal(true, user.email_locations_admin)
    assert_equal(false, user.email_locations_all)
    assert_equal(true, user.email_locations_author)
    assert_equal(false, user.email_locations_editor)
    assert_equal(true, user.email_names_admin)
    assert_equal(false, user.email_names_all)
    assert_equal(true, user.email_names_author)
    assert_equal(false, user.email_names_editor)
    assert_equal(true, user.email_names_reviewer)
    assert_equal(false, user.email_observations_all)
    assert_equal(true, user.email_observations_consensus)
    assert_equal(true, user.email_observations_naming)
    assert_equal(:above_species, user.hide_authors)
    assert_equal(:keep_but_hide, user.keep_filenames)
    assert_equal(100, user.layout_count)
    assert_equal(licenses(:publicdomain), user.license)
    assert_equal("el", user.locale)
    assert_equal(:scientific, user.location_format)
    assert_equal("Collector's #", user.notes_template)
    assert_equal("Agaricus", user.theme)
    assert_equal(false, user.thumbnail_maps)
    assert_equal(false, user.view_owner_id)
    assert_equal(:yes, user.votes_anonymous)
    assert_equal("yes", user.content_filter[:has_images])
    assert_equal("yes", user.content_filter[:has_specimen])
    assert_equal("yes", user.content_filter[:lichen])
    assert_equal("California", user.content_filter[:region])
    assert_equal("Ascomycota", user.content_filter[:clade])

    # Prove user cannot pick "Other" as a notes_template heading
    old_notes_template = user.notes_template
    # prior test set the locale to Greece
    # reset locale to get less incomprehensible error messages
    user.locale = "en"
    user.save
    post(:prefs, params: { user: params.merge(notes_template: "Size, Other") })
    assert_flash_error
    assert_equal(old_notes_template, user.reload.notes_template)

    # Prove user cannot have duplicate headings in notes template
    post(:prefs, params: { user: params.merge(notes_template: "Yadda, Yadda") })
    assert_flash_error
    assert_equal(old_notes_template, user.reload.notes_template)

    # Prove login can't already exist.
    post(:prefs, params: { user: params.merge(login: "mary") })
    assert_flash_error
    assert_equal("rolf", user.reload.login)

    # But does work if it's new!
    post(:prefs, params: { user: params.merge(login: "steve") })
    assert_equal("steve", user.reload.login)

    # Prove password was changed correctly somewhere along the line.
    logout
    post(:login, params: { user: { login: "steve", password: "new_password" } })
    assert_equal(rolf.id, @request.session["user_id"])
  end

  def test_edit_profile
    # First make sure it can serve the form to start with.
    requires_login(:profile)

    # Now change everything. (Note that this user owns no images, so this tests
    # the bulk copyright_holder updater in the boundary case of no images.)
    params = {
      user: {
        name: "new_name",
        notes: "new_notes",
        place_name: "Burbank, California, USA",
        mailing_address: ""
      }
    }
    post(:profile, params: params)
    assert_flash_text(:runtime_profile_success.t)

    # Make sure changes were made.
    user = rolf.reload
    assert_equal("new_name", user.name)
    assert_equal("new_notes", user.notes)
    assert_equal(locations(:burbank), user.location)
  end

  # Test uploading mugshot for user profile.
  def test_add_mugshot
    # Create image directory and populate with test images.
    setup_image_dirs

    # Open file we want to upload.
    file = Rack::Test::UploadedFile.new(
      "#{::Rails.root}/test/images/sticky.jpg", "image/jpeg"
    )

    # It should create a new image: this is the current number of images.
    num_images = Image.count

    # Post form.
    params = {
      user: {
        name: rolf.name,
        place_name: "",
        notes: "",
        upload_image: file,
        mailing_address: rolf.mailing_address
      },
      copyright_holder: "Someone Else",
      upload: { license_id: licenses(:ccnc25).id },
      date: { copyright_year: "2003" }
    }
    File.stub(:rename, false) do
      login("rolf", "testpassword")
      post_with_dump(:profile, params)
    end
    assert_redirected_to(controller: :observer, action: :show_user, id: rolf.id)
    assert_flash_success

    rolf.reload
    assert_equal(num_images + 1, Image.count)
    assert_equal(Image.last.id, rolf.image_id)
    assert_equal("Someone Else", rolf.image.copyright_holder)
    assert_equal(2003, rolf.image.when.year)
    assert_equal(licenses(:ccnc25), rolf.image.license)
  end

  def test_no_email_hooks
    [
      :comments_owner,
      :comments_response,
      :comments_all,
      :observations_consensus,
      :observations_naming,
      :observations_all,
      :names_author,
      :names_editor,
      :names_reviewer,
      :names_all,
      :locations_author,
      :locations_editor,
      :locations_all,
      :general_feature,
      :general_commercial,
      :general_question
    ].each do |type|
      assert_request(
        action: "no_email_#{type}",
        params: { id: rolf.id },
        require_login: true,
        require_user: :index,
        result: "no_email"
      )
      assert_not(rolf.reload.send("email_#{type}"))
    end
  end

  def test_api_key_manager
    ApiKey.all.each(&:destroy)
    assert_equal(0, ApiKey.count)

    # Get initial (empty) form.
    requires_login(:api_keys)
    assert_select("a[data-role*=edit_api_key]", count: 0)
    assert_select("a[data-role*=activate_api_key]", count: 0)
    assert_input_value(:key_notes, "")

    # Try to create key with no name.
    login("mary")
    post(:api_keys, params: { commit: :account_api_keys_create_button.l })
    assert_flash_error
    assert_equal(0, ApiKey.count)
    assert_select("a[data-role*=edit_api_key]", count: 0)

    # Create good key.
    post(:api_keys,
         params: {
           commit: :account_api_keys_create_button.l,
           key: { notes: "app name" }
         })
    assert_flash_success
    assert_equal(1, ApiKey.count)
    assert_equal(1, mary.reload.api_keys.length)
    key1 = mary.api_keys.first
    assert_equal("app name", key1.notes)
    assert_select("a[data-role*=edit_api_key]", count: 1)

    # Create another key.
    post(:api_keys,
         params: {
           commit: :account_api_keys_create_button.l,
           key: { notes: "another name" }
         })
    assert_flash_success
    assert_equal(2, ApiKey.count)
    assert_equal(2, mary.reload.api_keys.length)
    key2 = mary.api_keys.last
    assert_equal("another name", key2.notes)
    assert_select("a[data-role*=edit_api_key]", count: 2)

    # Press "remove" without selecting anything.
    post(:api_keys, params: { commit: :account_api_keys_remove_button.l })
    assert_flash_warning
    assert_equal(2, ApiKey.count)
    assert_select("a[data-role*=edit_api_key]", count: 2)

    # Remove first key.
    post(:api_keys,
         params: {
           commit: :account_api_keys_remove_button.l,
           "key_#{key1.id}" => "1"
         })
    assert_flash_success
    assert_equal(1, ApiKey.count)
    assert_equal(1, mary.reload.api_keys.length)
    key = mary.api_keys.last
    assert_objs_equal(key, key2)
    assert_select("a[data-role*=edit_api_key]", count: 1)
  end

  def test_activate_api_key
    key = ApiKey.new
    key.provide_defaults
    key.verified = nil
    key.notes = "Testing"
    key.user = katrina
    key.save
    assert_nil(key.verified)

    get(:activate_api_key, params: { id: 12_345 })
    assert_redirected_to(action: :login)
    assert_nil(key.verified)

    login("dick")
    get(:activate_api_key, params: { id: key.id })
    assert_flash_error
    assert_redirected_to(action: :api_keys)
    assert_nil(key.verified)
    flash.clear

    login("katrina")
    get(:api_keys)
    assert_select("a[data-role*=edit_api_key]", count: 1)
    assert_select("a[data-role*=activate_api_key]", count: 1)

    get(:activate_api_key, params: { id: key.id })
    assert_flash_success
    assert_redirected_to(action: :api_keys)
    key.reload
    assert_not_nil(key.verified)

    get(:api_keys)
    assert_select("a[data-role*=edit_api_key]", count: 1)
    assert_select("a[data-role*=activate_api_key]", count: 0)
  end

  def test_edit_api_key
    key = mary.api_keys.create(notes: "app name")

    # Try without logging in.
    get(:edit_api_key, params: { id: key.id })
    assert_response(:redirect)

    # Try to edit another user's key.
    login("dick")
    get(:edit_api_key, params: { id: key.id })
    assert_response(:redirect)

    # Have Mary edit her own key.
    login("mary")
    get(:edit_api_key, params: { id: key.id })
    assert_response(:success)
    assert_input_value(:key_notes, "app name")

    # Cancel form.
    post(:edit_api_key, params: { commit: :CANCEL.l, id: key.id })
    assert_response(:redirect)
    assert_equal("app name", key.reload.notes)

    # Try to change notes to empty string.
    post(:edit_api_key,
         params: { commit: :UPDATE.l, id: key.id, key: { notes: "" } })
    assert_flash_error
    assert_response(:success) # means failure

    # Change notes correctly.
    post(:edit_api_key,
         params: { commit: :UPDATE.l, id: key.id, key: { notes: "new name" } })
    assert_flash_success
    assert_redirected_to(action: :api_keys)
    assert_equal("new name", key.reload.notes)
  end

  ######## Test Admin Methods ##################################################

  def test_add_user_to_group
    login(:rolf)
    post(:add_user_to_group)
    assert_flash_error

    # Happy path
    make_admin
    post(:add_user_to_group,
         params: { user_name: users(:roy).login,
                   group_name: user_groups(:bolete_users).name })
    assert_flash_success
    assert(users(:roy).in_group?(user_groups(:bolete_users).name))

    # Unhappy paths
    post(:add_user_to_group,
         params: { user_name: users(:roy).login,
                   group_name: user_groups(:bolete_users).name })
    assert_flash_warning # Roy is already a member; we just added him above.

    post(:add_user_to_group,
         params: { user_name: "AbsoluteNonsenseVermslons",
                   group_name: user_groups(:bolete_users).name })
    assert_flash_error

    post(:add_user_to_group,
         params: { user_name: users(:roy).login,
                   group_name: "AbsoluteNonsenseVermslons" })
    assert_flash_error
  end

  def test_blocked_ips
    new_ip = "5.4.3.2"
    IpStats.remove_blocked_ips([new_ip])
    # make sure there is an API key logged to test that part of view
    api_key = api_keys(:rolfs_api_key)
    IpStats.log_stats({ ip: "3.14.15.9",
                        time: Time.zone.now,
                        controller: "api",
                        action: "observations",
                        api_key: api_key.key })
    assert_false(IpStats.blocked?(new_ip))

    login(:rolf)
    get(:blocked_ips)
    assert_response(:redirect)

    make_admin
    get(:blocked_ips)
    assert_response(:success)
    assert_includes(@response.body, api_key.key)

    get(:blocked_ips, params: { add_bad: "garbage" })
    assert_flash_error

<<<<<<< HEAD
=======
    time = 1.minute.ago
    File.utime(time.to_time, time.to_time, MO.blocked_ips_file)
>>>>>>> 227e75f2
    get(:blocked_ips, params: { add_bad: new_ip })
    assert_no_flash
    assert(time < File.mtime(MO.blocked_ips_file))
    IpStats.reset!
    assert_true(IpStats.blocked?(new_ip))

<<<<<<< HEAD
=======
    time = 1.minute.ago
    File.utime(time.to_time, time.to_time, MO.blocked_ips_file)
>>>>>>> 227e75f2
    get(:blocked_ips, params: { remove_bad: new_ip })
    assert_no_flash
    assert(time < File.mtime(MO.blocked_ips_file))
    IpStats.reset!
    assert_false(IpStats.blocked?(new_ip))
  end

  def test_turn_admin_on
    get(:turn_admin_on)
    assert_false(session[:admin])
    login(:rolf)
    get(:turn_admin_on)
    assert_false(session[:admin])
    rolf.admin = true
    rolf.save!
    get(:turn_admin_on)
    assert_true(session[:admin])
    get(:turn_admin_off)
    assert_false(session[:admin])
  end

  def test_switch_users
    get(:switch_users)
    assert_response(:redirect)
    login(:rolf)
    get(:switch_users)
    assert_response(:redirect)
    rolf.admin = true
    rolf.save!
    get(:switch_users)
    assert_response(:success)
    assert_users_equal(rolf, User.current)
    post(:switch_users, params: { id: "Frosted Flake" })
    assert_users_equal(rolf, User.current)
    post(:switch_users, params: { id: mary.id })
    assert_users_equal(mary, User.current)
    post(:switch_users, params: { id: dick.login })
    assert_users_equal(dick, User.current)
    post(:switch_users, params: { id: mary.email })
    assert_users_equal(mary, User.current)
  end
end<|MERGE_RESOLUTION|>--- conflicted
+++ resolved
@@ -856,22 +856,16 @@
     get(:blocked_ips, params: { add_bad: "garbage" })
     assert_flash_error
 
-<<<<<<< HEAD
-=======
     time = 1.minute.ago
     File.utime(time.to_time, time.to_time, MO.blocked_ips_file)
->>>>>>> 227e75f2
     get(:blocked_ips, params: { add_bad: new_ip })
     assert_no_flash
     assert(time < File.mtime(MO.blocked_ips_file))
     IpStats.reset!
     assert_true(IpStats.blocked?(new_ip))
 
-<<<<<<< HEAD
-=======
     time = 1.minute.ago
     File.utime(time.to_time, time.to_time, MO.blocked_ips_file)
->>>>>>> 227e75f2
     get(:blocked_ips, params: { remove_bad: new_ip })
     assert_no_flash
     assert(time < File.mtime(MO.blocked_ips_file))
