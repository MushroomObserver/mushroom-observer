--- conflicted
+++ resolved
@@ -15,23 +15,13 @@
   def test_signup
     @request.session["return-to"] = "http://localhost/bogus/location"
     num_users = User.count
-<<<<<<< HEAD
     post(:create, params: { new_user: {
-           login: "newbob",
-           password: "newpassword",
-           password_confirmation: "newpassword",
-           email: "webmaster@mushroomobserver.org",
-           email_confirmation: "webmaster@mushroomobserver.org",
-           name: "needs a name!",
-=======
-    post(:signup, params: { new_user: {
            login: " newbob ",
            password: " newpassword ",
            password_confirmation: " newpassword ",
            email: " webmaster@mushroomobserver.org ",
            email_confirmation: "  webmaster@mushroomobserver.org  ",
            name: " needs a name! ",
->>>>>>> 6119d20e
            theme: "NULL"
          } })
     assert_equal("http://localhost/bogus/location", @response.redirect_url)
@@ -173,781 +163,4 @@
     assert(html_client_error.include?(response.status),
            "Signup response should be 4xx")
   end
-<<<<<<< HEAD
-=======
-
-  def test_invalid_login
-    post(:login, params: { user: { login: "rolf", password: "not_correct" } })
-    assert_nil(@request.session["user_id"])
-    assert_template("login")
-
-    user = User.create!(
-      login: "api",
-      email: "foo@bar.com"
-    )
-    post(:login, params: { user: { login: "api", password: "" } })
-    assert_nil(@request.session["user_id"])
-    assert_template("login")
-
-    user.update(verified: Time.zone.now)
-    post(:login, params: { user: { login: "api", password: "" } })
-    assert_nil(@request.session["user_id"])
-    assert_template("login")
-
-    user.change_password("try_this_for_size")
-    post(:login,
-         params: { user: { login: "api", password: "try_this_for_size" } })
-    assert(@request.session["user_id"])
-  end
-
-  def test_email_new_password
-    get(:email_new_password)
-    assert_no_flash
-
-    post(:email_new_password, params: { new_user: {
-           login: "brandnewuser",
-           password: "brandnewpassword",
-           password_confirmation: "brandnewpassword",
-           name: "brand new name"
-         } })
-    assert_flash_error(
-      "email_new_password should flash error if user doesn't already exist"
-    )
-
-    user = users(:roy)
-    old_password = user.password
-    post(:email_new_password,
-         params: { new_user: { login: users(:roy).login } })
-    user.reload
-    assert_not_equal(user.password, old_password,
-                     "New password should be different from old")
-  end
-
-  # Test autologin feature.
-  def test_autologin
-    # Make sure test page that requires login fails without autologin cookie.
-    get(:test_autologin)
-    assert_response(:redirect)
-
-    # Make sure cookie is not set if clear remember_me box in login.
-    post(:login,
-         params: {
-           user: { login: "rolf", password: "testpassword", remember_me: "" }
-         })
-    assert(session[:user_id])
-    assert_not(cookies["mo_user"])
-
-    logout
-    get(:test_autologin)
-    assert_response(:redirect)
-
-    # Now clear session and try again with remember_me box set.
-    post(:login,
-         params: {
-           user: { login: "rolf", password: "testpassword", remember_me: "1" }
-         })
-    assert(session[:user_id])
-    assert(cookies["mo_user"])
-
-    # And make sure autologin will pick that cookie up and do its thing.
-    logout
-    @request.cookies["mo_user"] = cookies["mo_user"]
-    get(:test_autologin)
-    assert_response(:success)
-  end
-
-  def test_normal_verify
-    user = User.create!(
-      login: "micky",
-      password: "mouse",
-      password_confirmation: "mouse",
-      email: "mm@disney.com"
-    )
-    assert(user.auth_code.present?)
-    assert(user.auth_code.length > 10)
-
-    get(:verify, params: { id: user.id, auth_code: "bogus_code" })
-    assert_template("reverify")
-    assert_not(@request.session[:user_id])
-
-    get(:verify, params: { id: user.id, auth_code: user.auth_code })
-    assert_template("verify")
-    assert(@request.session[:user_id])
-    assert_users_equal(user, assigns(:user))
-    assert_not_nil(user.reload.verified)
-
-    get(:verify, params: { id: user.id, auth_code: user.auth_code })
-    assert_redirected_to(action: :welcome)
-    assert(@request.session[:user_id])
-    assert_users_equal(user, assigns(:user))
-
-    login("rolf")
-    get(:verify, params: { id: user.id, auth_code: user.auth_code })
-    assert_redirected_to(action: :login)
-    assert_not(@request.session[:user_id])
-  end
-
-  def test_verify_after_api_create
-    user = User.create!(
-      login: "micky",
-      email: "mm@disney.com"
-    )
-
-    get(:verify, params: { id: user.id, auth_code: "bogus_code" })
-    assert_template("reverify")
-    assert_not(@request.session[:user_id])
-
-    get(:verify, params: { id: user.id, auth_code: user.auth_code })
-    assert_flash_warning
-    assert_template("choose_password")
-    assert_not(@request.session[:user_id])
-    assert_users_equal(user, assigns(:user))
-    assert_input_value("user_password", "")
-    assert_input_value("user_password_confirmation", "")
-
-    post(:verify, params: { id: user.id, auth_code: user.auth_code, user: {} })
-    assert_flash_error
-    assert_template("choose_password")
-    assert_input_value("user_password", "")
-    assert_input_value("user_password_confirmation", "")
-
-    # Password and confirmation don't match
-    post(:verify,
-         params: {
-           id: user.id,
-           auth_code: user.auth_code,
-           user: { password: "mouse", password_confirmation: "moose" }
-         })
-    assert_flash_error
-    assert_template("choose_password")
-    assert_input_value("user_password", "mouse")
-    assert_input_value("user_password_confirmation", "")
-
-    # Password invalid (too short)
-    post(:verify,
-         params: {
-           id: user.id,
-           auth_code: user.auth_code,
-           user: { password: "mo", password_confirmation: "mo" }
-         })
-    assert_flash_error
-    assert_template("choose_password")
-    assert_input_value("user_password", "mo")
-    assert_input_value("user_password_confirmation", "")
-
-    post(:verify,
-         params: {
-           id: user.id,
-           auth_code: user.auth_code,
-           user: { password: "mouse", password_confirmation: "mouse" }
-         })
-    assert_template("verify")
-    assert(@request.session[:user_id])
-    assert_users_equal(user, assigns(:user))
-    assert_not_nil(user.reload.verified)
-    assert_not_equal("", user.password)
-
-    login("rolf")
-    get(:verify, params: { id: user.id, auth_code: user.auth_code })
-    assert_redirected_to(action: :login)
-    assert_not(@request.session[:user_id])
-  end
-
-  def test_reverify
-    assert_raises(RuntimeError) { post(:reverify) }
-  end
-
-  def test_send_verify
-    user = User.create!(
-      login: "micky",
-      email: "mm@disney.com"
-    )
-    post(:send_verify, params: { id: user.id })
-    assert_flash_success
-  end
-
-  def test_send_verify_hotmail
-    user = User.create!(
-      login: "micky",
-      email: "mm@hotmail.com"
-    )
-    post(:send_verify, params: { id: user.id })
-    assert_flash_success
-  end
-
-  GOOD_PARAMS = {
-    login: "rolf",
-    password: "new_password",
-    password_confirmation: "new_password",
-    email: "new@email.com",
-    email_comments_all: "",
-    email_comments_owner: "1",
-    email_comments_response: "1",
-    email_general_commercial: "1",
-    email_general_feature: "1",
-    email_general_question: "1",
-    email_html: "1",
-    email_locations_admin: "1",
-    email_locations_all: "",
-    email_locations_author: "1",
-    email_locations_editor: "",
-    email_names_admin: "1",
-    email_names_all: "",
-    email_names_author: "1",
-    email_names_editor: "",
-    email_names_reviewer: "1",
-    email_observations_all: "",
-    email_observations_consensus: "1",
-    email_observations_naming: "1",
-    hide_authors: "above_species",
-    keep_filenames: "keep_but_hide",
-    # license_id: licenses(:publicdomain).id.to_s,
-    layout_count: "100",
-    locale: "el",
-    location_format: "scientific",
-    notes_template: "Collector's #",
-    theme: "Agaricus",
-    thumbnail_maps: "",
-    view_owner_id: "",
-    votes_anonymous: "yes",
-    has_images: "1",
-    has_specimen: "1",
-    lichen: "yes",
-    region: "California, USA",
-    clade: "Ascomycota"
-  }.freeze
-
-  def test_edit_prefs
-    # licenses fixture only available within test??
-    params = GOOD_PARAMS.merge({ license_id: licenses(:publicdomain).id.to_s })
-
-    # First make sure it can serve the form to start with.
-    requires_login(:prefs)
-    Language.all.each do |lang|
-      assert_select("option[value=#{lang.locale}]", { count: 1 },
-                    "#{lang.locale} language option missing")
-    end
-    assert_input_value(:user_login, "rolf")
-    assert_input_value(:user_email, "rolf@collectivesource.com")
-    assert_input_value(:user_password, "")
-    assert_input_value(:user_password_confirmation, "")
-    assert_input_value(:user_thumbnail_maps, "1")
-    assert_input_value(:user_view_owner_id, "1")
-    assert_input_value(:user_has_images, "")
-    assert_input_value(:user_has_specimen, "")
-    assert_input_value(:user_lichen, nil)
-    assert_input_value(:user_region, "")
-    assert_input_value(:user_clade, "")
-
-    # Now change everything.
-    # Prove that all the values are initialized correctly if reloading form.
-    post(:prefs, params: { user: params.merge(password_confirmation: "bogus") })
-    assert_flash_error
-    assert_response(:success)
-    assert_input_value(:user_password, "")
-    assert_input_value(:user_password_confirmation, "")
-    assert_input_value(:user_email, "new@email.com")
-    assert_input_value(:user_email_comments_all, "")
-    assert_input_value(:user_email_comments_owner, "1")
-    assert_input_value(:user_email_comments_response, "1")
-    assert_input_value(:user_email_general_commercial, "1")
-    assert_input_value(:user_email_general_feature, "1")
-    assert_input_value(:user_email_general_question, "1")
-    assert_input_value(:user_email_html, "1")
-    assert_input_value(:user_email_locations_admin, "1")
-    assert_input_value(:user_email_locations_all, "")
-    assert_input_value(:user_email_locations_author, "1")
-    assert_input_value(:user_email_locations_editor, "")
-    assert_input_value(:user_email_names_admin, "1")
-    assert_input_value(:user_email_names_all, "")
-    assert_input_value(:user_email_names_author, "1")
-    assert_input_value(:user_email_names_editor, "")
-    assert_input_value(:user_email_names_reviewer, "1")
-    assert_input_value(:user_email_observations_all, "")
-    assert_input_value(:user_email_observations_consensus, "1")
-    assert_input_value(:user_email_observations_naming, "1")
-    assert_input_value(:user_hide_authors, "above_species")
-    assert_input_value(:user_keep_filenames, "keep_but_hide")
-    assert_input_value(:user_license_id, licenses(:publicdomain).id.to_s)
-    assert_input_value(:user_layout_count, "100")
-    assert_input_value(:user_locale, "el")
-    assert_input_value(:user_location_format, "scientific")
-    assert_textarea_value(:user_notes_template, "Collector's #")
-    assert_input_value(:user_theme, "Agaricus")
-    assert_input_value(:user_thumbnail_maps, "")
-    assert_input_value(:user_view_owner_id, "")
-    assert_input_value(:user_votes_anonymous, "yes")
-    assert_input_value(:user_has_images, "1")
-    assert_input_value(:user_has_specimen, "1")
-    assert_input_value(:user_lichen, "yes")
-    assert_input_value(:user_region, "California, USA")
-    assert_input_value(:user_clade, "Ascomycota")
-
-    # Try a bogus email address
-    post(:prefs, params: { user: params.merge(email: "bogus") })
-    assert_flash_error
-
-    # Try an incomplete region
-    post(:prefs, params: { user: params.merge(region: "California") })
-    assert_flash_error
-
-    # Now do it correctly, and make sure changes were made.
-    post(:prefs, params: { user: params })
-    assert_flash_text(:runtime_prefs_success.t)
-    user = rolf.reload
-    assert_equal("new@email.com", user.email)
-    assert_equal(false, user.email_comments_all)
-    assert_equal(true, user.email_comments_owner)
-    assert_equal(true, user.email_comments_response)
-    assert_equal(true, user.email_general_commercial)
-    assert_equal(true, user.email_general_feature)
-    assert_equal(true, user.email_general_question)
-    assert_equal(true, user.email_html)
-    assert_equal(true, user.email_locations_admin)
-    assert_equal(false, user.email_locations_all)
-    assert_equal(true, user.email_locations_author)
-    assert_equal(false, user.email_locations_editor)
-    assert_equal(true, user.email_names_admin)
-    assert_equal(false, user.email_names_all)
-    assert_equal(true, user.email_names_author)
-    assert_equal(false, user.email_names_editor)
-    assert_equal(true, user.email_names_reviewer)
-    assert_equal(false, user.email_observations_all)
-    assert_equal(true, user.email_observations_consensus)
-    assert_equal(true, user.email_observations_naming)
-    assert_equal("above_species", user.hide_authors)
-    assert_equal("keep_but_hide", user.keep_filenames)
-    assert_equal(100, user.layout_count)
-    assert_equal(licenses(:publicdomain), user.license)
-    assert_equal("el", user.locale)
-    assert_equal("scientific", user.location_format)
-    assert_equal("Collector's #", user.notes_template)
-    assert_equal("Agaricus", user.theme)
-    assert_equal(false, user.thumbnail_maps)
-    assert_equal(false, user.view_owner_id)
-    assert_equal("yes", user.votes_anonymous)
-    assert_equal("yes", user.content_filter[:has_images])
-    assert_equal("yes", user.content_filter[:has_specimen])
-    assert_equal("yes", user.content_filter[:lichen])
-    assert_equal("California, USA", user.content_filter[:region])
-    assert_equal("Ascomycota", user.content_filter[:clade])
-
-    # Prove user cannot pick "Other" as a notes_template heading
-    old_notes_template = user.notes_template
-    # prior test set the locale to Greece
-    # reset locale to get less incomprehensible error messages
-    user.locale = "en"
-    user.save
-    post(:prefs, params: { user: params.merge(notes_template: "Size, Other") })
-    assert_flash_error
-    assert_equal(old_notes_template, user.reload.notes_template)
-
-    # Prove user cannot have duplicate headings in notes template
-    post(:prefs, params: { user: params.merge(notes_template: "Yadda, Yadda") })
-    assert_flash_error
-    assert_equal(old_notes_template, user.reload.notes_template)
-
-    # Prove login can't already exist.
-    post(:prefs, params: { user: params.merge(login: "mary") })
-    assert_flash_error
-    assert_equal("rolf", user.reload.login)
-
-    # But does work if it's new!
-    post(:prefs, params: { user: params.merge(login: "steve") })
-    assert_equal("steve", user.reload.login)
-
-    # Prove password was changed correctly somewhere along the line.
-    logout
-    post(:login, params: { user: { login: "steve", password: "new_password" } })
-    assert_equal(rolf.id, @request.session["user_id"])
-  end
-
-  def test_edit_prefs_user_with_bogus_email
-    # licenses fixture only available within test??
-    params = GOOD_PARAMS.merge({ license_id: licenses(:publicdomain).id.to_s,
-                                 login: "flintstone" })
-
-    user = users(:flintstone)
-    login("flintstone")
-
-    get(:prefs)
-    assert_input_value(:user_login, "flintstone")
-    assert_input_value(:user_email, "bogus")
-
-    # I don't know if we need all the PARAMS, but
-    post(:prefs, params: { user: params })
-
-    assert_flash_text(:runtime_prefs_success.t)
-    assert_equal("new@email.com", user.reload.email)
-  end
-
-  def test_edit_prefs_with_email_with_trailing_space
-    params = GOOD_PARAMS.merge({ email: " trim@this.com " })
-    login("rolf")
-    post(:prefs, params: { user: params })
-    assert_flash_text(:runtime_prefs_success.t)
-    assert_equal("trim@this.com", rolf.reload.email)
-  end
-
-  def test_edit_prefs_user_with_invalid_region
-    # licenses fixture only available within test??
-    params = GOOD_PARAMS.merge({ license_id: licenses(:publicdomain).id.to_s,
-                                 login: "nonregional" })
-
-    user = users(:nonregional)
-    login("nonregional")
-
-    get(:prefs)
-    assert_input_value(:user_login, "nonregional")
-    assert_input_value(:user_region, "Massachusetts")
-
-    # I don't know if we need all the PARAMS, but
-    post(:prefs, params: { user: params })
-
-    assert_flash_text(:runtime_prefs_success.t)
-    assert_equal("California, USA", user.reload.content_filter[:region])
-  end
-
-  def test_edit_profile
-    # First make sure it can serve the form to start with.
-    requires_login(:profile)
-
-    # Now change everything. (Note that this user owns no images, so this tests
-    # the bulk copyright_holder updater in the boundary case of no images.)
-    params = {
-      user: {
-        name: "new_name",
-        notes: "new_notes",
-        place_name: "Burbank, California, USA",
-        mailing_address: ""
-      }
-    }
-    post(:profile, params: params)
-    assert_flash_text(:runtime_profile_success.t)
-
-    # Make sure changes were made.
-    user = rolf.reload
-    assert_equal("new_name", user.name)
-    assert_equal("new_notes", user.notes)
-    assert_equal(locations(:burbank), user.location)
-  end
-
-  # Test uploading mugshot for user profile.
-  def test_add_mugshot
-    # Create image directory and populate with test images.
-    setup_image_dirs
-
-    # Open file we want to upload.
-    file = Rack::Test::UploadedFile.new(
-      "#{::Rails.root}/test/images/sticky.jpg", "image/jpeg"
-    )
-
-    # It should create a new image: this is the current number of images.
-    num_images = Image.count
-
-    # Post form.
-    params = {
-      user: {
-        name: rolf.name,
-        place_name: "",
-        notes: "",
-        upload_image: file,
-        mailing_address: rolf.mailing_address
-      },
-      copyright_holder: "Someone Else",
-      upload: { license_id: licenses(:ccnc25).id },
-      date: { copyright_year: "2003" }
-    }
-    File.stub(:rename, false) do
-      login("rolf", "testpassword")
-      post(:profile, params: params)
-    end
-    assert_redirected_to(user_path(rolf.id))
-    assert_flash_success
-
-    rolf.reload
-    assert_equal(num_images + 1, Image.count)
-    assert_equal(Image.last.id, rolf.image_id)
-    assert_equal("Someone Else", rolf.image.copyright_holder)
-    assert_equal(2003, rolf.image.when.year)
-    assert_equal(licenses(:ccnc25), rolf.image.license)
-  end
-
-  def test_no_email_hooks
-    [
-      :comments_owner,
-      :comments_response,
-      :comments_all,
-      :observations_consensus,
-      :observations_naming,
-      :observations_all,
-      :names_author,
-      :names_editor,
-      :names_reviewer,
-      :names_all,
-      :locations_author,
-      :locations_editor,
-      :locations_all,
-      :general_feature,
-      :general_commercial,
-      :general_question
-    ].each do |type|
-      assert_request(
-        action: "no_email_#{type}",
-        params: { id: rolf.id },
-        require_login: true,
-        require_user: :index,
-        result: "no_email"
-      )
-      assert_not(rolf.reload.send("email_#{type}"))
-    end
-  end
-
-  def test_api_key_manager
-    APIKey.all.each(&:destroy)
-    assert_equal(0, APIKey.count)
-
-    # Get initial (empty) form.
-    requires_login(:api_keys)
-    assert_select("a[data-role*=edit_api_key]", count: 0)
-    assert_select("a[data-role*=activate_api_key]", count: 0)
-    assert_input_value(:key_notes, "")
-
-    # Try to create key with no name.
-    login("mary")
-    post(:api_keys, params: { commit: :account_api_keys_create_button.l })
-    assert_flash_error
-    assert_equal(0, APIKey.count)
-    assert_select("a[data-role*=edit_api_key]", count: 0)
-
-    # Create good key.
-    post(:api_keys,
-         params: {
-           commit: :account_api_keys_create_button.l,
-           key: { notes: "app name" }
-         })
-    assert_flash_success
-    assert_equal(1, APIKey.count)
-    assert_equal(1, mary.reload.api_keys.length)
-    key1 = mary.api_keys.first
-    assert_equal("app name", key1.notes)
-    assert_select("a[data-role*=edit_api_key]", count: 1)
-
-    # Create another key.
-    post(:api_keys,
-         params: {
-           commit: :account_api_keys_create_button.l,
-           key: { notes: "another name" }
-         })
-    assert_flash_success
-    assert_equal(2, APIKey.count)
-    assert_equal(2, mary.reload.api_keys.length)
-    key2 = mary.api_keys.last
-    assert_equal("another name", key2.notes)
-    assert_select("a[data-role*=edit_api_key]", count: 2)
-
-    # Press "remove" without selecting anything.
-    post(:api_keys, params: { commit: :account_api_keys_remove_button.l })
-    assert_flash_warning
-    assert_equal(2, APIKey.count)
-    assert_select("a[data-role*=edit_api_key]", count: 2)
-
-    # Remove first key.
-    post(:api_keys,
-         params: {
-           commit: :account_api_keys_remove_button.l,
-           "key_#{key1.id}" => "1"
-         })
-    assert_flash_success
-    assert_equal(1, APIKey.count)
-    assert_equal(1, mary.reload.api_keys.length)
-    key = mary.api_keys.last
-    assert_objs_equal(key, key2)
-    assert_select("a[data-role*=edit_api_key]", count: 1)
-  end
-
-  def test_activate_api_key
-    key = APIKey.new
-    key.provide_defaults
-    key.verified = nil
-    key.notes = "Testing"
-    key.user = katrina
-    key.save
-    assert_nil(key.verified)
-
-    get(:activate_api_key, params: { id: 12_345 })
-    assert_redirected_to(action: :login)
-    assert_nil(key.verified)
-
-    login("dick")
-    get(:activate_api_key, params: { id: key.id })
-    assert_flash_error
-    assert_redirected_to(action: :api_keys)
-    assert_nil(key.verified)
-    flash.clear
-
-    login("katrina")
-    get(:api_keys)
-    assert_select("a[data-role*=edit_api_key]", count: 1)
-    assert_select("a[data-role*=activate_api_key]", count: 1)
-
-    get(:activate_api_key, params: { id: key.id })
-    assert_flash_success
-    assert_redirected_to(action: :api_keys)
-    key.reload
-    assert_not_nil(key.verified)
-
-    get(:api_keys)
-    assert_select("a[data-role*=edit_api_key]", count: 1)
-    assert_select("a[data-role*=activate_api_key]", count: 0)
-  end
-
-  def test_edit_api_key
-    key = mary.api_keys.create(notes: "app name")
-
-    # Try without logging in.
-    get(:edit_api_key, params: { id: key.id })
-    assert_response(:redirect)
-
-    # Try to edit another user's key.
-    login("dick")
-    get(:edit_api_key, params: { id: key.id })
-    assert_response(:redirect)
-
-    # Have Mary edit her own key.
-    login("mary")
-    get(:edit_api_key, params: { id: key.id })
-    assert_response(:success)
-    assert_input_value(:key_notes, "app name")
-
-    # Cancel form.
-    post(:edit_api_key, params: { commit: :CANCEL.l, id: key.id })
-    assert_response(:redirect)
-    assert_equal("app name", key.reload.notes)
-
-    # Try to change notes to empty string.
-    post(:edit_api_key,
-         params: { commit: :UPDATE.l, id: key.id, key: { notes: "" } })
-    assert_flash_error
-    assert_response(:success) # means failure
-
-    # Change notes correctly.
-    post(:edit_api_key,
-         params: { commit: :UPDATE.l, id: key.id, key: { notes: "new name" } })
-    assert_flash_success
-    assert_redirected_to(action: :api_keys)
-    assert_equal("new name", key.reload.notes)
-  end
-
-  ######## Test Admin Methods ##################################################
-
-  def test_add_user_to_group
-    login(:rolf)
-    post(:add_user_to_group)
-    assert_flash_error
-
-    # Happy path
-    make_admin
-    post(:add_user_to_group,
-         params: { user_name: users(:roy).login,
-                   group_name: user_groups(:bolete_users).name })
-    assert_flash_success
-    assert(users(:roy).in_group?(user_groups(:bolete_users).name))
-
-    # Unhappy paths
-    post(:add_user_to_group,
-         params: { user_name: users(:roy).login,
-                   group_name: user_groups(:bolete_users).name })
-    assert_flash_warning # Roy is already a member; we just added him above.
-
-    post(:add_user_to_group,
-         params: { user_name: "AbsoluteNonsenseVermslons",
-                   group_name: user_groups(:bolete_users).name })
-    assert_flash_error
-
-    post(:add_user_to_group,
-         params: { user_name: users(:roy).login,
-                   group_name: "AbsoluteNonsenseVermslons" })
-    assert_flash_error
-  end
-
-  def test_blocked_ips
-    new_ip = "5.4.3.2"
-    IpStats.remove_blocked_ips([new_ip])
-    # make sure there is an API key logged to test that part of view
-    api_key = api_keys(:rolfs_api_key)
-    IpStats.log_stats({ ip: "3.14.15.9",
-                        time: Time.zone.now,
-                        controller: "api",
-                        action: "observations",
-                        api_key: api_key.key })
-    assert_false(IpStats.blocked?(new_ip))
-
-    login(:rolf)
-    get(:blocked_ips)
-    assert_response(:redirect)
-
-    make_admin
-    get(:blocked_ips)
-    assert_response(:success)
-    assert_includes(@response.body, api_key.key)
-
-    get(:blocked_ips, params: { add_bad: "garbage" })
-    assert_flash_error
-
-    time = 1.minute.ago
-    File.utime(time.to_time, time.to_time, MO.blocked_ips_file)
-    get(:blocked_ips, params: { add_bad: new_ip })
-    assert_no_flash
-    assert(time < File.mtime(MO.blocked_ips_file))
-    IpStats.reset!
-    assert_true(IpStats.blocked?(new_ip))
-
-    time = 1.minute.ago
-    File.utime(time.to_time, time.to_time, MO.blocked_ips_file)
-    get(:blocked_ips, params: { remove_bad: new_ip })
-    assert_no_flash
-    assert(time < File.mtime(MO.blocked_ips_file))
-    IpStats.reset!
-    assert_false(IpStats.blocked?(new_ip))
-  end
-
-  def test_turn_admin_on
-    get(:turn_admin_on)
-    assert_false(session[:admin])
-    login(:rolf)
-    get(:turn_admin_on)
-    assert_false(session[:admin])
-    rolf.admin = true
-    rolf.save!
-    get(:turn_admin_on)
-    assert_true(session[:admin])
-    get(:turn_admin_off)
-    assert_false(session[:admin])
-  end
-
-  def test_switch_users
-    get(:switch_users)
-    assert_response(:redirect)
-    login(:rolf)
-    get(:switch_users)
-    assert_response(:redirect)
-    rolf.admin = true
-    rolf.save!
-    get(:switch_users)
-    assert_response(:success)
-    assert_users_equal(rolf, User.current)
-    post(:switch_users, params: { id: "unverified" })
-    assert_users_equal(rolf, User.current)
-    assert_flash(/not verified yet/)
-    post(:switch_users, params: { id: "Frosted Flake" })
-    assert_users_equal(rolf, User.current)
-    post(:switch_users, params: { id: mary.id })
-    assert_users_equal(mary, User.current)
-    post(:switch_users, params: { id: dick.login })
-    assert_users_equal(dick, User.current)
-    post(:switch_users, params: { id: mary.email })
-    assert_users_equal(mary, User.current)
-  end
->>>>>>> 6119d20e
 end