# frozen_string_literal: true

require("test_helper")

# Test user AccountControllerTest
# signup, verification, prefs, profile, api
class AccountControllerTest < FunctionalTestCase
  def setup
    @request.host = "localhost"
    super
  end

  ##############################################################################

  def test_auth_rolf
    @request.session["return-to"] = "http://localhost/bogus/location"
    post(:login, params: { user: { login: "rolf", password: "testpassword" } })
    assert_response("http://localhost/bogus/location")
    assert_flash_text(:runtime_login_success.t)
    assert(@request.session[:user_id],
           "Didn't store user in session after successful login!")
    assert_equal(rolf.id, @request.session[:user_id],
                 "Wrong user stored in session after successful login!")
  end

  def test_signup
    @request.session["return-to"] = "http://localhost/bogus/location"
    num_users = User.count
    post(:signup, params: { new_user: {
           login: "newbob",
           password: "newpassword",
           password_confirmation: "newpassword",
           email: "webmaster@mushroomobserver.org",
           email_confirmation: "webmaster@mushroomobserver.org",
           name: "needs a name!",
           theme: "NULL"
         } })
    assert_equal("http://localhost/bogus/location", @response.redirect_url)
    assert_equal(num_users + 1, User.count)
    user = User.last
    assert_equal("newbob", user.login)
    assert_equal("needs a name!", user.name)
    assert_equal("webmaster@mushroomobserver.org", user.email)
    assert_nil(user.verified)
    assert_equal(false, user.admin)

    # Make sure user groups are updated correctly.
    assert(UserGroup.all_users.users.include?(user))
    assert(group = UserGroup.one_user(user))
    assert_user_list_equal([user], group.users)
  end

  def test_bad_signup
    @request.session["return-to"] = "http://localhost/bogus/location"

    params = {
      login: "newbob",
      password: "topsykritt",
      password_confirmation: "topsykritt",
      email: "blah@somewhere.org",
      email_confirmation: "blah@somewhere.org",
      mailing_address: "",
      theme: "NULL",
      notes: ""
    }

    # Missing password.
    post(:signup, params: { new_user: params.except(:password) })
    assert_flash_error
    assert_response(:success)
    assert(assigns("new_user").errors[:password].any?)

    # Password doesn't match
    post(:signup,
         params: { new_user: params.merge(password_confirmation: "wrong") })
    assert_flash_error
    assert_response(:success)
    assert(assigns("new_user").errors[:password].any?)

    # No email
    post(:signup, params: { new_user: params.except(:email) })
    assert_flash_error
    assert_response(:success)
    assert(assigns("new_user").errors[:email].any?,
           assigns("new_user").dump_errors)

    # Email doesn't match.
    post(:signup,
         params: { new_user: params.merge(email_confirmation: "wrong") })
    assert_flash_error
    assert_response(:success)
    assert(assigns("new_user").errors[:email].any?)

    # Make sure correct request would have succeeded!
    post(:signup, params: { new_user: params })
    assert_flash_success
    assert_response(:redirect)
    assert_not_nil(User.find_by_login("newbob"))
  end

  def test_signup_theme_errors
    referrer = "http://localhost/bogus/location"

    params = {
      login: "spammer",
      password: "spammer",
      password_confirmation: "spammer",
      email: "spam@spam.spam",
      mailing_address: "",
      notes: ""
    }

    @request.session["return-to"] = referrer
    post(:signup, params: { new_user: params.merge(theme: "") })
    assert_no_flash
    assert_nil(User.find_by_login("spammer"))
    assert_nil(@request.session["user_id"])
    assert_redirected_to(referrer)

    @request.session["return-to"] = referrer
    post(:signup, params: { new_user: params.merge(theme: "spammer") })
    assert_no_flash
    assert_nil(User.find_by_login("spammer"))
    assert_nil(@request.session["user_id"])
    assert_redirected_to(referrer)
  end

  def test_anon_user_login
    get(:login)

    assert_response(:success)
    assert_head_title(:login_please_login.l)
  end

  def test_anon_user_signup
    get(:signup)

    assert_response(:success)
    assert_head_title(:signup_title.l)
  end

  def test_anon_user_verify
    get(:verify)

    assert_redirected_to(observer_index_user_path)
  end

  def test_anon_user_send_verify
    get(:send_verify)

    assert_redirected_to(observer_index_user_path)
  end

  def test_anon_user_welcome
    get(:welcome)

    assert_response(:success)
    assert_head_title(:welcome_no_user_title.l)
  end

  def test_anon_user_email_new_password
    get(:email_new_password)

    assert_response(:success)
    assert_head_title(:email_new_password_title.l)
  end

  def test_block_known_evil_signups
    params = {
      login: "newbob",
      password: "topsykritt",
      password_confirmation: "topsykritt",
      email: "blah@somewhere.org",
      email_confirmation: "blah@somewhere.org",
      mailing_address: "",
      theme: "NULL",
      notes: ""
    }
    html_client_error = 400..499

    post(:signup, params: { new_user: params.merge(login: "xUplilla") })
    assert(html_client_error.include?(response.status),
           "Signup response should be 4xx")

    post(:signup, params: { new_user: params.merge(email: "foo@xxx.xyz") })
    assert(html_client_error.include?(response.status),
           "Signup response should be 4xx")

    post(:signup,
         params: {
           new_user: params.merge(email: "b.l.izk.o.ya.n201.7@gmail.com\r\n")
         })
    assert(html_client_error.include?(response.status),
           "Signup response should be 4xx")
  end

  def test_invalid_login
    post(:login, params: { user: { login: "rolf", password: "not_correct" } })
    assert_nil(@request.session["user_id"])
    assert_template("login")

    user = User.create!(
      login: "api",
      email: "foo@bar.com"
    )
    post(:login, params: { user: { login: "api", password: "" } })
    assert_nil(@request.session["user_id"])
    assert_template("login")

    user.update(verified: Time.zone.now)
    post(:login, params: { user: { login: "api", password: "" } })
    assert_nil(@request.session["user_id"])
    assert_template("login")

    user.change_password("try_this_for_size")
    post(:login,
         params: { user: { login: "api", password: "try_this_for_size" } })
    assert(@request.session["user_id"])
  end

  def test_email_new_password
    get(:email_new_password)
    assert_no_flash

    post(:email_new_password, params: { new_user: {
           login: "brandnewuser",
           password: "brandnewpassword",
           password_confirmation: "brandnewpassword",
           name: "brand new name"
         } })
    assert_flash_error(
      "email_new_password should flash error if user doesn't already exist"
    )

    user = users(:roy)
    old_password = user.password
    post(:email_new_password,
         params: { new_user: { login: users(:roy).login } })
    user.reload
    assert_not_equal(user.password, old_password,
                     "New password should be different from old")
  end

  # Test autologin feature.
  def test_autologin
    # Make sure test page that requires login fails without autologin cookie.
    get(:test_autologin)
    assert_response(:redirect)

    # Make sure cookie is not set if clear remember_me box in login.
    post(:login,
         params: {
           user: { login: "rolf", password: "testpassword", remember_me: "" }
         })
    assert(session[:user_id])
    assert_not(cookies["mo_user"])

    logout
    get(:test_autologin)
    assert_response(:redirect)

    # Now clear session and try again with remember_me box set.
    post(:login,
         params: {
           user: { login: "rolf", password: "testpassword", remember_me: "1" }
         })
    assert(session[:user_id])
    assert(cookies["mo_user"])

    # And make sure autologin will pick that cookie up and do its thing.
    logout
    @request.cookies["mo_user"] = cookies["mo_user"]
    get(:test_autologin)
    assert_response(:success)
  end

  def test_normal_verify
    user = User.create!(
      login: "micky",
      password: "mouse",
      password_confirmation: "mouse",
      email: "mm@disney.com"
    )
    assert(user.auth_code.present?)
    assert(user.auth_code.length > 10)

    get(:verify, params: { id: user.id, auth_code: "bogus_code" })
    assert_template("reverify")
    assert_not(@request.session[:user_id])

    get(:verify, params: { id: user.id, auth_code: user.auth_code })
    assert_template("verify")
    assert(@request.session[:user_id])
    assert_users_equal(user, assigns(:user))
    assert_not_nil(user.reload.verified)

    get(:verify, params: { id: user.id, auth_code: user.auth_code })
    assert_redirected_to(action: :welcome)
    assert(@request.session[:user_id])
    assert_users_equal(user, assigns(:user))

    login("rolf")
    get(:verify, params: { id: user.id, auth_code: user.auth_code })
    assert_redirected_to(action: :login)
    assert_not(@request.session[:user_id])
  end

  def test_verify_after_api_create
    user = User.create!(
      login: "micky",
      email: "mm@disney.com"
    )

    get(:verify, params: { id: user.id, auth_code: "bogus_code" })
    assert_template("reverify")
    assert_not(@request.session[:user_id])

    get(:verify, params: { id: user.id, auth_code: user.auth_code })
    assert_flash_warning
    assert_template("choose_password")
    assert_not(@request.session[:user_id])
    assert_users_equal(user, assigns(:user))
    assert_input_value("user_password", "")
    assert_input_value("user_password_confirmation", "")

    post(:verify, params: { id: user.id, auth_code: user.auth_code, user: {} })
    assert_flash_error
    assert_template("choose_password")
    assert_input_value("user_password", "")
    assert_input_value("user_password_confirmation", "")

    # Password and confirmation don't match
    post(:verify,
<<<<<<< HEAD
         params: { id: user.id, auth_code: user.auth_code,
                   user: { password: "mouse", password_confirmation: "moose" } })
=======
         params: {
           id: user.id,
           auth_code: user.auth_code,
           user: { password: "mouse", password_confirmation: "moose" }
         })
>>>>>>> d1fef073
    assert_flash_error
    assert_template("choose_password")
    assert_input_value("user_password", "mouse")
    assert_input_value("user_password_confirmation", "")

    # Password invalid (too short)
    post(:verify,
<<<<<<< HEAD
         params: { id: user.id, auth_code: user.auth_code,
                   user: { password: "mo", password_confirmation: "mo" } })
=======
         params: {
           id: user.id,
           auth_code: user.auth_code,
           user: { password: "mo", password_confirmation: "mo" }
         })
>>>>>>> d1fef073
    assert_flash_error
    assert_template("choose_password")
    assert_input_value("user_password", "mo")
    assert_input_value("user_password_confirmation", "")

    post(:verify,
         params: {
<<<<<<< HEAD
           id: user.id, auth_code: user.auth_code,
           user: { password: "mouse", password_confirmation: "mouse" } })
=======
           id: user.id,
           auth_code: user.auth_code,
           user: { password: "mouse", password_confirmation: "mouse" }
         })
>>>>>>> d1fef073
    assert_template("verify")
    assert(@request.session[:user_id])
    assert_users_equal(user, assigns(:user))
    assert_not_nil(user.reload.verified)
    assert_not_equal("", user.password)

    login("rolf")
    get(:verify, params: { id: user.id, auth_code: user.auth_code })
    assert_redirected_to(action: :login)
    assert_not(@request.session[:user_id])
  end

  def test_reverify
    assert_raises(RuntimeError) { post(:reverify) }
  end

  def test_send_verify
    user = User.create!(
      login: "micky",
      email: "mm@disney.com"
    )
    post(:send_verify, params: { id: user.id })
    assert_flash_success
  end

  def test_send_verify_hotmail
    user = User.create!(
      login: "micky",
      email: "mm@hotmail.com"
    )
    post(:send_verify, params: { id: user.id })
    assert_flash_success
  end

  def test_edit_prefs
    # First make sure it can serve the form to start with.
    requires_login(:prefs)
    Language.all.each do |lang|
      assert_select("option[value=#{lang.locale}]", { count: 1 },
                    "#{lang.locale} language option missing")
    end
    assert_input_value(:user_login, "rolf")
    assert_input_value(:user_email, "rolf@collectivesource.com")
    assert_input_value(:user_password, "")
    assert_input_value(:user_password_confirmation, "")
    assert_input_value(:user_thumbnail_maps, "1")
    assert_input_value(:user_view_owner_id, "1")
    assert_input_value(:user_has_images, "")
    assert_input_value(:user_has_specimen, "")
    assert_input_value(:user_lichen, nil)
    assert_input_value(:user_region, "")
    assert_input_value(:user_clade, "")

    # Now change everything.
    params = {
      login: "rolf",
      password: "new_password",
      password_confirmation: "new_password",
      email: "new@email.com",
      email_comments_all: "",
      email_comments_owner: "1",
      email_comments_response: "1",
      email_general_commercial: "1",
      email_general_feature: "1",
      email_general_question: "1",
      email_html: "1",
      email_locations_admin: "1",
      email_locations_all: "",
      email_locations_author: "1",
      email_locations_editor: "",
      email_names_admin: "1",
      email_names_all: "",
      email_names_author: "1",
      email_names_editor: "",
      email_names_reviewer: "1",
      email_observations_all: "",
      email_observations_consensus: "1",
      email_observations_naming: "1",
      hide_authors: :above_species,
      keep_filenames: :keep_but_hide,
      license_id: licenses(:publicdomain).id.to_s,
      layout_count: "100",
      locale: "el",
      location_format: :scientific,
      notes_template: "Collector's #",
      theme: "Agaricus",
      thumbnail_maps: "",
      view_owner_id: "",
      votes_anonymous: :yes,
      has_images: "1",
      has_specimen: "1",
      lichen: "yes",
      region: "California",
      clade: "Ascomycota"
    }

    # Prove that all the values are initialized correctly if reloading form.
    post(:prefs, params: { user: params.merge(password_confirmation: "bogus") })
    assert_flash_error
    assert_response(:success)
    assert_input_value(:user_password, "")
    assert_input_value(:user_password_confirmation, "")
    assert_input_value(:user_email, "new@email.com")
    assert_input_value(:user_email_comments_all, "")
    assert_input_value(:user_email_comments_owner, "1")
    assert_input_value(:user_email_comments_response, "1")
    assert_input_value(:user_email_general_commercial, "1")
    assert_input_value(:user_email_general_feature, "1")
    assert_input_value(:user_email_general_question, "1")
    assert_input_value(:user_email_html, "1")
    assert_input_value(:user_email_locations_admin, "1")
    assert_input_value(:user_email_locations_all, "")
    assert_input_value(:user_email_locations_author, "1")
    assert_input_value(:user_email_locations_editor, "")
    assert_input_value(:user_email_names_admin, "1")
    assert_input_value(:user_email_names_all, "")
    assert_input_value(:user_email_names_author, "1")
    assert_input_value(:user_email_names_editor, "")
    assert_input_value(:user_email_names_reviewer, "1")
    assert_input_value(:user_email_observations_all, "")
    assert_input_value(:user_email_observations_consensus, "1")
    assert_input_value(:user_email_observations_naming, "1")
    assert_input_value(:user_hide_authors, :above_species)
    assert_input_value(:user_keep_filenames, :keep_but_hide)
    assert_input_value(:user_license_id, licenses(:publicdomain).id.to_s)
    assert_input_value(:user_layout_count, "100")
    assert_input_value(:user_locale, "el")
    assert_input_value(:user_location_format, :scientific)
    assert_textarea_value(:user_notes_template, "Collector's #")
    assert_input_value(:user_theme, "Agaricus")
    assert_input_value(:user_thumbnail_maps, "")
    assert_input_value(:user_view_owner_id, "")
    assert_input_value(:user_votes_anonymous, :yes)
    assert_input_value(:user_has_images, "1")
    assert_input_value(:user_has_specimen, "1")
    assert_input_value(:user_lichen, "yes")
    assert_input_value(:user_region, "California")
    assert_input_value(:user_clade, "Ascomycota")

    # Now do it correctly, and make sure changes were made.
    post(:prefs, params: { user: params })
    assert_flash_text(:runtime_prefs_success.t)
    user = rolf.reload
    assert_equal("new@email.com", user.email)
    assert_equal(false, user.email_comments_all)
    assert_equal(true, user.email_comments_owner)
    assert_equal(true, user.email_comments_response)
    assert_equal(true, user.email_general_commercial)
    assert_equal(true, user.email_general_feature)
    assert_equal(true, user.email_general_question)
    assert_equal(true, user.email_html)
    assert_equal(true, user.email_locations_admin)
    assert_equal(false, user.email_locations_all)
    assert_equal(true, user.email_locations_author)
    assert_equal(false, user.email_locations_editor)
    assert_equal(true, user.email_names_admin)
    assert_equal(false, user.email_names_all)
    assert_equal(true, user.email_names_author)
    assert_equal(false, user.email_names_editor)
    assert_equal(true, user.email_names_reviewer)
    assert_equal(false, user.email_observations_all)
    assert_equal(true, user.email_observations_consensus)
    assert_equal(true, user.email_observations_naming)
    assert_equal(:above_species, user.hide_authors)
    assert_equal(:keep_but_hide, user.keep_filenames)
    assert_equal(100, user.layout_count)
    assert_equal(licenses(:publicdomain), user.license)
    assert_equal("el", user.locale)
    assert_equal(:scientific, user.location_format)
    assert_equal("Collector's #", user.notes_template)
    assert_equal("Agaricus", user.theme)
    assert_equal(false, user.thumbnail_maps)
    assert_equal(false, user.view_owner_id)
    assert_equal(:yes, user.votes_anonymous)
    assert_equal("yes", user.content_filter[:has_images])
    assert_equal("yes", user.content_filter[:has_specimen])
    assert_equal("yes", user.content_filter[:lichen])
    assert_equal("California", user.content_filter[:region])
    assert_equal("Ascomycota", user.content_filter[:clade])

    # Prove user cannot pick "Other" as a notes_template heading
    old_notes_template = user.notes_template
    # prior test set the locale to Greece
    # reset locale to get less incomprehensible error messages
    user.locale = "en"
    user.save
    post(:prefs, params: { user: params.merge(notes_template: "Size, Other") })
    assert_flash_error
    assert_equal(old_notes_template, user.reload.notes_template)

    # Prove user cannot have duplicate headings in notes template
    post(:prefs, params: { user: params.merge(notes_template: "Yadda, Yadda") })
    assert_flash_error
    assert_equal(old_notes_template, user.reload.notes_template)

    # Prove login can't already exist.
    post(:prefs, params: { user: params.merge(login: "mary") })
    assert_flash_error
    assert_equal("rolf", user.reload.login)

    # But does work if it's new!
    post(:prefs, params: { user: params.merge(login: "steve") })
    assert_equal("steve", user.reload.login)

    # Prove password was changed correctly somewhere along the line.
    logout
    post(:login, params: { user: { login: "steve", password: "new_password" } })
    assert_equal(rolf.id, @request.session["user_id"])
  end

  def test_edit_profile
    # First make sure it can serve the form to start with.
    requires_login(:profile)

    # Now change everything. (Note that this user owns no images, so this tests
    # the bulk copyright_holder updater in the boundary case of no images.)
    params = {
      user: {
        name: "new_name",
        notes: "new_notes",
        place_name: "Burbank, California, USA",
        mailing_address: ""
      }
    }
    post(:profile, params: params)
    assert_flash_text(:runtime_profile_success.t)

    # Make sure changes were made.
    user = rolf.reload
    assert_equal("new_name", user.name)
    assert_equal("new_notes", user.notes)
    assert_equal(locations(:burbank), user.location)
  end

  # Test uploading mugshot for user profile.
  def test_add_mugshot
    # Create image directory and populate with test images.
    setup_image_dirs

    # Open file we want to upload.
    file = Rack::Test::UploadedFile.new(
      "#{::Rails.root}/test/images/sticky.jpg", "image/jpeg"
    )

    # It should create a new image: this is the current number of images.
    num_images = Image.count

    # Post form.
    params = {
      user: {
        name: rolf.name,
        place_name: "",
        notes: "",
        upload_image: file,
        mailing_address: rolf.mailing_address
      },
      copyright_holder: "Someone Else",
      upload: { license_id: licenses(:ccnc25).id },
      date: { copyright_year: "2003" }
    }
    File.stub(:rename, false) do
      login("rolf", "testpassword")
      post_with_dump(:profile, params)
    end
    assert_redirected_to(controller: :observer, action: :show_user, id: rolf.id)
    assert_flash_success

    rolf.reload
    assert_equal(num_images + 1, Image.count)
    assert_equal(Image.last.id, rolf.image_id)
    assert_equal("Someone Else", rolf.image.copyright_holder)
    assert_equal(2003, rolf.image.when.year)
    assert_equal(licenses(:ccnc25), rolf.image.license)
  end

  def test_no_email_hooks
    [
      :comments_owner,
      :comments_response,
      :comments_all,
      :observations_consensus,
      :observations_naming,
      :observations_all,
      :names_author,
      :names_editor,
      :names_reviewer,
      :names_all,
      :locations_author,
      :locations_editor,
      :locations_all,
      :general_feature,
      :general_commercial,
      :general_question
    ].each do |type|
      assert_request(
        action: "no_email_#{type}",
        params: { id: rolf.id },
        require_login: true,
        require_user: :index,
        result: "no_email"
      )
      assert_not(rolf.reload.send("email_#{type}"))
    end
  end

  def test_api_key_manager
    ApiKey.all.each(&:destroy)
    assert_equal(0, ApiKey.count)

    # Get initial (empty) form.
    requires_login(:api_keys)
    assert_select("a[data-role*=edit_api_key]", count: 0)
    assert_select("a[data-role*=activate_api_key]", count: 0)
    assert_input_value(:key_notes, "")

    # Try to create key with no name.
    login("mary")
    post(:api_keys, params: { commit: :account_api_keys_create_button.l })
    assert_flash_error
    assert_equal(0, ApiKey.count)
    assert_select("a[data-role*=edit_api_key]", count: 0)

    # Create good key.
    post(:api_keys,
<<<<<<< HEAD
         params: { commit: :account_api_keys_create_button.l,
                   key: { notes: "app name" } })
=======
         params: {
           commit: :account_api_keys_create_button.l,
           key: { notes: "app name" }
         })
>>>>>>> d1fef073
    assert_flash_success
    assert_equal(1, ApiKey.count)
    assert_equal(1, mary.reload.api_keys.length)
    key1 = mary.api_keys.first
    assert_equal("app name", key1.notes)
    assert_select("a[data-role*=edit_api_key]", count: 1)

    # Create another key.
    post(:api_keys,
<<<<<<< HEAD
         params: { commit: :account_api_keys_create_button.l,
                   key: { notes: "another name" } })
=======
         params: {
           commit: :account_api_keys_create_button.l,
           key: { notes: "another name" }
         })
>>>>>>> d1fef073
    assert_flash_success
    assert_equal(2, ApiKey.count)
    assert_equal(2, mary.reload.api_keys.length)
    key2 = mary.api_keys.last
    assert_equal("another name", key2.notes)
    assert_select("a[data-role*=edit_api_key]", count: 2)

    # Press "remove" without selecting anything.
    post(:api_keys, params: { commit: :account_api_keys_remove_button.l })
    assert_flash_warning
    assert_equal(2, ApiKey.count)
    assert_select("a[data-role*=edit_api_key]", count: 2)

    # Remove first key.
    post(:api_keys,
<<<<<<< HEAD
         params: { commit: :account_api_keys_remove_button.l,
                   "key_#{key1.id}" => "1" })
=======
         params: {
           commit: :account_api_keys_remove_button.l,
           "key_#{key1.id}" => "1"
         })
>>>>>>> d1fef073
    assert_flash_success
    assert_equal(1, ApiKey.count)
    assert_equal(1, mary.reload.api_keys.length)
    key = mary.api_keys.last
    assert_objs_equal(key, key2)
    assert_select("a[data-role*=edit_api_key]", count: 1)
  end

  def test_activate_api_key
    key = ApiKey.new
    key.provide_defaults
    key.verified = nil
    key.notes = "Testing"
    key.user = katrina
    key.save
    assert_nil(key.verified)

    get(:activate_api_key, params: { id: 12_345 })
    assert_redirected_to(action: :login)
    assert_nil(key.verified)

    login("dick")
    get(:activate_api_key, params: { id: key.id })
    assert_flash_error
    assert_redirected_to(action: :api_keys)
    assert_nil(key.verified)
    flash.clear

    login("katrina")
    get(:api_keys)
    assert_select("a[data-role*=edit_api_key]", count: 1)
    assert_select("a[data-role*=activate_api_key]", count: 1)

    get(:activate_api_key, params: { id: key.id })
    assert_flash_success
    assert_redirected_to(action: :api_keys)
    key.reload
    assert_not_nil(key.verified)

    get(:api_keys)
    assert_select("a[data-role*=edit_api_key]", count: 1)
    assert_select("a[data-role*=activate_api_key]", count: 0)
  end

  def test_edit_api_key
    key = mary.api_keys.create(notes: "app name")

    # Try without logging in.
    get(:edit_api_key, params: { id: key.id })
    assert_response(:redirect)

    # Try to edit another user's key.
    login("dick")
    get(:edit_api_key, params: { id: key.id })
    assert_response(:redirect)

    # Have Mary edit her own key.
    login("mary")
    get(:edit_api_key, params: { id: key.id })
    assert_response(:success)
    assert_input_value(:key_notes, "app name")

    # Cancel form.
    post(:edit_api_key, params: { commit: :CANCEL.l, id: key.id })
    assert_response(:redirect)
    assert_equal("app name", key.reload.notes)

    # Try to change notes to empty string.
    post(:edit_api_key,
         params: { commit: :UPDATE.l, id: key.id, key: { notes: "" } })
    assert_flash_error
    assert_response(:success) # means failure

    # Change notes correctly.
    post(:edit_api_key,
         params: { commit: :UPDATE.l, id: key.id, key: { notes: "new name" } })
    assert_flash_success
    assert_redirected_to(action: :api_keys)
    assert_equal("new name", key.reload.notes)
  end

  ######## Test Admin Methods ##################################################

  def test_add_user_to_group
    login(:rolf)
    post(:add_user_to_group)
    assert_flash_error

    # Happy path
    make_admin
    post(:add_user_to_group,
         params: { user_name: users(:roy).login,
                   group_name: user_groups(:bolete_users).name })
    assert_flash_success
    assert(users(:roy).in_group?(user_groups(:bolete_users).name))

    # Unhappy paths
    post(:add_user_to_group,
         params: { user_name: users(:roy).login,
                   group_name: user_groups(:bolete_users).name })
    assert_flash_warning # Roy is already a member; we just added him above.

    post(:add_user_to_group,
         params: { user_name: "AbsoluteNonsenseVermslons",
                   group_name: user_groups(:bolete_users).name })
    assert_flash_error

    post(:add_user_to_group,
         params: { user_name: users(:roy).login,
                   group_name: "AbsoluteNonsenseVermslons" })
    assert_flash_error
  end

  def test_blocked_ips
    new_ip = "5.4.3.2"
    IpStats.remove_blocked_ips([new_ip])
    # make sure there is an API key logged to test that part of view
    api_key = api_keys(:rolfs_api_key)
    IpStats.log_stats({ ip: "3.14.15.9",
                        time: Time.zone.now,
                        controller: "api",
                        action: "observations",
                        api_key: api_key.key })
    assert_false(IpStats.blocked?(new_ip))

    login(:rolf)
    get(:blocked_ips)
    assert_response(:redirect)

    make_admin
    get(:blocked_ips)
    assert_response(:success)
    assert_includes(@response.body, api_key.key)

    get(:blocked_ips, params: { add_bad: "garbage" })
    assert_flash_error

    get(:blocked_ips, params: { add_bad: new_ip })
    assert_no_flash
    assert_true(IpStats.blocked?(new_ip))

    get(:blocked_ips, params: { remove_bad: new_ip })
    assert_no_flash
    assert_false(IpStats.blocked?(new_ip))
  end

  def test_turn_admin_on
    get(:turn_admin_on)
    assert_false(session[:admin])
    login(:rolf)
    get(:turn_admin_on)
    assert_false(session[:admin])
    rolf.admin = true
    rolf.save!
    get(:turn_admin_on)
    assert_true(session[:admin])
    get(:turn_admin_off)
    assert_false(session[:admin])
  end

  def test_switch_users
    get(:switch_users)
    assert_response(:redirect)
    login(:rolf)
    get(:switch_users)
    assert_response(:redirect)
    rolf.admin = true
    rolf.save!
    get(:switch_users)
    assert_response(:success)
    assert_users_equal(rolf, User.current)
    post(:switch_users, params: { id: "Frosted Flake" })
    assert_users_equal(rolf, User.current)
    post(:switch_users, params: { id: mary.id })
    assert_users_equal(mary, User.current)
    post(:switch_users, params: { id: dick.login })
    assert_users_equal(dick, User.current)
    post(:switch_users, params: { id: mary.email })
    assert_users_equal(mary, User.current)
  end
end<|MERGE_RESOLUTION|>--- conflicted
+++ resolved
@@ -331,16 +331,11 @@
 
     # Password and confirmation don't match
     post(:verify,
-<<<<<<< HEAD
-         params: { id: user.id, auth_code: user.auth_code,
-                   user: { password: "mouse", password_confirmation: "moose" } })
-=======
          params: {
            id: user.id,
            auth_code: user.auth_code,
            user: { password: "mouse", password_confirmation: "moose" }
          })
->>>>>>> d1fef073
     assert_flash_error
     assert_template("choose_password")
     assert_input_value("user_password", "mouse")
@@ -348,16 +343,11 @@
 
     # Password invalid (too short)
     post(:verify,
-<<<<<<< HEAD
-         params: { id: user.id, auth_code: user.auth_code,
-                   user: { password: "mo", password_confirmation: "mo" } })
-=======
          params: {
            id: user.id,
            auth_code: user.auth_code,
            user: { password: "mo", password_confirmation: "mo" }
          })
->>>>>>> d1fef073
     assert_flash_error
     assert_template("choose_password")
     assert_input_value("user_password", "mo")
@@ -365,15 +355,10 @@
 
     post(:verify,
          params: {
-<<<<<<< HEAD
-           id: user.id, auth_code: user.auth_code,
-           user: { password: "mouse", password_confirmation: "mouse" } })
-=======
            id: user.id,
            auth_code: user.auth_code,
            user: { password: "mouse", password_confirmation: "mouse" }
          })
->>>>>>> d1fef073
     assert_template("verify")
     assert(@request.session[:user_id])
     assert_users_equal(user, assigns(:user))
@@ -698,15 +683,10 @@
 
     # Create good key.
     post(:api_keys,
-<<<<<<< HEAD
-         params: { commit: :account_api_keys_create_button.l,
-                   key: { notes: "app name" } })
-=======
          params: {
            commit: :account_api_keys_create_button.l,
            key: { notes: "app name" }
          })
->>>>>>> d1fef073
     assert_flash_success
     assert_equal(1, ApiKey.count)
     assert_equal(1, mary.reload.api_keys.length)
@@ -716,15 +696,10 @@
 
     # Create another key.
     post(:api_keys,
-<<<<<<< HEAD
-         params: { commit: :account_api_keys_create_button.l,
-                   key: { notes: "another name" } })
-=======
          params: {
            commit: :account_api_keys_create_button.l,
            key: { notes: "another name" }
          })
->>>>>>> d1fef073
     assert_flash_success
     assert_equal(2, ApiKey.count)
     assert_equal(2, mary.reload.api_keys.length)
@@ -740,15 +715,10 @@
 
     # Remove first key.
     post(:api_keys,
-<<<<<<< HEAD
-         params: { commit: :account_api_keys_remove_button.l,
-                   "key_#{key1.id}" => "1" })
-=======
          params: {
            commit: :account_api_keys_remove_button.l,
            "key_#{key1.id}" => "1"
          })
->>>>>>> d1fef073
     assert_flash_success
     assert_equal(1, ApiKey.count)
     assert_equal(1, mary.reload.api_keys.length)
