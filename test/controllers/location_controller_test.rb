--- conflicted
+++ resolved
@@ -153,8 +153,7 @@
   def test_location_bounding_box
     delta = 0.001
     login
-    get(:list_locations,
-        params: { north: 0, south: 0, east: 0, west: 0 })
+    get(:list_locations, params: { north: 0, south: 0, east: 0, west: 0 })
     query = Query.find(QueryRecord.last.id)
     assert_equal(0 + delta, query.params[:north])
     assert_equal(0 - delta, query.params[:south])
@@ -393,13 +392,9 @@
     login("mary")
     post(:create_location,
          params: {
-<<<<<<< HEAD
-          where: "", approved_where: "", location: { display_name: "" }
-=======
            where: "",
            approved_where: "",
            location: { display_name: "" }
->>>>>>> d1fef073
          })
   end
 
