--- conflicted
+++ resolved
@@ -610,13 +610,8 @@
   end
 
   def test_update_location_with_scientific_names
-<<<<<<< HEAD
-    rolf.update(location_format: "scientific")
-    rolf.reload
-=======
     rolf.location_format = "scientific"
     rolf.save
->>>>>>> b16710ce
     login("rolf")
     loc = locations(:burbank)
     normal_name = loc.name
