--- conflicted
+++ resolved
@@ -125,12 +125,7 @@
 
   def test_post_minimal_observation
     post(:observations,
-<<<<<<< HEAD
-         params: { api_key: api_keys(:rolfs_api_key).key,
-                   location: "Earth" })
-=======
          params: { api_key: api_keys(:rolfs_api_key).key, location: "Earth" })
->>>>>>> d1fef073
     assert_no_api_errors
     obs = Observation.last
     assert_users_equal(rolf, obs.user)
@@ -154,24 +149,6 @@
 
   def test_post_maximal_observation
     post(:observations,
-<<<<<<< HEAD
-         params: { api_key: api_keys(:rolfs_api_key).key,
-                   date: "2012-06-26",
-                   location: "Burbank, California, USA",
-                   name: "Coprinus comatus",
-                   vote: "2",
-                   latitude: "34.5678N",
-                   longitude: "123.4567W",
-                   altitude: "1234 ft",
-                   has_specimen: "yes",
-                   is_collection_location: "yes",
-                   notes: "These are notes.\nThey look like this.\n",
-                   images: "#{images(:in_situ_image).id}, "\
-                           "#{images(:turned_over_image).id}",
-                   thumbnail: images(:turned_over_image).id.to_s,
-                   projects: "EOL Project",
-                   species_lists: "Another Species List" })
-=======
          params: {
            api_key: api_keys(:rolfs_api_key).key,
            date: "2012-06-26",
@@ -190,7 +167,6 @@
            projects: "EOL Project",
            species_lists: "Another Species List"
          })
->>>>>>> d1fef073
     assert_no_api_errors
     obs = Observation.last
     assert_users_equal(rolf, obs.user)
@@ -275,14 +251,6 @@
   def test_post_user
     rolfs_key = api_keys(:rolfs_api_key)
     post(:users,
-<<<<<<< HEAD
-         params: { api_key: rolfs_key.key,
-                   login: "miles",
-                   email: "miles@davis.com",
-                   password: "sivadselim",
-                   create_key: "New API Key",
-                   detail: :high })
-=======
          params: {
            api_key: rolfs_key.key,
            login: "miles",
@@ -291,7 +259,6 @@
            create_key: "New API Key",
            detail: :high
          })
->>>>>>> d1fef073
     assert_no_api_errors
     user = User.last
     assert_equal("miles", user.login)
@@ -332,17 +299,11 @@
     assert_equal(email_count, ActionMailer::Base.deliveries.size)
 
     post(:api_keys,
-<<<<<<< HEAD
-         params: { api_key: rolfs_key.key,
-                   app: "Mushroom Mapper",
-                   for_user: mary.id })
-=======
          params: {
            api_key: rolfs_key.key,
            app: "Mushroom Mapper",
            for_user: mary.id
          })
->>>>>>> d1fef073
     assert_no_api_errors
     api_key = ApiKey.last
     assert_equal("Mushroom Mapper", api_key.notes)
@@ -357,15 +318,6 @@
   def test_post_sequence
     obs = observations(:coprinus_comatus_obs)
     post(:sequences,
-<<<<<<< HEAD
-         params: { observation: obs.id,
-                   api_key: api_keys(:marys_api_key).key,
-                   locus: "ITS",
-                   bases: "catg",
-                   archive: "GenBank",
-                   accession: "KT1234",
-                   notes: "sequence notes" })
-=======
          params: {
            observation: obs.id,
            api_key: api_keys(:marys_api_key).key,
@@ -375,7 +327,6 @@
            accession: "KT1234",
            notes: "sequence notes"
          })
->>>>>>> d1fef073
     assert_no_api_errors
     sequence = Sequence.last
     assert_equal(obs, sequence.observation)
