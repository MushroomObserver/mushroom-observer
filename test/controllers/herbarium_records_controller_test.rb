# frozen_string_literal: true

require("test_helper")

class HerbariumRecordsControllerTest < FunctionalTestCase
  ##############################################################################
  # INDEX
  #
  def test_index
    login
    get(:index)

    assert_response(:success)
    assert_page_title(:HERBARIUM_RECORDS.l)
    # In results, expect 1 row per herbarium_record
    assert_select("#results tr", HerbariumRecord.count,
                  "Wrong number of Herbarium Records")
  end

  def test_index_with_non_default_sort
    check_index_sorting
  end

  def test_index_pattern_with_multiple_matching_records
    # Two herbarium_records match this pattern.
    pattern = "Coprinus comatus"

    login
    get(:index, params: { q: { model: :HerbariumRecord, pattern: pattern } })

    assert_response(:success)
    assert_page_title(:HERBARIUM_RECORDS.l)
    assert_displayed_filters("#{:query_pattern.l}: #{pattern}")
    # In results, expect 1 row per herbarium_record
    assert_select("#results tr", 2)
  end

  def test_index_herbarium_id_with_multiple_records
    herbarium = herbaria(:nybg_herbarium)

    login
    get(:index, params: { herbarium: herbarium.id })

    assert_page_title(:HERBARIUM_RECORDS.l)
    assert_displayed_filters("#{:query_herbaria.l}: #{herbarium.name}")

    # In results, expect 1 row per herbarium_record
    assert_select("#results tr",
                  HerbariumRecord.where(herbarium: herbarium).count)
  end

  def test_index_herbarium_id_no_matching_records
    herbarium = herbaria(:dick_herbarium)

    login
    get(:index, params: { herbarium: herbarium.id })

    assert_page_title(:HERBARIUM_RECORDS.l)
    assert_flash_text(:runtime_no_matches.l(type: :herbarium_records.l))
  end

  def test_index_observation_id
    obs = observations(:coprinus_comatus_obs)

    login
    get(:index, params: { observation: obs.id })

    assert_page_title(:HERBARIUM_RECORDS.l)
    assert_displayed_filters("#{:query_observations.l}: #{obs.id}")
    #  "Fungarium Records attached to '#{obs.unique_text_name}'")
    assert_select("#results tr", obs.herbarium_records.size)
  end

  def test_index_observation_id_with_no_herbarium_records
    login

    obs = observations(:strobilurus_diminutivus_obs)
    get(:index, params: { observation: obs.id })

    assert_page_title(:HERBARIUM_RECORDS.l)
    assert_flash_text(:runtime_no_matches.l(type: :herbarium_records.l))
  end

  ##############################################################################
  # SHOW
  #
  def test_show_herbarium_record_without_notes
    herbarium_record = herbarium_records(:coprinus_comatus_nybg_spec)
    assert(herbarium_record)
    login

    get(:show, params: { id: herbarium_record.id })

    assert_template(:show)
    assert_select("a[href=?]", new_herbarium_record_path, false,
                  "Fungarium Index should not have a `new` button")
  end

  def test_show_herbarium_record_has_notes
    herbarium_record = herbarium_records(:interesting_unknown)
    assert(herbarium_record)
    login
    get(:show, params: { id: herbarium_record.id })
    assert_template(:show)
  end

  def test_show_herbarium_record_mcp_searchable
    herbarium_record = herbarium_records(:agaricus_campestris_spec)
    assert(
      herbarium_record&.herbarium&.mcp_searchable?,
      "Test needs HerbariumRecord fixture that's searchable via MyCoPortal"
    )

    login
    get(:show, params: { id: herbarium_record.id })

    assert_select("a[href=?]", herbarium_record.mcp_url, true,
                  "Missing link to MyCoPortal record")
  end

  def test_show_herbarium_record_mcp_unsearchable
    herbarium_record = herbarium_records(:agaricus_campestris_spec)
    herbarium = herbarium_record.herbarium
    assert(
      herbarium&.mcp_searchable?,
      "Test needs HerbariumRecord in a Herbarium with a MyCoPortal db"
    )
    # Make the Herbarium code something that's not in the MyCoPortal network
    herbarium.update(code: "notInMcp")
    assert_not(herbarium.mcp_searchable?)

    login
    get(:show, params: { id: herbarium_record.id })

    assert_select("a[href=?]", herbarium_record.mcp_url, false,
                  "Missing link to MyCoPortal record")
  end

  def test_next_and_prev_herbarium_record
    query = Query.lookup_and_save(:HerbariumRecord)
    assert_operator(query.num_results, :>, 1)
    number1 = query.results[0]
    number2 = query.results[1]
    q = @controller.q_param(query)

    login
    get(:show, params: { id: number1.id, q: q, flow: :next })
    assert_redirected_to(herbarium_record_path(id: number2.id, q: q))

    get(:show, params: { id: number2.id, q: q, flow: :prev })
    assert_redirected_to(herbarium_record_path(id: number1.id, q: q))
  end

  ##############################################################################
  # NEW
  #
  def test_new_herbarium_record
    obs_id = observations(:unknown_with_no_naming).id
    get(:new, params: { observation_id: obs_id })
    assert_response(:redirect)

    login("rolf")
    get(:new, params: { observation_id: obs_id })
    assert_template("new")
    assert_equal(assigns(:herbarium_record).accession_number, "MO #{obs_id}")
  end

  def test_new_herbarium_record_turbo
    obs_id = observations(:unknown_with_no_naming).id

    login("rolf")
    get(:new, params: { observation_id: obs_id }, format: :turbo_stream)
    assert_select("#modal_herbarium_record")
    assert_select("form#herbarium_record_form")
    assert_equal(assigns(:herbarium_record).accession_number, "MO #{obs_id}")
  end

  def test_new_herbarium_record_with_collection_number
    obs = observations(:coprinus_comatus_obs)
    get(:new, params: { observation_id: obs.id })
    assert_response(:redirect)

    login("rolf")
    get(:new, params: { observation_id: obs.id })
    assert_template("new")
    assert(assigns(:herbarium_record))
    assert_equal(assigns(:herbarium_record).accession_number,
                 obs.collection_numbers.first.format_name)
  end

  def test_new_herbarium_record_with_field_slip
    obs = observations(:owner_accepts_general_questions)
    get(:new, params: { observation_id: obs.id })
    assert_response(:redirect)

    login("rolf")
    get(:new, params: { observation_id: obs.id })
    assert_template("new")
    assert(assigns(:herbarium_record))
    assert_equal(assigns(:herbarium_record).accession_number,
                 obs.field_slips.first.code)
  end

  ##############################################################################
  # EDIT
  #
  def test_edit_herbarium_record
    nybg = herbarium_records(:coprinus_comatus_nybg_spec)
    get(:edit, params: { id: nybg.id })
    assert_response(:redirect)

    login("mary") # Non-curator
    get(:edit, params: { id: nybg.id })
    assert_flash_text(/permission denied/i)
    assert_response(:redirect)

    login("rolf")
    get(:edit, params: { id: nybg.id })
    assert_template(:edit)

    make_admin("mary") # Non-curator, but an admin
    get(:edit, params: { id: nybg.id })
    assert_template(:edit)
  end

  def test_edit_herbarium_record_turbo
    nybg = herbarium_records(:coprinus_comatus_nybg_spec)

    login("rolf")
    get(:edit, params: { id: nybg.id }, format: :turbo_stream)
    assert_template("shared/_modal_form")
    assert_select("form#herbarium_record_form")
  end

  def test_edit_herbarium_record_multiple_obs
    # obs1 = observations(:coprinus_comatus_obs)
    obs2 = observations(:agaricus_campestris_obs)
    hr1 = herbarium_records(:coprinus_comatus_nybg_spec)
    hr1.add_observation(obs2)
    assert(hr1.observations.size > 1)

    login
    get(:edit, params: { id: hr1.id })
    assert_select(
      ".multiple-observations-warning",
      text: :edit_affects_multiple_observations.t(type: :herbarium_record)
    )
  end

  ##############################################################################
  # CREATE
  #
  def test_create_herbarium_record
    login("rolf")
    herbarium_record_count = HerbariumRecord.count
    params = herbarium_record_params
    obs = Observation.find(params[:observation_id])
    assert_not(obs.specimen)
    post(:create, params:)
    assert_equal(herbarium_record_count + 1, HerbariumRecord.count)
    herbarium_record = HerbariumRecord.last
    assert_equal("The New York Botanical Garden",
                 herbarium_record.herbarium.name)
    assert_equal(params[:herbarium_record][:initial_det],
                 herbarium_record.initial_det)
    assert_equal(params[:herbarium_record][:accession_number],
                 herbarium_record.accession_number)
    assert_equal(rolf, herbarium_record.user)
    obs = Observation.find(params[:observation_id])
    assert(obs.specimen)
    assert_response(:redirect)
  end

  def test_create_herbarium_record_with_turbo
    login
    assert_difference("HerbariumRecord.count", 1) do
      post(:create, params: herbarium_record_params, format: :turbo_stream)
    end
  end

  def test_create_herbarium_record_turbo_validation_error
    obs = observations(:strobilurus_diminutivus_obs)
    login(obs.user.login)

    params = {
      observation_id: obs.id,
      herbarium_record: { herbarium_name: "", accession_number: "" }
    }

    assert_no_difference("HerbariumRecord.count") do
      post(:create, params: params, format: :turbo_stream)
    end

    assert_response(:success)
    assert_select("turbo-stream[action=?][target=?]",
                  "replace", "herbarium_record_form")
  end

  def test_create_herbarium_record_new_herbarium
    mary = login("mary")
    herbarium_count = mary.curated_herbaria.count
    params = herbarium_record_params
    params[:herbarium_record][:herbarium_name] = mary.personal_herbarium_name
    post(:create, params:)
    mary = User.find(mary.id) # Reload user
    assert_equal(herbarium_count + 1, mary.curated_herbaria.count)
    herbarium = Herbarium.reorder(created_at: :desc)[0]
    assert(herbarium.curators.member?(mary))
  end

  def test_create_herbarium_record_duplicate
    login("rolf")
    herbarium_record_count = HerbariumRecord.count
    params = herbarium_record_params
    existing = herbarium_records(:coprinus_comatus_nybg_spec)
    params[:herbarium_record][:herbarium_name]   = existing.herbarium.name
    params[:herbarium_record][:initial_det]      = existing.initial_det
    params[:herbarium_record][:accession_number] = existing.accession_number
    post(:create, params:)
    assert_equal(herbarium_record_count, HerbariumRecord.count)
    assert_flash_text(/already exists/i)
    assert_response(:redirect)

    # Do the same via Turbo
    post(:create, params:, format: :turbo_stream)
    assert_equal(herbarium_record_count, HerbariumRecord.count)
    assert_flash_text(/already exists/i)
    assert_template("shared/_modal_flash_update")
  end

  # I keep thinking only curators should be able to add herbarium_records.
  # However, for now anyone can.
  def test_create_herbarium_record_not_curator
    nybg = herbaria(:nybg_herbarium)
    obs  = observations(:strobilurus_diminutivus_obs)
    obs.update(user: dick)
    herbarium_record_count = HerbariumRecord.count
    params = herbarium_record_params
    params[:observation_id] = obs.id
    params[:herbarium_record][:herbarium_name] = nybg.name

    login("mary")
    assert_not(nybg.curators.member?(mary))
    assert_not(obs.can_edit?(mary))
    post(:create, params:)
    assert_equal(herbarium_record_count, HerbariumRecord.count)
    assert_response(:redirect)
    assert_flash_text(/only curators can/i)

    login("dick")
    assert_not(nybg.curators.member?(dick))
    assert(obs.can_edit?(dick))
    post(:create, params:)
    assert_equal(herbarium_record_count + 1, HerbariumRecord.count)
    assert_response(:redirect)
    assert_flash_success
  end

  def test_create_herbarium_record_already_used_by_someone_else
    # Use mary's observation - she can't edit rolf's herbarium record
    obs = observations(:other_user_owns_obs)
    user = obs.user
    assert_equal("mary", user.login)

    # Use rolf's herbarium record at NYBG
    existing = herbarium_records(:interesting_unknown)
    herbarium = existing.herbarium

    # Ensure mary can't edit the existing record
    assert_not_equal(user, existing.user)
    assert_not(herbarium.curator?(user))

    login(user.login)

    params = {
      observation_id: obs.id,
      herbarium_record: {
        herbarium_name: herbarium.name,
        accession_number: existing.accession_number
      }
    }

    assert_no_difference("HerbariumRecord.count") do
      post(:create, params: params)
    end

    assert_flash_error
  end

  def test_create_herbarium_record_cannot_auto_create_herbarium
    obs = observations(:strobilurus_diminutivus_obs)
    login(obs.user.login)

    # Use a name that doesn't match the personal herbarium pattern
    params = {
      observation_id: obs.id,
      herbarium_record: {
        herbarium_name: "Some Random Herbarium",
        accession_number: "12345"
      }
    }

    assert_no_difference("HerbariumRecord.count") do
      post(:create, params: params)
    end

    assert_flash_warning
  end

  def test_create_herbarium_record_redirect
    obs = observations(:coprinus_comatus_obs)
    @controller.find_or_create_query(:HerbariumRecord)
    params = {
      observation_id: obs.id,
      herbarium_record: { herbarium_name:
                          obs.user.preferred_herbarium.autocomplete_name }
    }

    # Prove that query params are added to form action.
    login(obs.user.login)
    get(:new, params:)
    assert_select(
      "form[action*='records?observation_id=#{obs.id}']"
    )
    assert_session_query_record_is_correct

    # Prove that post keeps query params intact.
    post(:create, params:)
    assert_redirected_to(permanent_observation_path(id: obs.id))
    assert_session_query_record_is_correct
  end

<<<<<<< HEAD
  def test_edit_herbarium_record
    nybg = herbarium_records(:coprinus_comatus_nybg_spec)
    get(:edit, params: { id: nybg.id })
    assert_response(:redirect)

    login("mary") # Non-curator
    get(:edit, params: { id: nybg.id })
    assert_flash_text(/permission denied/i)
    assert_response(:redirect)

    login("rolf")
    get(:edit, params: { id: nybg.id })
    assert_template(:edit)

    make_admin("mary") # Non-curator, but an admin
    get(:edit, params: { id: nybg.id })
    assert_template(:edit)
  end

  def test_edit_herbarium_record_turbo
    nybg = herbarium_records(:coprinus_comatus_nybg_spec)

    login("rolf")
    get(:edit, params: { id: nybg.id }, format: :turbo_stream)
    assert_select("#modal_herbarium_record_#{nybg.id}")
    assert_select("form#herbarium_record_form")
  end

  def test_edit_herbarium_record_multiple_obs
    # obs1 = observations(:coprinus_comatus_obs)
    obs2 = observations(:agaricus_campestris_obs)
    hr1 = herbarium_records(:coprinus_comatus_nybg_spec)
    hr1.add_observation(obs2)
    assert(hr1.observations.size > 1)

    login
    get(:edit, params: { id: hr1.id })
    assert_select(
      ".multiple-observations-warning",
      text: :edit_affects_multiple_observations.t(type: :herbarium_record)
    )
  end

=======
  ##############################################################################
  # UPDATE
  #
>>>>>>> c1c1dae1
  def test_update_herbarium_record
    herbarium_record_setup => { params:, nybg_rec:, nybg_user:, rolf_herb: }

    post(:update, params:)

    assert_record_updated(params:, nybg_rec:, nybg_user:, rolf_herb:)
    assert_response(:redirect)
  end

  def test_update_herbarium_record_turbo
    herbarium_record_setup => { params:, nybg_rec:, nybg_user:, rolf_herb: }

    post(:update, params:, format: :turbo_stream)

    assert_template("observations/show/_section_update")
    assert_record_updated(params:, nybg_rec:, nybg_user:, rolf_herb:)
  end

  def test_update_herbarium_record_no_specimen
    login("rolf")
    nybg = herbarium_records(:coprinus_comatus_nybg_spec)
    post(:update, params: { id: nybg.id })
    assert_redirected_to(action: :edit)

    # Test turbo shows flash
    post(:update, params: { id: nybg.id }, format: :turbo_stream)
    assert_flash_text(/missing/i)
    assert_template("shared/_modal_form_reload")
  end

  def test_update_herbarium_record_wrong_user
    login("mary")
    nybg = herbarium_records(:coprinus_comatus_nybg_spec)
    obs = observations(:coprinus_comatus_obs)
    post(:update, params: { id: nybg.id })
    assert_redirected_to(controller: "/observations", action: :show, id: obs.id)

    # Test turbo shows flash
    post(:update, params: { id: nybg.id }, format: :turbo_stream)
    assert_flash_text(/permission denied/i)
    assert_template("shared/_modal_flash_update")
  end

  def test_update_herbarium_record_label_already_used
    record = herbarium_records(:coprinus_comatus_rolf_spec)
    existing = herbarium_records(:interesting_unknown)
    login("rolf")

    params = {
      id: record.id,
      herbarium_record: {
        herbarium_name: existing.herbarium.name,
        accession_number: existing.accession_number
      }
    }

    patch(:update, params: params)

    assert_flash_warning
    # Record should not have changed
    record.reload
    assert_not_equal(existing.accession_number, record.accession_number)
  end

  def test_update_herbarium_record_redirect
    obs   = observations(:detailed_unknown_obs)
    rec   = obs.herbarium_records.first
    query = @controller.find_or_create_query(:HerbariumRecord)
    q     = @controller.q_param(query)
    make_admin("rolf")
    params = {
      id: rec.id,
      herbarium_record: {
        herbarium_name: rec.herbarium.autocomplete_name,
        initial_det: rec.initial_det,
        accession_number: rec.accession_number,
        notes: rec.notes
      }
    }

    # Prove that GET passes "back" and query param through to form.
    get(:edit, params: params.merge(back: "foo"))
    assert_select("form[action*='?back=foo']")
    assert_session_query_record_is_correct

    # Prove that POST keeps query param when returning to observation.
    post(:update, params: params.merge(back: obs.id))
    assert_redirected_to(permanent_observation_path(id: obs.id))
    assert_session_query_record_is_correct

    # Prove that POST can return to show_herbarium_record with query intact.
    post(:update, params: params.merge(back: "show"))
    assert_redirected_to(herbarium_record_path(id: rec.id))
    assert_session_query_record_is_correct

    # Prove that POST can return to index_herbarium_record with query intact.
    post(:update, params: params.merge(back: "index"))
    assert_redirected_to(herbarium_records_path(id: rec.id, q:))
    assert_session_query_record_is_correct
  end

  ##############################################################################
  # DESTROY
  #
  def test_destroy_herbarium_record
    login("rolf")
    herbarium_record = herbarium_records(:interesting_unknown)
    params = { id: herbarium_record.id }
    herbarium_record_count = HerbariumRecord.count
    observations = herbarium_record.observations
    obs_rec_count = observations.sum { |o| o.herbarium_records.count }
    delete(:destroy, params: params)
    assert_equal(herbarium_record_count - 1, HerbariumRecord.count)
    observations.map(&:reload)
    assert_true(
      obs_rec_count > observations.sum { |o| o.herbarium_records.count }
    )
    assert_response(:redirect)
  end

  def test_destroy_herbarium_record_not_curator
    login("mary")
    herbarium_record = herbarium_records(:interesting_unknown)
    params = { id: herbarium_record.id }
    herbarium_record_count = HerbariumRecord.count
    delete(:destroy, params: params)
    assert_equal(herbarium_record_count, HerbariumRecord.count)
    assert_response(:redirect)
  end

  def test_destroy_herbarium_record_admin
    make_admin("mary")
    herbarium_record = herbarium_records(:interesting_unknown)
    params = { id: herbarium_record.id }
    herbarium_record_count = HerbariumRecord.count
    delete(:destroy, params: params)
    assert_equal(herbarium_record_count - 1, HerbariumRecord.count)
    assert_response(:redirect)
  end

  def test_destroy_herbarium_record_redirect
    obs   = observations(:detailed_unknown_obs)
    recs  = obs.herbarium_records
    query = @controller.find_or_create_query(:HerbariumRecord)
    q     = @controller.q_param(query)
    assert_operator(recs.length, :>, 1)
    make_admin("rolf")

    # Prove by default it goes back to index.
    delete(:destroy, params: { id: recs[0].id })
    assert_redirected_to(herbarium_records_path(q:))
    assert_session_query_record_is_correct
  end

  def test_destroy_herbarium_record_redirect_to_observation
    login("rolf")
    herbarium_record = herbarium_records(:coprinus_comatus_rolf_spec)
    observation = herbarium_record.observations.first
    herbarium_record_count = HerbariumRecord.count

    # Use HTML format to test redirect behavior
    delete(:destroy,
           params: { id: herbarium_record.id, back: observation.id.to_s })

    # Should successfully destroy and redirect to observation
    assert_equal(herbarium_record_count - 1, HerbariumRecord.count)
    assert_redirected_to(observation_path(observation))
  end

  # Bug: Destroy button on show page uses turbo_stream format, causing error
  # because @observation is nil. Should redirect with HTML format instead.
  def test_destroy_herbarium_record_turbo_from_show_page
    login("rolf")
    herbarium_record = herbarium_records(:coprinus_comatus_rolf_spec)
    herbarium_record_count = HerbariumRecord.count

    # Simulate clicking Destroy button on the show page (back: "show")
    # The button incorrectly requests turbo_stream format
    delete(:destroy, params: { id: herbarium_record.id, back: "show" },
                     format: :turbo_stream)

    # Should still successfully destroy and redirect (not error)
    assert_equal(herbarium_record_count - 1, HerbariumRecord.count)
    # Should redirect to index since we can't do turbo_stream update
    assert_redirected_to(herbarium_records_path)
  end

  # -------- Remove from observation (destroy with observation_id) ------------

  def test_remove_from_observation_must_be_logged_in
    obs = observations(:agaricus_campestris_obs)
    rec = obs.herbarium_records.first

    delete(:destroy, params: { id: rec.id, observation_id: obs.id })
    assert_true(obs.reload.herbarium_records.include?(rec))
  end

  def test_remove_from_observation_only_owner_can_remove
    obs = observations(:agaricus_campestris_obs)
    rec = obs.herbarium_records.first

    login("mary") # owner is rolf
    delete(:destroy, params: { id: rec.id, observation_id: obs.id })
    assert_true(obs.reload.herbarium_records.include?(rec))
  end

  def test_remove_from_observation_destroys_when_last_obs
    obs = observations(:agaricus_campestris_obs)
    rec = obs.herbarium_records.first

    login("rolf")
    delete(:destroy, params: { id: rec.id, observation_id: obs.id })
    assert_empty(obs.reload.herbarium_records)
    assert_nil(HerbariumRecord.safe_find(rec.id))
  end

  def test_remove_from_observation_keeps_when_other_obs_remain
    obs1 = observations(:agaricus_campestris_obs)
    obs2 = observations(:coprinus_comatus_obs)
    rec = obs2.herbarium_records.first
    rec.add_observation(obs1)

    login("rolf")
    delete(:destroy, params: { id: rec.id, observation_id: obs2.id })
    assert_true(obs1.reload.herbarium_records.include?(rec))
    assert_false(obs2.reload.herbarium_records.include?(rec))
    assert_not_nil(HerbariumRecord.safe_find(rec.id))
  end

  def test_remove_from_observation_turbo_stream
    obs = observations(:agaricus_campestris_obs)
    rec = obs.herbarium_records.first

    login("rolf")
    delete(:destroy, params: { id: rec.id, observation_id: obs.id },
                     format: :turbo_stream)
    assert_empty(obs.reload.herbarium_records)
    assert_response(:success)
    assert_select("turbo-stream[action=?][target=?]",
                  "replace", "observation_herbarium_records")
  end

  ##############################################################################

  private

  def herbarium_record_params
    {
      observation_id: observations(:strobilurus_diminutivus_obs).id,
      herbarium_record: {
        herbarium_name: rolf.preferred_herbarium.autocomplete_name,
        initial_det: "Strobilurus diminutivus det. Rolf Singer",
        accession_number: "1234567",
        notes: "Some notes about this herbarium record"
      }
    }
  end

  def herbarium_record_setup
    login("rolf")
    nybg_rec    = herbarium_records(:coprinus_comatus_nybg_spec)
    nybg_user   = nybg_rec.user
    rolf_herb   = rolf.personal_herbarium
    params      = herbarium_record_params
    params[:id] = nybg_rec.id
    params[:herbarium_record][:herbarium_name] = rolf_herb.name
    assert_not_equal(rolf_herb, nybg_rec.herbarium)

    { params:, nybg_rec:, nybg_user:, rolf_herb: }
  end

  def assert_record_updated(**args)
    args => { params:, nybg_rec:, nybg_user:, rolf_herb: }

    nybg_rec.reload
    assert_equal(rolf_herb, nybg_rec.herbarium)
    assert_equal(nybg_user, nybg_rec.user)
    assert_equal(params[:herbarium_record][:initial_det],
                 nybg_rec.initial_det)
    assert_equal(params[:herbarium_record][:accession_number],
                 nybg_rec.accession_number)
    assert_equal(params[:herbarium_record][:notes], nybg_rec.notes)
  end
end<|MERGE_RESOLUTION|>--- conflicted
+++ resolved
@@ -430,55 +430,9 @@
     assert_session_query_record_is_correct
   end
 
-<<<<<<< HEAD
-  def test_edit_herbarium_record
-    nybg = herbarium_records(:coprinus_comatus_nybg_spec)
-    get(:edit, params: { id: nybg.id })
-    assert_response(:redirect)
-
-    login("mary") # Non-curator
-    get(:edit, params: { id: nybg.id })
-    assert_flash_text(/permission denied/i)
-    assert_response(:redirect)
-
-    login("rolf")
-    get(:edit, params: { id: nybg.id })
-    assert_template(:edit)
-
-    make_admin("mary") # Non-curator, but an admin
-    get(:edit, params: { id: nybg.id })
-    assert_template(:edit)
-  end
-
-  def test_edit_herbarium_record_turbo
-    nybg = herbarium_records(:coprinus_comatus_nybg_spec)
-
-    login("rolf")
-    get(:edit, params: { id: nybg.id }, format: :turbo_stream)
-    assert_select("#modal_herbarium_record_#{nybg.id}")
-    assert_select("form#herbarium_record_form")
-  end
-
-  def test_edit_herbarium_record_multiple_obs
-    # obs1 = observations(:coprinus_comatus_obs)
-    obs2 = observations(:agaricus_campestris_obs)
-    hr1 = herbarium_records(:coprinus_comatus_nybg_spec)
-    hr1.add_observation(obs2)
-    assert(hr1.observations.size > 1)
-
-    login
-    get(:edit, params: { id: hr1.id })
-    assert_select(
-      ".multiple-observations-warning",
-      text: :edit_affects_multiple_observations.t(type: :herbarium_record)
-    )
-  end
-
-=======
   ##############################################################################
   # UPDATE
   #
->>>>>>> c1c1dae1
   def test_update_herbarium_record
     herbarium_record_setup => { params:, nybg_rec:, nybg_user:, rolf_herb: }
 
