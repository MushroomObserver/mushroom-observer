--- conflicted
+++ resolved
@@ -267,7 +267,6 @@
     assert_redirected_to(user_path(user.id))
   end
 
-<<<<<<< HEAD
   def test_location_pattern_search_with_keywords
     login
     user = users(:rolf)
@@ -314,7 +313,8 @@
     assert_predicate(query_params["q[pattern]"], :blank?,
                      "Location pattern search should not include raw " \
                      "pattern with keywords")
-=======
+  end
+
   def test_pattern_search_rejects_overlong_pattern
     # Test with pattern exactly at the limit (should work)
     pattern = "a" * Searchable::MAX_SEARCH_INPUT_LENGTH
@@ -329,6 +329,5 @@
     get(:pattern, params:)
     assert_response(:redirect)
     assert_flash_error
->>>>>>> 09112b01
   end
 end