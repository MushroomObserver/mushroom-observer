--- conflicted
+++ resolved
@@ -220,20 +220,6 @@
         params: { name: names(:tremella_mesenterica).text_name })
     assert_template(:list_observations)
 
-<<<<<<< HEAD
-    get_with_dump(:users_by_contribution)
-    assert_template(:users_by_contribution)
-
-    get_with_dump(:show_user, id: rolf.id)
-    assert_template(:show_user)
-=======
-    get_with_dump(:rss)
-    assert_template(:rss)
-
-    get_with_dump(:show_rss_log, id: rss_logs(:observation_rss_log).id)
-    assert_template(:show_rss_log)
->>>>>>> 28f62bf1
-
     get_with_dump(:observations_by_user, id: rolf.id)
     assert_template(:list_observations, partial: :_rss_log)
 
@@ -245,21 +231,6 @@
 
     get_with_dump(:textile_sandbox)
     assert_template(:textile_sandbox)
-  end
-
-<<<<<<< HEAD
-  def test_page_load_user_by_contribution
-    login
-    get_with_dump(:users_by_contribution)
-    assert_template(:users_by_contribution)
-=======
-  def test_rss_with_article_in_feed
-    login("rolf")
-    article = Article.create!(title: "Really _Neat_ Feature!",
-                              body: "Does stuff.")
-    assert_equal("Really Neat Feature!", article.text_name)
-    get(:rss)
->>>>>>> 28f62bf1
   end
 
   def test_observations_by_unknown_user
@@ -3592,11 +3563,7 @@
     get(:lookup_user, params: { id: "mary" })
     assert_redirected_to(user_path(mary.id))
     get(:lookup_user, params: { id: "Einstein" })
-<<<<<<< HEAD
-    assert_redirected_to(controller: :rss_logs, action: :index_rss_log)
-=======
     assert_redirected_to("/")
->>>>>>> 28f62bf1
     assert_flash_error
     # This caused router to crash in the wild.
     assert_recognizes({ controller: "observer", action: "lookup_user",
