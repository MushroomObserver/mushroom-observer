# frozen_string_literal: true

require("test_helper")

# Controller tests for news articles
class ArticlesControllerTest < FunctionalTestCase
  ############ test Actions that Display data (index, show, etc.)

  def test_index
    get(:index)
    assert(:success, "Any user should be able to see article index")
    Article.find_each do |article|
      assert_select(
        "a[href *= '#{article_path(article.id)}']", true,
        "full Article Index missing link to #{article.title} (##{article.id})"
      )
    end
  end

  def test_index_filtered
    article = Article.first
    query = Query.lookup(:Article, :in_set, ids: [article.id])
    params = @controller.query_params(query)
    get(:index, params: params)

    assert_select("#content a:match('href',?)", %r{/articles/\d+},
                  { count: 1 },
                  "filtered Article Index has wrong number of entries")
    assert_select(
      "a[href *= '#{article_path(article.id)}']", true,
      "filtered Article Index missing link to #{article.title} (##{article.id})"
    )
  end

  def test_index_links_to_create
    login(users(:article_writer).login)
    get(:index)
    assert_select("a", { text: :create_article_title.l },
                  "Privileged user should get link to Create Article")
  end

  def test_show
    # Prove that an actual article gets shown
    article = articles(:premier_article)
    get(:show, params: { id: article.id })
    assert_response(:success)
    assert_template(:show)
    assert(/#{article.body}/ =~ @response.body,
           "Page is missing article body")

    # Prove privileged user gets extra links
    login(users(:article_writer).login)
    get(:show, params: { id: article.id })
    assert_select("a", text: :create_article_title.l)
    assert_select("a", text: :EDIT.l)
<<<<<<< HEAD
    assert_select("button.destroy_article_link_#{article.id}", true,
=======
    assert_select(".destroy_article_link_#{article.id}", true,
>>>>>>> 64297189
                  "Page is missing Destroy button")

    # Prove that trying to show non-existent article provokes error & redirect
    get(:show, params: { id: 0 })
    assert_flash_error
    assert_response(:redirect)
  end

  ############ test Actions that Display forms -- (new, edit, etc.)

  def test_new
    # Prove unathorized user cannot see create_article form
    login(users(:zero_user).login)
    get(:new)
    assert_flash_text(:permission_denied.l)
    assert_redirected_to(articles_path)

    # Prove authorized user can go to create_article form
    login(users(:article_writer).login)
    make_admin
    get(:new)
    assert_form_action(action: :create) # "new" form posts to :create action

    # Prove that if News Articles project doesn't exist, there's no error.
    Project.destroy(Article.news_articles_project.id)
    get(:new)
    assert_flash_text(:permission_denied.l)
    assert_redirected_to(articles_path)
  end

  def test_edit
    # Prove unauthorized user cannot see edit form
    article = articles(:premier_article)
    params = { id: article.id }

    login(users(:zero_user).login)
    get(:edit, params: params)
    assert_flash_text(:permission_denied.l)
    assert_redirected_to(articles_path)

    # Prove authorized user can create article
    login(users(:article_writer).login)
    make_admin
    get(:edit, params: params)
    assert_form_action(action: :update) # "edit" form posts to :update action
  end

  ############ test Actions to Modify data: (create, update, destroy, etc.)

  def test_create
    user   = users(:article_writer)
    title  = "Test article"
    body   = "The body of a new test article."
    params = {
      article: { title: title, body: body }
    }

    # Prove unauthorized user cannot create Article
    login(users(:zero_user).login)
    assert_no_difference("Article.count") do
      post(:create, params: params)
    end
    assert_flash_text(:permission_denied.l)
    assert_redirected_to(articles_path)

    # Prove authorized user cannot create title-less Article
    login(user.login)
    make_admin
    params = {
      article: { title: "", body: body }
    }
    assert_no_difference("Article.count") do
      post(:create, params: params)
    end
    assert_flash_text(:article_title_required.l)
    assert_template(:new)
    assert_form_action(action: :create) # "new" form

    # Prove authorized user can create Article
    params = {
      article: { title: title, body: body }
    }
    assert_difference("Article.count", 1) do
      post(:create, params: params)
    end
    article = Article.last
    assert_equal(body, article.body)
    assert_equal(title, article.title)
    assert_redirected_to(article_path(article.id))
    assert_not_nil(article.rss_log, "Failed to create rss_log entry")
  end

  def test_update
    # Prove unauthorized user cannot edit article
    article = articles(:premier_article)
    new_title = "Edited Article Title"
    new_body = "Edited body"
    params = {
      id: article.id,
      article: { title: new_title, body: new_body }
    }
    login(users(:zero_user).login)
    post(:update, params: params)

    assert_flash_text(:permission_denied.l)
    assert_redirected_to(articles_path)

    # Prove authorized user can edit article
    login(users(:article_writer).login)
    make_admin
    post(:update, params: params)
    article.reload

    assert_flash_success
    assert_redirected_to(article_path(article.id))
    assert_equal(new_title, article.title)
    assert_equal(new_body, article.body)

    # Prove that saving without changes provokes warning
    # save it again without changes
    post(:update, params: params)
    article.reload
    assert_flash_warning
    assert_redirected_to(article_path(article.id))

    # Prove removing title provokes warning
    params[:article][:title] = ""
    post(:update, params: params)
    assert_flash_text(:article_title_required.l)
    assert_template(:edit)
    assert_form_action(action: :update) # "edit" form
  end

  def test_destroy
    article = articles(:premier_article)
    params  = { id: article.id }

    # Prove unauthorized user cannot destroy article
    login(users(:zero_user).login)
    delete(:destroy, params: params)
    assert_flash_text(:permission_denied.l)
    assert(Article.exists?(article.id))

    # Prove authorized user can destroy article
    login(article.user.login)
    make_admin
    delete(:destroy, params: params)
    assert_not(Article.exists?(article.id),
               "Failed to destroy Article #{article.id}, '#{article.title}'")
  end

  ############ test Public methods (unrouted)
end<|MERGE_RESOLUTION|>--- conflicted
+++ resolved
@@ -53,11 +53,7 @@
     get(:show, params: { id: article.id })
     assert_select("a", text: :create_article_title.l)
     assert_select("a", text: :EDIT.l)
-<<<<<<< HEAD
-    assert_select("button.destroy_article_link_#{article.id}", true,
-=======
     assert_select(".destroy_article_link_#{article.id}", true,
->>>>>>> 64297189
                   "Page is missing Destroy button")
 
     # Prove that trying to show non-existent article provokes error & redirect
