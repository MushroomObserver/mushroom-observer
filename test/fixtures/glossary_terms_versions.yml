# Read about fixtures at http://ar.rubyonrails.org/classes/Fixtures.html
# glossary term association must be referenced by id

DEFAULTS: &DEFAULTS
<<<<<<< HEAD
  version: 1
  user_id: <%= ActiveRecord::FixtureSet.identify(:rolf) %>
  updated_at: <%= Time.current %>
=======
  updated_at: <%= Time.current %>
  version: 1
  user_id: <%= ActiveRecord::FixtureSet.identify(:rolf) %>
>>>>>>> b8810bca
  name: $LABEL
  description: Description of Term $LABEL

plane_glossary_term_v1:
  <<: *DEFAULTS
  glossary_term_id: <%= ActiveRecord::FixtureSet.identify(:plane_glossary_term) %>
  name: Plane
  description: Three points define a plane & be sure to test unsafe html

plane_glossary_term_v2:
  <<: *DEFAULTS
  glossary_term_id: <%= ActiveRecord::FixtureSet.identify(:plane_glossary_term) %>
  version: 2
  name: Plane
  description: Three points define a plane

conic_glossary_term_v1:
  <<: *DEFAULTS
  glossary_term_id: <%= ActiveRecord::FixtureSet.identify(:conic_glossary_term) %>
  name: Conic
  description: Cute little cone head

square_glossary_term_v1:
  <<: *DEFAULTS
  glossary_term_id: <%= ActiveRecord::FixtureSet.identify(:square_glossary_term) %>
  user_id: <%= ActiveRecord::FixtureSet.identify(:mary) %>
  name: Square
  description: shape

square_glossary_term_v2:
  <<: *DEFAULTS
  glossary_term_id: <%= ActiveRecord::FixtureSet.identify(:square_glossary_term) %>
  version: 2
  user_id: <%= ActiveRecord::FixtureSet.identify(:katrina) %>
  name: Square
  description: quadrilateral

square_glossary_term_v3:
  <<: *DEFAULTS
  glossary_term_id: <%= ActiveRecord::FixtureSet.identify(:square_glossary_term) %>
  version: 3
  name: Square
<<<<<<< HEAD
  description: equilateral
=======
  description: equilateral

locked_glossary_term_v1:
  <<: *DEFAULTS
  glossary_term_id: <%= ActiveRecord::FixtureSet.identify(:locked_glossary_term) %>
  name: complex
  description: A _monophyletic_ group of species that are indistinguishable from each other in the field.
>>>>>>> b8810bca
<|MERGE_RESOLUTION|>--- conflicted
+++ resolved
@@ -2,15 +2,9 @@
 # glossary term association must be referenced by id
 
 DEFAULTS: &DEFAULTS
-<<<<<<< HEAD
   version: 1
   user_id: <%= ActiveRecord::FixtureSet.identify(:rolf) %>
   updated_at: <%= Time.current %>
-=======
-  updated_at: <%= Time.current %>
-  version: 1
-  user_id: <%= ActiveRecord::FixtureSet.identify(:rolf) %>
->>>>>>> b8810bca
   name: $LABEL
   description: Description of Term $LABEL
 
@@ -53,14 +47,10 @@
   glossary_term_id: <%= ActiveRecord::FixtureSet.identify(:square_glossary_term) %>
   version: 3
   name: Square
-<<<<<<< HEAD
-  description: equilateral
-=======
   description: equilateral
 
 locked_glossary_term_v1:
   <<: *DEFAULTS
   glossary_term_id: <%= ActiveRecord::FixtureSet.identify(:locked_glossary_term) %>
   name: complex
-  description: A _monophyletic_ group of species that are indistinguishable from each other in the field.
->>>>>>> b8810bca
+  description: A _monophyletic_ group of species that are indistinguishable from each other in the field.