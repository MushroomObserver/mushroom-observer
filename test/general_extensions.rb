# frozen_string_literal: true

#  = General Test Helpers
#
#  Methods in this class are available to all the unit, functional and
#  integration tests.
#
#  == Test unit helpers
#  rolf, mary, etc.::           Quick access to User instances.
#  setup_image_dirs::  Create test image dirs for tests that do image uploads.
#
#  == General Assertions
#  assert_fail::                Make sure an assertion fails.
#  assert_true::                Make sure something is true.
#  assert_false::               Make sure something is false.
#  assert_blank::               Make sure something is blank.
#  assert_not_blank::           Make sure something is not blank.
#  assert_not_match::           Make sure a string does NOT match.
#  assert_dates_equal::         Compare two Date/Time/DateTime/TimeWithZone
#                               instances as dates.
#  assert_objs_equal::          Compare two model instances.
#  assert_users_equal::         Compare two user instances.
#  assert_names_equal::         Compare two name instances.
#  assert_arrays_equal:: Compare two lists by mapping and sorting elements.
#  assert_obj_arrays_equal::      Compare two lists of objects, comparing ids.
#  assert_user_arrays_equal::     Compare two lists of User's.
#  assert_name_arrays_equal::     Compare two lists of Name's.
#  assert_gps_equal::           Compare two latitudes or longitudes.
#  assert_email::               Check the properties of a QueuedEmail.
#  assert_save::                Assert ActiveRecord save succeeds.
#  assert_string_equal_file::   A string is same as contents of a file.
#
#  == XML Assertions
#  assert_xml_exists::          An element exists.
#  assert_xml_none::            An element doesn't exist.
#  assert_xml_name::            An element is a certain type.
#  assert_xml_attr::            An element has a certain attribute.
#  assert_xml_text::            An element contains a certain text value.
#  dump_xml::                   Dump out XML tree for diagnostics.
#
################################################################################

module GeneralExtensions
  # a string that's VERY unlikely to appear anywhere
  # Useful to test that an object doesn't include or isn't equal to something
  ARBITRARY_SHA = "7b2d0b50147a2a6497236a722c9c7a9136d2879c"

  ##############################################################################
  #
  #  :section: Test unit helpers
  #
  ##############################################################################

  def sql_collates_accents?
    sql_sorted = u_and_umlaut_collated_by_sql.pluck(:notes)
    sql_sorted == sql_sorted.sort
  end

  # sql sort of 3 consecutive records whose :notes are, respectively: u, ü, u
  def u_and_umlaut_collated_by_sql
    APIKey.select(:notes).where(key: "sort_test").order(:notes).to_a
  end

  # These used to be automatically instantiated fixtures, e.g., @dick, etc.
  def rolf
    users(:rolf)
  end

  def mary
    users(:mary)
  end

  def junk
    users(:junk)
  end

  def dick
    users(:dick)
  end

  def katrina
    users(:katrina)
  end

  def roy
    users(:roy)
  end

  def lone_wolf
    users(:lone_wolf)
  end

  def use_test_locales(&block)
    Language.alt_locales_path("config/test_locales", &block)
    FileUtils.remove_dir(Rails.root.join("config/test_locales"), force: true)
  end

  # Create test image dirs for tests that do image uploads.
  def setup_image_dirs
    return if FileTest.exist?(MO.local_image_files)

    setup_images = MO.local_image_files.gsub(/test_images$/, "setup_images")
    FileUtils.cp_r(setup_images, MO.local_image_files)
  end

  # This seems to have disappeared from rails.
  def build_message(msg, add)
    msg ? "#{msg}\n#{add}" : add
  end

  ##############################################################################
  #
  #  :section: General assertions
  #
  ##############################################################################

  # Assert that an assertion fails.
  def assert_fail(msg = nil, &block)
    msg ||= "Expected assertion to fail."
    assert_raises(Minitest::Assertion, msg, &block)
  end

  # Assert that something is true.
  def assert_true(value, msg = nil)
    msg ||= "Expected #{value.inspect} to be true."
    assert(value, msg)
  end

  # Assert that something is false.
  def assert_false(value, msg = nil)
    msg ||= "Expected #{value.inspect} to be false."
    assert_not(value, msg)
  end

  # Assert that something is blank.
  def assert_blank(value, msg = nil)
    msg ||= "Expected #{value.inspect} to be blank."
    assert(value.blank?, msg)
  end

  # Assert that something is not blank.
  def assert_not_blank(value, msg = nil)
    msg ||= "Expected #{value.inspect} not to be blank."
    assert_not(value.blank?, msg)
  end

  # Compare two Date/Time/DateTime/TimeWithZone instances.
  def assert_dates_equal(expect, actual, msg = nil)
    expect = expect.strftime("%Y%m%d")
    actual = actual.strftime("%Y%m%d")
    msg = build_message(msg, "Expected <#{expect}> to be <#{actual}>.")
    assert(expect == actual, msg)
  end

  # Assert that two instances are equal.
  def assert_objs_equal(expect, got, *msg)
    assert_equal(fixture_label(expect), fixture_label(got), *msg)
  end

  # Assert that two User instances are equal.
  def assert_users_equal(expect, got, *msg)
    assert_equal(
      (expect ? "#{expect.login} (#{expect.id})" : "nil"),
      (got ? "#{got.login} (#{got.id})" : "nil"),
      *msg
    )
  end

  # Assert that two Name instances are equal.
  def assert_names_equal(expect, got, *msg)
    assert_equal(
      (expect ? "#{expect.search_name} (#{expect.id})" : "nil"),
      (got ? "#{got.search_name} (#{got.id})" : "nil"),
      *msg
    )
  end

  # Compare two arrays by mapping their elements.  By default it
  # just maps their elements to strings.
  #
  #   assert_arrays_equal([rolf,mary], name.authors, &:login)
  #
  def assert_arrays_equal(expect, got, *args, &block)
    block ||= :to_s.to_proc
    expect = expect.to_a.map(&block)
    got    = got.to_a.map(&block)
    if args.first == :sort
      args.shift
      expect.sort!
      got.sort!
    end
    assert_equal(expect, got, args.first)
  end

  # Compare two arrays of objects of the same type by comparing their ids.
  #
  #   assert_obj_arrays_equal([img1,img2], obs.images)
  #
  def assert_obj_arrays_equal(expect, got, *)
    assert_arrays_equal(expect, got, *) { |o| fixture_label(o) }
  end

  # Compare two arrays of User's by comparing their logins.
  #
  #   assert_user_arrays_equal([rolf,mary], name.authors)
  #
  def assert_user_arrays_equal(expect, got, *)
    assert_arrays_equal(expect, got, *, &:login)
  end

  # Compare two arrays of Name's by comparing their search_names.
  #
  #   assert_name_arrays_equal([old_name,new_name], old_name.synonyms)
  #
  def assert_name_arrays_equal(expect, got, *)
    assert_arrays_equal(expect, got, *, &:search_name)
  end

  GPS_CLOSE_ENOUGH = 0.001

  # Compare two latitudes or longitudes.
  #
  #   assert_gps_equal(-123.4567, location.west)
  #
  def assert_gps_equal(expected, value)
    assert((expected.to_f - value.to_f).abs < GPS_CLOSE_ENOUGH)
  end

  # Test whether the n-1st queued email matches.  For example:
  #
  #   assert_email(0,
  #     :flavor  => 'QueuedEmail::CommentAdd',
  #     :from    => mary,
  #     :to      => rolf,
  #     :comment => @comment_on_minmal_unknown.id
  #   )
  #
  def assert_email(offset, args)
    email = QueuedEmail.offset(offset).first
    assert(email)
    args.each_key do |arg|
      case arg
      when :flavor
        assert_equal(args[arg].to_s, email.flavor.to_s, "Flavor is wrong")
      when :from
        assert_equal(args[arg].id, email.user_id, "Sender is wrong")
      when :to
        assert_equal(args[arg].id, email.to_user_id, "Recipient is wrong")
      when :note
        assert_equal(args[arg], email.get_note, "Value of note is wrong")
      else
        assert_equal(args[arg], email.get_integer(arg) || email.get_string(arg),
                     "Value of #{arg} is wrong")
      end
    end
    email
  end

  # Assert that an ActiveRecord +save+ succeeds, dumping errors if not.
  def assert_save(obj, msg = nil)
    return pass if obj.save

    msg2 = obj.errors.full_messages.join("; ")
    msg2 = "#{msg}\n#{msg2}" if msg
    flunk(msg2)
  end

  # This should make diagnostics of failed tests more useful!
  def fixture_label(obj)
    return "" if obj.nil?

    table = obj.class.name.tableize
    if @loaded_fixtures
      @loaded_fixtures[table].fixtures.each do |name, fixture|
        return "<#{name}>" if fixture["id"] == obj.id
      end
    end
    case table
    when "names"
      "Name: #{obj.search_name}"
    when "user"
      "User: #{obj.login}"
    else
      "#{obj.class.name} ##{obj.id}"
    end
  end

  @@fixture_labels = {}
  def get_fixture_label(table, idx)
    @@fixture_labels[table] ||= read_fixture_labels(table) || []
    @@fixture_labels[table][idx]
  end

  def read_fixture_labels(table)
    result = []
    file = Rails.root.join("test/fixtures/#{table}.yml")
    unless File.exist?(file)
      raise("Can't find fixtures file for #{table}! Should be #{file}.")
    end

    last_id = 0
    line_num = 0
    file.readlines.each do |line|
      line_num += 1
      match = line.match(/^(\w+):\s+#\s*(\d+)\s*$/)
      next unless match

      label = match[1]
      id = match[2].to_i
      if id != last_id + 1
        raise("IDs are not consecutive at #{file} line #{line_num}: " \
              "#{id} should be #{last_id + 1}\n")
      end
      result[id - 1] = label
      last_id = id
    end
    result
  end

  ##############################################################################
  #
  #  :section:  XML assertions
  #
  ##############################################################################

  # Retrieve the element identified by key, e.g.,
  #
  #   get_xml_element('/root/child/grand-child')
  #
  # If any of the children are numbers, it gets the Nth child at that level.
  #
  def get_xml_element(key)
    assert(@doc, "XML response is nil!")
    key.sub(%r{^/}, "").split("/").inject(@doc) do |elem, k|
      elem = elem.elements[/^\d+$/.match?(k) ? key.to_i : k]
      assert(elem, "XML response missing element \"#{k}\".")
      elem
    end
  end

  # Assert that a given element does NOT exist.
  #
  #   assert_xml_exists('/response', @response.body)
  #
  def assert_xml_exists(key, msg = nil)
    assert(@doc, "XML response is nil!")
    key.sub(%r{^/}, "").split("/").inject(@doc) do |elem, k|
      elem = elem.elements[/^\d+$/.match?(key) ? k.to_i : k]
      assert(nil, msg || "XML response should have \"#{k}\".") unless elem
      elem
    end
  end

  # Assert that a given element does NOT exist.
  #
  #   assert_xml_none('/response/errors')
  #
  def assert_xml_none(key, msg = nil)
    assert(@doc, "XML response is nil!")
    result = key.sub(%r{^/}, "").split("/").inject(@doc) do |elem, k|
      elem = elem.elements[/^\d+$/.match?(key) ? k.to_i : k]
      return unless elem

      elem
    end
    assert_nil(result, msg || "XML response shouldn't have \"#{key}\".")
  end

  # Assert that a given element is of the given type.
  #
  #   assert_xml_name('comment', '/response/results/1')
  #
  def assert_xml_name(val, key, msg = nil)
    _assert_xml(val, get_xml_element(key).name,
                msg || "XML element \"#{key}\" should be a <#{val}>.")
  end

  # Assert that a given element has a given attribute.
  #
  #   assert_xml_attr(1234, '/response/results/1/id')
  #
  def assert_xml_attr(val, key, msg = nil)
    key =~ %r{^(.*)/(.*)}
    key = Regexp.last_match(1)
    attr = Regexp.last_match(2)
    _assert_xml(
      val, get_xml_element(key).attributes[attr],
      msg || "XML element \"#{key}\" should have attribute \"#{val}\"."
    )
  end

  # Assert that a given element has a given value.
  #
  #   assert_xml_text('rolf', '/response/results/1/login')
  #
  def assert_xml_text(val, key, msg = nil)
    _assert_xml(val, get_xml_element(key).text,
                msg || "XML element \"#{key}\" should be \"#{val}\".")
  end

  # Private helper method used in XML assertions above:
  #
  #   _assert_xml(10, @doc.elements['/response/results'].attributes['number'])
  #   _assert_xml('rolf', @doc.elements['/response/user/login'].text)
  #   _assert_xml(/\d\d-\d\d-\d\d/, @doc.elements['/response/script_date'].text)
  #
  def _assert_xml(val, str, msg = nil)
    if val.is_a?(Regexp)
      assert(str.to_s.gsub(/^\s+|\s+$/, "").gsub(/\s+/, " ").match(val), msg)
    else
      assert_equal(val.to_s.gsub(/^\s+|\s+$/, "").gsub(/\s+/, " "),
                   str.to_s.gsub(/^\s+|\s+$/, "").gsub(/\s+/, " "), msg)
    end
  end

  # Dump out XML tree.
  def dump_xml(exp, indent = "")
    print("#{indent}#{e.name}")
    if exp.has_attributes?
      attrs = []
      exp.attributes.each do |a, v|
        attrs << "#{a}=#{v}"
      end
      print("(#{attrs.join(" ")})")
    end
    if exp.has_text? && exp.text =~ /\S/
      txt = exp.text.gsub(/^\s+|\s+$/, "").gsub(/\s+/, " ")
      txt = "\"#{txt}\"" if txt.match?(" ")
      print(" = #{txt}")
    end
    print("\n")
    return unless exp.has_elements?

    exp.elements.each do |child|
      dump_xml(child, "#{indent}  ")
    end
  end

  ##############################################################################
  #
  #  :section:  css assertions
  #
  ##############################################################################

  def assert_displayed_title(expect, msg = "Wrong page or title")
    if expect.is_a?(Regexp)
      assert_match(expect, css_select("#title").text, msg)
    else
      assert_equal(expect, css_select("#title").text, msg)
    end
  end

  def assert_displayed_filters(expect, msg = "Wrong filters")
    assert_match(expect, css_select("#filters").text, msg)
  end

  ######################################################################
  #
  #  INDEX SORTING
  #  Tests loading index with all available sort orders
  #  Checks that the relevant sort button is active
  #
  def check_index_sorting
    login
    index_sorts.each do |sort_order|
      check_index_sorted_by(sort_order, do_login: false)
    end
  end

  # Can be called independently to test a single sort order
  def check_index_sorted_by(sort_order, do_login: true)
    login if do_login
    get(:index, params: { by: sort_order })

    assert_template("index")
    assert_sorted_by(sort_order.to_s)
  end

  # Checks for a consistently named helper method like "users_index_sorts"
  # otherwise returns empty array.
  def index_sorts
    helpers_defined = @controller.helpers.respond_to?(sorts_helper_method)
    assert(helpers_defined, "#{sorts_helper_method} not defined in helpers")
    return [] unless helpers_defined

    originals = @controller.helpers.send(sorts_helper_method).dup
    originals.map! { |key, _label| key.to_sym }
    originals.delete(:id)
    reverses = originals.dup.map! { |key| :"reverse_#{key}" }
    originals + reverses
  end

  def sorts_helper_method
    @sorts_helper_method ||= :"#{helper_class}_index_sorts"
  end

  # Contributors index uses the same sorts as Users
  def helper_class
    @helper_class ||= case (name = @controller.controller_name)
                      when "contributors"
                        "users"
                      else
                        name
                      end
  end

  def assert_sorted_by(by, text = /.*/,
                       msg = "Wrong index sort, or sort by #{by} not available")
<<<<<<< HEAD
    reverse = by.sub!(/^reverse_/, "") # changes by and returns boolean
    class_name = "#{adjusted_controller_class_name}_by_#{by}_link"
=======
    order_by = by.dup
    reverse = order_by.sub!(/^reverse_/, "") # changes by and returns boolean
    class_name = "#{adjusted_controller_class_name}_by_#{order_by}_link"
>>>>>>> ca06a285
    assert_select("#sorts a.#{class_name}[disabled=disabled]", text, msg)
    return unless reverse

    assert_select("#sorts a.#{class_name}[disabled=disabled]",
                  :sort_by_reverse.l, msg)
  end

  # The controller class name for e.g. Locations::DescriptionsController is
  # "locations/descriptions". Need to adjust these to "location_descriptions".
  def adjusted_controller_class_name
    return controller_class_name unless controller_class_name.include?("/")

    names = controller_class_name.split("/")
    names.map!.with_index do |namespace, idx|
      if idx < names.size - 1
        namespace.singularize
      else
        namespace
      end
    end
    names.join("_")
  end

  ##############################################################################
  #
  #  :section:  File contents assertions
  #
  ##############################################################################

  # Assert that a string is same as contents of a given file.  Pass in a block
  # to use as a filter on both contents of response and file.
  #
  #   assert_string_equal_file(@response.body,
  #     "#{path}/expected_response.html",
  #     "#{path}/alternate_expected_response.html") do |str|
  #     str.strip_squeeze.downcase
  #   end
  #
  def assert_string_equal_file(str, *files)
    result = false
    msg    = nil

    # Check string against each file, looking for at least one that matches.
    str = yield(str) if block_given?
    clean_string!(str)
    encoding = str.encoding

    files.each do |file|
      filename = Array(file).first
      format = file.is_a?(Array) ? "r:#{file[1]}" : "r"
      template = File.open(filename, format).read
      template = enforce_encoding(encoding, template)
      template = ERB.new(template).result # interpolate variables
      template = yield(template) if block_given?
      clean_string!(template)

      if match_ignoring_some_bits(str, template)
        # Stop soon as we find one that matches.
        result = true
        break
      elsif !msg
        # Write out expected (old) and received (new) files for debugging.
        File.open("#{filename}.old", "w:#{encoding}") do |fh|
          fh.write(template)
        end
        File.open("#{filename}.new", "w:#{encoding}") do |fh|
          fh.write(str)
        end
        msg = "File #{filename} wrong:\n" \
              "#{`diff #{filename}.old #{filename}.new`}"
        File.delete("#{filename}.old") if File.exist?("#{filename}.old")
      end
    end

    return assert(false, msg) unless result

    # Clean out old files from previous failure(s).
    files.each do |file|
      filename = Array(file).first
      new_filename = "#{filename}.new"
      File.delete(new_filename) if File.exist?(new_filename)
    end
    pass
  end

  def enforce_encoding(encoding, str)
    return str if str.encoding == encoding

    str.encode(encoding)
  end

  def clean_string!(str)
    str.delete!("\r")
    str.sub!(/\s*\z/, "\n")
  end

  def match_ignoring_some_bits(str, template)
    template.split("\n").each do |line|
      next unless line.include?("IGNORE")

      pattern = Regexp.escape(line).gsub("IGNORE", ".*")
      str.sub!(/^#{pattern}$/, line)
    end
    str == template
  end
end<|MERGE_RESOLUTION|>--- conflicted
+++ resolved
@@ -506,14 +506,9 @@
 
   def assert_sorted_by(by, text = /.*/,
                        msg = "Wrong index sort, or sort by #{by} not available")
-<<<<<<< HEAD
-    reverse = by.sub!(/^reverse_/, "") # changes by and returns boolean
-    class_name = "#{adjusted_controller_class_name}_by_#{by}_link"
-=======
     order_by = by.dup
     reverse = order_by.sub!(/^reverse_/, "") # changes by and returns boolean
     class_name = "#{adjusted_controller_class_name}_by_#{order_by}_link"
->>>>>>> ca06a285
     assert_select("#sorts a.#{class_name}[disabled=disabled]", text, msg)
     return unless reverse
 
