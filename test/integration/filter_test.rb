require "test_helper"
require "capybara_helper"

# Test user filters
class FilterTest < IntegrationTestCase
  def test_user_content_filter
    ### :has_images filter
    ### Prove that :has_images filter excludes imageless Observations
    # This user filters out imageless Observations
    user = users(:ignore_imageless_user)
    obs = observations(:imageless_unvouchered_obs)
    imged_obss = Observation.where(name: obs.name).
                             where.not(thumb_image_id: nil)

    reset_session!
    visit("/account/login")
    fill_in("User name or Email address:", with: user.login)
    fill_in("Password:", with: "testpassword")
    click_button("Login")

    # search for Observations with same name as obs
    fill_in("search_pattern", with: obs.name.text_name)
    page.select("Observations", from: :search_type)
    click_button("Search")

    assert_match(%r{#{:app_title.l }: Observations Matching ‘#{obs.name.text_name}},
                 page.title, "Wrong page")
    page.find_by_id("title").assert_text(:filtered.t)

    results = page.find("div.results", match: :first)
    # Number of hits should == number of **imaged** Observations of obs.name
    results.assert_text(obs.name.text_name, count: imged_obss.size)
    # And hits should not contain obs (which is imageless)
    results.assert_no_text(obs.id.to_s)

    # Show Locations should be filtered
    click_link("Show Locations")
    page.find_by_id("title").assert_text(:filtered.t)

    # And mapping them should also be filtered.
    click_link("Map Locations")
    page.find_by_id("title").assert_text(:filtered.t)

    ### Now prove that turning filter off stops filtering ###
    # Prove that preference page UI works
    click_on("Preferences", match: :first)
    assert(page.has_content?(:prefs_content_filters.t),
           "Preference page lacks Content Filters section")
    obs_imged_checkbox = find_field("user[has_images]")
    assert(obs_imged_checkbox.checked?,
           "'#{:prefs_filters_has_images.t}' checkbox should be checked.")
    page.uncheck("user[has_images]")
    click_button("#{:SAVE_EDITS.t}", match: :first)

    obs_imged_checkbox = find_field("user[has_images]")
    refute(obs_imged_checkbox.checked?,
           "'#{:prefs_filters_has_images.t}' checkbox should be unchecked")
    user.reload
    assert_nil(user.content_filter[:has_images],
<<<<<<< HEAD
                 "Unchecking and saving should turn off filter")
=======
               "Unchecking and saving should turn off filter")
    assert_nil(user.content_filter[:has_specimen],
               "Has specimen filter should be off")
    assert_blank(user.content_filter[:region],
               "Region filter should be off")
>>>>>>> aec48b1c

    # Repeat the search
    fill_in("search_pattern", with: obs.name.text_name)
    page.select("Observations", from: :search_type)
    click_button("Search")

    page.find_by_id("title").assert_no_text(:filtered.t)

    results = page.find("div.results", match: :first)
    # Number of hits should == **total** Observations of obs.name
    results.assert_text(obs.name.text_name,
                        count: Observation.where(name: obs.name).size)
    # And hits should contain obs (which is imageless)
    results.assert_text(obs.id.to_s)

    ############################################################################
    # has_specimen filter

    # We just did a completely unfiltered search
    # With :has_specimen off, search results should include unvouchered obs
    obs = observations(:imged_unvouchered_obs)
    results.assert_text(obs.id.to_s)

    # Verify Prefences UI
    click_on("Preferences", match: :first)
    #   :has_images should still be off
    obs_imged_checkbox = find_field("user[has_images]")
    refute(obs_imged_checkbox.checked?,
           "'#{:prefs_filters_has_images.t}' checkbox should be unchecked")
    #   :has_specimen should be off (It was never turned on).
    has_specimen_checkbox = find_field("user[has_specimen]")
    refute(has_specimen_checkbox.checked?,
           "'#{:prefs_filters_has_specimen.t}' checkbox should be unchecked.")

    #   Turn on :has_specimen
    page.check("user[has_specimen]")
    click_button("#{:SAVE_EDITS.t}", match: :first)
    user.reload
    assert_equal("yes", user.content_filter[:has_specimen])

    # Prove that :has_specimen filter excludes voucherless Observations
    # Repeat the search
    fill_in("search_pattern", with: obs.name.text_name)
    page.select("Observations", from: :search_type)

    click_button("Search")
    page.find_by_id("title").assert_text(:filtered.t)

    results = page.find("div.results", match: :first)
    vouchered_obss = Observation.where(name: obs.name).where(specimen: true)

    # Number of hits should == number of **vouchered** Observations of obs.name
    results.assert_text(obs.name.text_name, count: vouchered_obss.size)
    # And hits should not contain obs (which is unvouchered)
    results.assert_no_text(obs.id.to_s)
  end

  def test_advanced_search_filters
    # has_images_filter
    # Login a user who filters out imageless Observations
    user = users(:ignore_imageless_user)
    obs = observations(:imageless_unvouchered_obs)
    imged_obss = Observation.where(name: obs.name).
                             where.not(thumb_image_id: nil)
    visit("/account/login")
    fill_in("User name or Email address:", with: user.login)
    fill_in("Password:", with: "testpassword")
    click_button("Login")

    # Verfy Advanced Search form
    click_on("Advanced Search", match: :first)
    filters = page.find("div#advanced_search_filters")
    within("div#advanced_search_filters") do
      # Verify Labels.
      assert_text(:advanced_search_filters.t)
      assert_text(:advanced_search_filter_has_images.t)
      # Verify radio box defaults
      assert(find("#content_filter_has_images_yes").checked?)
      assert(find("#content_filter_has_specimen_").checked?)
    end

    # Fill out and submit the form
    # (override their default preference to ignore imageless obs)
    fill_in("Name", with: obs.name.text_name)
    page.choose("content_filter_has_images_")
    find("#content").click_button("Search")

    # Advance Search Filters should override user's { has_images: "yes" }
    page.find_by_id("title").assert_no_text(:filtered.t)

    results = page.find("div.results", match: :first)
    # Number of hits should == **total** Observations of obs.name
    results.assert_text(obs.name.text_name,
                        count: Observation.where(name: obs.name).size)
    # And hits should contain obs (which is imageless)
    results.assert_text(obs.id.to_s)

    ############################################################################
    # has_specimen filter
    # user who sees voucherless Observations, but hides imageless Observations

    # Verify additional parts of Advanced Search form
    click_on("Advanced Search", match: :first)
    filters = page.find("div#advanced_search_filters")
    within(filters) do
      assert(find("#content_filter_has_images_yes").checked?)
      assert(find("#content_filter_has_specimen_").checked?)
    end

    # Fill out and submit the form
    obs = observations(:vouchered_imged_obs)
    fill_in("Name", with: obs.name.text_name)
<<<<<<< HEAD
    choose("has_specimen_yes")
=======
    choose("content_filter_has_images_")
    choose("content_filter_has_specimen_yes")
>>>>>>> aec48b1c
    find("#content").click_button("Search")

    # Advance Search Filters should override user content_filter so hits
    #   should == vouchered Observations of obs.name, both imaged and imageless
    page.find_by_id("title").assert_no_text(:filtered.t)
    expect = Observation.where(name: obs.name).where(specimen: true)
    results = page.find("div.results", match: :first)
    results.assert_text(obs.name.text_name, count: expect.size)
    # And hits should contain obs (which is imaged)
    results.assert_text(obs.id.to_s)
  end
end<|MERGE_RESOLUTION|>--- conflicted
+++ resolved
@@ -57,15 +57,11 @@
            "'#{:prefs_filters_has_images.t}' checkbox should be unchecked")
     user.reload
     assert_nil(user.content_filter[:has_images],
-<<<<<<< HEAD
-                 "Unchecking and saving should turn off filter")
-=======
                "Unchecking and saving should turn off filter")
     assert_nil(user.content_filter[:has_specimen],
                "Has specimen filter should be off")
     assert_blank(user.content_filter[:region],
                "Region filter should be off")
->>>>>>> aec48b1c
 
     # Repeat the search
     fill_in("search_pattern", with: obs.name.text_name)
@@ -178,12 +174,8 @@
     # Fill out and submit the form
     obs = observations(:vouchered_imged_obs)
     fill_in("Name", with: obs.name.text_name)
-<<<<<<< HEAD
-    choose("has_specimen_yes")
-=======
     choose("content_filter_has_images_")
     choose("content_filter_has_specimen_yes")
->>>>>>> aec48b1c
     find("#content").click_button("Search")
 
     # Advance Search Filters should override user content_filter so hits
