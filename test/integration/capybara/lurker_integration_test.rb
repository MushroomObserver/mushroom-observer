--- conflicted
+++ resolved
@@ -256,14 +256,10 @@
            "Found these: #{links.inspect}")
   end
 
-<<<<<<< HEAD
-  def test_obs_at_location
+  def test_obs_at_location_index
     # Have to do this to get enough obs, otherwise fixture columns not populated
     Location.update_box_area_and_center_columns
 
-=======
-  def test_obs_at_location_index
->>>>>>> 550cfd2d
     login
     nam = names(:fungi)
     loc = locations(:burbank)
