--- conflicted
+++ resolved
@@ -9,20 +9,15 @@
     reset_session!
     login
 
-<<<<<<< HEAD
+    # visit("/activity_logs")
+    rss_log = RssLog.where.not(observation_id: nil).last
+    assert_selector("#box_#{rss_log.id} .rss-id",
+                    text: rss_log.observation_id)
+
     # Click on first obs immediately after one that has images. NOTE: must
     # be a "created" log. Hopefully future rss_logs will not break this!
     first(".image-link").ancestor(".matrix-box+.matrix-box").
       first(".rss-detail", text: "Observation Created").
-=======
-    # visit("/activity_logs")
-    rss_log = RssLog.where.not(observation_id: nil).last
-    assert_selector("#box_#{rss_log.id} .rss-id",
-                    text: rss_log.observation_id)
-
-    # Click on first observation in feed results
-    first(".rss-detail", text: "Observation Created").
->>>>>>> 82214bdd
       ancestor(".panel").first(".rss-box-details").first("a").click
     assert_match(/#{:app_title.l}: Observation/, page.title, "Wrong page")
 
