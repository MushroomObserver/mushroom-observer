--- conflicted
+++ resolved
@@ -9,30 +9,19 @@
     reset_session!
     login
 
-<<<<<<< HEAD
-    # visit("/activity_logs")
-    rss_log = RssLog.where.not(observation_id: nil).last
+    visit("/activity_logs")
+    rss_log = RssLog.where.not(observation_id: nil).order(:updated_at).last
     assert_selector("#box_#{rss_log.id} .log-id",
                     text: rss_log.observation_id)
 
-    # Click on first observation in feed results
-    first(".log-entry", text: "Observation Created").
-      ancestor(".card").first(".log-details").first("a").click
-=======
-    visit("/activity_logs")
-    rss_log = RssLog.where.not(observation_id: nil).order(:updated_at).last
-    assert_selector("#box_#{rss_log.id} .rss-id",
-                    text: rss_log.observation_id)
-
-    # Click on first obs immediately after one that has images.
+    # Click on first obs **immediately after one that has images**.
     # NOTE: BS3 matrix-box are a bit harder to find siblings
     # because the layout clearfix boxes interrupt the matrix boxes.
     # This selects next matching peer, but you can do adjacent in bs4
     # (do + instead of ~)
-    first(".image-link").ancestor(".matrix-box~.matrix-box").
-      first(".rss-detail", text: "Observation Created").
-      ancestor(".panel").first(".rss-box-details").first("a").click
->>>>>>> 1d263f45
+    first(".image-link").ancestor(".matrix-box+.matrix-box").
+      first(".log-entry", text: "Observation Created").
+      ancestor(".card").first(".log-details").first("a").click
     assert_match(/#{:app_title.l}: Observation/, page.title, "Wrong page")
 
     # Click on next (catches a bug seen in the wild).
