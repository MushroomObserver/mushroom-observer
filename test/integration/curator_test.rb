--- conflicted
+++ resolved
@@ -16,13 +16,8 @@
     obs = observations(:minimal_unknown_obs)
     login!("mary", "testpassword", true)
     get("/#{obs.id}")
-<<<<<<< HEAD
-    assert_template("observations/show")
-    click(label: :create_herbarium_record.t)
-=======
-    assert_template("observer/show_observation")
+    assert_template("observations/show")
     click_mo_link(label: :create_herbarium_record.t)
->>>>>>> 2b6d5332
     assert_template("herbarium_record/create_herbarium_record")
     open_form do |form|
       form.submit("Add")
@@ -53,23 +48,13 @@
     assert_match(/href="#{edit_observation_path(id: obs.id)}"/,
                  response.body)
     go_back
-<<<<<<< HEAD
-    click(label: "Cancel (Show Observation)")
+    click_mo_link(label: "Cancel (Show Observation)")
     assert_template("observations/show")
     assert_match(/href="#{edit_observation_path(id: obs.id)}"/,
                  response.body)
-    click(href: "/herbarium_record/remove_observation/#{rec.id}")
+    click_mo_link(href: "/herbarium_record/remove_observation/#{rec.id}")
     assert_template("observations/show")
     assert_match(/href="#{edit_observation_path(id: obs.id)}"/,
-=======
-    click_mo_link(label: "Cancel (Show Observation)")
-    assert_template("observer/show_observation")
-    assert_match(%r{href="/observer/edit_observation/#{obs.id}},
-                 response.body)
-    click_mo_link(href: "/herbarium_record/remove_observation/#{rec.id}")
-    assert_template("observer/show_observation")
-    assert_match(%r{href="/observer/edit_observation/#{obs.id}},
->>>>>>> 2b6d5332
                  response.body)
     assert_not(obs.reload.herbarium_records.include?(rec))
   end
