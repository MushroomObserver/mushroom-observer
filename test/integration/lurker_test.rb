# frozen_string_literal: true

require("test_helper")

# Test typical sessions of user who never creates an account or contributes.
class LurkerTest < IntegrationTestCase
  def test_poke_around
    login
    # Start at index.
    get("/")
    assert_template("rss_logs/index")

    # Click on first observation.
<<<<<<< HEAD
    click(href: %r{^/\d+\?}, in: :results)
    assert_template("observations/show")
=======
    click_mo_link(href: %r{^/\d+\?}, in: :results)
    assert_template("observer/show_observation")
>>>>>>> 2b6d5332

    # Click on prev/next
    click_mo_link(label: "Next »", in: :title)
    click_mo_link(label: "« Prev", in: :title)

    # Click on the first image.
    click_mo_link(label: :image, href: /show_image/)

    # Go back to observation and click on "About...".
    click_mo_link(label: "Show Observation")
    click_mo_link(href: /show_name/)
    assert_template("name/show_name")

    # Take a look at the occurrence map.
    click_mo_link(label: "Occurrence Map")
    assert_template("name/map")

    # Check out a few links from left-hand panel.
    click_mo_link(label: "How To Use", in: :left_panel)
    click_mo_link(label: "Français", in: :left_panel)
    click_mo_link(label: "Contributeurs", in: :left_panel)
    click_mo_link(label: "English",       in: :left_panel)
    click_mo_link(label: "Projects",      in: :left_panel)
    click_mo_link(label: "Comments",      in: :left_panel)
    click_mo_link(label: "Site Stats", in: :left_panel)
  end

  def test_show_observation
    # Use detailed_unknown_obs since it has everything.
    obs = observations(:detailed_unknown_obs).id.to_s

    login("mary")
    get("/#{obs}")
    # (make sure we're displaying original names of images)
    assert_match(/DSCN8835.JPG/u, response.body)

    # Check out the RSS log.
    save_path = path
    click_mo_link(label: "Show Log")
    click_mo_link(label: "Show Observation")
    assert_equal(save_path, path,
                 "Went to RSS log and returned, expected to be the same.")

    # Mary has done several things to it (observation itself, naming, comment).
    assert_select("a[href^='/users/#{mary.id}']", minimum: 3)
    click_mo_link(label: "Mary Newbie")
    assert_template("users/show")

    # Check out location.
    get("/#{obs}")
    # Don't include USA due to <span>
    click_mo_link(label: "Burbank, California")
    assert_template("location/show_location")

    # Check out species list.
    get("/#{obs}")
    click_mo_link(label: "List of mysteries")
    assert_template("species_list/show_species_list")
    # (Make sure detailed_unknown_obs is shown somewhere.)
    assert_select("a[href^='/#{obs}?']")

    # Click on name.
    get("/#{obs}")
    # (Should be at least two links to show the name Fungi.)
    assert_select("a[href^='/name/show_name/#{names(:fungi).id}']", minimum: 2)
    click_mo_link(label: /About.*Fungi/)
    # (Make sure the page contains create_name_description.)
    assert_select(
      "a[href^='/name/create_name_description/#{names(:fungi).id}']"
    )

    # And lastly there are some images.
    get("/#{obs}")
    assert_select("a[href^='/image/show_image']", minimum: 2)
    click_mo_link(label: :image, href: /show_image/)
    # (Make sure detailed_unknown_obs is shown somewhere.)
    assert_select("a[href^='/#{obs}']")
  end

  def test_search
    login
    get("/")

    # Search for a name.  (Only one.)
    form = open_form("form[action*=search]")
    form.change("pattern", "Coprinus comatus")
    form.select("type", "Names")
    form.submit("Search")
    assert_match(%r{^/name/show_name/#{names(:coprinus_comatus).id}},
                 @request.fullpath)

    # Search for observations of that name.  (Only one.)
    form.select("type", "Observations")
    form.submit("Search")
    assert_match(%r{^/#{observations(:coprinus_comatus_obs).id}\?},
                 @request.fullpath)

    # Image pattern searches temporarily disabled for performamce
    # 2021-09-12 JDC
    # Search for images of the same thing.  (Still only one.)
    # form.select("type", "Images")
    # form.submit("Search")
    # assert_match(
    #   %r{^/image/show_image/#{images(:connected_coprinus_comatus_image).id}},
    #   @request.fullpath
    # )

    # There should be no locations of that name, though.
    form.select("type", "Locations")
    form.submit("Search")
    assert_template("location/list_locations")
    assert_flash_text(/no.*found/i)
    assert_select("div.results a[href]", false)

    # This should give us just about all the locations.
    form.change("pattern", "california OR canada")
    form.select("type", "Locations")
    form.submit("Search")
    assert_select("div.results a[href]") do |links|
      labels = links.map { |l| l.to_s.html_to_ascii }
      assert(labels.any? { |l| l.end_with?("Canada") },
             "Expected one of the results to be in Canada.\n" \
             "Found these: #{labels.inspect}")
      assert(labels.any? { |l| l.end_with?("USA") },
             "Expected one of the results to be in the US.\n" \
             "Found these: #{labels.inspect}")
    end
  end

  def test_search_next
    login
    get("/")

    # Search for a name.  (More than one.)
    form = open_form("form[action*=search]")
    form.change("pattern", "Fungi")
    form.select("type", "Observations")
    form.submit("Search")
    obs = observations(:detailed_unknown_obs).id.to_s
    assert_select("a[href^='/#{obs}']") do |links|
      assert(links.all? { |l| l.to_s.match(/#{obs}\?q=/) })
    end
  end

  def test_obs_at_location
    login
    # Start at distribution map for Fungi.
    get("/name/map/#{names(:fungi).id}")

    # Get a list of locations shown on map. (One defined, one undefined.)
    click_mo_link(label: "Show Locations", in: :right_tabs)
    assert_template("location/list_locations")

    # Click on the defined location.

    click_mo_link(label: /Burbank/)
    assert_template("location/show_location")

    # Get a list of observations from there.  (Several so goes to index.)
<<<<<<< HEAD
    click(label: "Observations at this Location", in: :right_tabs)
    assert_template("observations/index")
=======
    click_mo_link(label: "Observations at this Location", in: :right_tabs)
    assert_template("observer/list_observations")
>>>>>>> 2b6d5332
    save_results = get_links("div.results a:match('href',?)", %r{^/\d+})

    observations = @controller.instance_variable_get(:@objects)
    if observations.size > MO.default_layout_count
      skip("Test skipped because it bombs when search results > " \
           "default layout size.
           Please adjust the fixtures and re-run.")
    end

    # Try sorting differently.
    click_mo_link(label: "User", in: :sort_tabs)
    results = get_links("div.results a:match('href',?)", %r{^/\d+})
    assert_equal(save_results.length, results.length)

    click_mo_link(label: "Date", in: :sort_tabs)
    results = get_links("div.results a:match('href',?)", %r{^/\d+})
    assert_equal(save_results.length, results.length)

    click_mo_link(label: "Reverse Order", in: :sort_tabs)
    results = get_links("div.results a:match('href',?)", %r{^/\d+})
    assert_equal(save_results.length, results.length)

    click_mo_link(label: "Name", in: :sort_tabs)
    results = get_links("div.results a:match('href',?)", %r{^/\d+})
    assert_equal(save_results.length, results.length)

    save_results = results
    query_params = parse_query_params(save_results.first.value)

    # Go to first observation, and try stepping back and forth.
    click_mo_link(href: %r{^/\d+\?}, in: :results)
    save_path = @request.fullpath
    assert_equal(query_params, parse_query_params(save_path))
    click_mo_link(label: "« Prev", in: :title)
    assert_flash_text(/there are no more observations/i)
    assert_equal(save_path, @request.fullpath)
    assert_equal(query_params, parse_query_params(save_path))
    click_mo_link(label: "Next »", in: :title)
    assert_no_flash
    assert_equal(query_params, parse_query_params(save_path))
    save_path = @request.fullpath
    click_mo_link(label: "Next »", in: :title)
    assert_no_flash
    assert_equal(query_params, parse_query_params(save_path))
    click_mo_link(label: "« Prev", in: :title)
    assert_no_flash
    assert_equal(query_params, parse_query_params(save_path))
    assert_equal(save_path, @request.fullpath,
                 "Went next then prev, should be back where we started.")
<<<<<<< HEAD
    click(label: "Index", href: /#{observations_path}/, in: :title)
=======
    click_mo_link(label: "Index", href: /index/, in: :title)
>>>>>>> 2b6d5332
    results = get_links("div.results a:match('href',?)", %r{^/\d+})
    assert_equal(query_params, parse_query_params(results.first.value))
    assert_equal(save_results.map(&:value),
                 results.map(&:value),
                 "Went to show_obs, screwed around, then back to index. " \
                 "But the results were not the same when we returned.")
  end
end<|MERGE_RESOLUTION|>--- conflicted
+++ resolved
@@ -11,13 +11,8 @@
     assert_template("rss_logs/index")
 
     # Click on first observation.
-<<<<<<< HEAD
-    click(href: %r{^/\d+\?}, in: :results)
+    click_mo_link(href: %r{^/\d+\?}, in: :results)
     assert_template("observations/show")
-=======
-    click_mo_link(href: %r{^/\d+\?}, in: :results)
-    assert_template("observer/show_observation")
->>>>>>> 2b6d5332
 
     # Click on prev/next
     click_mo_link(label: "Next »", in: :title)
@@ -177,13 +172,8 @@
     assert_template("location/show_location")
 
     # Get a list of observations from there.  (Several so goes to index.)
-<<<<<<< HEAD
-    click(label: "Observations at this Location", in: :right_tabs)
+    click_mo_link(label: "Observations at this Location", in: :right_tabs)
     assert_template("observations/index")
-=======
-    click_mo_link(label: "Observations at this Location", in: :right_tabs)
-    assert_template("observer/list_observations")
->>>>>>> 2b6d5332
     save_results = get_links("div.results a:match('href',?)", %r{^/\d+})
 
     observations = @controller.instance_variable_get(:@objects)
@@ -233,11 +223,7 @@
     assert_equal(query_params, parse_query_params(save_path))
     assert_equal(save_path, @request.fullpath,
                  "Went next then prev, should be back where we started.")
-<<<<<<< HEAD
-    click(label: "Index", href: /#{observations_path}/, in: :title)
-=======
-    click_mo_link(label: "Index", href: /index/, in: :title)
->>>>>>> 2b6d5332
+    click_mo_link(label: "Index", href: /#{observations_path}/, in: :title)
     results = get_links("div.results a:match('href',?)", %r{^/\d+})
     assert_equal(query_params, parse_query_params(results.first.value))
     assert_equal(save_results.map(&:value),
