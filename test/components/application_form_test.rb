# frozen_string_literal: true

require "test_helper"

class ApplicationFormTest < UnitTestCase
  include ComponentTestHelper

  def setup
    @user = users(:rolf)
    @collection_number = collection_numbers(:coprinus_comatus_coll_num)

    # Set up controller request context for form URL generation
    controller.request = ActionDispatch::TestRequest.create
  end

  # Text field tests
  def test_text_field_renders_with_basic_options
    form = render_form do
      text_field(:name, label: "Collection Name")
    end

    assert_includes(form, "form-group")
    assert_includes(form, "Collection Name")
    assert_includes(form, "form-control")
    assert_includes(form, 'type="text"')
  end

  def test_text_field_with_inline_option
    form = render_form do
      text_field(:name, label: "Name", inline: true)
    end

    assert_includes(form, "form-inline")
  end

  def test_text_field_with_append
    form = render_form do
      text_field(:number, label: "Number") do |f|
        f.with_append do
          p(class: "help-block") { "Help text" }
        end
      end
    end

    assert_includes(form, '<p class="help-block">Help text</p>')
  end

  def test_text_field_with_button
    form = render_form do
      text_field(:name, label: "Search", button: "Go")
    end

    assert_includes(form, "input-group")
    assert_includes(form, "input-group-btn")
    assert_includes(form, "Go")
  end

  # Textarea field tests
  def test_textarea_field_renders_with_basic_options
    form = render_form do
      textarea_field(:notes, label: "Notes")
    end

    assert_includes(form, "form-group")
    assert_includes(form, "Notes")
    assert_includes(form, "form-control")
    assert_includes(form, "<textarea")
  end

  def test_textarea_field_with_monospace
    form = render_form do
      textarea_field(:notes, label: "Notes", monospace: true)
    end

    assert_includes(form, "text-monospace")
  end

  def test_textarea_field_with_rows
    form = render_form do
      textarea_field(:notes, label: "Notes", rows: 10)
    end

    assert_includes(form, 'rows="10"')
  end

  # Checkbox field tests - CollectionNumber doesn't have boolean fields,
  # so we'll just test the rendering with a placeholder field
  def test_checkbox_field_renders_with_basic_options
    form = render_form do
      checkbox_field(:placeholder, label: "Test checkbox")
    end

    assert_includes(form, "checkbox")
    assert_includes(form, "Test checkbox")
    assert_includes(form, 'type="checkbox"')
  end

  def test_checkbox_field_applies_wrap_class_to_wrapper
    form = render_form do
      checkbox_field(:placeholder, label: "Test", wrap_class: "mt-3")
    end

    # wrap_class should be on wrapper div, not the input
    assert_match(/<div class="checkbox mt-3">/, form)
  end

  # Select field tests
  def test_select_field_renders_with_basic_options
    options = [["Option 1", "1"], ["Option 2", "2"], ["Option 3", "3"]]
    form = render_form do
      select_field(:number, options, label: "Choose")
    end

    assert_includes(form, "form-group")
    assert_includes(form, "Choose")
    assert_includes(form, "form-control")
    assert_includes(form, "<select")
    assert_includes(form, "Option 1")
    assert_includes(form, "Option 2")
    assert_includes(form, "Option 3")
  end

  # Slot tests
  def test_text_field_with_between_slot
    form = render_form do
      text_field(:name, label: "Name") do |field|
        field.with_between do
          span(class: "help-note") { "(optional)" }
        end
      end
    end

    assert_includes(form, "(optional)")
    assert_includes(form, "help-note")
  end

  def test_text_field_with_append_slot
    form = render_form do
      text_field(:name, label: "Name") do |field|
        field.with_append do
          span(class: "help-note") { "(required)" }
        end
      end
    end

    assert_includes(form, "(required)")
    assert_includes(form, "help-note")
  end

  def test_checkbox_field_with_between_slot
    form = render_form do
      checkbox_field(:placeholder, label: "Test") do |field|
        field.with_between do
          em { "Note" }
        end
      end
    end

    assert_includes(form, "<em>Note</em>")
  end

  # Custom class name test
  def test_text_field_with_custom_class_name
    form = render_form do
      text_field(:name, label: "Name", class_name: "custom-wrapper")
    end

    assert_includes(form, "custom-wrapper")
  end

  # Password field tests
  def test_password_field_renders_with_basic_options
    form = render_form do
      password_field(:password, label: "Password")
    end

    assert_includes(form, "form-group")
    assert_includes(form, "Password")
    assert_includes(form, "form-control")
    assert_includes(form, 'type="password"')
  end

  # Hidden field tests
  def test_hidden_field_renders_without_wrapper
    form = render_form do
      hidden_field(:secret, value: "hidden_value")
    end

    assert_includes(form, 'type="hidden"')
    assert_includes(form, 'value="hidden_value"')
    assert_not_includes(form, "form-group")
  end

  # Number field tests
  def test_number_field_renders_with_basic_options
    form = render_form do
      number_field(:count, label: "Count")
    end

    assert_includes(form, "form-group")
    assert_includes(form, "Count")
    assert_includes(form, "form-control")
    assert_includes(form, 'type="number"')
  end

  # Test select with custom options block - renders component directly
  def test_select_field_with_custom_options_block
    # Create a field for testing
    form = Components::ApplicationForm.new(@collection_number,
                                           action: "/test_form_path")
    select_field = form.field(:number)
    select_component = select_field.select([])

    # Render with custom options block using view_context helpers
    html = render(select_component) do
      view_context.tag.option("Option A", value: "a") +
        view_context.tag.option("Option B", value: "b")
    end

    assert_includes(html, "<select")
    assert_includes(html, "Option A")
    assert_includes(html, "Option B")
    assert_includes(html, 'value="a"')
    assert_includes(html, 'value="b"')
  end

  # Test field with inferred label (humanized field name)
  def test_text_field_with_inferred_label
    form = render_form do
      text_field(:collection_name)
    end

    # Field name :collection_name should be humanized to "Collection name"
    assert_includes(form, "Collection name")
  end

  # Test select field with inferred label (no label option, uses humanize)
  # Covers SelectField line 62: field.key.to_s.humanize
  def test_select_field_with_inferred_label
    options = [["Opt 1", "1"], ["Opt 2", "2"]]
    form = render_form do
      select_field(:collection_name, options)
    end

    # Field name :collection_name should be humanized to "Collection name"
    assert_includes(form, "Collection name")
    assert_includes(form, "<select")
  end

  # Test select with label: true (explicit non-string, non-false label)
  # Also covers SelectField line 62
  def test_select_field_with_label_true
    options = [["Opt A", "a"], ["Opt B", "b"]]
    form = render_form do
      select_field(:number, options, label: true)
    end

    # Should use humanized field name as label
    assert_includes(form, "Number")
    assert_includes(form, "<select")
  end

  # Test that link_to is available in ApplicationForm
  # This verifies Phlex::Rails::Helpers::LinkTo works via inheritance
  def test_link_to_helper_is_available
    form = render_form do
      link_to("Test Link", "/test/path", class: "test-class")
    end

    assert_includes(form, "<a")
    assert_includes(form, 'href="/test/path"')
    assert_includes(form, "Test Link")
    assert_includes(form, 'class="test-class"')
  end

<<<<<<< HEAD
=======
  # Test that class_names is available in ApplicationForm
  # This verifies Phlex::Rails::Helpers::ClassNames works via inheritance
  def test_class_names_helper_is_available
    form = render_form do
      div(class: class_names("base-class", active: true,
                                           disabled: false)) do
        plain("Content")
      end
    end

    assert_includes(form, 'class="base-class active"')
    assert_not_includes(form, "disabled")
  end

>>>>>>> c420411c
  private

  def render_form(&block)
    # Create a test form class that extends ApplicationForm
    form_class = Class.new(Components::ApplicationForm) do
      attr_accessor :field_block

      def view_template
        # Call the block which will invoke field methods
        instance_eval(&field_block) if field_block
      end
    end

    # Create form instance with explicit action URL
    form = form_class.new(@collection_number, action: "/test_form_path")
    form.field_block = block

    render(form)
  end
end<|MERGE_RESOLUTION|>--- conflicted
+++ resolved
@@ -273,8 +273,6 @@
     assert_includes(form, 'class="test-class"')
   end
 
-<<<<<<< HEAD
-=======
   # Test that class_names is available in ApplicationForm
   # This verifies Phlex::Rails::Helpers::ClassNames works via inheritance
   def test_class_names_helper_is_available
@@ -289,7 +287,6 @@
     assert_not_includes(form, "disabled")
   end
 
->>>>>>> c420411c
   private
 
   def render_form(&block)
