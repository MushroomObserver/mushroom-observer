--- conflicted
+++ resolved
@@ -256,11 +256,7 @@
 - Optionally precede the definition with a parenthesized list of cognates,
    alternate spellings, and synonyms.
 
-<<<<<<< HEAD
 5. Don't repeat definitions. Instead link to an existing Glossary Term
-=======
-- Don't repeat definitions. Instead link to an existing term
->>>>>>> ed93211d
    that includes that definition.
 
    <details>
