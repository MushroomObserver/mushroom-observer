--- conflicted
+++ resolved
@@ -122,22 +122,14 @@
   case ${image_server_data[$server,type]} in
   "file")
     path=${image_server_data[$server,path]}
-<<<<<<< HEAD
-    find $path/$subdir -maxdepth 1 -type f -printf '%f\t%s\n' || \
-=======
     find -L $path/$subdir -maxdepth 1 -type f -printf '%f\t%s\n' || \
->>>>>>> 9731b2fe
       die "Failed to list $path/$subdir on $server server."
     ;;
   "ssh")
     wait_for "(scp|ssh)"
     host=$( echo "${image_server_data[$server,path]}" | sed "s/:.*//" )
     path=$( echo "${image_server_data[$server,path]}" | sed "s/.*://" )
-<<<<<<< HEAD
-    ssh $host find $path/$subdir -maxdepth 1 -type f -printf '%f\\t%s\\n' || \
-=======
     ssh $host find -L $path/$subdir -maxdepth 1 -type f -printf '%f\\t%s\\n' || \
->>>>>>> 9731b2fe
       die "Failed to list $host:$path/$subdir on $server server."
     ;;
   "s3")
