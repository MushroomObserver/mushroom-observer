--- conflicted
+++ resolved
@@ -33,12 +33,7 @@
   path = "/#{controller}/#{action}"
   rec = data[path] ||= [0, 0, 0, 0]
   rec[0] += time
-  # rubocop:disable Lint/BinaryOperatorWithIdenticalOperands
-  # x**2 is not identical to x * x
-  # x**2 does a complicated power function; x * x is a plain old multiplication.
-  # They don't even give the identical results. Usually x * x is more accurate.
   rec[1] += time * time
-  # rubocop:enable Lint/BinaryOperatorWithIdenticalOperands
   rec[2] += 1
   rec[3] += 1 if robot
 end
@@ -46,14 +41,7 @@
 for path, rec in data
   sum, ssq, num = *rec
   rec[0] = avg = sum / num
-<<<<<<< HEAD
-  # rubocop:disable Lint/BinaryOperatorWithIdenticalOperands
-  # x**2 is not identical to x * x
   rec[1] = Math.sqrt(ssq / num - avg * avg)
-  # rubocop:enable Lint/BinaryOperatorWithIdenticalOperands
-=======
-  rec[1] = Math.sqrt(ssq / num - avg * avg)
->>>>>>> fce4ec84
 end
 
 n = 0
