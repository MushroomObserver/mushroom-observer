--- conflicted
+++ resolved
@@ -190,12 +190,6 @@
 end
 
 def get_new_images(last_update)
-<<<<<<< HEAD
-  io = Arel::Table.new(:image_observations)
-  Image.joins(Image.arel_table.join(io).on(Image[:id].eq(io[:image_id]).
-              and(Image[:updated_at].gteq(last_update))).join_sources).
-    pluck(io[:observation_id], Image[:updated_at])
-=======
   # NOTE: `pluck` on Arel join where one table is not backed by a model throws
   # undefined method `type_for_attribute' for nil:NilClass (NoMethodError)
   # https://github.com/rails/rails/pull/39264
@@ -215,7 +209,6 @@
     FROM images i, images_observations io
     WHERE i.id = io.image_id AND i.updated_at >= "#{last_update}"
   ))
->>>>>>> 3b7dbe34
 end
 
 def map_one_object_type(params, comments, last_update)
