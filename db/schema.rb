# This file is auto-generated from the current state of the database. Instead
# of editing this file, please use the migrations feature of Active Record to
# incrementally modify your database, and then regenerate this schema definition.
#
# This file is the source Rails uses to define your schema when running `bin/rails
# db:schema:load`. When creating a new database, `bin/rails db:schema:load` tends to
# be faster and is potentially less error prone than running all of your
# migrations from scratch. Old migrations may fail to apply correctly if those
# migrations use external dependencies or application code.
#
# It's strongly recommended that you check this file into your version control system.

<<<<<<< HEAD
ActiveRecord::Schema.define(version: 2023_02_15_221813) do
=======
ActiveRecord::Schema.define(version: 2023_01_29_053337) do
>>>>>>> 9329e143

  create_table "api_keys", id: :integer, charset: "utf8mb3", force: :cascade do |t|
    t.datetime "created_at"
    t.datetime "last_used"
    t.integer "num_uses", default: 0
    t.integer "user_id", null: false
    t.string "key", limit: 128, null: false
    t.text "notes"
    t.datetime "verified"
  end

  create_table "articles", id: :integer, charset: "latin1", force: :cascade do |t|
    t.string "title"
    t.text "body"
    t.integer "user_id"
    t.integer "rss_log_id"
    t.datetime "created_at", null: false
    t.datetime "updated_at", null: false
  end

  create_table "collection_numbers", id: :integer, charset: "utf8mb3", force: :cascade do |t|
    t.datetime "created_at"
    t.datetime "updated_at"
    t.integer "user_id"
    t.string "name"
    t.string "number"
  end

  create_table "comments", id: :integer, charset: "utf8mb3", force: :cascade do |t|
    t.datetime "created_at"
    t.integer "user_id"
    t.string "summary", limit: 100
    t.text "comment"
    t.string "target_type", limit: 30
    t.integer "target_id"
    t.datetime "updated_at"
  end

  create_table "copyright_changes", id: :integer, charset: "utf8mb3", force: :cascade do |t|
    t.integer "user_id", null: false
    t.datetime "updated_at", null: false
    t.string "target_type", limit: 30, null: false
    t.integer "target_id", null: false
    t.integer "year"
    t.string "name"
    t.integer "license_id"
  end

  create_table "donations", id: :integer, charset: "utf8mb3", force: :cascade do |t|
    t.decimal "amount", precision: 12, scale: 2
    t.string "who", limit: 100
    t.string "email", limit: 100
    t.datetime "created_at"
    t.datetime "updated_at"
    t.boolean "anonymous", default: false, null: false
    t.boolean "reviewed", default: true, null: false
    t.integer "user_id"
    t.boolean "recurring", default: false
  end

  create_table "external_links", id: :integer, charset: "utf8mb3", force: :cascade do |t|
    t.datetime "created_at"
    t.datetime "updated_at"
    t.integer "user_id"
    t.integer "observation_id"
    t.integer "external_site_id"
    t.string "url", limit: 100
  end

  create_table "external_sites", id: :integer, charset: "utf8mb3", force: :cascade do |t|
    t.string "name", limit: 100
    t.integer "project_id"
  end

  create_table "glossary_term_images", charset: "utf8mb3", force: :cascade do |t|
    t.integer "image_id"
    t.integer "glossary_term_id"
  end

  create_table "glossary_terms", id: :integer, charset: "utf8mb3", force: :cascade do |t|
    t.integer "version"
    t.integer "user_id"
    t.string "name", limit: 1024
    t.integer "thumb_image_id"
    t.text "description"
    t.integer "rss_log_id"
    t.datetime "created_at"
    t.datetime "updated_at"
  end

  create_table "glossary_terms_versions", id: :integer, charset: "utf8mb3", force: :cascade do |t|
    t.integer "glossary_term_id"
    t.integer "version"
    t.integer "user_id"
    t.datetime "updated_at"
    t.string "name", limit: 1024
    t.text "description"
  end

  create_table "herbaria", id: :integer, charset: "utf8mb3", force: :cascade do |t|
    t.text "mailing_address"
    t.integer "location_id"
    t.string "email", limit: 80, default: "", null: false
    t.string "name", limit: 1024
    t.text "description"
    t.datetime "created_at"
    t.datetime "updated_at"
    t.string "code", limit: 8, default: "", null: false
    t.integer "personal_user_id"
  end

  create_table "herbarium_curators", charset: "utf8mb3", force: :cascade do |t|
    t.integer "user_id", default: 0, null: false
    t.integer "herbarium_id", default: 0, null: false
  end

  create_table "herbarium_records", id: :integer, charset: "utf8mb3", force: :cascade do |t|
    t.integer "herbarium_id", null: false
    t.text "notes"
    t.datetime "created_at"
    t.datetime "updated_at"
    t.integer "user_id", null: false
    t.string "initial_det", limit: 221, null: false
    t.string "accession_number", limit: 80, null: false
  end

  create_table "image_votes", id: :integer, charset: "utf8mb3", force: :cascade do |t|
    t.integer "value", null: false
    t.boolean "anonymous", default: false, null: false
    t.integer "user_id"
    t.integer "image_id"
    t.index ["image_id"], name: "index_image_votes_on_image_id"
    t.index ["user_id"], name: "index_image_votes_on_user_id"
  end

  create_table "images", id: { type: :integer, unsigned: true }, charset: "utf8mb3", force: :cascade do |t|
    t.datetime "created_at"
    t.datetime "updated_at"
    t.string "content_type", limit: 100
    t.integer "user_id"
    t.date "when"
    t.text "notes"
    t.string "copyright_holder", limit: 100
    t.integer "license_id", default: 1, null: false
    t.integer "num_views", default: 0, null: false
    t.datetime "last_view"
    t.integer "width"
    t.integer "height"
    t.float "vote_cache"
    t.boolean "ok_for_export", default: true, null: false
    t.string "original_name", limit: 120, default: ""
    t.boolean "transferred", default: false, null: false
    t.boolean "gps_stripped", default: false, null: false
    t.boolean "diagnostic", default: true, null: false
  end

  create_table "interests", id: :integer, charset: "utf8mb3", force: :cascade do |t|
    t.string "target_type", limit: 30
    t.integer "target_id"
    t.integer "user_id"
    t.boolean "state"
    t.datetime "updated_at"
  end

  create_table "languages", id: :integer, charset: "utf8mb3", force: :cascade do |t|
    t.string "locale", limit: 40
    t.string "name", limit: 100
    t.string "order", limit: 100
    t.boolean "official", null: false
    t.boolean "beta", null: false
  end

  create_table "licenses", id: :integer, charset: "utf8mb3", force: :cascade do |t|
    t.string "display_name", limit: 80
    t.string "url", limit: 200
    t.boolean "deprecated", default: false, null: false
    t.string "form_name", limit: 20
    t.datetime "updated_at"
  end

  create_table "location_description_admins", charset: "utf8mb3", force: :cascade do |t|
    t.integer "location_description_id", default: 0, null: false
    t.integer "user_group_id", default: 0, null: false
  end

  create_table "location_description_authors", charset: "utf8mb3", force: :cascade do |t|
    t.integer "location_description_id", default: 0, null: false
    t.integer "user_id", default: 0, null: false
  end

  create_table "location_description_editors", charset: "utf8mb3", force: :cascade do |t|
    t.integer "location_description_id", default: 0, null: false
    t.integer "user_id", default: 0, null: false
  end

  create_table "location_description_readers", charset: "utf8mb3", force: :cascade do |t|
    t.integer "location_description_id", default: 0, null: false
    t.integer "user_group_id", default: 0, null: false
  end

  create_table "location_description_writers", charset: "utf8mb3", force: :cascade do |t|
    t.integer "location_description_id", default: 0, null: false
    t.integer "user_group_id", default: 0, null: false
  end

  create_table "location_descriptions", id: :integer, charset: "utf8mb3", force: :cascade do |t|
    t.integer "version"
    t.datetime "created_at"
    t.datetime "updated_at"
    t.integer "user_id"
    t.integer "location_id"
    t.integer "num_views", default: 0
    t.datetime "last_view"
    t.integer "source_type"
    t.string "source_name", limit: 100
    t.string "locale", limit: 8
    t.boolean "public"
    t.integer "license_id"
    t.text "gen_desc"
    t.text "ecology"
    t.text "species"
    t.text "notes"
    t.text "refs"
    t.boolean "ok_for_export", default: true, null: false
    t.integer "project_id"
  end

  create_table "location_descriptions_versions", id: :integer, charset: "utf8mb3", force: :cascade do |t|
    t.integer "location_description_id"
    t.integer "version"
    t.datetime "updated_at"
    t.integer "user_id"
    t.integer "license_id"
    t.integer "merge_source_id"
    t.text "gen_desc"
    t.text "ecology"
    t.text "species"
    t.text "notes"
    t.text "refs"
  end

  create_table "locations", id: :integer, charset: "utf8mb3", force: :cascade do |t|
    t.integer "version"
    t.datetime "created_at"
    t.datetime "updated_at"
    t.integer "user_id"
    t.integer "description_id"
    t.integer "rss_log_id"
    t.integer "num_views", default: 0
    t.datetime "last_view"
    t.float "north"
    t.float "south"
    t.float "west"
    t.float "east"
    t.float "high"
    t.float "low"
    t.boolean "ok_for_export", default: true, null: false
    t.text "notes"
    t.string "name", limit: 1024
    t.string "scientific_name", limit: 1024
    t.boolean "locked", default: false, null: false
  end

  create_table "locations_versions", id: :integer, charset: "utf8mb3", force: :cascade do |t|
    t.string "location_id"
    t.integer "version"
    t.datetime "updated_at"
    t.integer "user_id"
    t.float "north"
    t.float "south"
    t.float "west"
    t.float "east"
    t.float "high"
    t.float "low"
    t.string "name", limit: 1024
    t.text "notes"
    t.string "scientific_name", limit: 1024
  end

  create_table "name_description_admins", charset: "utf8mb3", force: :cascade do |t|
    t.integer "name_description_id", default: 0, null: false
    t.integer "user_group_id", default: 0, null: false
  end

  create_table "name_description_authors", charset: "utf8mb3", force: :cascade do |t|
    t.integer "name_description_id", default: 0, null: false
    t.integer "user_id", default: 0, null: false
  end

  create_table "name_description_editors", charset: "utf8mb3", force: :cascade do |t|
    t.integer "name_description_id", default: 0, null: false
    t.integer "user_id", default: 0, null: false
  end

  create_table "name_description_readers", charset: "utf8mb3", force: :cascade do |t|
    t.integer "name_description_id", default: 0, null: false
    t.integer "user_group_id", default: 0, null: false
  end

  create_table "name_description_writers", charset: "utf8mb3", force: :cascade do |t|
    t.integer "name_description_id", default: 0, null: false
    t.integer "user_group_id", default: 0, null: false
  end

  create_table "name_descriptions", id: :integer, charset: "utf8mb3", force: :cascade do |t|
    t.integer "version"
    t.datetime "created_at"
    t.datetime "updated_at"
    t.integer "user_id"
    t.integer "name_id"
    t.integer "review_status", default: 1
    t.datetime "last_review"
    t.integer "reviewer_id"
    t.boolean "ok_for_export", default: true, null: false
    t.integer "num_views", default: 0
    t.datetime "last_view"
    t.integer "source_type"
    t.string "source_name", limit: 100
    t.string "locale", limit: 8
    t.boolean "public"
    t.integer "license_id"
    t.text "gen_desc"
    t.text "diag_desc"
    t.text "distribution"
    t.text "habitat"
    t.text "look_alikes"
    t.text "uses"
    t.text "notes"
    t.text "refs"
    t.text "classification"
    t.integer "project_id"
  end

  create_table "name_descriptions_versions", id: :integer, charset: "utf8mb3", force: :cascade do |t|
    t.integer "name_description_id"
    t.integer "version"
    t.datetime "updated_at"
    t.integer "user_id"
    t.integer "license_id"
    t.integer "merge_source_id"
    t.text "gen_desc"
    t.text "diag_desc"
    t.text "distribution"
    t.text "habitat"
    t.text "look_alikes"
    t.text "uses"
    t.text "notes"
    t.text "refs"
    t.text "classification"
  end

  create_table "name_trackers", id: :integer, charset: "utf8mb3", force: :cascade do |t|
    t.integer "user_id", default: 0, null: false
    t.integer "name_id"
    t.text "note_template"
    t.datetime "updated_at"
    t.boolean "require_specimen", default: false, null: false
    t.boolean "approved", default: true, null: false
  end

  create_table "names", id: :integer, charset: "utf8mb3", force: :cascade do |t|
    t.integer "version"
    t.datetime "created_at"
    t.datetime "updated_at"
    t.integer "user_id"
    t.integer "description_id"
    t.integer "rss_log_id"
    t.integer "num_views", default: 0
    t.datetime "last_view"
    t.integer "rank"
    t.string "text_name", limit: 100
    t.string "search_name", limit: 221
    t.string "display_name", limit: 204
    t.string "sort_name", limit: 241
    t.text "citation"
    t.boolean "deprecated", default: false, null: false
    t.integer "synonym_id"
    t.integer "correct_spelling_id"
    t.text "notes"
    t.text "classification"
    t.boolean "ok_for_export", default: true, null: false
    t.string "author", limit: 100
    t.string "lifeform", limit: 1024, default: " ", null: false
    t.boolean "locked", default: false, null: false
    t.integer "icn_id"
  end

  create_table "names_versions", id: :integer, charset: "utf8mb3", force: :cascade do |t|
    t.integer "name_id"
    t.integer "version"
    t.datetime "updated_at"
    t.integer "user_id"
    t.string "text_name", limit: 100
    t.string "search_name", limit: 221
    t.string "display_name", limit: 204
    t.string "sort_name", limit: 241
    t.string "author", limit: 100
    t.text "citation"
    t.boolean "deprecated", default: false, null: false
    t.integer "correct_spelling_id"
    t.text "notes"
    t.integer "rank"
    t.string "lifeform", limit: 1024, default: " ", null: false
    t.integer "icn_id"
  end

  create_table "naming_reasons", id: :integer, charset: "utf8mb3", force: :cascade do |t|
    t.integer "naming_id"
    t.integer "reason"
    t.text "notes"
  end

  create_table "namings", id: :integer, charset: "utf8mb3", force: :cascade do |t|
    t.datetime "created_at"
    t.datetime "updated_at"
    t.integer "observation_id"
    t.integer "name_id"
    t.integer "user_id"
    t.float "vote_cache", default: 0.0
    t.text "reasons"
    t.index ["observation_id"], name: "index_namings_on_observation_id"
  end

  create_table "observation_collection_numbers", charset: "utf8mb3", force: :cascade do |t|
    t.integer "collection_number_id"
    t.integer "observation_id"
  end

  create_table "observation_herbarium_records", charset: "utf8mb3", force: :cascade do |t|
    t.integer "observation_id", default: 0, null: false
    t.integer "herbarium_record_id", default: 0, null: false
  end

  create_table "observation_images", charset: "utf8mb3", force: :cascade do |t|
    t.integer "image_id", default: 0, null: false
    t.integer "observation_id", default: 0, null: false
    t.integer "rank", default: 0, null: false
    t.index ["observation_id"], name: "index_observation_images_on_observation_id"
  end

  create_table "observation_views", charset: "utf8mb3", force: :cascade do |t|
    t.integer "observation_id"
    t.integer "user_id"
    t.datetime "last_view"
    t.boolean "reviewed"
  end

  create_table "observations", id: { type: :integer, unsigned: true }, charset: "utf8mb3", force: :cascade do |t|
    t.datetime "created_at"
    t.datetime "updated_at"
    t.date "when"
    t.integer "user_id"
    t.boolean "specimen", default: false, null: false
    t.text "notes"
    t.integer "thumb_image_id"
    t.integer "name_id"
    t.integer "location_id"
    t.boolean "is_collection_location", default: true, null: false
    t.float "vote_cache", default: 0.0
    t.integer "num_views", default: 0, null: false
    t.datetime "last_view"
    t.integer "rss_log_id"
    t.decimal "lat", precision: 15, scale: 10
    t.decimal "long", precision: 15, scale: 10
    t.string "where", limit: 1024
    t.integer "alt"
    t.string "lifeform", limit: 1024
    t.string "text_name", limit: 100
    t.text "classification"
    t.boolean "gps_hidden", default: false, null: false
    t.integer "source"
  end

  create_table "project_images", charset: "utf8mb3", force: :cascade do |t|
    t.integer "image_id", null: false
    t.integer "project_id", null: false
  end

  create_table "project_observations", charset: "utf8mb3", force: :cascade do |t|
    t.integer "observation_id", null: false
    t.integer "project_id", null: false
  end

  create_table "project_species_lists", charset: "utf8mb3", force: :cascade do |t|
    t.integer "project_id", null: false
    t.integer "species_list_id", null: false
  end

  create_table "projects", id: :integer, charset: "utf8mb3", force: :cascade do |t|
    t.integer "user_id", default: 0, null: false
    t.integer "admin_group_id", default: 0, null: false
    t.integer "user_group_id", default: 0, null: false
    t.string "title", limit: 100, default: "", null: false
    t.text "summary"
    t.datetime "created_at"
    t.datetime "updated_at"
    t.integer "rss_log_id"
  end

  create_table "publications", id: :integer, charset: "utf8mb3", force: :cascade do |t|
    t.integer "user_id"
    t.text "full"
    t.string "link"
    t.text "how_helped"
    t.boolean "mo_mentioned"
    t.boolean "peer_reviewed"
    t.datetime "created_at"
    t.datetime "updated_at"
  end

  create_table "query_records", id: :integer, charset: "utf8mb3", force: :cascade do |t|
    t.datetime "updated_at"
    t.integer "access_count"
    t.text "description"
    t.integer "outer_id"
  end

  create_table "queued_email_integers", id: :integer, charset: "utf8mb3", force: :cascade do |t|
    t.integer "queued_email_id", default: 0, null: false
    t.string "key", limit: 100
    t.integer "value", default: 0, null: false
  end

  create_table "queued_email_notes", id: :integer, charset: "utf8mb3", force: :cascade do |t|
    t.integer "queued_email_id", default: 0, null: false
    t.text "value"
  end

  create_table "queued_email_strings", id: :integer, charset: "utf8mb3", force: :cascade do |t|
    t.integer "queued_email_id", default: 0, null: false
    t.string "key", limit: 100
    t.string "value", limit: 100
  end

  create_table "queued_emails", id: :integer, charset: "utf8mb3", force: :cascade do |t|
    t.integer "user_id"
    t.datetime "queued"
    t.integer "num_attempts"
    t.string "flavor", limit: 50
    t.integer "to_user_id"
  end

  create_table "rss_logs", id: :integer, charset: "utf8mb3", force: :cascade do |t|
    t.integer "observation_id"
    t.integer "species_list_id"
    t.datetime "updated_at"
    t.text "notes"
    t.integer "name_id"
    t.integer "location_id"
    t.integer "project_id"
    t.integer "glossary_term_id"
    t.integer "article_id"
    t.datetime "created_at", null: false
  end

  create_table "sequences", id: :integer, charset: "latin1", force: :cascade do |t|
    t.integer "observation_id"
    t.integer "user_id"
    t.text "locus"
    t.text "bases"
    t.string "archive"
    t.string "accession"
    t.text "notes"
    t.datetime "created_at", null: false
    t.datetime "updated_at", null: false
  end

  create_table "species_list_observations", charset: "utf8mb3", force: :cascade do |t|
    t.integer "observation_id", default: 0, null: false
    t.integer "species_list_id", default: 0, null: false
  end

  create_table "species_lists", id: :integer, charset: "utf8mb3", force: :cascade do |t|
    t.datetime "created_at"
    t.datetime "updated_at"
    t.date "when"
    t.integer "user_id"
    t.string "where", limit: 1024
    t.string "title", limit: 100
    t.text "notes"
    t.integer "rss_log_id"
    t.integer "location_id"
  end

  create_table "synonyms", id: :integer, charset: "utf8mb3", force: :cascade do |t|
  end

  create_table "translation_strings", id: :integer, charset: "utf8mb3", force: :cascade do |t|
    t.integer "version"
    t.integer "language_id", null: false
    t.string "tag", limit: 100
    t.text "text"
    t.datetime "updated_at"
    t.integer "user_id"
  end

  create_table "translation_strings_versions", id: :integer, charset: "utf8mb3", force: :cascade do |t|
    t.integer "version"
    t.integer "translation_string_id"
    t.text "text"
    t.datetime "updated_at"
    t.integer "user_id"
  end

  create_table "triples", id: :integer, charset: "utf8mb3", force: :cascade do |t|
    t.string "subject", limit: 1024
    t.string "predicate", limit: 1024
    t.string "object", limit: 1024
  end

  create_table "user_group_users", charset: "utf8mb3", force: :cascade do |t|
    t.integer "user_id", default: 0, null: false
    t.integer "user_group_id", default: 0, null: false
  end

  create_table "user_groups", id: :integer, charset: "utf8mb3", force: :cascade do |t|
    t.string "name", default: "", null: false
    t.datetime "created_at"
    t.datetime "updated_at"
    t.boolean "meta", default: false
  end

  create_table "users", id: :integer, charset: "utf8mb3", force: :cascade do |t|
    t.string "login", limit: 80, default: "", null: false
    t.string "password", limit: 40, default: "", null: false
    t.string "email", limit: 80, default: "", null: false
    t.string "theme", limit: 40
    t.string "name", limit: 80
    t.datetime "created_at"
    t.datetime "last_login"
    t.datetime "verified"
    t.integer "license_id", default: 3, null: false
    t.integer "contribution", default: 0
    t.integer "location_id"
    t.integer "image_id"
    t.string "locale", limit: 5
    t.text "bonuses"
    t.boolean "email_comments_owner", default: true, null: false
    t.boolean "email_comments_response", default: true, null: false
    t.boolean "email_comments_all", default: false, null: false
    t.boolean "email_observations_consensus", default: true, null: false
    t.boolean "email_observations_naming", default: true, null: false
    t.boolean "email_observations_all", default: false, null: false
    t.boolean "email_names_author", default: true, null: false
    t.boolean "email_names_editor", default: false, null: false
    t.boolean "email_names_reviewer", default: true, null: false
    t.boolean "email_names_all", default: false, null: false
    t.boolean "email_locations_author", default: true, null: false
    t.boolean "email_locations_editor", default: false, null: false
    t.boolean "email_locations_all", default: false, null: false
    t.boolean "email_general_feature", default: true, null: false
    t.boolean "email_general_commercial", default: true, null: false
    t.boolean "email_general_question", default: true, null: false
    t.boolean "email_html", default: true, null: false
    t.datetime "updated_at"
    t.boolean "admin"
    t.text "alert"
    t.boolean "email_locations_admin", default: false
    t.boolean "email_names_admin", default: false
    t.integer "thumbnail_size", default: 1
    t.integer "image_size", default: 3
    t.string "default_rss_type", limit: 40, default: "all"
    t.integer "votes_anonymous", default: 1
    t.integer "location_format", default: 1
    t.datetime "last_activity"
    t.integer "hide_authors", default: 1, null: false
    t.boolean "thumbnail_maps", default: true, null: false
    t.string "auth_code", limit: 40
    t.integer "keep_filenames", default: 1, null: false
    t.text "notes"
    t.text "mailing_address"
    t.integer "layout_count"
    t.boolean "view_owner_id", default: false, null: false
    t.string "content_filter"
    t.text "notes_template"
    t.boolean "blocked", default: false, null: false
    t.boolean "no_emails", default: false, null: false
  end

  create_table "visual_group_images", charset: "utf8mb3", force: :cascade do |t|
    t.integer "image_id"
    t.integer "visual_group_id"
    t.boolean "included", default: true, null: false
  end

  create_table "visual_groups", charset: "utf8mb3", force: :cascade do |t|
    t.integer "visual_model_id"
    t.string "name", null: false
    t.boolean "approved", default: false, null: false
    t.text "description"
    t.datetime "created_at", precision: 6, null: false
    t.datetime "updated_at", precision: 6, null: false
  end

  create_table "visual_models", charset: "utf8mb3", force: :cascade do |t|
    t.string "name", null: false
    t.datetime "created_at", precision: 6, null: false
    t.datetime "updated_at", precision: 6, null: false
  end

  create_table "votes", id: :integer, charset: "utf8mb3", force: :cascade do |t|
    t.datetime "created_at"
    t.datetime "updated_at"
    t.integer "naming_id"
    t.integer "user_id"
    t.integer "observation_id", default: 0
    t.boolean "favorite"
    t.float "value"
  end

end<|MERGE_RESOLUTION|>--- conflicted
+++ resolved
@@ -10,11 +10,7 @@
 #
 # It's strongly recommended that you check this file into your version control system.
 
-<<<<<<< HEAD
 ActiveRecord::Schema.define(version: 2023_02_15_221813) do
-=======
-ActiveRecord::Schema.define(version: 2023_01_29_053337) do
->>>>>>> 9329e143
 
   create_table "api_keys", id: :integer, charset: "utf8mb3", force: :cascade do |t|
     t.datetime "created_at"
