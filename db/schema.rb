--- conflicted
+++ resolved
@@ -10,12 +10,7 @@
 #
 # It's strongly recommended that you check this file into your version control system.
 
-<<<<<<< HEAD
 ActiveRecord::Schema[7.0].define(version: 2023_10_01_144823) do
-=======
-ActiveRecord::Schema.define(version: 2023_11_25_195134) do
-
->>>>>>> a98c90f6
   create_table "api_keys", id: :integer, charset: "utf8mb3", force: :cascade do |t|
     t.datetime "created_at", precision: nil
     t.datetime "last_used", precision: nil
