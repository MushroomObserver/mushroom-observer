--- conflicted
+++ resolved
@@ -11,11 +11,7 @@
 #
 # It's strongly recommended that you check this file into your version control system.
 
-<<<<<<< HEAD
-ActiveRecord::Schema.define(version: 20170513222059) do
-=======
 ActiveRecord::Schema.define(version: 20170615205453) do
->>>>>>> c4b6ba4a
 
   create_table "api_keys", force: :cascade do |t|
     t.datetime "created_at"
