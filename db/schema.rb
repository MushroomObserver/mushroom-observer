# This file is auto-generated from the current state of the database. Instead
# of editing this file, please use the migrations feature of Active Record to
# incrementally modify your database, and then regenerate this schema definition.
#
# This file is the source Rails uses to define your schema when running `bin/rails
# db:schema:load`. When creating a new database, `bin/rails db:schema:load` tends to
# be faster and is potentially less error prone than running all of your
# migrations from scratch. Old migrations may fail to apply correctly if those
# migrations use external dependencies or application code.
#
# It's strongly recommended that you check this file into your version control system.

ActiveRecord::Schema[7.1].define(version: 2024_09_06_052017) do
  create_table "api_keys", id: :integer, charset: "utf8mb3", force: :cascade do |t|
    t.datetime "created_at", precision: nil
    t.datetime "last_used", precision: nil
    t.integer "num_uses", default: 0
    t.integer "user_id", null: false
    t.string "key", limit: 128, null: false
    t.text "notes"
    t.datetime "verified", precision: nil
  end

  create_table "articles", id: :integer, charset: "utf8mb4", collation: "utf8mb4_0900_ai_ci", force: :cascade do |t|
    t.string "title"
    t.text "body", size: :medium
    t.integer "user_id"
    t.integer "rss_log_id"
    t.datetime "created_at", precision: nil, null: false
    t.datetime "updated_at", precision: nil, null: false
  end

  create_table "collection_numbers", id: :integer, charset: "utf8mb3", force: :cascade do |t|
    t.datetime "created_at", precision: nil
    t.datetime "updated_at", precision: nil
    t.integer "user_id"
    t.string "name"
    t.string "number"
  end

  create_table "comments", id: :integer, charset: "utf8mb3", force: :cascade do |t|
    t.datetime "created_at", precision: nil
    t.integer "user_id"
    t.string "summary", limit: 100
    t.text "comment"
    t.string "target_type", limit: 30
    t.integer "target_id"
    t.datetime "updated_at", precision: nil
    t.index ["target_id", "target_type"], name: "target_index"
  end

  create_table "copyright_changes", id: :integer, charset: "utf8mb3", force: :cascade do |t|
    t.integer "user_id", null: false
    t.datetime "updated_at", precision: nil, null: false
    t.string "target_type", limit: 30, null: false
    t.integer "target_id", null: false
    t.integer "year"
    t.string "name"
    t.integer "license_id"
  end

  create_table "donations", id: :integer, charset: "utf8mb3", force: :cascade do |t|
    t.decimal "amount", precision: 12, scale: 2
    t.string "who", limit: 100
    t.string "email", limit: 100
    t.datetime "created_at", precision: nil
    t.datetime "updated_at", precision: nil
    t.boolean "anonymous", default: false, null: false
    t.boolean "reviewed", default: true, null: false
    t.integer "user_id"
    t.boolean "recurring", default: false
  end

  create_table "external_links", id: :integer, charset: "utf8mb3", force: :cascade do |t|
    t.datetime "created_at", precision: nil
    t.datetime "updated_at", precision: nil
    t.integer "user_id"
    t.integer "observation_id"
    t.integer "external_site_id"
    t.string "url", limit: 100
  end

  create_table "external_sites", id: :integer, charset: "utf8mb3", force: :cascade do |t|
    t.string "name", limit: 100
    t.integer "project_id"
  end

  create_table "field_slip_job_trackers", charset: "utf8mb4", collation: "utf8mb4_0900_ai_ci", force: :cascade do |t|
    t.integer "start"
    t.integer "count"
    t.string "prefix"
    t.integer "status"
    t.datetime "created_at", null: false
    t.datetime "updated_at", null: false
    t.integer "pages", default: 0, null: false
    t.string "title", limit: 100, default: "", null: false
    t.integer "user_id"
    t.boolean "one_per_page", default: false, null: false
  end

  create_table "field_slips", charset: "utf8mb4", collation: "utf8mb4_0900_ai_ci", force: :cascade do |t|
    t.integer "observation_id"
    t.integer "project_id"
    t.string "code", null: false
    t.datetime "created_at", null: false
    t.datetime "updated_at", null: false
    t.integer "user_id"
    t.index ["code"], name: "index_field_slips_on_code", unique: true
  end

  create_table "glossary_term_images", charset: "utf8mb3", force: :cascade do |t|
    t.integer "image_id"
    t.integer "glossary_term_id"
  end

  create_table "glossary_term_versions", id: :integer, charset: "utf8mb3", force: :cascade do |t|
    t.integer "glossary_term_id"
    t.integer "version"
    t.integer "user_id"
    t.datetime "updated_at", precision: nil
    t.string "name", limit: 1024
    t.text "description"
  end

  create_table "glossary_terms", id: :integer, charset: "utf8mb3", force: :cascade do |t|
    t.integer "version"
    t.integer "user_id"
    t.string "name", limit: 1024
    t.integer "thumb_image_id"
    t.text "description"
    t.integer "rss_log_id"
    t.datetime "created_at", precision: nil
    t.datetime "updated_at", precision: nil
    t.boolean "locked", default: false, null: false
  end

  create_table "herbaria", id: :integer, charset: "utf8mb3", force: :cascade do |t|
    t.text "mailing_address"
    t.integer "location_id"
    t.string "email", limit: 80, default: "", null: false
    t.string "name", limit: 1024
    t.text "description"
    t.datetime "created_at", precision: nil
    t.datetime "updated_at", precision: nil
    t.string "code", limit: 8, default: "", null: false
    t.integer "personal_user_id"
  end

  create_table "herbarium_curators", charset: "utf8mb3", force: :cascade do |t|
    t.integer "user_id", default: 0, null: false
    t.integer "herbarium_id", default: 0, null: false
  end

  create_table "herbarium_records", id: :integer, charset: "utf8mb3", force: :cascade do |t|
    t.integer "herbarium_id", null: false
    t.text "notes"
    t.datetime "created_at", precision: nil
    t.datetime "updated_at", precision: nil
    t.integer "user_id", null: false
    t.string "initial_det", limit: 221, null: false
    t.string "accession_number", limit: 80, null: false
  end

  create_table "image_votes", id: :integer, charset: "utf8mb3", force: :cascade do |t|
    t.integer "value", null: false
    t.boolean "anonymous", default: false, null: false
    t.integer "user_id"
    t.integer "image_id"
    t.index ["image_id"], name: "index_image_votes_on_image_id"
    t.index ["user_id"], name: "index_image_votes_on_user_id"
  end

  create_table "images", id: { type: :integer, unsigned: true }, charset: "utf8mb3", force: :cascade do |t|
    t.datetime "created_at", precision: nil
    t.datetime "updated_at", precision: nil
    t.string "content_type", limit: 100
    t.integer "user_id"
    t.date "when"
    t.text "notes"
    t.string "copyright_holder", limit: 100
    t.integer "license_id", default: 10, null: false
    t.integer "num_views", default: 0, null: false
    t.datetime "last_view", precision: nil
    t.integer "width"
    t.integer "height"
    t.float "vote_cache"
    t.boolean "ok_for_export", default: true, null: false
    t.string "original_name", limit: 120, default: ""
    t.boolean "transferred", default: false, null: false
    t.boolean "gps_stripped", default: false, null: false
    t.boolean "diagnostic", default: true, null: false
  end

<<<<<<< HEAD
  create_table "inat_imports", charset: "utf8mb3", force: :cascade do |t|
    t.integer "user_id"
    t.integer "state", default: 0
    t.string "inat_ids"
    t.datetime "created_at", null: false
    t.datetime "updated_at", null: false
    t.string "token"
    t.string "inat_username"
    t.boolean "import_all"
    t.string "field_slip_code"
    t.integer "project_id"
  end

=======
>>>>>>> 63950f8b
  create_table "interests", id: :integer, charset: "utf8mb3", force: :cascade do |t|
    t.string "target_type", limit: 30
    t.integer "target_id"
    t.integer "user_id"
    t.boolean "state"
    t.datetime "updated_at", precision: nil
  end

  create_table "languages", id: :integer, charset: "utf8mb3", force: :cascade do |t|
    t.string "locale", limit: 40
    t.string "name", limit: 100
    t.string "order", limit: 100
    t.boolean "official", null: false
    t.boolean "beta", null: false
  end

  create_table "licenses", id: :integer, charset: "utf8mb3", force: :cascade do |t|
    t.string "display_name", limit: 80
    t.string "url", limit: 200
    t.boolean "deprecated", default: false, null: false
    t.datetime "updated_at", precision: nil
    t.datetime "created_at", precision: nil
  end

  create_table "location_description_admins", charset: "utf8mb3", force: :cascade do |t|
    t.integer "location_description_id", default: 0, null: false
    t.integer "user_group_id", default: 0, null: false
  end

  create_table "location_description_authors", charset: "utf8mb3", force: :cascade do |t|
    t.integer "location_description_id", default: 0, null: false
    t.integer "user_id", default: 0, null: false
  end

  create_table "location_description_editors", charset: "utf8mb3", force: :cascade do |t|
    t.integer "location_description_id", default: 0, null: false
    t.integer "user_id", default: 0, null: false
  end

  create_table "location_description_readers", charset: "utf8mb3", force: :cascade do |t|
    t.integer "location_description_id", default: 0, null: false
    t.integer "user_group_id", default: 0, null: false
  end

  create_table "location_description_versions", id: :integer, charset: "utf8mb3", force: :cascade do |t|
    t.integer "location_description_id"
    t.integer "version"
    t.datetime "updated_at", precision: nil
    t.integer "user_id"
    t.integer "license_id"
    t.integer "merge_source_id"
    t.text "gen_desc"
    t.text "ecology"
    t.text "species"
    t.text "notes"
    t.text "refs"
  end

  create_table "location_description_writers", charset: "utf8mb3", force: :cascade do |t|
    t.integer "location_description_id", default: 0, null: false
    t.integer "user_group_id", default: 0, null: false
  end

  create_table "location_descriptions", id: :integer, charset: "utf8mb3", force: :cascade do |t|
    t.integer "version"
    t.datetime "created_at", precision: nil
    t.datetime "updated_at", precision: nil
    t.integer "user_id"
    t.integer "location_id"
    t.integer "num_views", default: 0
    t.datetime "last_view", precision: nil
    t.integer "source_type"
    t.string "source_name", limit: 100
    t.string "locale", limit: 8
    t.boolean "public"
    t.integer "license_id"
    t.text "gen_desc"
    t.text "ecology"
    t.text "species"
    t.text "notes"
    t.text "refs"
    t.boolean "ok_for_export", default: true, null: false
    t.integer "project_id"
  end

  create_table "location_versions", id: :integer, charset: "utf8mb3", force: :cascade do |t|
    t.string "location_id"
    t.integer "version"
    t.datetime "updated_at", precision: nil
    t.integer "user_id"
    t.float "north"
    t.float "south"
    t.float "west"
    t.float "east"
    t.float "high"
    t.float "low"
    t.string "name", limit: 1024
    t.text "notes"
    t.string "scientific_name", limit: 1024
  end

  create_table "locations", id: :integer, charset: "utf8mb3", force: :cascade do |t|
    t.integer "version"
    t.datetime "created_at", precision: nil
    t.datetime "updated_at", precision: nil
    t.integer "user_id"
    t.integer "description_id"
    t.integer "rss_log_id"
    t.integer "num_views", default: 0
    t.datetime "last_view", precision: nil
    t.float "north"
    t.float "south"
    t.float "west"
    t.float "east"
    t.float "high"
    t.float "low"
    t.boolean "ok_for_export", default: true, null: false
    t.text "notes"
    t.string "name", limit: 1024
    t.string "scientific_name", limit: 1024
    t.boolean "locked", default: false, null: false
    t.boolean "hidden", default: false, null: false
  end

  create_table "name_description_admins", charset: "utf8mb3", force: :cascade do |t|
    t.integer "name_description_id", default: 0, null: false
    t.integer "user_group_id", default: 0, null: false
  end

  create_table "name_description_authors", charset: "utf8mb3", force: :cascade do |t|
    t.integer "name_description_id", default: 0, null: false
    t.integer "user_id", default: 0, null: false
  end

  create_table "name_description_editors", charset: "utf8mb3", force: :cascade do |t|
    t.integer "name_description_id", default: 0, null: false
    t.integer "user_id", default: 0, null: false
  end

  create_table "name_description_readers", charset: "utf8mb3", force: :cascade do |t|
    t.integer "name_description_id", default: 0, null: false
    t.integer "user_group_id", default: 0, null: false
  end

  create_table "name_description_versions", id: :integer, charset: "utf8mb3", force: :cascade do |t|
    t.integer "name_description_id"
    t.integer "version"
    t.datetime "updated_at", precision: nil
    t.integer "user_id"
    t.integer "license_id"
    t.integer "merge_source_id"
    t.text "gen_desc"
    t.text "diag_desc"
    t.text "distribution"
    t.text "habitat"
    t.text "look_alikes"
    t.text "uses"
    t.text "notes"
    t.text "refs"
    t.text "classification"
  end

  create_table "name_description_writers", charset: "utf8mb3", force: :cascade do |t|
    t.integer "name_description_id", default: 0, null: false
    t.integer "user_group_id", default: 0, null: false
  end

  create_table "name_descriptions", id: :integer, charset: "utf8mb3", force: :cascade do |t|
    t.integer "version"
    t.datetime "created_at", precision: nil
    t.datetime "updated_at", precision: nil
    t.integer "user_id"
    t.integer "name_id"
    t.integer "review_status", default: 1
    t.datetime "last_review", precision: nil
    t.integer "reviewer_id"
    t.boolean "ok_for_export", default: true, null: false
    t.integer "num_views", default: 0
    t.datetime "last_view", precision: nil
    t.integer "source_type"
    t.string "source_name", limit: 100
    t.string "locale", limit: 8
    t.boolean "public"
    t.integer "license_id"
    t.text "gen_desc"
    t.text "diag_desc"
    t.text "distribution"
    t.text "habitat"
    t.text "look_alikes"
    t.text "uses"
    t.text "notes"
    t.text "refs"
    t.text "classification"
    t.integer "project_id"
  end

  create_table "name_trackers", id: :integer, charset: "utf8mb3", force: :cascade do |t|
    t.integer "user_id", default: 0, null: false
    t.integer "name_id"
    t.text "note_template"
    t.datetime "updated_at", precision: nil
    t.boolean "require_specimen", default: false, null: false
    t.boolean "approved", default: true, null: false
  end

  create_table "name_versions", id: :integer, charset: "utf8mb3", force: :cascade do |t|
    t.integer "name_id"
    t.integer "version"
    t.datetime "updated_at", precision: nil
    t.integer "user_id"
    t.string "text_name", limit: 100
    t.string "search_name", limit: 221
    t.string "display_name", limit: 204
    t.string "sort_name", limit: 241
    t.string "author", limit: 100
    t.text "citation"
    t.boolean "deprecated", default: false, null: false
    t.integer "correct_spelling_id"
    t.text "notes"
    t.integer "rank"
    t.string "lifeform", limit: 1024, default: " ", null: false
    t.integer "icn_id"
  end

  create_table "names", id: :integer, charset: "utf8mb3", force: :cascade do |t|
    t.integer "version"
    t.datetime "created_at", precision: nil
    t.datetime "updated_at", precision: nil
    t.integer "user_id"
    t.integer "description_id"
    t.integer "rss_log_id"
    t.integer "num_views", default: 0
    t.datetime "last_view", precision: nil
    t.integer "rank"
    t.string "text_name", limit: 100
    t.string "search_name", limit: 221
    t.string "display_name", limit: 204
    t.string "sort_name", limit: 241
    t.text "citation"
    t.boolean "deprecated", default: false, null: false
    t.integer "synonym_id"
    t.integer "correct_spelling_id"
    t.text "notes"
    t.text "classification"
    t.boolean "ok_for_export", default: true, null: false
    t.string "author", limit: 100
    t.string "lifeform", limit: 1024, default: " ", null: false
    t.boolean "locked", default: false, null: false
    t.integer "icn_id"
    t.index ["synonym_id"], name: "synonym_index"
  end

  create_table "naming_reasons", id: :integer, charset: "utf8mb3", force: :cascade do |t|
    t.integer "naming_id"
    t.integer "reason"
    t.text "notes"
  end

  create_table "namings", id: :integer, charset: "utf8mb3", force: :cascade do |t|
    t.datetime "created_at", precision: nil
    t.datetime "updated_at", precision: nil
    t.integer "observation_id"
    t.integer "name_id"
    t.integer "user_id"
    t.float "vote_cache", default: 0.0
    t.text "reasons"
    t.index ["observation_id"], name: "index_namings_on_observation_id"
  end

  create_table "observation_collection_numbers", charset: "utf8mb3", force: :cascade do |t|
    t.integer "collection_number_id"
    t.integer "observation_id"
  end

  create_table "observation_herbarium_records", charset: "utf8mb3", force: :cascade do |t|
    t.integer "observation_id", default: 0, null: false
    t.integer "herbarium_record_id", default: 0, null: false
  end

  create_table "observation_images", charset: "utf8mb3", force: :cascade do |t|
    t.integer "image_id", default: 0, null: false
    t.integer "observation_id", default: 0, null: false
    t.integer "rank", default: 0, null: false
    t.index ["observation_id"], name: "index_observation_images_on_observation_id"
  end

  create_table "observation_views", charset: "utf8mb3", force: :cascade do |t|
    t.integer "observation_id"
    t.integer "user_id"
    t.datetime "last_view", precision: nil
    t.boolean "reviewed"
    t.index ["observation_id"], name: "observation_index"
    t.index ["user_id"], name: "user_index"
  end

  create_table "observations", id: { type: :integer, unsigned: true }, charset: "utf8mb3", force: :cascade do |t|
    t.datetime "created_at", precision: nil
    t.datetime "updated_at", precision: nil
    t.date "when"
    t.integer "user_id"
    t.boolean "specimen", default: false, null: false
    t.text "notes"
    t.integer "thumb_image_id"
    t.integer "name_id"
    t.integer "location_id"
    t.boolean "is_collection_location", default: true, null: false
    t.float "vote_cache", default: 0.0
    t.integer "num_views", default: 0, null: false
    t.datetime "last_view", precision: nil
    t.integer "rss_log_id"
    t.decimal "lat", precision: 15, scale: 10
    t.decimal "lng", precision: 15, scale: 10
    t.string "where", limit: 1024
    t.integer "alt"
    t.string "lifeform", limit: 1024
    t.string "text_name", limit: 100
    t.text "classification"
    t.boolean "gps_hidden", default: false, null: false
    t.integer "source"
    t.datetime "log_updated_at", precision: nil
    t.boolean "needs_naming", default: false, null: false
    t.index ["needs_naming"], name: "needs_naming_index"
  end

  create_table "project_images", charset: "utf8mb3", force: :cascade do |t|
    t.integer "image_id", null: false
    t.integer "project_id", null: false
  end

  create_table "project_members", charset: "utf8mb4", collation: "utf8mb4_0900_ai_ci", force: :cascade do |t|
    t.integer "project_id"
    t.integer "user_id"
    t.datetime "created_at", null: false
    t.datetime "updated_at", null: false
    t.integer "trust_level", default: 1, null: false
  end

  create_table "project_observations", charset: "utf8mb3", force: :cascade do |t|
    t.integer "observation_id", null: false
    t.integer "project_id", null: false
  end

  create_table "project_species_lists", charset: "utf8mb3", force: :cascade do |t|
    t.integer "project_id", null: false
    t.integer "species_list_id", null: false
  end

  create_table "projects", id: :integer, charset: "utf8mb3", force: :cascade do |t|
    t.integer "user_id", default: 0, null: false
    t.integer "admin_group_id", default: 0, null: false
    t.integer "user_group_id", default: 0, null: false
    t.string "title", limit: 100, default: "", null: false
    t.text "summary"
    t.datetime "created_at", precision: nil
    t.datetime "updated_at", precision: nil
    t.integer "rss_log_id"
    t.boolean "open_membership", default: false, null: false
    t.integer "location_id"
    t.integer "image_id"
    t.date "start_date"
    t.date "end_date"
    t.string "field_slip_prefix"
    t.integer "next_field_slip", default: 0, null: false
    t.index ["field_slip_prefix"], name: "index_projects_on_field_slip_prefix", unique: true
  end

  create_table "publications", id: :integer, charset: "utf8mb3", force: :cascade do |t|
    t.integer "user_id"
    t.text "full"
    t.string "link"
    t.text "how_helped"
    t.boolean "mo_mentioned"
    t.boolean "peer_reviewed"
    t.datetime "created_at", precision: nil
    t.datetime "updated_at", precision: nil
  end

  create_table "query_records", id: :integer, charset: "utf8mb3", force: :cascade do |t|
    t.datetime "updated_at", precision: nil
    t.integer "access_count"
    t.text "description"
    t.integer "outer_id"
  end

  create_table "queued_email_integers", id: :integer, charset: "utf8mb3", force: :cascade do |t|
    t.integer "queued_email_id", default: 0, null: false
    t.string "key", limit: 100
    t.integer "value", default: 0, null: false
  end

  create_table "queued_email_notes", id: :integer, charset: "utf8mb3", force: :cascade do |t|
    t.integer "queued_email_id", default: 0, null: false
    t.text "value"
  end

  create_table "queued_email_strings", id: :integer, charset: "utf8mb3", force: :cascade do |t|
    t.integer "queued_email_id", default: 0, null: false
    t.string "key", limit: 100
    t.string "value", limit: 100
  end

  create_table "queued_emails", id: :integer, charset: "utf8mb3", force: :cascade do |t|
    t.integer "user_id"
    t.datetime "queued", precision: nil
    t.integer "num_attempts"
    t.string "flavor", limit: 50
    t.integer "to_user_id"
  end

  create_table "rss_logs", id: :integer, charset: "utf8mb3", force: :cascade do |t|
    t.integer "observation_id"
    t.integer "species_list_id"
    t.datetime "updated_at", precision: nil
    t.text "notes"
    t.integer "name_id"
    t.integer "location_id"
    t.integer "project_id"
    t.integer "glossary_term_id"
    t.integer "article_id"
    t.datetime "created_at", precision: nil, null: false
  end

  create_table "sequences", id: :integer, charset: "utf8mb4", collation: "utf8mb4_0900_ai_ci", force: :cascade do |t|
    t.integer "observation_id"
    t.integer "user_id"
    t.text "locus", size: :medium
    t.text "bases", size: :medium
    t.string "archive"
    t.string "accession"
    t.text "notes", size: :medium
    t.datetime "created_at", precision: nil, null: false
    t.datetime "updated_at", precision: nil, null: false
  end

  create_table "solid_queue_blocked_executions", charset: "utf8mb4", collation: "utf8mb4_0900_ai_ci", force: :cascade do |t|
    t.bigint "job_id", null: false
    t.string "queue_name", null: false
    t.integer "priority", default: 0, null: false
    t.string "concurrency_key", null: false
    t.datetime "expires_at", null: false
    t.datetime "created_at", null: false
    t.index ["concurrency_key", "priority", "job_id"], name: "index_solid_queue_blocked_executions_for_release"
    t.index ["expires_at", "concurrency_key"], name: "index_solid_queue_blocked_executions_for_maintenance"
    t.index ["job_id"], name: "index_solid_queue_blocked_executions_on_job_id", unique: true
  end

  create_table "solid_queue_claimed_executions", charset: "utf8mb4", collation: "utf8mb4_0900_ai_ci", force: :cascade do |t|
    t.bigint "job_id", null: false
    t.bigint "process_id"
    t.datetime "created_at", null: false
    t.index ["job_id"], name: "index_solid_queue_claimed_executions_on_job_id", unique: true
    t.index ["process_id", "job_id"], name: "index_solid_queue_claimed_executions_on_process_id_and_job_id"
  end

  create_table "solid_queue_failed_executions", charset: "utf8mb4", collation: "utf8mb4_0900_ai_ci", force: :cascade do |t|
    t.bigint "job_id", null: false
    t.text "error"
    t.datetime "created_at", null: false
    t.index ["job_id"], name: "index_solid_queue_failed_executions_on_job_id", unique: true
  end

  create_table "solid_queue_jobs", charset: "utf8mb4", collation: "utf8mb4_0900_ai_ci", force: :cascade do |t|
    t.string "queue_name", null: false
    t.string "class_name", null: false
    t.text "arguments"
    t.integer "priority", default: 0, null: false
    t.string "active_job_id"
    t.datetime "scheduled_at"
    t.datetime "finished_at"
    t.string "concurrency_key"
    t.datetime "created_at", null: false
    t.datetime "updated_at", null: false
    t.index ["active_job_id"], name: "index_solid_queue_jobs_on_active_job_id"
    t.index ["class_name"], name: "index_solid_queue_jobs_on_class_name"
    t.index ["finished_at"], name: "index_solid_queue_jobs_on_finished_at"
    t.index ["queue_name", "finished_at"], name: "index_solid_queue_jobs_for_filtering"
    t.index ["scheduled_at", "finished_at"], name: "index_solid_queue_jobs_for_alerting"
  end

  create_table "solid_queue_pauses", charset: "utf8mb4", collation: "utf8mb4_0900_ai_ci", force: :cascade do |t|
    t.string "queue_name", null: false
    t.datetime "created_at", null: false
    t.index ["queue_name"], name: "index_solid_queue_pauses_on_queue_name", unique: true
  end

  create_table "solid_queue_processes", charset: "utf8mb4", collation: "utf8mb4_0900_ai_ci", force: :cascade do |t|
    t.string "kind", null: false
    t.datetime "last_heartbeat_at", null: false
    t.bigint "supervisor_id"
    t.integer "pid", null: false
    t.string "hostname"
    t.text "metadata"
    t.datetime "created_at", null: false
    t.string "name", null: false
    t.index ["last_heartbeat_at"], name: "index_solid_queue_processes_on_last_heartbeat_at"
    t.index ["name", "supervisor_id"], name: "index_solid_queue_processes_on_name_and_supervisor_id", unique: true
    t.index ["supervisor_id"], name: "index_solid_queue_processes_on_supervisor_id"
  end

  create_table "solid_queue_ready_executions", charset: "utf8mb4", collation: "utf8mb4_0900_ai_ci", force: :cascade do |t|
    t.bigint "job_id", null: false
    t.string "queue_name", null: false
    t.integer "priority", default: 0, null: false
    t.datetime "created_at", null: false
    t.index ["job_id"], name: "index_solid_queue_ready_executions_on_job_id", unique: true
    t.index ["priority", "job_id"], name: "index_solid_queue_poll_all"
    t.index ["queue_name", "priority", "job_id"], name: "index_solid_queue_poll_by_queue"
  end

  create_table "solid_queue_recurring_executions", charset: "utf8mb4", collation: "utf8mb4_0900_ai_ci", force: :cascade do |t|
    t.bigint "job_id", null: false
    t.string "task_key", null: false
    t.datetime "run_at", null: false
    t.datetime "created_at", null: false
    t.index ["job_id"], name: "index_solid_queue_recurring_executions_on_job_id", unique: true
    t.index ["task_key", "run_at"], name: "index_solid_queue_recurring_executions_on_task_key_and_run_at", unique: true
  end

  create_table "solid_queue_recurring_tasks", charset: "utf8mb4", collation: "utf8mb4_0900_ai_ci", force: :cascade do |t|
    t.string "key", null: false
    t.string "schedule", null: false
    t.string "command", limit: 2048
    t.string "class_name"
    t.text "arguments"
    t.string "queue_name"
    t.integer "priority", default: 0
    t.boolean "static", default: true, null: false
    t.text "description"
    t.datetime "created_at", null: false
    t.datetime "updated_at", null: false
    t.index ["key"], name: "index_solid_queue_recurring_tasks_on_key", unique: true
    t.index ["static"], name: "index_solid_queue_recurring_tasks_on_static"
  end

  create_table "solid_queue_scheduled_executions", charset: "utf8mb4", collation: "utf8mb4_0900_ai_ci", force: :cascade do |t|
    t.bigint "job_id", null: false
    t.string "queue_name", null: false
    t.integer "priority", default: 0, null: false
    t.datetime "scheduled_at", null: false
    t.datetime "created_at", null: false
    t.index ["job_id"], name: "index_solid_queue_scheduled_executions_on_job_id", unique: true
    t.index ["scheduled_at", "priority", "job_id"], name: "index_solid_queue_dispatch_all"
  end

  create_table "solid_queue_semaphores", charset: "utf8mb4", collation: "utf8mb4_0900_ai_ci", force: :cascade do |t|
    t.string "key", null: false
    t.integer "value", default: 1, null: false
    t.datetime "expires_at", null: false
    t.datetime "created_at", null: false
    t.datetime "updated_at", null: false
    t.index ["expires_at"], name: "index_solid_queue_semaphores_on_expires_at"
    t.index ["key", "value"], name: "index_solid_queue_semaphores_on_key_and_value"
    t.index ["key"], name: "index_solid_queue_semaphores_on_key", unique: true
  end

  create_table "species_list_observations", charset: "utf8mb3", force: :cascade do |t|
    t.integer "observation_id", default: 0, null: false
    t.integer "species_list_id", default: 0, null: false
  end

  create_table "species_lists", id: :integer, charset: "utf8mb3", force: :cascade do |t|
    t.datetime "created_at", precision: nil
    t.datetime "updated_at", precision: nil
    t.date "when"
    t.integer "user_id"
    t.string "where", limit: 1024
    t.string "title", limit: 100
    t.text "notes"
    t.integer "rss_log_id"
    t.integer "location_id"
  end

  create_table "synonyms", id: :integer, charset: "utf8mb3", force: :cascade do |t|
  end

  create_table "translation_string_versions", id: :integer, charset: "utf8mb3", force: :cascade do |t|
    t.integer "version"
    t.integer "translation_string_id"
    t.text "text"
    t.datetime "updated_at", precision: nil
    t.integer "user_id"
    t.integer "language_id"
  end

  create_table "translation_strings", id: :integer, charset: "utf8mb3", force: :cascade do |t|
    t.integer "version"
    t.integer "language_id", null: false
    t.string "tag", limit: 100
    t.text "text"
    t.datetime "updated_at", precision: nil
    t.integer "user_id"
  end

  create_table "triples", id: :integer, charset: "utf8mb3", force: :cascade do |t|
    t.string "subject", limit: 1024
    t.string "predicate", limit: 1024
    t.string "object", limit: 1024
  end

  create_table "user_group_users", charset: "utf8mb3", force: :cascade do |t|
    t.integer "user_id", default: 0, null: false
    t.integer "user_group_id", default: 0, null: false
  end

  create_table "user_groups", id: :integer, charset: "utf8mb3", force: :cascade do |t|
    t.string "name", default: "", null: false
    t.datetime "created_at", precision: nil
    t.datetime "updated_at", precision: nil
    t.boolean "meta", default: false
  end

  create_table "user_stats", charset: "utf8mb4", collation: "utf8mb4_0900_ai_ci", force: :cascade do |t|
    t.integer "user_id", default: 0, null: false
    t.integer "comments", default: 0, null: false
    t.integer "images", default: 0, null: false
    t.integer "location_description_authors", default: 0, null: false
    t.integer "location_description_editors", default: 0, null: false
    t.integer "locations", default: 0, null: false
    t.integer "location_versions", default: 0, null: false
    t.integer "name_description_authors", default: 0, null: false
    t.integer "name_description_editors", default: 0, null: false
    t.integer "names", default: 0, null: false
    t.integer "name_versions", default: 0, null: false
    t.integer "namings", default: 0, null: false
    t.integer "observations", default: 0, null: false
    t.integer "sequences", default: 0, null: false
    t.integer "sequenced_observations", default: 0, null: false
    t.integer "species_list_entries", default: 0, null: false
    t.integer "species_lists", default: 0, null: false
    t.integer "translation_strings", default: 0, null: false
    t.integer "votes", default: 0, null: false
    t.string "languages"
    t.string "bonuses"
    t.string "checklist"
    t.datetime "created_at", null: false
    t.datetime "updated_at", null: false
    t.index ["user_id"], name: "user_index"
  end

  create_table "users", id: :integer, charset: "utf8mb3", force: :cascade do |t|
    t.string "login", limit: 80, default: "", null: false
    t.string "password", limit: 40, default: "", null: false
    t.string "email", limit: 80, default: "", null: false
    t.string "theme", limit: 40
    t.string "name", limit: 80
    t.datetime "created_at", precision: nil
    t.datetime "last_login", precision: nil
    t.datetime "verified", precision: nil
    t.integer "license_id", default: 10, null: false
    t.integer "contribution", default: 0
    t.integer "location_id"
    t.integer "image_id"
    t.string "locale", limit: 5
    t.boolean "email_comments_owner", default: true, null: false
    t.boolean "email_comments_response", default: true, null: false
    t.boolean "email_comments_all", default: false, null: false
    t.boolean "email_observations_consensus", default: true, null: false
    t.boolean "email_observations_naming", default: true, null: false
    t.boolean "email_observations_all", default: false, null: false
    t.boolean "email_names_author", default: true, null: false
    t.boolean "email_names_editor", default: false, null: false
    t.boolean "email_names_reviewer", default: true, null: false
    t.boolean "email_names_all", default: false, null: false
    t.boolean "email_locations_author", default: true, null: false
    t.boolean "email_locations_editor", default: false, null: false
    t.boolean "email_locations_all", default: false, null: false
    t.boolean "email_general_feature", default: true, null: false
    t.boolean "email_general_commercial", default: true, null: false
    t.boolean "email_general_question", default: true, null: false
    t.boolean "email_html", default: true, null: false
    t.datetime "updated_at", precision: nil
    t.boolean "admin"
    t.text "alert"
    t.boolean "email_locations_admin", default: false
    t.boolean "email_names_admin", default: false
    t.integer "thumbnail_size", default: 1
    t.integer "image_size", default: 5
    t.string "default_rss_type", limit: 40, default: "all"
    t.integer "votes_anonymous", default: 1
    t.integer "location_format", default: 1
    t.datetime "last_activity", precision: nil
    t.integer "hide_authors", default: 1, null: false
    t.boolean "thumbnail_maps", default: true, null: false
    t.string "auth_code", limit: 40
    t.integer "keep_filenames", default: 1, null: false
    t.text "notes"
    t.text "mailing_address"
    t.integer "layout_count"
    t.boolean "view_owner_id", default: false, null: false
    t.string "content_filter"
    t.text "notes_template"
    t.boolean "blocked", default: false, null: false
    t.boolean "no_emails", default: false, null: false
    t.index ["login"], name: "login_index"
  end

  create_table "visual_group_images", charset: "utf8mb4", collation: "utf8mb4_0900_ai_ci", force: :cascade do |t|
    t.integer "image_id"
    t.integer "visual_group_id"
    t.boolean "included", default: true, null: false
  end

  create_table "visual_groups", charset: "utf8mb4", collation: "utf8mb4_0900_ai_ci", force: :cascade do |t|
    t.integer "visual_model_id"
    t.string "name", null: false
    t.boolean "approved", default: false, null: false
    t.text "description"
    t.datetime "created_at", null: false
    t.datetime "updated_at", null: false
  end

  create_table "visual_models", charset: "utf8mb4", collation: "utf8mb4_0900_ai_ci", force: :cascade do |t|
    t.string "name", null: false
    t.datetime "created_at", null: false
    t.datetime "updated_at", null: false
  end

  create_table "votes", id: :integer, charset: "utf8mb3", force: :cascade do |t|
    t.datetime "created_at", precision: nil
    t.datetime "updated_at", precision: nil
    t.integer "naming_id"
    t.integer "user_id"
    t.integer "observation_id", default: 0
    t.boolean "favorite"
    t.float "value"
    t.index ["naming_id"], name: "naming_index"
    t.index ["observation_id"], name: "observation_index"
  end

  add_foreign_key "solid_queue_blocked_executions", "solid_queue_jobs", column: "job_id", on_delete: :cascade
  add_foreign_key "solid_queue_claimed_executions", "solid_queue_jobs", column: "job_id", on_delete: :cascade
  add_foreign_key "solid_queue_failed_executions", "solid_queue_jobs", column: "job_id", on_delete: :cascade
  add_foreign_key "solid_queue_ready_executions", "solid_queue_jobs", column: "job_id", on_delete: :cascade
  add_foreign_key "solid_queue_recurring_executions", "solid_queue_jobs", column: "job_id", on_delete: :cascade
  add_foreign_key "solid_queue_scheduled_executions", "solid_queue_jobs", column: "job_id", on_delete: :cascade
end<|MERGE_RESOLUTION|>--- conflicted
+++ resolved
@@ -85,6 +85,7 @@
     t.integer "project_id"
   end
 
+  create_table "field_slip_job_trackers", charset: "utf8mb4", collation: "utf8mb4_0900_ai_ci", force: :cascade do |t|
   create_table "field_slip_job_trackers", charset: "utf8mb4", collation: "utf8mb4_0900_ai_ci", force: :cascade do |t|
     t.integer "start"
     t.integer "count"
@@ -191,7 +192,6 @@
     t.boolean "diagnostic", default: true, null: false
   end
 
-<<<<<<< HEAD
   create_table "inat_imports", charset: "utf8mb3", force: :cascade do |t|
     t.integer "user_id"
     t.integer "state", default: 0
@@ -205,8 +205,6 @@
     t.integer "project_id"
   end
 
-=======
->>>>>>> 63950f8b
   create_table "interests", id: :integer, charset: "utf8mb3", force: :cascade do |t|
     t.string "target_type", limit: 30
     t.integer "target_id"
