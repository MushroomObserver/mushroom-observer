--- conflicted
+++ resolved
@@ -11,11 +11,7 @@
 #
 # It's strongly recommended that you check this file into your version control system.
 
-<<<<<<< HEAD
-ActiveRecord::Schema.define(version: 20160829175601) do
-=======
 ActiveRecord::Schema.define(version: 20161223070100) do
->>>>>>> 96abec03
 
   create_table "api_keys", force: :cascade do |t|
     t.datetime "created_at"
@@ -641,7 +637,6 @@
     t.text     "mailing_address",              limit: 65535
     t.integer  "layout_count",                 limit: 4
     t.boolean  "view_owner_id",                              default: false, null: false
-    t.string   "content_filter",               limit: 255
   end
 
   create_table "votes", force: :cascade do |t|
