--- conflicted
+++ resolved
@@ -10,11 +10,7 @@
 #
 # It's strongly recommended that you check this file into your version control system.
 
-<<<<<<< HEAD
-ActiveRecord::Schema.define(version: 2023_10_01_132458) do
-=======
 ActiveRecord::Schema.define(version: 2023_10_01_144823) do
->>>>>>> 5cb93b9b
 
   create_table "api_keys", id: :integer, charset: "utf8mb3", force: :cascade do |t|
     t.datetime "created_at"
@@ -517,12 +513,9 @@
     t.boolean "open_membership", default: false, null: false
     t.boolean "accepting_observations", default: true, null: false
     t.integer "location_id"
-<<<<<<< HEAD
     t.date "start_date"
     t.date "end_date"
-=======
     t.integer "image_id"
->>>>>>> 5cb93b9b
   end
 
   create_table "publications", id: :integer, charset: "utf8mb3", force: :cascade do |t|
