--- conflicted
+++ resolved
@@ -10,11 +10,7 @@
 #
 # It's strongly recommended that you check this file into your version control system.
 
-<<<<<<< HEAD
-ActiveRecord::Schema.define(version: 2022_10_01_155200) do
-=======
 ActiveRecord::Schema.define(version: 2022_11_05_104700) do
->>>>>>> ec80a8ac
 
   create_table "api_keys", id: :integer, charset: "utf8mb3", force: :cascade do |t|
     t.datetime "created_at"
