# This file is auto-generated from the current state of the database. Instead
# of editing this file, please use the migrations feature of Active Record to
# incrementally modify your database, and then regenerate this schema definition.
#
# This file is the source Rails uses to define your schema when running `bin/rails
# db:schema:load`. When creating a new database, `bin/rails db:schema:load` tends to
# be faster and is potentially less error prone than running all of your
# migrations from scratch. Old migrations may fail to apply correctly if those
# migrations use external dependencies or application code.
#
# It's strongly recommended that you check this file into your version control system.

<<<<<<< HEAD
ActiveRecord::Schema[7.2].define(version: 2025_11_10_174852) do
=======
ActiveRecord::Schema[7.2].define(version: 2026_01_01_095531) do
>>>>>>> 3a654f31
  create_table "api_keys", id: :integer, charset: "utf8mb3", force: :cascade do |t|
    t.datetime "created_at", precision: nil
    t.datetime "last_used", precision: nil
    t.integer "num_uses", default: 0
    t.integer "user_id", null: false
    t.string "key", limit: 128, null: false
    t.text "notes"
    t.datetime "verified", precision: nil
  end

  create_table "articles", id: :integer, charset: "utf8mb4", collation: "utf8mb4_0900_ai_ci", force: :cascade do |t|
    t.string "title"
    t.text "body", size: :medium
    t.integer "user_id"
    t.integer "rss_log_id"
    t.datetime "created_at", precision: nil, null: false
    t.datetime "updated_at", precision: nil, null: false
  end

  create_table "banners", charset: "utf8mb4", collation: "utf8mb4_0900_ai_ci", force: :cascade do |t|
    t.text "message"
    t.integer "version"
    t.datetime "created_at", null: false
    t.datetime "updated_at", null: false
  end

  create_table "collection_numbers", id: :integer, charset: "utf8mb3", force: :cascade do |t|
    t.datetime "created_at", precision: nil
    t.datetime "updated_at", precision: nil
    t.integer "user_id"
    t.string "name"
    t.string "number"
  end

  create_table "comments", id: :integer, charset: "utf8mb3", force: :cascade do |t|
    t.datetime "created_at", precision: nil
    t.integer "user_id"
    t.string "summary", limit: 100
    t.text "comment"
    t.string "target_type", limit: 30
    t.integer "target_id"
    t.datetime "updated_at", precision: nil
    t.index ["target_id", "target_type"], name: "target_index"
  end

  create_table "copyright_changes", id: :integer, charset: "utf8mb3", force: :cascade do |t|
    t.integer "user_id", null: false
    t.datetime "updated_at", precision: nil, null: false
    t.string "target_type", limit: 30, null: false
    t.integer "target_id", null: false
    t.integer "year"
    t.string "name"
    t.integer "license_id"
  end

  create_table "donations", id: :integer, charset: "utf8mb3", force: :cascade do |t|
    t.decimal "amount", precision: 12, scale: 2
    t.string "who", limit: 100
    t.string "email", limit: 100
    t.datetime "created_at", precision: nil
    t.datetime "updated_at", precision: nil
    t.boolean "anonymous", default: false, null: false
    t.boolean "reviewed", default: true, null: false
    t.integer "user_id"
    t.boolean "recurring", default: false
  end

  create_table "external_links", id: :integer, charset: "utf8mb3", force: :cascade do |t|
    t.datetime "created_at", precision: nil
    t.datetime "updated_at", precision: nil
    t.integer "user_id"
    t.integer "observation_id"
    t.integer "external_site_id"
    t.string "url", limit: 100
  end

  create_table "external_sites", id: :integer, charset: "utf8mb3", force: :cascade do |t|
    t.string "name", limit: 100
    t.integer "project_id"
    t.string "base_url", null: false
  end

  create_table "field_slip_job_trackers", charset: "utf8mb4", collation: "utf8mb4_0900_ai_ci", force: :cascade do |t|
    t.integer "start"
    t.integer "count"
    t.string "prefix"
    t.integer "status"
    t.datetime "created_at", null: false
    t.datetime "updated_at", null: false
    t.integer "pages", default: 0, null: false
    t.string "title", limit: 100, default: "", null: false
    t.integer "user_id"
    t.boolean "one_per_page", default: false, null: false
  end

  create_table "field_slips", charset: "utf8mb4", collation: "utf8mb4_0900_ai_ci", force: :cascade do |t|
    t.integer "observation_id"
    t.integer "project_id"
    t.string "code", null: false
    t.datetime "created_at", null: false
    t.datetime "updated_at", null: false
    t.integer "user_id"
    t.index ["code"], name: "index_field_slips_on_code", unique: true
  end

  create_table "glossary_term_images", charset: "utf8mb3", force: :cascade do |t|
    t.integer "image_id"
    t.integer "glossary_term_id"
  end

  create_table "glossary_term_versions", id: :integer, charset: "utf8mb3", force: :cascade do |t|
    t.integer "glossary_term_id"
    t.integer "version"
    t.integer "user_id"
    t.datetime "updated_at", precision: nil
    t.string "name", limit: 1024
    t.text "description"
  end

  create_table "glossary_terms", id: :integer, charset: "utf8mb3", force: :cascade do |t|
    t.integer "version"
    t.integer "user_id"
    t.string "name", limit: 1024
    t.integer "thumb_image_id"
    t.text "description"
    t.integer "rss_log_id"
    t.datetime "created_at", precision: nil
    t.datetime "updated_at", precision: nil
    t.boolean "locked", default: false, null: false
  end

  create_table "herbaria", id: :integer, charset: "utf8mb3", force: :cascade do |t|
    t.text "mailing_address"
    t.integer "location_id"
    t.string "email", limit: 80, default: "", null: false
    t.string "name", limit: 1024
    t.text "description"
    t.datetime "created_at", precision: nil
    t.datetime "updated_at", precision: nil
    t.string "code", limit: 8
    t.integer "personal_user_id"
    t.index ["code"], name: "index_herbaria_on_code", unique: true
  end

  create_table "herbarium_curators", charset: "utf8mb3", force: :cascade do |t|
    t.integer "user_id", default: 0, null: false
    t.integer "herbarium_id", default: 0, null: false
  end

  create_table "herbarium_records", id: :integer, charset: "utf8mb3", force: :cascade do |t|
    t.integer "herbarium_id", null: false
    t.text "notes"
    t.datetime "created_at", precision: nil
    t.datetime "updated_at", precision: nil
    t.integer "user_id", null: false
    t.string "initial_det", limit: 221, null: false
    t.string "accession_number", limit: 80, null: false
  end

  create_table "image_votes", id: :integer, charset: "utf8mb3", force: :cascade do |t|
    t.integer "value", null: false
    t.boolean "anonymous", default: false, null: false
    t.integer "user_id"
    t.integer "image_id"
    t.index ["image_id"], name: "index_image_votes_on_image_id"
    t.index ["user_id"], name: "index_image_votes_on_user_id"
  end

  create_table "images", id: { type: :integer, unsigned: true }, charset: "utf8mb3", force: :cascade do |t|
    t.datetime "created_at", precision: nil
    t.datetime "updated_at", precision: nil
    t.string "content_type", limit: 100
    t.integer "user_id"
    t.date "when"
    t.text "notes"
    t.string "copyright_holder", limit: 100
    t.integer "license_id", default: 10, null: false
    t.integer "num_views", default: 0, null: false
    t.datetime "last_view", precision: nil
    t.integer "width"
    t.integer "height"
    t.float "vote_cache"
    t.boolean "ok_for_export", default: true, null: false
    t.string "original_name", limit: 120, default: ""
    t.boolean "transferred", default: false, null: false
    t.boolean "gps_stripped", default: false, null: false
    t.boolean "diagnostic", default: true, null: false
  end

  create_table "inat_import_job_trackers", charset: "utf8mb4", collation: "utf8mb4_0900_ai_ci", force: :cascade do |t|
    t.integer "inat_import"
    t.datetime "created_at", null: false
    t.datetime "updated_at", null: false
  end

  create_table "inat_imports", charset: "utf8mb4", collation: "utf8mb4_0900_ai_ci", force: :cascade do |t|
    t.integer "user_id"
    t.integer "state", default: 0
    t.string "inat_ids"
    t.datetime "created_at", null: false
    t.datetime "updated_at", null: false
    t.string "token"
    t.string "inat_username"
    t.boolean "import_all"
    t.integer "importables"
    t.integer "imported_count"
    t.text "response_errors"
    t.datetime "ended_at"
    t.integer "total_imported_count"
    t.integer "total_seconds"
    t.float "avg_import_time"
    t.datetime "last_obs_start"
    t.boolean "cancel"
    t.json "last_user_inputs"
  end

  create_table "interests", id: :integer, charset: "utf8mb3", force: :cascade do |t|
    t.string "target_type", limit: 30
    t.integer "target_id"
    t.integer "user_id"
    t.boolean "state"
    t.datetime "updated_at", precision: nil
  end

  create_table "languages", id: :integer, charset: "utf8mb3", force: :cascade do |t|
    t.string "locale", limit: 40
    t.string "name", limit: 100
    t.string "order", limit: 100
    t.boolean "official", null: false
    t.boolean "beta", null: false
  end

  create_table "licenses", id: :integer, charset: "utf8mb3", force: :cascade do |t|
    t.string "display_name", limit: 80
    t.string "url", limit: 200
    t.boolean "deprecated", default: false, null: false
    t.datetime "updated_at", precision: nil
    t.datetime "created_at", precision: nil
  end

  create_table "location_description_admins", charset: "utf8mb3", force: :cascade do |t|
    t.integer "location_description_id", default: 0, null: false
    t.integer "user_group_id", default: 0, null: false
  end

  create_table "location_description_authors", charset: "utf8mb3", force: :cascade do |t|
    t.integer "location_description_id", default: 0, null: false
    t.integer "user_id", default: 0, null: false
  end

  create_table "location_description_editors", charset: "utf8mb3", force: :cascade do |t|
    t.integer "location_description_id", default: 0, null: false
    t.integer "user_id", default: 0, null: false
  end

  create_table "location_description_readers", charset: "utf8mb3", force: :cascade do |t|
    t.integer "location_description_id", default: 0, null: false
    t.integer "user_group_id", default: 0, null: false
  end

  create_table "location_description_versions", id: :integer, charset: "utf8mb3", force: :cascade do |t|
    t.integer "location_description_id"
    t.integer "version"
    t.datetime "updated_at", precision: nil
    t.integer "user_id"
    t.integer "license_id"
    t.integer "merge_source_id"
    t.text "gen_desc"
    t.text "ecology"
    t.text "species"
    t.text "notes"
    t.text "refs"
  end

  create_table "location_description_writers", charset: "utf8mb3", force: :cascade do |t|
    t.integer "location_description_id", default: 0, null: false
    t.integer "user_group_id", default: 0, null: false
  end

  create_table "location_descriptions", id: :integer, charset: "utf8mb3", force: :cascade do |t|
    t.integer "version"
    t.datetime "created_at", precision: nil
    t.datetime "updated_at", precision: nil
    t.integer "user_id"
    t.integer "location_id"
    t.integer "num_views", default: 0
    t.datetime "last_view", precision: nil
    t.integer "source_type"
    t.string "source_name", limit: 100
    t.string "locale", limit: 8
    t.boolean "public"
    t.integer "license_id"
    t.text "gen_desc"
    t.text "ecology"
    t.text "species"
    t.text "notes"
    t.text "refs"
    t.boolean "ok_for_export", default: true, null: false
    t.integer "project_id"
  end

  create_table "location_versions", id: :integer, charset: "utf8mb3", force: :cascade do |t|
    t.string "location_id"
    t.integer "version"
    t.datetime "updated_at", precision: nil
    t.integer "user_id"
    t.float "north"
    t.float "south"
    t.float "west"
    t.float "east"
    t.float "high"
    t.float "low"
    t.string "name", limit: 1024
    t.text "notes"
    t.string "scientific_name", limit: 1024
    t.decimal "box_area", precision: 21, scale: 10
    t.decimal "center_lat", precision: 15, scale: 10
    t.decimal "center_lng", precision: 15, scale: 10
  end

  create_table "locations", id: :integer, charset: "utf8mb3", force: :cascade do |t|
    t.integer "version"
    t.datetime "created_at", precision: nil
    t.datetime "updated_at", precision: nil
    t.integer "user_id"
    t.integer "description_id"
    t.integer "rss_log_id"
    t.integer "num_views", default: 0
    t.datetime "last_view", precision: nil
    t.decimal "north", precision: 15, scale: 10, null: false
    t.decimal "south", precision: 15, scale: 10, null: false
    t.decimal "west", precision: 15, scale: 10, null: false
    t.decimal "east", precision: 15, scale: 10, null: false
    t.float "high"
    t.float "low"
    t.boolean "ok_for_export", default: true, null: false
    t.text "notes"
    t.string "name", limit: 1024
    t.string "scientific_name", limit: 1024
    t.boolean "locked", default: false, null: false
    t.boolean "hidden", default: false, null: false
    t.decimal "box_area", precision: 21, scale: 10
    t.decimal "center_lat", precision: 15, scale: 10
    t.decimal "center_lng", precision: 15, scale: 10
  end

  create_table "name_description_admins", charset: "utf8mb3", force: :cascade do |t|
    t.integer "name_description_id", default: 0, null: false
    t.integer "user_group_id", default: 0, null: false
  end

  create_table "name_description_authors", charset: "utf8mb3", force: :cascade do |t|
    t.integer "name_description_id", default: 0, null: false
    t.integer "user_id", default: 0, null: false
  end

  create_table "name_description_editors", charset: "utf8mb3", force: :cascade do |t|
    t.integer "name_description_id", default: 0, null: false
    t.integer "user_id", default: 0, null: false
  end

  create_table "name_description_readers", charset: "utf8mb3", force: :cascade do |t|
    t.integer "name_description_id", default: 0, null: false
    t.integer "user_group_id", default: 0, null: false
  end

  create_table "name_description_versions", id: :integer, charset: "utf8mb3", force: :cascade do |t|
    t.integer "name_description_id"
    t.integer "version"
    t.datetime "updated_at", precision: nil
    t.integer "user_id"
    t.integer "license_id"
    t.integer "merge_source_id"
    t.text "gen_desc"
    t.text "diag_desc"
    t.text "distribution"
    t.text "habitat"
    t.text "look_alikes"
    t.text "uses"
    t.text "notes"
    t.text "refs"
    t.text "classification"
  end

  create_table "name_description_writers", charset: "utf8mb3", force: :cascade do |t|
    t.integer "name_description_id", default: 0, null: false
    t.integer "user_group_id", default: 0, null: false
  end

  create_table "name_descriptions", id: :integer, charset: "utf8mb3", force: :cascade do |t|
    t.integer "version"
    t.datetime "created_at", precision: nil
    t.datetime "updated_at", precision: nil
    t.integer "user_id"
    t.integer "name_id"
    t.integer "review_status", default: 1
    t.datetime "last_review", precision: nil
    t.integer "reviewer_id"
    t.boolean "ok_for_export", default: true, null: false
    t.integer "num_views", default: 0
    t.datetime "last_view", precision: nil
    t.integer "source_type"
    t.string "source_name", limit: 100
    t.string "locale", limit: 8
    t.boolean "public"
    t.integer "license_id"
    t.text "gen_desc"
    t.text "diag_desc"
    t.text "distribution"
    t.text "habitat"
    t.text "look_alikes"
    t.text "uses"
    t.text "notes"
    t.text "refs"
    t.text "classification"
    t.integer "project_id"
  end

  create_table "name_trackers", id: :integer, charset: "utf8mb3", force: :cascade do |t|
    t.integer "user_id", default: 0, null: false
    t.integer "name_id"
    t.text "note_template"
    t.datetime "updated_at", precision: nil
    t.boolean "require_specimen", default: false, null: false
    t.boolean "approved", default: true, null: false
  end

  create_table "name_versions", id: :integer, charset: "utf8mb3", force: :cascade do |t|
    t.integer "name_id"
    t.integer "version"
    t.datetime "updated_at", precision: nil
    t.integer "user_id"
    t.string "text_name", limit: 100
    t.string "search_name", limit: 221
    t.string "display_name", limit: 204
    t.string "sort_name", limit: 241
    t.string "author", limit: 100
    t.text "citation"
    t.boolean "deprecated", default: false, null: false
    t.integer "correct_spelling_id"
    t.text "notes"
    t.integer "rank"
    t.string "lifeform", limit: 1024, default: " ", null: false
    t.integer "icn_id"
  end

  create_table "names", id: :integer, charset: "utf8mb3", force: :cascade do |t|
    t.integer "version"
    t.datetime "created_at", precision: nil
    t.datetime "updated_at", precision: nil
    t.integer "user_id"
    t.integer "description_id"
    t.integer "rss_log_id"
    t.integer "num_views", default: 0
    t.datetime "last_view", precision: nil
    t.integer "rank"
    t.string "text_name", limit: 100
    t.string "search_name", limit: 221
    t.string "display_name", limit: 204
    t.string "sort_name", limit: 241
    t.text "citation"
    t.boolean "deprecated", default: false, null: false
    t.integer "synonym_id"
    t.integer "correct_spelling_id"
    t.text "notes"
    t.text "classification"
    t.boolean "ok_for_export", default: true, null: false
    t.string "author", limit: 100
    t.string "lifeform", limit: 1024, default: " ", null: false
    t.boolean "locked", default: false, null: false
    t.integer "icn_id"
    t.index ["synonym_id"], name: "synonym_index"
  end

  create_table "naming_reasons", id: :integer, charset: "utf8mb3", force: :cascade do |t|
    t.integer "naming_id"
    t.integer "reason"
    t.text "notes"
  end

  create_table "namings", id: :integer, charset: "utf8mb3", force: :cascade do |t|
    t.datetime "created_at", precision: nil
    t.datetime "updated_at", precision: nil
    t.integer "observation_id"
    t.integer "name_id"
    t.integer "user_id"
    t.float "vote_cache", default: 0.0
    t.text "reasons"
    t.index ["observation_id"], name: "index_namings_on_observation_id"
  end

  create_table "observation_collection_numbers", charset: "utf8mb3", force: :cascade do |t|
    t.integer "collection_number_id"
    t.integer "observation_id"
  end

  create_table "observation_herbarium_records", charset: "utf8mb3", force: :cascade do |t|
    t.integer "observation_id", default: 0, null: false
    t.integer "herbarium_record_id", default: 0, null: false
  end

  create_table "observation_images", charset: "utf8mb3", force: :cascade do |t|
    t.integer "image_id", default: 0, null: false
    t.integer "observation_id", default: 0, null: false
    t.integer "rank", default: 0, null: false
    t.index ["observation_id"], name: "index_observation_images_on_observation_id"
  end

  create_table "observation_views", charset: "utf8mb3", force: :cascade do |t|
    t.integer "observation_id"
    t.integer "user_id"
    t.datetime "last_view", precision: nil
    t.boolean "reviewed"
    t.index ["observation_id"], name: "observation_index"
    t.index ["user_id"], name: "user_index"
  end

  create_table "observations", id: { type: :integer, unsigned: true }, charset: "utf8mb3", force: :cascade do |t|
    t.datetime "created_at", precision: nil
    t.datetime "updated_at", precision: nil
    t.date "when"
    t.integer "user_id"
    t.boolean "specimen", default: false, null: false
    t.text "notes"
    t.integer "thumb_image_id"
    t.integer "name_id"
    t.integer "location_id"
    t.boolean "is_collection_location", default: true, null: false
    t.float "vote_cache", default: 0.0
    t.integer "num_views", default: 0, null: false
    t.datetime "last_view", precision: nil
    t.integer "rss_log_id"
    t.decimal "lat", precision: 15, scale: 10
    t.decimal "lng", precision: 15, scale: 10
    t.string "where", limit: 1024
    t.integer "alt"
    t.string "lifeform", limit: 1024
    t.string "text_name", limit: 100
    t.text "classification"
    t.boolean "gps_hidden", default: false, null: false
    t.integer "source"
    t.datetime "log_updated_at", precision: nil
    t.boolean "needs_naming", default: false, null: false
    t.integer "inat_id"
    t.decimal "location_lat", precision: 15, scale: 10
    t.decimal "location_lng", precision: 15, scale: 10
    t.index ["needs_naming"], name: "needs_naming_index"
  end

  create_table "original_image_requests", charset: "utf8mb4", collation: "utf8mb4_0900_ai_ci", force: :cascade do |t|
    t.integer "user_id"
    t.integer "image_id"
    t.datetime "created_at", null: false
    t.datetime "updated_at", null: false
  end

  create_table "project_aliases", charset: "utf8mb4", collation: "utf8mb4_0900_ai_ci", force: :cascade do |t|
    t.integer "project_id", null: false
    t.integer "target_id", null: false
    t.string "target_type", null: false
    t.string "name"
    t.datetime "created_at", null: false
    t.datetime "updated_at", null: false
    t.index ["name", "project_id"], name: "index_project_aliases_on_name_and_project_id", unique: true
    t.index ["project_id"], name: "index_project_aliases_on_project_id"
    t.index ["target_type", "target_id"], name: "index_project_aliases_on_target_type_and_target_id"
  end

  create_table "project_images", charset: "utf8mb3", force: :cascade do |t|
    t.integer "image_id", null: false
    t.integer "project_id", null: false
  end

  create_table "project_members", charset: "utf8mb4", collation: "utf8mb4_0900_ai_ci", force: :cascade do |t|
    t.integer "project_id"
    t.integer "user_id"
    t.datetime "created_at", null: false
    t.datetime "updated_at", null: false
    t.integer "trust_level", default: 1, null: false
  end

  create_table "project_observations", charset: "utf8mb3", force: :cascade do |t|
    t.integer "observation_id", null: false
    t.integer "project_id", null: false
  end

  create_table "project_species_lists", charset: "utf8mb3", force: :cascade do |t|
    t.integer "project_id", null: false
    t.integer "species_list_id", null: false
  end

  create_table "projects", id: :integer, charset: "utf8mb3", force: :cascade do |t|
    t.integer "user_id", default: 0, null: false
    t.integer "admin_group_id", default: 0, null: false
    t.integer "user_group_id", default: 0, null: false
    t.string "title", limit: 100, default: "", null: false
    t.text "summary"
    t.datetime "created_at", precision: nil
    t.datetime "updated_at", precision: nil
    t.integer "rss_log_id"
    t.boolean "open_membership", default: false, null: false
    t.integer "location_id"
    t.integer "image_id"
    t.date "start_date"
    t.date "end_date"
    t.string "field_slip_prefix"
    t.integer "next_field_slip", default: 0, null: false
    t.index ["field_slip_prefix"], name: "index_projects_on_field_slip_prefix", unique: true
  end

  create_table "publications", id: :integer, charset: "utf8mb3", force: :cascade do |t|
    t.integer "user_id"
    t.text "full"
    t.string "link"
    t.text "how_helped"
    t.boolean "mo_mentioned"
    t.boolean "peer_reviewed"
    t.datetime "created_at", precision: nil
    t.datetime "updated_at", precision: nil
  end

  create_table "query_records", id: :integer, charset: "utf8mb3", force: :cascade do |t|
    t.datetime "updated_at", precision: nil
    t.integer "access_count"
    t.text "description"
    t.boolean "permalink", default: false
  end

  create_table "rss_logs", id: :integer, charset: "utf8mb3", force: :cascade do |t|
    t.integer "observation_id"
    t.integer "species_list_id"
    t.datetime "updated_at", precision: nil
    t.text "notes"
    t.integer "name_id"
    t.integer "location_id"
    t.integer "project_id"
    t.integer "glossary_term_id"
    t.integer "article_id"
    t.datetime "created_at", precision: nil, null: false
  end

  create_table "sequences", id: :integer, charset: "utf8mb4", collation: "utf8mb4_0900_ai_ci", force: :cascade do |t|
    t.integer "observation_id"
    t.integer "user_id"
    t.text "locus", size: :medium
    t.text "bases", size: :medium
    t.string "archive"
    t.string "accession"
    t.text "notes", size: :medium
    t.datetime "created_at", precision: nil, null: false
    t.datetime "updated_at", precision: nil, null: false
  end

  create_table "solid_cable_messages", charset: "utf8mb4", collation: "utf8mb4_0900_ai_ci", force: :cascade do |t|
    t.binary "channel", limit: 1024, null: false
    t.binary "payload", size: :long, null: false
    t.datetime "created_at", null: false
    t.bigint "channel_hash", null: false
    t.index ["channel"], name: "index_solid_cable_messages_on_channel"
    t.index ["channel_hash"], name: "index_solid_cable_messages_on_channel_hash"
    t.index ["created_at"], name: "index_solid_cable_messages_on_created_at"
  end

  create_table "solid_queue_blocked_executions", charset: "utf8mb4", collation: "utf8mb4_0900_ai_ci", force: :cascade do |t|
    t.bigint "job_id", null: false
    t.string "queue_name", null: false
    t.integer "priority", default: 0, null: false
    t.string "concurrency_key", null: false
    t.datetime "expires_at", null: false
    t.datetime "created_at", null: false
    t.index ["concurrency_key", "priority", "job_id"], name: "index_solid_queue_blocked_executions_for_release"
    t.index ["expires_at", "concurrency_key"], name: "index_solid_queue_blocked_executions_for_maintenance"
    t.index ["job_id"], name: "index_solid_queue_blocked_executions_on_job_id", unique: true
  end

  create_table "solid_queue_claimed_executions", charset: "utf8mb4", collation: "utf8mb4_0900_ai_ci", force: :cascade do |t|
    t.bigint "job_id", null: false
    t.bigint "process_id"
    t.datetime "created_at", null: false
    t.index ["job_id"], name: "index_solid_queue_claimed_executions_on_job_id", unique: true
    t.index ["process_id", "job_id"], name: "index_solid_queue_claimed_executions_on_process_id_and_job_id"
  end

  create_table "solid_queue_failed_executions", charset: "utf8mb4", collation: "utf8mb4_0900_ai_ci", force: :cascade do |t|
    t.bigint "job_id", null: false
    t.text "error"
    t.datetime "created_at", null: false
    t.index ["job_id"], name: "index_solid_queue_failed_executions_on_job_id", unique: true
  end

  create_table "solid_queue_jobs", charset: "utf8mb4", collation: "utf8mb4_0900_ai_ci", force: :cascade do |t|
    t.string "queue_name", null: false
    t.string "class_name", null: false
    t.text "arguments"
    t.integer "priority", default: 0, null: false
    t.string "active_job_id"
    t.datetime "scheduled_at"
    t.datetime "finished_at"
    t.string "concurrency_key"
    t.datetime "created_at", null: false
    t.datetime "updated_at", null: false
    t.index ["active_job_id"], name: "index_solid_queue_jobs_on_active_job_id"
    t.index ["class_name"], name: "index_solid_queue_jobs_on_class_name"
    t.index ["finished_at"], name: "index_solid_queue_jobs_on_finished_at"
    t.index ["queue_name", "finished_at"], name: "index_solid_queue_jobs_for_filtering"
    t.index ["scheduled_at", "finished_at"], name: "index_solid_queue_jobs_for_alerting"
  end

  create_table "solid_queue_pauses", charset: "utf8mb4", collation: "utf8mb4_0900_ai_ci", force: :cascade do |t|
    t.string "queue_name", null: false
    t.datetime "created_at", null: false
    t.index ["queue_name"], name: "index_solid_queue_pauses_on_queue_name", unique: true
  end

  create_table "solid_queue_processes", charset: "utf8mb4", collation: "utf8mb4_0900_ai_ci", force: :cascade do |t|
    t.string "kind", null: false
    t.datetime "last_heartbeat_at", null: false
    t.bigint "supervisor_id"
    t.integer "pid", null: false
    t.string "hostname"
    t.text "metadata"
    t.datetime "created_at", null: false
    t.string "name", null: false
    t.index ["last_heartbeat_at"], name: "index_solid_queue_processes_on_last_heartbeat_at"
    t.index ["name", "supervisor_id"], name: "index_solid_queue_processes_on_name_and_supervisor_id", unique: true
    t.index ["supervisor_id"], name: "index_solid_queue_processes_on_supervisor_id"
  end

  create_table "solid_queue_ready_executions", charset: "utf8mb4", collation: "utf8mb4_0900_ai_ci", force: :cascade do |t|
    t.bigint "job_id", null: false
    t.string "queue_name", null: false
    t.integer "priority", default: 0, null: false
    t.datetime "created_at", null: false
    t.index ["job_id"], name: "index_solid_queue_ready_executions_on_job_id", unique: true
    t.index ["priority", "job_id"], name: "index_solid_queue_poll_all"
    t.index ["queue_name", "priority", "job_id"], name: "index_solid_queue_poll_by_queue"
  end

  create_table "solid_queue_recurring_executions", charset: "utf8mb4", collation: "utf8mb4_0900_ai_ci", force: :cascade do |t|
    t.bigint "job_id", null: false
    t.string "task_key", null: false
    t.datetime "run_at", null: false
    t.datetime "created_at", null: false
    t.index ["job_id"], name: "index_solid_queue_recurring_executions_on_job_id", unique: true
    t.index ["task_key", "run_at"], name: "index_solid_queue_recurring_executions_on_task_key_and_run_at", unique: true
  end

  create_table "solid_queue_recurring_tasks", charset: "utf8mb4", collation: "utf8mb4_0900_ai_ci", force: :cascade do |t|
    t.string "key", null: false
    t.string "schedule", null: false
    t.string "command", limit: 2048
    t.string "class_name"
    t.text "arguments"
    t.string "queue_name"
    t.integer "priority", default: 0
    t.boolean "static", default: true, null: false
    t.text "description"
    t.datetime "created_at", null: false
    t.datetime "updated_at", null: false
    t.index ["key"], name: "index_solid_queue_recurring_tasks_on_key", unique: true
    t.index ["static"], name: "index_solid_queue_recurring_tasks_on_static"
  end

  create_table "solid_queue_scheduled_executions", charset: "utf8mb4", collation: "utf8mb4_0900_ai_ci", force: :cascade do |t|
    t.bigint "job_id", null: false
    t.string "queue_name", null: false
    t.integer "priority", default: 0, null: false
    t.datetime "scheduled_at", null: false
    t.datetime "created_at", null: false
    t.index ["job_id"], name: "index_solid_queue_scheduled_executions_on_job_id", unique: true
    t.index ["scheduled_at", "priority", "job_id"], name: "index_solid_queue_dispatch_all"
  end

  create_table "solid_queue_semaphores", charset: "utf8mb4", collation: "utf8mb4_0900_ai_ci", force: :cascade do |t|
    t.string "key", null: false
    t.integer "value", default: 1, null: false
    t.datetime "expires_at", null: false
    t.datetime "created_at", null: false
    t.datetime "updated_at", null: false
    t.index ["expires_at"], name: "index_solid_queue_semaphores_on_expires_at"
    t.index ["key", "value"], name: "index_solid_queue_semaphores_on_key_and_value"
    t.index ["key"], name: "index_solid_queue_semaphores_on_key", unique: true
  end

  create_table "species_list_observations", charset: "utf8mb3", force: :cascade do |t|
    t.integer "observation_id", default: 0, null: false
    t.integer "species_list_id", default: 0, null: false
  end

  create_table "species_lists", id: :integer, charset: "utf8mb3", force: :cascade do |t|
    t.datetime "created_at", precision: nil
    t.datetime "updated_at", precision: nil
    t.date "when"
    t.integer "user_id"
    t.string "where", limit: 1024
    t.string "title", limit: 100
    t.text "notes"
    t.integer "rss_log_id"
    t.integer "location_id"
  end

  create_table "synonyms", id: :integer, charset: "utf8mb3", force: :cascade do |t|
  end

  create_table "translation_string_versions", id: :integer, charset: "utf8mb3", force: :cascade do |t|
    t.integer "version"
    t.integer "translation_string_id"
    t.text "text"
    t.datetime "updated_at", precision: nil
    t.integer "user_id"
    t.integer "language_id"
  end

  create_table "translation_strings", id: :integer, charset: "utf8mb3", force: :cascade do |t|
    t.integer "version"
    t.integer "language_id", null: false
    t.string "tag", limit: 100
    t.text "text"
    t.datetime "updated_at", precision: nil
    t.integer "user_id"
  end

  create_table "triples", id: :integer, charset: "utf8mb3", force: :cascade do |t|
    t.string "subject", limit: 1024
    t.string "predicate", limit: 1024
    t.string "object", limit: 1024
  end

  create_table "user_group_users", charset: "utf8mb3", force: :cascade do |t|
    t.integer "user_id", default: 0, null: false
    t.integer "user_group_id", default: 0, null: false
  end

  create_table "user_groups", id: :integer, charset: "utf8mb3", force: :cascade do |t|
    t.string "name", default: "", null: false
    t.datetime "created_at", precision: nil
    t.datetime "updated_at", precision: nil
    t.boolean "meta", default: false
  end

  create_table "user_stats", charset: "utf8mb4", collation: "utf8mb4_0900_ai_ci", force: :cascade do |t|
    t.integer "user_id", default: 0, null: false
    t.integer "comments", default: 0, null: false
    t.integer "images", default: 0, null: false
    t.integer "location_description_authors", default: 0, null: false
    t.integer "location_description_editors", default: 0, null: false
    t.integer "locations", default: 0, null: false
    t.integer "location_versions", default: 0, null: false
    t.integer "name_description_authors", default: 0, null: false
    t.integer "name_description_editors", default: 0, null: false
    t.integer "names", default: 0, null: false
    t.integer "name_versions", default: 0, null: false
    t.integer "namings", default: 0, null: false
    t.integer "observations", default: 0, null: false
    t.integer "sequences", default: 0, null: false
    t.integer "sequenced_observations", default: 0, null: false
    t.integer "species_list_entries", default: 0, null: false
    t.integer "species_lists", default: 0, null: false
    t.integer "translation_strings", default: 0, null: false
    t.integer "votes", default: 0, null: false
    t.string "languages"
    t.string "bonuses"
    t.string "checklist"
    t.datetime "created_at", null: false
    t.datetime "updated_at", null: false
    t.index ["user_id"], name: "user_index"
  end

  create_table "users", id: :integer, charset: "utf8mb3", force: :cascade do |t|
    t.string "login", limit: 80, default: "", null: false
    t.string "password", limit: 40, default: "", null: false
    t.string "email", limit: 80, default: "", null: false
    t.string "theme", limit: 40
    t.string "name", limit: 80
    t.datetime "created_at", precision: nil
    t.datetime "last_login", precision: nil
    t.datetime "verified", precision: nil
    t.integer "license_id", default: 10, null: false
    t.integer "contribution", default: 0
    t.integer "location_id"
    t.integer "image_id"
    t.string "locale", limit: 5
    t.boolean "email_comments_owner", default: true, null: false
    t.boolean "email_comments_response", default: true, null: false
    t.boolean "email_observations_consensus", default: true, null: false
    t.boolean "email_observations_naming", default: true, null: false
    t.boolean "email_names_author", default: true, null: false
    t.boolean "email_names_editor", default: false, null: false
    t.boolean "email_names_reviewer", default: true, null: false
    t.boolean "email_locations_author", default: true, null: false
    t.boolean "email_locations_editor", default: false, null: false
    t.boolean "email_general_feature", default: true, null: false
    t.boolean "email_general_commercial", default: true, null: false
    t.boolean "email_general_question", default: true, null: false
    t.boolean "email_html", default: true, null: false
    t.datetime "updated_at", precision: nil
    t.boolean "admin"
    t.text "alert"
    t.boolean "email_locations_admin", default: false
    t.boolean "email_names_admin", default: false
    t.integer "thumbnail_size", default: 1
    t.integer "image_size", default: 5
    t.string "default_rss_type", limit: 40, default: "all"
    t.integer "votes_anonymous", default: 1
    t.integer "location_format", default: 1
    t.datetime "last_activity", precision: nil
    t.integer "hide_authors", default: 1, null: false
    t.boolean "thumbnail_maps", default: true, null: false
    t.string "auth_code", limit: 40
    t.integer "keep_filenames", default: 1, null: false
    t.text "notes"
    t.text "mailing_address"
    t.integer "layout_count"
    t.boolean "view_owner_id", default: false, null: false
    t.string "content_filter"
    t.text "notes_template"
    t.boolean "blocked", default: false, null: false
    t.boolean "no_emails", default: false, null: false
    t.string "inat_username"
    t.integer "original_image_quota", default: 0
    t.integer "label_format", default: 1
    t.index ["login"], name: "login_index"
  end

  create_table "visual_group_images", charset: "utf8mb4", collation: "utf8mb4_0900_ai_ci", force: :cascade do |t|
    t.integer "image_id"
    t.integer "visual_group_id"
    t.boolean "included", default: true, null: false
  end

  create_table "visual_groups", charset: "utf8mb4", collation: "utf8mb4_0900_ai_ci", force: :cascade do |t|
    t.integer "visual_model_id"
    t.string "name", null: false
    t.boolean "approved", default: false, null: false
    t.text "description"
    t.datetime "created_at", null: false
    t.datetime "updated_at", null: false
  end

  create_table "visual_models", charset: "utf8mb4", collation: "utf8mb4_0900_ai_ci", force: :cascade do |t|
    t.string "name", null: false
    t.datetime "created_at", null: false
    t.datetime "updated_at", null: false
  end

  create_table "votes", id: :integer, charset: "utf8mb3", force: :cascade do |t|
    t.datetime "created_at", precision: nil
    t.datetime "updated_at", precision: nil
    t.integer "naming_id"
    t.integer "user_id"
    t.integer "observation_id", default: 0
    t.boolean "favorite"
    t.float "value"
    t.index ["naming_id"], name: "naming_index"
    t.index ["observation_id"], name: "observation_index"
  end

  add_foreign_key "project_aliases", "projects"
  add_foreign_key "solid_queue_blocked_executions", "solid_queue_jobs", column: "job_id", on_delete: :cascade
  add_foreign_key "solid_queue_claimed_executions", "solid_queue_jobs", column: "job_id", on_delete: :cascade
  add_foreign_key "solid_queue_failed_executions", "solid_queue_jobs", column: "job_id", on_delete: :cascade
  add_foreign_key "solid_queue_ready_executions", "solid_queue_jobs", column: "job_id", on_delete: :cascade
  add_foreign_key "solid_queue_recurring_executions", "solid_queue_jobs", column: "job_id", on_delete: :cascade
  add_foreign_key "solid_queue_scheduled_executions", "solid_queue_jobs", column: "job_id", on_delete: :cascade
end<|MERGE_RESOLUTION|>--- conflicted
+++ resolved
@@ -10,11 +10,7 @@
 #
 # It's strongly recommended that you check this file into your version control system.
 
-<<<<<<< HEAD
-ActiveRecord::Schema[7.2].define(version: 2025_11_10_174852) do
-=======
 ActiveRecord::Schema[7.2].define(version: 2026_01_01_095531) do
->>>>>>> 3a654f31
   create_table "api_keys", id: :integer, charset: "utf8mb3", force: :cascade do |t|
     t.datetime "created_at", precision: nil
     t.datetime "last_used", precision: nil
