--- conflicted
+++ resolved
@@ -10,11 +10,7 @@
 #
 # It's strongly recommended that you check this file into your version control system.
 
-<<<<<<< HEAD
-ActiveRecord::Schema[7.2].define(version: 2025_02_12_105215) do
-=======
 ActiveRecord::Schema[7.2].define(version: 2025_02_13_084440) do
->>>>>>> 5a2a8ac3
   create_table "api_keys", id: :integer, charset: "utf8mb3", force: :cascade do |t|
     t.datetime "created_at", precision: nil
     t.datetime "last_used", precision: nil
