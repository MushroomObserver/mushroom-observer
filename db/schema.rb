--- conflicted
+++ resolved
@@ -10,11 +10,7 @@
 #
 # It's strongly recommended that you check this file into your version control system.
 
-<<<<<<< HEAD
-ActiveRecord::Schema[7.1].define(version: 2024_03_03_072017) do
-=======
-ActiveRecord::Schema[7.1].define(version: 2024_03_07_020000) do
->>>>>>> 2887c23a
+ActiveRecord::Schema[7.1].define(version: 2024_03_07_072017) do
   create_table "api_keys", id: :integer, charset: "utf8mb3", force: :cascade do |t|
     t.datetime "created_at", precision: nil
     t.datetime "last_used", precision: nil
@@ -680,8 +676,9 @@
     t.integer "votes", default: 0, null: false
     t.string "languages"
     t.string "bonuses"
-    t.datetime "created_at", default: "2024-03-07 07:16:11", null: false
-    t.datetime "updated_at", default: "2024-03-07 07:16:11", null: false
+    t.string "checklist"
+    t.datetime "created_at", default: "2024-03-08 00:15:36", null: false
+    t.datetime "updated_at", default: "2024-03-08 00:15:36", null: false
     t.index ["user_id"], name: "user_index"
   end
 
