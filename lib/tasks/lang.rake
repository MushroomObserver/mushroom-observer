# frozen_string_literal: true

# This has to be done without access to Language because it is used
# to declare tasks before the MO environment has been loaded.
def all_locales
  locales = []
  Rails.root.glob("config/locales/*.yml").each do |file|
    match = /(\w+).yml$/.match(file.to_s)
    locales << match[1] if match
  end
  locales
end

def define_tasks(action, verbose, verbose_method, description)
  desc(description.gsub("XXX", "official").gsub("(S)", ""))
  task(official: :setup) do
    lang = Language.official
    lang.verbose("#{verbose} #{lang.send(verbose_method)}")
    lang.send(action)
  end

  desc(description.gsub("XXX", "unofficial").gsub("(S)", "s"))
  task(unofficial: :setup) do
<<<<<<< HEAD
    Language.unofficial.find_each do |lang|
      lang.verbose(verbose + " " + lang.send(verbose_method))
=======
    Language.unofficial.each do |lang|
      lang.verbose("#{verbose} #{lang.send(verbose_method)}")
>>>>>>> ccafcbe0
      lang.send(action)
    end
  end

  desc(description.gsub("XXX", "all").gsub("(S)", "s"))
  task(all: :setup) do
<<<<<<< HEAD
    Language.find_each do |lang|
      lang.verbose(verbose + " " + lang.send(verbose_method))
=======
    Language.all.each do |lang|
      lang.verbose("#{verbose} #{lang.send(verbose_method)}")
>>>>>>> ccafcbe0
      lang.send(action)
    end
  end

  all_locales.each do |locale|
    desc(description.gsub("XXX", locale).gsub("(S)", ""))
    task(locale => :setup) do |task|
      lang = Language.find_by(locale: task.name.sub(/.*:/, ""))
      lang.verbose("#{verbose} #{lang.send(verbose_method)}")
      lang.send(action)
    end
  end
end

namespace :lang do
  desc "Check syntax of official export file, " \
       "integrate changes into database, " \
       "refresh YAML and export files."
  task update: [
    "check:official",    # check syntax of official file
    "import:official",   # import any changes from official file
    "strip:all",         # strip out any strings we no longer need
    "update:all",        # update localization (YAML) files
    "export:unofficial"  # (still needed by some tests)
  ]

  [
    [:check,  :check_export_syntax,      "Checking",  :export_file,
     "Check syntax of XXX YAML file(S)."],
    [:strip,  :strip,                    "Stripping", :locale,
     "Strip unused tags in XXX locale(S) from database."],
    [:update, :update_localization_file, "Updating",  :localization_file,
     "Update the XXX YAML file(S) from database."],
    [:export, :update_export_file,       "Exporting", :export_file,
     "Export XXX locale(S) to text file(S)."],
    [:import, :import_from_file,         "Importing", :export_file,
     "Import XXX locale(S) from text file(S)."]
  ].each do |namespace_name, action, verbose, verbose_method, description|
    namespace namespace_name do
      define_tasks(action, verbose, verbose_method, description)
    end
  end

  desc "Setup environment for language tasks."
  task setup: [:environment, :login, :verbose, :safe_mode]

  # Disable cop out of caution; our translation stuff is kind of wonky
  # See https://github.com/MushroomObserver/mushroom-observer/pull/2838/commits/fcf75b4c57ac7c6f0a3046c870236ceeda50e50f#r2011104991
  # rubocop:disable Rails/RakeEnvironment
  desc "Log in user for import tasks."
  task(:login) do
    User.current = if ENV.include?("user_name")
                     User.find_by(login: ENV["user_name"])
                   elsif ENV.include?("user_id")
                     User.find(ENV["user_id"])
                   end
  end

  desc "Log in admin for import tasks."
  task(:login_admin) do
    User.current = User.find(0)
  end

  desc 'Turn off verbosity if include "silent=yes".'
  task(:verbose) do
    Language.verbose = true unless ENV.include?("silent")
  end

  desc 'Turn on safe mode if include "safe=yes".'
  task(:safe_mode) do
    if ENV.include?("safe")
      Language.safe_mode = true
      puts("*** SAFE MODE ***")
    end
  end
  # rubocop:enable Rails/RakeEnvironment
end<|MERGE_RESOLUTION|>--- conflicted
+++ resolved
@@ -21,26 +21,16 @@
 
   desc(description.gsub("XXX", "unofficial").gsub("(S)", "s"))
   task(unofficial: :setup) do
-<<<<<<< HEAD
     Language.unofficial.find_each do |lang|
-      lang.verbose(verbose + " " + lang.send(verbose_method))
-=======
-    Language.unofficial.each do |lang|
       lang.verbose("#{verbose} #{lang.send(verbose_method)}")
->>>>>>> ccafcbe0
       lang.send(action)
     end
   end
 
   desc(description.gsub("XXX", "all").gsub("(S)", "s"))
   task(all: :setup) do
-<<<<<<< HEAD
     Language.find_each do |lang|
-      lang.verbose(verbose + " " + lang.send(verbose_method))
-=======
-    Language.all.each do |lang|
       lang.verbose("#{verbose} #{lang.send(verbose_method)}")
->>>>>>> ccafcbe0
       lang.send(action)
     end
   end
