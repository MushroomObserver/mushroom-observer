<%= form_with(model: @species_list, url: action,
              id: "species_list_form") do |f| %>

  <%= submit_button(form: f, button: button.l, center: true) %>

  <%= if !(partial = render(partial: "shared/form_list_feedback",
                            locals: { f: f })).blank?
    content_tag(:div, partial)
  end %>

  <%= if @checklist&.any?
    render(partial: "species_lists/form/fields_for_checklist", locals: { f: f })
  end %>

  <%= if !@new_names.blank?
    hidden_field_tag(:approved_names, @new_names.join("\n"))
  end %>

  <%= if !@deprecated_names.blank?
    hidden_field_tag(:approved_deprecated_names,
                     @deprecated_names.map(&:id).join(" "))
  end %>

  <div class="form-group mt-3">
    <%= fields_for(:list) do |f_l|
      text_area_with_label(form: f_l, field: :members, rows: 8,
                           label: :form_species_lists_write_in_species.t + ":",
<<<<<<< HEAD
                           value: @list_members,
=======
                           value: @list_members, placeholder: :start_typing.l,
>>>>>>> 5e9ef0e1
                           data: { autocompleter: :name,
                                   autocomplete_separator: "\n" })
    end %>
  </div>
<<<<<<< HEAD
  <%# turn_into_name_auto_completer(:list_members, primer: Name.primer,
                                   token: "\n") %>
=======
>>>>>>> 5e9ef0e1

  <%= text_field_with_label(form: f, field: :title, between: :required,
                            label: :form_species_lists_title.t + ":") %>

  <%= text_area_with_label(form: f, field: :notes, rows: 12,
                           label: :form_species_lists_list_notes.t + ":") %>
  <%= render(partial: "shared/textilize_help") %>

  <div class="form-group form-inline">
    <%= f.label(:when, :WHEN.t + ":") %>
    <%= f.date_select(:when, date_select_opts(@species_list),
                      { class: "form-control",
                        data: { autocompleter: :year } }) %>
  </div>
<<<<<<< HEAD
  <%# turn_into_year_auto_completer(:species_list_when_1i) %>
=======
>>>>>>> 5e9ef0e1

  <%= render(partial: "shared/form_location_feedback",
             locals: { button: button } ) %>

  <%= text_field_with_label(form: f, field: :place_name, between: :required,
<<<<<<< HEAD
                            label: :WHERE.t + ":",
                            data: { autocompleter: :location }) %>
  <%# turn_into_location_auto_completer(:species_list_place_name) %>
=======
                            placeholder: :start_typing.l, label: :WHERE.t + ":",
                            data: { autocompleter: :location }) %>
>>>>>>> 5e9ef0e1

  <%= render(partial: "species_lists/form/fields_for_member",
             locals: { f: f }) %>

  <% if @projects.any? %>
    <%= render(partial: "species_lists/form/fields_for_project",
               locals: { f: f }) %>
  <% end %>

  <%= submit_button(form: f, button: button.l, center: true) %>

<% end %><|MERGE_RESOLUTION|>--- conflicted
+++ resolved
@@ -25,20 +25,11 @@
     <%= fields_for(:list) do |f_l|
       text_area_with_label(form: f_l, field: :members, rows: 8,
                            label: :form_species_lists_write_in_species.t + ":",
-<<<<<<< HEAD
-                           value: @list_members,
-=======
                            value: @list_members, placeholder: :start_typing.l,
->>>>>>> 5e9ef0e1
                            data: { autocompleter: :name,
                                    autocomplete_separator: "\n" })
     end %>
   </div>
-<<<<<<< HEAD
-  <%# turn_into_name_auto_completer(:list_members, primer: Name.primer,
-                                   token: "\n") %>
-=======
->>>>>>> 5e9ef0e1
 
   <%= text_field_with_label(form: f, field: :title, between: :required,
                             label: :form_species_lists_title.t + ":") %>
@@ -53,23 +44,13 @@
                       { class: "form-control",
                         data: { autocompleter: :year } }) %>
   </div>
-<<<<<<< HEAD
-  <%# turn_into_year_auto_completer(:species_list_when_1i) %>
-=======
->>>>>>> 5e9ef0e1
 
   <%= render(partial: "shared/form_location_feedback",
              locals: { button: button } ) %>
 
   <%= text_field_with_label(form: f, field: :place_name, between: :required,
-<<<<<<< HEAD
-                            label: :WHERE.t + ":",
-                            data: { autocompleter: :location }) %>
-  <%# turn_into_location_auto_completer(:species_list_place_name) %>
-=======
                             placeholder: :start_typing.l, label: :WHERE.t + ":",
                             data: { autocompleter: :location }) %>
->>>>>>> 5e9ef0e1
 
   <%= render(partial: "species_lists/form/fields_for_member",
              locals: { f: f }) %>
