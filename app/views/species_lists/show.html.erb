<%
add_page_title(
  :species_list_show_title.t(name: @species_list.unique_format_name)
)
add_pager_for(@species_list)
add_interest_icons(@user, @species_list)
add_tab_set(species_list_show_tabs(list: @species_list))
@container = :text_image
%>

<div class="container-text">
  <%= card_block do %>
    <div><b><%= :WHEN.t %>:</b> <%= @species_list.when.web_date %></div>
    <div><b><%= :OBSERVATIONS.t %>:</b> <%= @query.num_results %></div>
    <div><b><%= :WHERE.t %>:</b>
      <%= location_link(@species_list.place_name, @species_list.location, nil, true) rescue :UNKNOWN.t %>
    </div>
    <div><b><%= :WHO.t %>:</b> <%= user_link(@species_list.user) %></div>
    <% if @species_list.projects.any? %>
      <div><b><%= :PROJECTS.t %>:</b>
        <%= @species_list.projects.map {|p| link_to_object(p)}.safe_join(" | ") %>
      </div>
    <% end %>
    <% if @species_list.notes.present? %>
      <div><%= ("*" + :NOTES.t + ":* " + @species_list.notes.to_s).tpl %></div>
    <% end %>
  <% end %>
</div>

<% if @pages.any?
  query_params_set(@query) %>

  <%= paginate_block(@pages) do %>
    <div class="list-group">

      <div class="list-group-item default">
        <%= :species_list_show_members.t %>:
        <%= link_to(:species_list_show_regular_index.t,
                    observations_path(q: get_query_param(@query)),
                    { help: :species_list_show_regular_index_help.t }) %> |
        <%= link_to_coerced_query(@query, Location) %> |
        <%= link_to_coerced_query(@query, Name) %> |
        <%= link_to_coerced_query(@query, Image) %> |
        <%= link_to(:app_checklist.t,
                    checklist_path(species_list_id: @species_list.id)) %> |
        <%= link_to(:show_object.t(type: :map),
                    map_observations_path(q: get_query_param(@query))) %>
      </div>

      <% if @objects.any? %>
        <% @objects.each do |observation| %>
          <div class="list-group-item">
            <div class="row">
              <div class="col-12 col-md-4 col-lg-3">
                <%= if observation.thumb_image_id
                  interactive_image(observation.thumb_image,
                                    image_link: observation_path(id: observation.id),
                                    votes: true)
                end %>
              </div>
              <div class="col-12 col-md-8 col-lg-9">
                <p class="font-weight-bold mb-0">
                  <%= link_to(observation.unique_format_name.t,
                              observation_path(id: observation.id,
                                               q: get_query_param(@query))) %>
                </p>
                <p>
                  <b><%= location_link(observation.place_name,
                                       observation.location) %></b><br/>
                  <span><%= user_link(observation.user) %></span>:
                  <span><%= observation.when.web_date %></span>
                </p>
<<<<<<< HEAD
                <%= put_button(name: :REMOVE.t,
                              path: observation_species_list_path(
                                id: observation.id,
                                species_list_id: @species_list.id,
                                commit: "remove"
                              ),
                              class: "btn btn-outline-secondary",
                              data: { confirm: :are_you_sure.l }) %>
=======
                <% if check_permission(@species_list) %>
                  <%= put_button(name: :REMOVE.t,
                                 path: observation_species_list_path(
                                   id: observation.id,
                                   species_list_id: @species_list.id,
                                   commit: "remove"
                                 ),
                                 class: "btn btn-default",
                                 data: { confirm: :are_you_sure.l }) %>
                <% end %>
>>>>>>> 6b38a872
              </div>
            </div>
          </div>
        <% end %>
      <% end %>

    </div>
  <% end %>

<% else %>
  <div class="container-text">
    <%= :species_list_show_no_members.tp %>
  </div>
<% end %>

<%= render(partial: "comments/comments_for_object",
           locals: { object: @species_list, controls: true, limit: nil }) %>

<%= show_object_footer(@species_list) %><|MERGE_RESOLUTION|>--- conflicted
+++ resolved
@@ -70,16 +70,6 @@
                   <span><%= user_link(observation.user) %></span>:
                   <span><%= observation.when.web_date %></span>
                 </p>
-<<<<<<< HEAD
-                <%= put_button(name: :REMOVE.t,
-                              path: observation_species_list_path(
-                                id: observation.id,
-                                species_list_id: @species_list.id,
-                                commit: "remove"
-                              ),
-                              class: "btn btn-outline-secondary",
-                              data: { confirm: :are_you_sure.l }) %>
-=======
                 <% if check_permission(@species_list) %>
                   <%= put_button(name: :REMOVE.t,
                                  path: observation_species_list_path(
@@ -87,10 +77,9 @@
                                    species_list_id: @species_list.id,
                                    commit: "remove"
                                  ),
-                                 class: "btn btn-default",
+                                 class: "btn btn-outline-secondary",
                                  data: { confirm: :are_you_sure.l }) %>
                 <% end %>
->>>>>>> 6b38a872
               </div>
             </div>
           </div>
