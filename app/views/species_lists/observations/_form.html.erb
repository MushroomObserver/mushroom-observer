--- conflicted
+++ resolved
@@ -9,17 +9,10 @@
   <%= content_tag(:p,
                   :species_list_add_remove_body.tp(num: @query.num_results)) %>
 
-<<<<<<< HEAD
-  <%= text_field_with_label(form: f, field: :species_list, value: @id,
-                            label: :species_list_add_remove_label.t + ":",
-                            data: { autocompleter: :species_list }) %>
-  <%# turn_into_species_list_auto_completer(:species_list) %>
-=======
   <%= text_field_with_label(form: f, field: :species_list,
                             value: @id, placeholder: :start_typing.l,
                             label: :species_list_add_remove_label.t + ":",
                             data: { autocompleter: :species_list }) %>
->>>>>>> 5e9ef0e1
 
   <div class="form-group center-block">
     <%= submit_button(form: f, button: :ADD.l) %>
