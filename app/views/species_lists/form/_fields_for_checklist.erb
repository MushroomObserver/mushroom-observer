--- conflicted
+++ resolved
@@ -1,19 +1,9 @@
-<<<<<<< HEAD
-<div class="container-text" id="checklist_data">
-  <p>
-    <b class="text-nowrap"><%= :form_species_lists_species_to_add.t %>:</b>
-  </p>
-  <p>
-    <% @checklist.sort_by(&:first).each do |name, id| %>
-      <%= fields_for(:checklist_data) do |fcd| %>
-=======
 <%= fields_for(:checklist_data) do |fcd| %>
   <div class="form-group" id="checklist_data">
     <%= label_tag(:checklist_data, "#{:form_species_lists_species_to_add.t}:",
                   class: "text-nowrap") %>
     <div class="form-group">
       <% @checklist.sort_by(&:first).each do |name, id| %>
->>>>>>> 328e821c
         <%= check_box_with_label(form: fcd, field: id,
                                  checked: @checklist_names[id],
                                  text: name.t) %>
