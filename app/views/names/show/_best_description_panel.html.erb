<<<<<<< HEAD
<%
header = [
  tag.h6(:show_name_brief_description.t),
  tag.div do
    [
      link_to(
        :show_name_see_more.t,
        add_query_param(name_description_path(@name.description.id))
      ),
      " | ",
      link_to(
        :EDIT.t,
        add_query_param(edit_name_description_path(@name.description.id))
      )
    ].safe_join
  end
].safe_join
%>

<%= card_block(header: header, id: "name_best_description") do
  @best_description.tpl
end %>
=======
<div id="name_general_description">
  <strong><%= :show_name_general_description.t %>:</strong>
    [<%= link_with_query(:show_name_see_more.t,
          name_description_path(@name.description.id)) %> |
      <%= link_with_query(:EDIT.t,
          edit_name_description_path(@name.description.id)) %>]
  <%= panel_block do %>
    <%= @best_description.tpl %>
  <% end %>
</div>
>>>>>>> b55391db
<|MERGE_RESOLUTION|>--- conflicted
+++ resolved
@@ -1,7 +1,6 @@
-<<<<<<< HEAD
 <%
 header = [
-  tag.h6(:show_name_brief_description.t),
+  tag.h6(:show_name_general_description.t),
   tag.div do
     [
       link_to(
@@ -18,18 +17,6 @@
 ].safe_join
 %>
 
-<%= card_block(header: header, id: "name_best_description") do
+<%= card_block(header: header, id: "name_general_description") do
   @best_description.tpl
-end %>
-=======
-<div id="name_general_description">
-  <strong><%= :show_name_general_description.t %>:</strong>
-    [<%= link_with_query(:show_name_see_more.t,
-          name_description_path(@name.description.id)) %> |
-      <%= link_with_query(:EDIT.t,
-          edit_name_description_path(@name.description.id)) %>]
-  <%= panel_block do %>
-    <%= @best_description.tpl %>
-  <% end %>
-</div>
->>>>>>> b55391db
+end %>