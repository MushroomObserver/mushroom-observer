<%# name form %>

<%
ranks = Name.all_ranks.map { |r| [rank_as_string(r), r] }
statuses = [[:ACCEPTED.t, false], [:DEPRECATED.t, true]]
%>
<!--[form:name]-->
<%= form_with(model: @name, url: add_query_param(action)) do |f| %>

  <%= submit_button(form: f, button: button, center: true) %>

  <% if in_admin_mode? %>
    <%= check_box_with_label(form: f, field: :locked, class: "mt-3",
                             label: :form_names_locked.t) %>
  <% end %>

  <% if !@name.locked || in_admin_mode? %>
    <% append = help_block(:p, :form_names_identifier_help.t) %>
    <%= text_field_with_label(form: f, field: :icn_id,
                              label: "#{:form_names_icn_id.t}:",
                              size: 8, inline: true, append: append) %>

    <div class="form-inline my-3">
      <%= select_with_label(form: f, field: :rank,
                            label: :Rank.t + ":", options: ranks) %>

      <%= select_with_label(form: f, field: :deprecated,
                            label: :Status.t + ":",
                            options: statuses, class: "pl-3" ) %>
    </div>

    <%= text_field_with_label(
          form: f, field: :text_name, label: :form_names_text_name.t + ":",
          value: @name_string, data: { autofocus: true },
          append: help_block(:p, :form_names_text_name_help.t)
        ) %>

    <%= text_area_with_label(
          form: f, field: :author, rows: 2, label: :Authority.t + ":",
          append: help_block(:p, :form_names_author_help.t)
        ) %>

  <% else %>
    <div class="mt-3 mb-3">
      <%= hidden_field_with_label(
            form: f, field: :rank, label: :Rank.t + ":", inline: true,
            class: "mb-0", text: :"Rank_#{@name.rank.to_s.downcase}".t
          ) %>
      <%= hidden_field_with_label(
            form: f, field: :deprecated, label: :Status.t + ":", inline: true,
            class: "mb-0", text: @name.deprecated ? :ACCEPTED.t : :DEPRECATED.t
          ) %>
      <%= hidden_field_with_label(
            form: f, field: :text_name, label: :Name.t + ":", inline: true,
            class: "mb-0", value: @name_string, text: @name.real_text_name.t
          ) %>
      <%= hidden_field_with_label(
            form: f, field: :author, label: :Authority.t + ":", inline: true,
            class: "mb-0", text: @name.author.t
          ) %>
      <%= help_block(:div, :show_name_locked.tp) %>
    </div>
  <% end %>

  <% append = content_tag(:p, class: "help-block") do
    concat(:form_names_citation_help.t)
    concat(:form_names_citation_textilize_note.t)
  end %>
  <%= text_area_with_label(form: f, field: :citation, rows: 3,
                           label: :Citation.t + ":", append: append) %>

  <% if !@misspelling.nil? && (in_admin_mode? || !@name.locked) %>
    <div class="my-4 mx-0">
      <%= check_box_with_label(form: f, field: :misspelling,
                               checked: @misspelling,
                               label: :form_names_misspelling.t) %>
      <%= text_field_with_label(
            form: f, field: :correct_spelling,
            value: @correct_spelling, placeholder: :start_typing.l,
            label: :form_names_misspelling_it_should_be.t + ":",
            append: help_block(:p, :form_names_misspelling_note.t),
            data: { autocompleter: :name }
          ) %>
<<<<<<< HEAD
      <%# turn_into_name_auto_completer(:name_correct_spelling,
                                       primer: Name.primer) %>
=======
>>>>>>> 5e9ef0e1
    </div>
  <% end %>

  <% between = content_tag(:div, :form_names_taxonomic_notes_warning.t,
                           class: "mark") %>
  <%= text_area_with_label(form: f, field: :notes, rows: 6,
                           label: :form_names_taxonomic_notes.t + ":",
                           between: between) %>
  <%= render(partial: "shared/textilize_help") %>

  <%= submit_button(form: f, button: button, center: true) %>

<% end %>
<!--[eoform:name]--><|MERGE_RESOLUTION|>--- conflicted
+++ resolved
@@ -81,11 +81,6 @@
             append: help_block(:p, :form_names_misspelling_note.t),
             data: { autocompleter: :name }
           ) %>
-<<<<<<< HEAD
-      <%# turn_into_name_auto_completer(:name_correct_spelling,
-                                       primer: Name.primer) %>
-=======
->>>>>>> 5e9ef0e1
     </div>
   <% end %>
 
