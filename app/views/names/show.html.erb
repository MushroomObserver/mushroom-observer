--- conflicted
+++ resolved
@@ -10,33 +10,11 @@
 <div class="row">
 
   <!--LEFT COLUMN-->
-<<<<<<< HEAD
   <div class="col-md-7">
-=======
-  <div class="col-sm-5">
-
-    <%= render(partial: "names/show/confident_observations_panel") %>
-
-    <div id="name_previous_export" class="mb-4">
-      <%= show_previous_version(@name) %>
-      <%= set_export_status_controls(@name) %>
-    </div>
-
-    <div id="name_authors_editors">
-      <%= panel_block do %>
-        <%= show_authors_and_editors(obj: @name, user: @user) %>
-      <% end %>
-    </div>
-
-  </div><!--LEFT COLUMN-->
-
-  <!--RIGHT COLUMN-->
-  <div class="col-sm-7">
->>>>>>> b55391db
 
     <%= render(partial: "names/show/observations_menu") %>
     <%= render(partial: "names/show/nomenclature",
-              locals: { name: @name, synonyms: true }) %>
+               locals: { name: @name, synonyms: true }) %>
 
     <div class="row">
       <div class="col-md-6">
@@ -83,7 +61,7 @@
     </div>
 
     <%= card_block(id: "name_authors_editors") do %>
-      <%= show_authors_and_editors(@name) %>
+      <%= show_authors_and_editors(obj: @name, user: @user) %>
     <% end %>
 
   </div><!--RIGHT COLUMN-->
