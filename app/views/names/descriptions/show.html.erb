<<<<<<< HEAD
<% #bs4
  @title ||= @description.format_name.t
  @tabsets = show_description_tabset(description: @description, pager: false)
  @container = :wide
=======
<%
@title ||= @description.format_name.t
tabs = create_tabs(show_description_links(description: @description))
tabsets = { right: draw_tab_set(tabs) }
@container = :wide
>>>>>>> 9c5f6546
%>

<%= card_block do %>
  <div class="row">

    <div class="col-12 col-lg-6">
      <%= render( partial: "shared/show_description",
                  locals: { description: @description }) %>
    </div><!-- .col -->

    <div class="col-12 col-lg-6">
      <%= show_alt_descriptions(object: @name, projects: @projects) %>
    </div><!-- .col -->

  </div><!-- .row -->
<% end %>

<%= render(partial: "names/descriptions/show/name_description",
           object: @description, locals: { review: true }) %>
<%= render(partial: "comments/comments_for_object",
           locals: { object: @description, controls: true, limit: 10 }
          ) if false%>
<%= show_object_footer(@description) %><|MERGE_RESOLUTION|>--- conflicted
+++ resolved
@@ -1,15 +1,8 @@
-<<<<<<< HEAD
 <% #bs4
-  @title ||= @description.format_name.t
-  @tabsets = show_description_tabset(description: @description, pager: false)
-  @container = :wide
-=======
-<%
 @title ||= @description.format_name.t
 tabs = create_tabs(show_description_links(description: @description))
 tabsets = { right: draw_tab_set(tabs) }
 @container = :wide
->>>>>>> 9c5f6546
 %>
 
 <%= card_block do %>
