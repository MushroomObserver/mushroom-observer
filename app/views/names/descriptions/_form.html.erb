--- conflicted
+++ resolved
@@ -3,13 +3,7 @@
               id: "name_description_form") do |f| %>
 
   <div class="container-text">
-<<<<<<< HEAD
-    <%= f.submit(button.l, class: "btn btn-default center-block mt-3 mb-3") %>
-
-    <%= render(partial: "shared/fields_for_description", locals: {form: f}) %>
-=======
     <%= f.submit(button.l, class: "btn btn-default center-block mt-3") %>
->>>>>>> c89894d8
 
     <%= render(partial: "shared/fields_for_description", locals: {form: f}) %>
 
