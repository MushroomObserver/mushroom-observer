<%
add_page_title(:name_deprecate_title.t(name: @name.display_name))

add_tab_set(name_forms_return_tabs(name: @name))

action = { controller: "/names/synonyms/deprecate", action: :create,
            id: @name.id, approved_name: @what }

feedback_locals = {
  button_name: :SUBMIT.l,
  what: @what,
  valid_names: @valid_names,
  suggest_corrections: @suggest_corrections,
  parent_deprecated: @parent_deprecated,
  names: @names
}
%>

<%= form_with(url: action, id: "name_deprecate_synonym_form") do |f| %>

  <%= submit_button(form: f, button: :SUBMIT.l, center: true) %>

  <%= render(partial: "shared/form_name_feedback",
             locals: feedback_locals.merge({ f: f })) if @what.present? %>

  <%= text_field_with_label(
<<<<<<< HEAD
        form: f, field: :proposed_name, inline: true, value: @what,
=======
        form: f, field: :proposed_name, inline: true,
        value: @what, placeholder: :start_typing.l,
>>>>>>> 5e9ef0e1
        label: "#{:name_deprecate_preferred.t}:",
        append: help_note(:div, :name_deprecate_preferred_help.tp),
        data: { autofocus: true, autocompleter: :name }
      ) %>
<<<<<<< HEAD
  <%# turn_into_name_auto_completer(:proposed_name, primer: Name.primer) %>
=======
>>>>>>> 5e9ef0e1

  <%= check_box_with_label(form: f, field: :is_misspelling,
                           checked: @misspelling,
                           label: :form_names_misspelling.t) %>

  <%= text_area_with_label(form: f, field: :comment, inline: true,
                           label: "#{:name_deprecate_comments.t}:",
                           value: @comment, cols: 80, rows: 5) %>
  <%= content_tag(:div, class: "help-note") do
    concat(:name_deprecate_comments_help.tp(
             name: @name.display_name.chomp(".")
           ))
    concat(:field_textile_link.tp)
  end %>

<% end %><|MERGE_RESOLUTION|>--- conflicted
+++ resolved
@@ -24,20 +24,12 @@
              locals: feedback_locals.merge({ f: f })) if @what.present? %>
 
   <%= text_field_with_label(
-<<<<<<< HEAD
-        form: f, field: :proposed_name, inline: true, value: @what,
-=======
         form: f, field: :proposed_name, inline: true,
         value: @what, placeholder: :start_typing.l,
->>>>>>> 5e9ef0e1
         label: "#{:name_deprecate_preferred.t}:",
         append: help_note(:div, :name_deprecate_preferred_help.tp),
         data: { autofocus: true, autocompleter: :name }
       ) %>
-<<<<<<< HEAD
-  <%# turn_into_name_auto_completer(:proposed_name, primer: Name.primer) %>
-=======
->>>>>>> 5e9ef0e1
 
   <%= check_box_with_label(form: f, field: :is_misspelling,
                            checked: @misspelling,
