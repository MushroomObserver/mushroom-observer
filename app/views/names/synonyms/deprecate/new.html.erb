<%
  @title = :name_deprecate_title.t(name: @name.display_name)

  tabs = [
    link_to(:cancel_and_show.t(type: :name), @name.show_link_args)
  ]
  @tabsets = { right: draw_tab_set(tabs) }

  action = { controller: "/names/synonyms/deprecate", action: :create,
             id: @name.id, approved_name: @what }
%>

<%= form_with(url: action, id: "name_deprecate_synonym_form") do |f| %>

  <%= f.submit(:SUBMIT.l, class: "btn btn-default center-block mt-3") %>

  <%= render(partial: "shared/form_name_feedback",
             locals: { button_name: :SUBMIT.l,
                       what: @what,
                       valid_names: @valid_names,
                       suggest_corrections: @suggest_corrections,
                       parent_deprecated: @parent_deprecated,
                       names: @names }) if @what.present? %>

<<<<<<< HEAD
  <div class="form-group form-inline">
    <%= f.label(:proposed_name, "#{:name_deprecate_preferred.t}:") %>
    <%= f.text_field(:proposed_name,
                     value: @what, data: { autofocus: true }) %>
  </div>
=======
  <%= inline_label_text_field(form: f, field: :proposed_name,
                              text: "#{:name_deprecate_preferred.t}:",
                              value: @what, data: { autofocus: true }) %>
>>>>>>> b730f095
  <%= content_tag(:div, :name_deprecate_preferred_help.tp,
                  class: "help-note") %>
  <% turn_into_name_auto_completer(:proposed_name, primer: Name.primer) %>

  <%= check_box_with_label(form: f, field: :is_misspelling,
                           checked: @misspelling,
                           text: :form_names_misspelling.t) %>

<<<<<<< HEAD
  <div class="form-group form-inline">
    <%= f.label(:comment, "#{:name_deprecate_comments.t}:") %>
    <%= f.text_area(:comment, cols: 80, rows: 5, value: @comment) %>
  </div>
=======
  <%= inline_label_text_area(form: f, field: :comment,
                             text: "#{:name_deprecate_comments.t}:",
                             value: @comment, cols: 80, rows: 5) %>
>>>>>>> b730f095
  <%= content_tag(:div, class: "help-note") do
    concat(:name_deprecate_comments_help.tp(
             name: @name.display_name.chomp(".")
           ))
    concat(:field_textile_link.tp)
  end %>

<% end %><|MERGE_RESOLUTION|>--- conflicted
+++ resolved
@@ -22,17 +22,9 @@
                        parent_deprecated: @parent_deprecated,
                        names: @names }) if @what.present? %>
 
-<<<<<<< HEAD
-  <div class="form-group form-inline">
-    <%= f.label(:proposed_name, "#{:name_deprecate_preferred.t}:") %>
-    <%= f.text_field(:proposed_name,
-                     value: @what, data: { autofocus: true }) %>
-  </div>
-=======
   <%= inline_label_text_field(form: f, field: :proposed_name,
                               text: "#{:name_deprecate_preferred.t}:",
                               value: @what, data: { autofocus: true }) %>
->>>>>>> b730f095
   <%= content_tag(:div, :name_deprecate_preferred_help.tp,
                   class: "help-note") %>
   <% turn_into_name_auto_completer(:proposed_name, primer: Name.primer) %>
@@ -41,16 +33,9 @@
                            checked: @misspelling,
                            text: :form_names_misspelling.t) %>
 
-<<<<<<< HEAD
-  <div class="form-group form-inline">
-    <%= f.label(:comment, "#{:name_deprecate_comments.t}:") %>
-    <%= f.text_area(:comment, cols: 80, rows: 5, value: @comment) %>
-  </div>
-=======
   <%= inline_label_text_area(form: f, field: :comment,
                              text: "#{:name_deprecate_comments.t}:",
                              value: @comment, cols: 80, rows: 5) %>
->>>>>>> b730f095
   <%= content_tag(:div, class: "help-note") do
     concat(:name_deprecate_comments_help.tp(
              name: @name.display_name.chomp(".")
