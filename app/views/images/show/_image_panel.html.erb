--- conflicted
+++ resolved
@@ -27,19 +27,11 @@
   <div class="card-body">
 
     <%= interactive_image(@image,
-<<<<<<< HEAD
                           size: :medium,
                           image_link: {},
                           img_class: "huge-image",
                           theater_on_click: true,
                           votes: false) %>
-=======
-                  size: :medium,
-                  image_link: {},
-                  img_class: "huge-image",
-                  theater_on_click: true,
-                  votes: false) %>
->>>>>>> 117288a8
 
     <% # Insert huge-size image via js only when necessary to prevent
     # some browsers from eager-loading it even when invisible.
@@ -57,12 +49,7 @@
 
     <div class="mt-3 text-center">
       <% if User.current %>
-<<<<<<< HEAD
-        <%= render(partial: "shared/images/image_vote_links",
-                  locals: { image: @image }) %>
-=======
         <%= image_vote_links(@image) %>
->>>>>>> 117288a8
       <% end %>
       <% if !@image.original_name.blank? &&
             (check_permission(@image) ||
