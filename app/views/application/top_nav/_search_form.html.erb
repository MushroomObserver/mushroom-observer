<%
options = [
  [:COMMENTS.l, :comment],
  [:GLOSSARY.l, :glossary_term],
  [:HERBARIA.l, :herbarium],
  # Temporarily disabled for performance reasons. 2021-09-12 JDC
  # [:IMAGES.l, :image],
  [:LOCATIONS.l, :location],
  [:NAMES.l, :name],
  [:OBSERVATIONS.l, :observation],
  [:PROJECTS.l, :project],
  [:SPECIES_LISTS.l, :species_list],
  [:HERBARIUM_RECORDS.l, :herbarium_record],
  [:USERS.l, :user],
  [:app_search_google.l, :google],
].sort

<<<<<<< HEAD
@timer_end ||= Time.zone.now
secs = "%.2f" % (@timer_end.to_f - @timer_start.to_f)
timer_text = "(#{ :app_index_timer.t(seconds: secs,
                                     num: @num_results.to_i) })"
timer = content_tag(:div, timer_text, class: "text-nowrap", id: "timer")
=======
>>>>>>> e76ec814
adv_search = link_to(
  content_tag(:span, :app_advanced_search.l, class: "text-nowrap"),
  search_advanced_path
)
search_types = options_for_select(options, session[:search_type] ||
                                           :observation)

# Fields have attributes nested under search via fields_for, eg search[:type]
%>

<%= form_with(url: search_pattern_path, method: :get, scope: :search,
              class: "form-inline px-0",
              id: "pattern_search_form") do |f|

  content_tag(:div, class: "input-group") do
    concat(f.text_field(:pattern, { value: session[:pattern],
                                    class: "form-control",
                                    style: "flex-grow: 2;",
                                    placeholder: :app_find.t }))
    concat(f.select(:type, search_types, { },
                    { class: "custom-select" }))
    concat(content_tag(:div, class: "input-group-append") do
             button_tag(type: :submit, value: :app_search.l,
                        class: "btn btn-outline-secondary",
                        aria: { label: :app_search.l }) do
               icon("fa-solid", "magnifying-glass")
             end
           end)
  end
end %>

<%= content_tag(:div, class: "navbar-text mx-2 text-nowrap") do
  link_to(content_tag(:span, :search_bar_help.t),
          info_search_bar_help_path)
end %>

<<<<<<< HEAD
<% if @timer_start %>
  <%= content_tag(:div, class: "navbar-text mx-2 d-none d-md-block smaller") do
    [timer, adv_search].safe_join
  end %>
<% else %>
  <%= content_tag(:div, adv_search,
                  class: "navbar-text mx-2 d-none d-md-block") %>
<% end %>

<%= content_tag(:div, class: "d-block d-md-none") do
  concat(timer) if @timer_start
  concat(adv_search)
end %>
=======
<p class="navbar-text mx-2 hidden-xs">
  <%= adv_search %>
</p>

<div class="visible-xs">
  <%= adv_search %>
</div>
>>>>>>> e76ec814
<|MERGE_RESOLUTION|>--- conflicted
+++ resolved
@@ -15,14 +15,6 @@
   [:app_search_google.l, :google],
 ].sort
 
-<<<<<<< HEAD
-@timer_end ||= Time.zone.now
-secs = "%.2f" % (@timer_end.to_f - @timer_start.to_f)
-timer_text = "(#{ :app_index_timer.t(seconds: secs,
-                                     num: @num_results.to_i) })"
-timer = content_tag(:div, timer_text, class: "text-nowrap", id: "timer")
-=======
->>>>>>> e76ec814
 adv_search = link_to(
   content_tag(:span, :app_advanced_search.l, class: "text-nowrap"),
   search_advanced_path
@@ -59,10 +51,9 @@
           info_search_bar_help_path)
 end %>
 
-<<<<<<< HEAD
 <% if @timer_start %>
   <%= content_tag(:div, class: "navbar-text mx-2 d-none d-md-block smaller") do
-    [timer, adv_search].safe_join
+    [adv_search].safe_join
   end %>
 <% else %>
   <%= content_tag(:div, adv_search,
@@ -70,15 +61,5 @@
 <% end %>
 
 <%= content_tag(:div, class: "d-block d-md-none") do
-  concat(timer) if @timer_start
   concat(adv_search)
-end %>
-=======
-<p class="navbar-text mx-2 hidden-xs">
-  <%= adv_search %>
-</p>
-
-<div class="visible-xs">
-  <%= adv_search %>
-</div>
->>>>>>> e76ec814
+end %>