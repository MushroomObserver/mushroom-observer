--- conflicted
+++ resolved
@@ -58,14 +58,12 @@
     <ul class="dropdown-menu dropdown-menu-right" role="menu">
       <li><%= link_to(:app_your_observations.t,
                       observations_path(user: @user.id),
-<<<<<<< HEAD
-                      { class: "dropdown-item" } ) %></li>
-=======
-                      { class: "" } ) %></li>
+                      { class: "dropdown-item",
+                        id: "user_drop_observations_link" } ) %></li>
       <li><%= link_to(:app_your_projects.t,
                       projects_path(member: @user.id),
-                      { class: "", id: "user_drop_projects_link" }) %></li>
->>>>>>> 5bd1b1e1
+                      { class: "dropdown-item",
+                        id: "user_drop_projects_link" }) %></li>
       <li><%= link_to(:app_your_lists.t,
                       species_lists_path(by_user: @user.id),
                       { class: "dropdown-item",
