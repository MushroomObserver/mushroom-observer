<%#
The header for page content (below the application top nav)
May include:
prev_next_pager
title
context_help
owner_naming
interest_icons
tab_set
type_filters
sorts
%>

<div class="row-justified">

  <div id="title_bar">
    <!-- Pager -->
    <%= content_tag_if(content_for?(:prev_next_object), :div,
                       class: "d-print-none") do
          yield(:prev_next_object)
        end
        end %>

    <!-- Title Caption -->
    <!-- e.g. "Observation 5"; Can be multiple lines, e.g., with Observer ID -->
    <%= tag.h1(@title, class: "h3", id: "title") -%>
    <%= if @any_content_filters_applied
          add_context_help(content_tag(:span, "(#{:filtered.t})",
                                       class: "context-help"),
                                       :rss_filtered_mouseover.t)
        end -%>
    <%= content_tag_if(@owner_naming, :p, @owner_naming,
                       class: "small", id: "owner_naming") %>
  </div>

  <!-- Tabsets and Sorter. conditionally renders the partials -->
  <%= content_tag_if(content_for?(:tab_set) || content_for?(:interest_icons),
                    :div, id: "right_tabs",
                    class: "d-flex flex-row d-print-none") do
        concat(yield(:interest_icons))
        concat(index_sorter(@sorts))
        concat(yield(:tab_set))
      end %>

  <%= content_tag_if(content_for?(:type_filters), :div,
                     class: "col-12 d-print-none") do
        yield(:type_filters)
      end %>

<<<<<<< HEAD
=======
  <!-- Sorter. conditionally renders the partial -->
  <%= yield(:sorter) %>

>>>>>>> e76ec814
</div><|MERGE_RESOLUTION|>--- conflicted
+++ resolved
@@ -38,7 +38,6 @@
                     :div, id: "right_tabs",
                     class: "d-flex flex-row d-print-none") do
         concat(yield(:interest_icons))
-        concat(index_sorter(@sorts))
         concat(yield(:tab_set))
       end %>
 
@@ -47,10 +46,7 @@
         yield(:type_filters)
       end %>
 
-<<<<<<< HEAD
-=======
   <!-- Sorter. conditionally renders the partial -->
   <%= yield(:sorter) %>
 
->>>>>>> e76ec814
 </div>