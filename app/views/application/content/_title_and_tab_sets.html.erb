--- conflicted
+++ resolved
@@ -41,10 +41,4 @@
 
   <%= content_tag_if(@full_width_tab_set, :div, @full_width_tab_set,
                     class: "col-12 d-print-none") %>
-<<<<<<< HEAD
-
-  <!-- Sorter -->
-  <%= index_sorter(@sorts) %>
-=======
->>>>>>> 411c4f65
 </div>