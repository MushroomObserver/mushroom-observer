--- conflicted
+++ resolved
@@ -1,7 +1,6 @@
 <%# index sorter. sorts from ApplicationController#sort_link %>
 <%# TODO: these need aria attributes %>
 
-<<<<<<< HEAD
 <%= tag.div(class: "dropdown", id: "sorts") do %>
   <%= tag.button(
     class: "btn btn-outline-secondary font-weight-bold dropdown-toggle",
@@ -10,30 +9,8 @@
     aria: { expanded: "false" }
   ) { :sort_by_header.t } %>
   <%= tag.div(class: "dropdown-menu dropdown-menu-right") do %>
-    <% sorts.each do |sort|
-      text, url, args = sort
-      args ||= {}
-      opts = dropdown_link_options(args) %>
-      <%= if sort[:link].nil?
-        link_to(sort[:name], "#",
-                class: class_names("dropdown-item active", sort[:class]),
-                disabled: true, **opts)
-      else
-        link_with_query(sort[:name], sort[:link],
-                        class: class_names("dropdown-item", sort[:class]))
-      end %>
+    <% links.each do |link| %>
+      <%= link %>
     <% end %>
   <% end %>
-<% end %>
-=======
-<div class="hidden-print col-xs-12">
-  <div class="pt-3">
-    <%= content_tag(:span, :sort_by_header.t) %>
-    <div id="sorts" class="btn-group btn-group-xs" role="group">
-      <% links.each do |btn| %>
-        <%= btn %>
-      <% end %>
-    </div>
-  </div>
-</div>
->>>>>>> d8954514
+<% end %>