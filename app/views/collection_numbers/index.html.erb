<<<<<<< HEAD
<% #bs4
  @title ||= :list_collection_numbers_title.t
=======
<%
@title ||= :list_collection_numbers_title.t
>>>>>>> d4529fe8

tabs = create_tabs(collection_numbers_index_links(obs: @observation))
@tabsets = { right: draw_tab_set(tabs) } if tabs

flash_error(@error) if @error && @objects.empty?
@container = :wide
%>

<%= paginate_block(@pages) do %>
  <% if @objects.any? %>
    <table class="table table-striped mt-3">
      <% @objects.each do |collection_number| %>
        <tr>
          <td>
            <%= if in_admin_mode? || collection_number.can_edit?
              link_with_query(:EDIT.t,
                edit_collection_number_path(id: collection_number.id,
                                            params: { back: :index }),
                class: "btn btn-outline-secondary btn-sm")
            end %>
          </td>
          <td>
            <i><%= link_with_query(collection_number.format_name.t,
                     collection_number_path(collection_number)) %></i>
          </td>
          <td>
            <%= collection_number.observations.map do |obs|
              link_to(obs.unique_format_name.t, observation_path(obs))
            end.safe_join(", ") %>
          </td>
          <td>
            <%= if in_admin_mode? || collection_number.can_edit?
              destroy_button(target: collection_number)
            end %>
          </td>
        </tr>
      <% end %>
    </table>
  <% end %>
<% end %><|MERGE_RESOLUTION|>--- conflicted
+++ resolved
@@ -1,10 +1,5 @@
-<<<<<<< HEAD
 <% #bs4
-  @title ||= :list_collection_numbers_title.t
-=======
-<%
 @title ||= :list_collection_numbers_title.t
->>>>>>> d4529fe8
 
 tabs = create_tabs(collection_numbers_index_links(obs: @observation))
 @tabsets = { right: draw_tab_set(tabs) } if tabs
