<<<<<<< HEAD
<% #bs4
@title = :show_site_stats_title.t
=======
<%
add_page_title(:show_site_stats_title.t)
>>>>>>> baa4defd

add_tab_set(info_site_stats_links)
@container = :full
%>

<div class="row mt-3">
  <div class="d-none d-lg-block col-lg-3">
    <% obs_length = @observations ? @observations.length : 0
    if obs_length > 0 %>
      <% @observations[0,3].each do |obs| %>
        <%= tag.div(class: "mb-4") do
          interactive_image(obs.thumb_image,
                            image_link: observation_path(obs.id), votes: true)
        end %>
      <% end %>
    <% end %>
  </div><!--.row-->

  <div class="col-lg-6 mx-auto">
    <table class="table">
      <% fields = [
        :images,
        :observations,
        :observations_with_voucher,
        :observations_without_voucher,
        :sequences,
        :sequenced_observations,
        :listed_taxa,
        :observed_taxa,
        :name_description_authors,
        :locations,
        :location_description_authors,
        :species_lists,
        :species_list_entries,
        :namings,
        :comments,
        :votes,
        :contributing_users
      ].freeze

      fields.each do |field|
        label = "site_stats_#{field}".to_sym.t
        count = @site_data[field]
        if count && label.present? %>
          <tr>
            <td><%= "site_stats_#{field}".to_sym.t %></td>
            <td class="text-right"><%= count %></td>
          </tr>
        <% end %>
      <% end %>
    </table>
  </div>

  <div class="d-none d-lg-block col-lg-3">
    <% if obs_length > 3 %>
      <% @observations[3,3].each do |obs| %>
        <%= tag.div(class: "mb-4") do
          interactive_image(obs.thumb_image,
                            image_link: observation_path(obs.id), votes: true)
        end %>
      <% end %>
    <% end %>
  </div>
</div><!--.row--><|MERGE_RESOLUTION|>--- conflicted
+++ resolved
@@ -1,13 +1,7 @@
-<<<<<<< HEAD
-<% #bs4
-@title = :show_site_stats_title.t
-=======
 <%
+@container = :full
 add_page_title(:show_site_stats_title.t)
->>>>>>> baa4defd
-
 add_tab_set(info_site_stats_links)
-@container = :full
 %>
 
 <div class="row mt-3">
