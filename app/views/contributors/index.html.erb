--- conflicted
+++ resolved
@@ -1,10 +1,6 @@
-<<<<<<< HEAD
-<% #bs4
-  @title = :users_by_contribution_title.t
-=======
 <%
+#bs4
 @title = :users_by_contribution_title.t
->>>>>>> d55e90a2
 
 add_tab_set(contributors_index_links)
 @container = :wide
