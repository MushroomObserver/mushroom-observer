<%
add_page_title(@herbarium.format_name.t)

add_pager_for(@herbarium)
add_tab_set(herbarium_show_tabs(herbarium: @herbarium, user: @user))

map = @herbarium.location ? true : false
@container = :wide
%>

<div class="row">
  <div class="col-xs-12 col-sm-<%= map ? 8 : 12 %>">
    <div class="mt-3">
      <%= link_to(:show_herbarium_herbarium_record_count.t(
                    count: @herbarium.herbarium_records.length
                  ),
                  herbarium_records_path(herbarium_id: @herbarium.id),
                  id: "herbarium_records_for_herbarium_link") %>
    </div>

    <div class="mt-3">

      <%= render(partial: "herbaria/curator_table",
                 locals: { herbarium: @herbarium }) %>

      <% if @herbarium.curator?(@user) || in_admin_mode? %>

        <%= form_with(url: herbaria_curators_path(id: @herbarium,
                                                  q: get_query_param),
                      id: "herbarium_curators_form")do |f| %>
          <div class="form-inline mt-3">
            <%= f.text_field(:add_curator, class: "form-control",
<<<<<<< HEAD
                             data: { autocompleter: :user }) %>
            <%# turn_into_user_auto_completer(:add_curator) %>
=======
                             placeholder: :start_typing.l,
                             data: { autocompleter: :user }) %>
>>>>>>> 5e9ef0e1
            <label for="add_curator">
              <%= submit_button(form: f,
                                button: :show_herbarium_add_curator.t) %>
            </label>
          </div>
        <% end %>

      <% else %>

        <%= link_with_query(
              :show_herbarium_curator_request.t,
              new_herbaria_curator_request_path(id: @herbarium.id),
              id: "new_herbaria_curator_request_link"
            ) %>

      <% end %>
    </div>

    <% if !@herbarium.description.blank? %>
      <div class="mt-3">
        <div class="font-weight-bold"><%= :NOTES.t %>:</div>
        <%= @herbarium.description.tpl %>
      </div>
    <% end %>

    <% if @herbarium.mailing_address && !@herbarium.mailing_address.empty? %>
      <div class="mt-3">
        <div class="font-weight-bold"><%= :herbarium_mailing_address.t %>:</div>
        <%= @herbarium.mailing_address.tp %>
      </div>
    <% end %>
  </div>

  <% if map %>
    <div class="col-xs-12 col-sm-4 mt-3" style="max-width:320px">
      <%=
        gmap = make_map([@herbarium.location])
        finish_map(gmap)
        gmap.div(width: "100%", height: "230px").html_safe
      %>
    </div>
  <% end %>
</div><!--.row-->

<div class="mt-3 text-center" style="max-width:<%= map ? 930 : 600 %>px">
  <%= :CREATED_AT.t %>: <%= @herbarium.created_at.web_date %><br/>
  <%= :UPDATED_AT.t %>: <%= @herbarium.updated_at.web_date %><br/>
</div><!-- .text-center --><|MERGE_RESOLUTION|>--- conflicted
+++ resolved
@@ -30,13 +30,8 @@
                       id: "herbarium_curators_form")do |f| %>
           <div class="form-inline mt-3">
             <%= f.text_field(:add_curator, class: "form-control",
-<<<<<<< HEAD
-                             data: { autocompleter: :user }) %>
-            <%# turn_into_user_auto_completer(:add_curator) %>
-=======
                              placeholder: :start_typing.l,
                              data: { autocompleter: :user }) %>
->>>>>>> 5e9ef0e1
             <label for="add_curator">
               <%= submit_button(form: f,
                                 button: :show_herbarium_add_curator.t) %>
