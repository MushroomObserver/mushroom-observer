--- conflicted
+++ resolved
@@ -1,12 +1,5 @@
 <%
-<<<<<<< HEAD
-  # NOTE: action was `observations_of_name`. Whether before or after refactor,
-  # this action needed a `name` param but there's none here. Reverting to index
-  name_link = {}
-  name_link = observations_path(name: @name) if @name
-=======
   @container = :wide
->>>>>>> 7b1af031
 
   if @show_user
     @title = :checklist_for_user_title.t(user: @show_user.legal_name)
