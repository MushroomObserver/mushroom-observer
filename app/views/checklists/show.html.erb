<%
@container = :full
add_page_title(checklist_show_title(user: @show_user,
                                    project: @project,
                                    list: @species_list))

add_tab_set(checklist_show_tabs(user: @show_user,
                                 project: @project,
                                 list: @species_list))
names = @data.names
%>

<<<<<<< HEAD
<%= tag.div(class:"my-4") do
  :checklist_summary.t(species: @data.num_species,
                           genera: @data.num_genera)
end %>
=======
<div class="my-4">
  <%= :checklist_summary.t(species: @data.num_species,
                           genera: @data.num_genera,
                           names: @data.num_names) %>
</div>
>>>>>>> 0003c4d1

<%= card_block(inner_class: "checklist") do
  tag.ul(class: "list-unstyled") do %>
    <% names.each do |name| %>
      <%= tag.li { tag.i(link_to(name[0], name_path(name[1]))) } %>
    <% end %>
  <% end
end %><|MERGE_RESOLUTION|>--- conflicted
+++ resolved
@@ -10,18 +10,11 @@
 names = @data.names
 %>
 
-<<<<<<< HEAD
 <%= tag.div(class:"my-4") do
   :checklist_summary.t(species: @data.num_species,
-                           genera: @data.num_genera)
+                       genera: @data.num_genera,
+                       names: @data.num_names)
 end %>
-=======
-<div class="my-4">
-  <%= :checklist_summary.t(species: @data.num_species,
-                           genera: @data.num_genera,
-                           names: @data.num_names) %>
-</div>
->>>>>>> 0003c4d1
 
 <%= card_block(inner_class: "checklist") do
   tag.ul(class: "list-unstyled") do %>
