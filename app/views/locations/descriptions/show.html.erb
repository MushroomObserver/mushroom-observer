<<<<<<< HEAD
<% #bs4
  @title ||= @description.format_name.t
=======
<%
@title ||= @description.format_name.t
>>>>>>> 9c5f6546

tabs = create_tabs(show_description_links(description: @description))
tabsets = { right: draw_tab_set(tabs), pager_for: @description }
@container = :wide
%>

<div class="row">
  <div class="col-12 col-lg-6">
    <%= render(partial: "shared/show_description",
              locals: {description: @description}) %>
  </div>
  <div class="col-12 col-lg-6">
    <%= show_alt_descriptions(object: @location, projects: @projects) %>
  </div>
</div><!--.row-->

<div class="container-text">
  <%= render(partial: "locations/descriptions/show/location_description",
             object: @description) %>
  <%= render(partial: "comments/comments_for_object",
              locals: {object: @description, controls: true, limit: 10}) %>
  <%= show_object_footer(@description) %>
</div><!--.container-text--><|MERGE_RESOLUTION|>--- conflicted
+++ resolved
@@ -1,10 +1,5 @@
-<<<<<<< HEAD
 <% #bs4
-  @title ||= @description.format_name.t
-=======
-<%
 @title ||= @description.format_name.t
->>>>>>> 9c5f6546
 
 tabs = create_tabs(show_description_links(description: @description))
 tabsets = { right: draw_tab_set(tabs), pager_for: @description }
