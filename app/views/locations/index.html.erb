<<<<<<< HEAD
<% #bs4
  links = create_tabs(locations_index_links(query: @query))
  @tabsets = { right: draw_tab_set(links) }
  @container = :wide
=======
<%
add_tab_set(locations_index_links(query: @query))
@container = :wide
>>>>>>> d55e90a2

@known_pages = @pages
@known_data  = @objects

observation_counts = calc_counts(@objects)
flash_error(@error) if @error && @known_pages.empty? && @undef_pages.empty?
%>

<div class="mt-3">
  <%= :list_place_names_popularity.t %>
  <%= :list_place_names_parenthetical.t %>
</div>

<div class="row mt-3">
  <div class="col-12 col-lg-7">
    <% if @known_pages.any? && @known_data.any? %>
      <div class="h4">
        <%= :list_place_names_known.t %>
        <%= :list_place_names_known_order.t if @default_orders %>
      </div>
      <%= paginate_block(@known_pages) do %>
        <div class="list-group">
          <% @known_data.each do |location| %>
            <div class="list-group-item">
              <%= link_with_query(location.display_name.t,
                                  location.show_link_args) %>
              (<%= observation_counts[location.id].to_i %>)
            </div>
          <% end %>
        </div>
      <% end %>
    <% end %>
  </div>

  <div class="col-12 col-lg-5">
    <% if @undef_pages.any? && @undef_data.any? %>
      <div class="h4">
        <%= :list_place_names_undef.t %>
        <%= :list_place_names_undef_order.t if @default_orders %>
      </div>
      <%= paginate_block(@undef_pages, { html_id: "locations_undefined" }) do %>
        <div class="list-group">
          <% @undef_data.each do |location, count|
            if @undef_location_format == "scientific"
              location = Location.reverse_name(location)
            end %>
            <div class="list-group-item">
              <%= location_link(location, nil, count) %>
              <%= link_to(:list_place_names_merge.t,
                          location_merges_form_path(where: location)) %>
            </div>
          <% end %>
        </div>
      <% end %>
    <% end %>
  </div>
</div><!--.row--><|MERGE_RESOLUTION|>--- conflicted
+++ resolved
@@ -1,13 +1,7 @@
-<<<<<<< HEAD
-<% #bs4
-  links = create_tabs(locations_index_links(query: @query))
-  @tabsets = { right: draw_tab_set(links) }
-  @container = :wide
-=======
 <%
+#bs4
 add_tab_set(locations_index_links(query: @query))
 @container = :wide
->>>>>>> d55e90a2
 
 @known_pages = @pages
 @known_data  = @objects
