--- conflicted
+++ resolved
@@ -2,21 +2,9 @@
 #bs4
 @container = :wide
 add_index_title(@query, no_hits: "")
-<<<<<<< HEAD
-add_tab_set(locations_index_links(query: @query))
+add_tab_set(locations_index_tabs(query: @query))
 add_sorter(@query, locations_index_sorts(query: @query))
 
-=======
-add_tab_set(locations_index_tabs(query: @query))
-all_links = if (params[:id].present? ||
-                params[:by].present? ||
-                params[:by_user].present?)
-              false
-            else
-              true
-            end
-add_sorter(@query, location_index_sorts(query: @query), link_all: all_links)
->>>>>>> 4d125b5f
 @known_pages = @pages
 @known_data  = @objects
 
