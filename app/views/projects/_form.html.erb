--- conflicted
+++ resolved
@@ -14,11 +14,8 @@
 
   <%= render(partial: "shared/textilize_help") %>
 
-<<<<<<< HEAD
-  <%= text_field_with_label(form: f, field: :place_name,
-                            placeholder: :start_typing.l,
-                            label: :WHERE.t + ":",
-                            data: { autocompleter: :location }) %>
+  <%= autocompleter_field(form: f, field: :place_name, label: :WHERE.t + ":",
+                          between: :required, autocomplete: :location) %>
 
   <%= tag.div(
     tag.p("*#{:form_projects_date_range.t}*".t) +
@@ -58,13 +55,6 @@
         form: f, field: :upload_image,
         label: :form_projects_image_upload.t + ":",
       ) %>
-=======
-  <%= autocompleter_field(form: f, field: :place_name, label: :WHERE.t + ":",
-                          between: :required, autocomplete: :location) %>
-
-  <%= file_field_with_label(form: f, field: :upload_image,
-                            label: :form_projects_image_upload.t + ":") %>
->>>>>>> 5c09295c
 
   <div class="form-group mt-3">
     <%= fields_for(:upload) do |fu| %>
