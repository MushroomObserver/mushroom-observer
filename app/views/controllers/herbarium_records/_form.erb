--- conflicted
+++ resolved
@@ -24,13 +24,8 @@
 
   <% if @herbarium_record.observations.size > 1 %>
     <%= alert_block(
-<<<<<<< HEAD
-      :warning, :edit_affects_multiple_observations.t(type: :herbarium_record),
-      class: "multiple-observations-warning"
-=======
       :edit_affects_multiple_observations.t(type: :herbarium_record),
       level: :warning, class: "multiple-observations-warning"
->>>>>>> 83e7af56
     ) %>
   <% end %>
 
