--- conflicted
+++ resolved
@@ -10,11 +10,7 @@
              data: { controller: "matrix-table",
                      action: "resize@window->matrix-table#rearrange" }) do %>
 
-<<<<<<< HEAD
-    <%= @object.images.each do |image| %>
-=======
     <% @object.images.each do |image| %>
->>>>>>> 4d1db88c
 
       <%= matrix_box(id: image.id) do %>
         <%= tag.div(class: "py-3 text-center") do %>
