<%
# This view consists of multiple <form>s: the form at the top with text input,
# plus each thumbnail. The image is clickable: an overlaid form with method: :post

@all_users = (params[:all_users] == "1") ? true : false
# application_controller.rb
query = query_images_to_reuse(@all_users, @user)
@layout = calc_layout_params
@pages = paginate_numbers(:page, @layout["count"])
@objects = query.paginate(@pages, include: [:user, { observations: :name }])

%>
<%= form_with(url: form_action, method: :post) do |f| %>

  <%= tag.div(class: "container-text") do %>
    <%= tag.div(class: "form-group form-inline") do %>
      <%= text_field_with_label(form: f, field: :img_id,
                                size: 8, data: { autofocus: true },
                                label: :image_reuse_id.t + ":") %>
      <%= submit_button(form: f, button: :image_reuse_reuse.l, class: "ml-3") %>
    <% end %>

    <%= content_tag(:div, :image_reuse_id_help.tp,
                    class: "help-block form-group") %>

    <%= tag.div(class: "form-group mt-3") do %>
      <%= link_with_query((@all_users ? :image_reuse_just_yours.t :
                            :image_reuse_all_users.t),
                          form_action.merge(action: :reuse,
                                            all_users: @all_users ? 0 : 1),
                          class: "btn btn-default") %>
    <% end %>
  <% end %>

<% end %>

<% # Note this uses a specialized matrix box here, not the matrix_box partial. %>
<%= paginate_block(@pages) do %>
  <%= tag.ul(class: "row list-unstyled mt-3",
             data: { controller: "matrix-table",
                     action: "resize@window->matrix-table#rearrange" }) do %>

<<<<<<< HEAD
    <%= @objects.each do |image| %>
=======
    <% @objects.each do |image| %>
>>>>>>> 4d1db88c
      <%= matrix_box(class: "text-center", id: image.id) do %>
        <%= panel_block do %>
          <%= interactive_image(image, votes: false, original: true,
                                image_link: form_action.merge(img_id: image.id),
                                link_method: :post,
                                extra_classes: "image-to-reuse") %>
        <% end %>
      <% end %>
    <% end %>

  <% end %>
<% end %><|MERGE_RESOLUTION|>--- conflicted
+++ resolved
@@ -40,11 +40,7 @@
              data: { controller: "matrix-table",
                      action: "resize@window->matrix-table#rearrange" }) do %>
 
-<<<<<<< HEAD
-    <%= @objects.each do |image| %>
-=======
     <% @objects.each do |image| %>
->>>>>>> 4d1db88c
       <%= matrix_box(class: "text-center", id: image.id) do %>
         <%= panel_block do %>
           <%= interactive_image(image, votes: false, original: true,
