<%#
Project list search form
for objects associated with a project or observation list
%>
<%
type = object.type_tag
messages = {
  off: :search_status_all_names.l(type:),
  red: :search_status_has_no_name.l(type:),
  green: :search_status_has_name.l(type:)
}
%>

<%= panel_block(id: "list_search") do %>
  <%= form_with(url: add_dispatch_path, method: :post) do |form| %>
    <%= form.hidden_field(:object_id, value: object.id) %>
    <%= form.hidden_field(:object_type, value: object.class.name) %>
    <%= form.hidden_field(:project, value: @project&.id) %>
<<<<<<< HEAD
    <%= object_search_field(object:, form:) %>
=======
    <%= render(partial: "shared/search_status_autocompleter",
               locals: { form:, matches: @object_names, messages: }) %>
>>>>>>> 93ddec3d
  <% end %>
<% end %><|MERGE_RESOLUTION|>--- conflicted
+++ resolved
@@ -16,11 +16,7 @@
     <%= form.hidden_field(:object_id, value: object.id) %>
     <%= form.hidden_field(:object_type, value: object.class.name) %>
     <%= form.hidden_field(:project, value: @project&.id) %>
-<<<<<<< HEAD
-    <%= object_search_field(object:, form:) %>
-=======
     <%= render(partial: "shared/search_status_autocompleter",
                locals: { form:, matches: @object_names, messages: }) %>
->>>>>>> 93ddec3d
   <% end %>
 <% end %>