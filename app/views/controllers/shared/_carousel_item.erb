<%# locals: (image: nil, object: nil, size: :large, index: "", user: nil) -%>

<%=
# Caption needs object for copyright info. Very expensive.
presenter_args = { size:, fit: :contain, original: true,
                   extra_classes: "carousel-image" }
presenter = ImagePresenter.new(@user, image, presenter_args)
active = index == 0 ? "active" : ""

tag.div(id: "carousel_item_#{image.id}",
        class: class_names("item carousel-item", active)) do
  concat(image_tag(presenter.img_src, presenter.options_lazy))
  if user && presenter.image_link
    concat(image_stretched_link(presenter.image_link,
                                presenter.image_link_method))
  end
<<<<<<< HEAD
  concat(lightbox_link(presenter.lightbox_data))
  concat(carousel_caption(@user, image, object, presenter))
=======
  concat(lightbox_link(user, presenter.lightbox_data))
  concat(carousel_caption(image, object, presenter))
>>>>>>> 3c307564
end
%><|MERGE_RESOLUTION|>--- conflicted
+++ resolved
@@ -14,12 +14,7 @@
     concat(image_stretched_link(presenter.image_link,
                                 presenter.image_link_method))
   end
-<<<<<<< HEAD
   concat(lightbox_link(presenter.lightbox_data))
   concat(carousel_caption(@user, image, object, presenter))
-=======
-  concat(lightbox_link(user, presenter.lightbox_data))
-  concat(carousel_caption(image, object, presenter))
->>>>>>> 3c307564
 end
 %>