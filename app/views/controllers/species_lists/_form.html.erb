--- conflicted
+++ resolved
@@ -32,16 +32,6 @@
   </div>
 
   <%= text_field_with_label(form: f, field: :title, between: :required,
-<<<<<<< HEAD
-                            label: :form_species_lists_title.l + ":") %>
-
-  <%= text_area_with_label(form: f, field: :notes, rows: 12,
-                           label: :form_species_lists_list_notes.l + ":") %>
-  <%= render(partial: "shared/textilize_help") %>
-
-  <%= date_select_with_label(form: f, field: :when, object: @species_list,
-                             inline: true, label: :WHEN.l + ":") %>
-=======
                             label: "#{:form_species_lists_title.l}:") %>
 
   <%= text_area_with_label(form: f, field: :notes, rows: 12,
@@ -50,17 +40,12 @@
 
   <%= date_select_with_label(form: f, field: :when, object: @species_list,
                              inline: true, label: "#{:WHEN.l}:") %>
->>>>>>> c2fb0759
 
   <%= render(partial: "shared/form_location_feedback",
              locals: { button: button } ) %>
 
   <%= autocompleter_field(form: f, field: :place_name, between: :required,
-<<<<<<< HEAD
-                          label: :WHERE.l + ":", autocomplete: :location) %>
-=======
                           label: "#{:WHERE.l}:", autocomplete: :location) %>
->>>>>>> c2fb0759
 
   <%= render(partial: "species_lists/form/fields_for_member",
              locals: { f: f }) %>
