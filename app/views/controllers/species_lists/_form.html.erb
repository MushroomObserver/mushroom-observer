--- conflicted
+++ resolved
@@ -36,12 +36,7 @@
 
   <%= text_area_with_label(form: f, field: :notes, rows: 12,
                            label: "#{:form_species_lists_list_notes.l}:",
-<<<<<<< HEAD
-                           append: help_block(:div, :shared_textile_help.l,
-                                              id: "textilize_note")) %>
-=======
                            help: :shared_textile_help.l) %>
->>>>>>> 904eab3c
 
   <%= date_select_with_label(form: f, field: :when,
                              inline: true, label: "#{:WHEN.l}:") %>
