--- conflicted
+++ resolved
@@ -3,22 +3,13 @@
   add_project_banner(@project)
   @container = :wide
 else
-<<<<<<< HEAD
   show_title = @species_list.unique_format_name
   add_page_title(show_title, ["#{:SPECIES_LIST.l}:", show_title].safe_join(" "))
-=======
-  add_page_title(
-    :species_list_show_title.t(name: @species_list.unique_format_name)
-  )
->>>>>>> 1e8986ad
   add_context_nav(species_list_show_tabs(list: @species_list, query: @query))
   @container = :text_image
   add_pager_for(@species_list)
   add_interest_icons(@user, @species_list)
-<<<<<<< HEAD
   add_edit_icons(@species_list)
-=======
->>>>>>> 1e8986ad
 end
 %>
 
@@ -28,22 +19,12 @@
   render(partial: "shared/list_search", locals: { object: @species_list })
 end %>
 
-<<<<<<< HEAD
-<div class="container-text">
-  <%= panel_block do %>
-    <div style="display: flex; justify-content: space-between; align-items: center;">
-      <div><b><%= :WHEN.t %>:</b> <%= @species_list.when.web_date %></div>
-      <div>
-        <%= download_button(target: @species_list, icon: :download) %>
-      </div>
-=======
 <%= panel_block do %>
   <div class="d-flex justify-content-between align-items-center">
     <div><b><%= :WHEN.t %>:</b> <%= @species_list.when.web_date %></div>
     <div>
       <%= obs_change_links(@species_list) %> |
       <%= download_button(target: @species_list, icon: :download) %>
->>>>>>> 1e8986ad
     </div>
   </div>
   <div><b><%= :OBSERVATIONS.t %>:</b> <%= @query.num_results %></div>
