--- conflicted
+++ resolved
@@ -10,11 +10,7 @@
     <%= tag.div(class: "panel-sizing") do %>
       <%= if user.image_id
         tag.div(class: "thumbnail-container") do
-<<<<<<< HEAD
-          interactive_image(@user, user.image_id, image_link: user_path(user.id),
-=======
           interactive_image(user, user.image_id, image_link: user_path(user.id),
->>>>>>> 3c307564
                             votes: false, full_width: true)
         end
       end %>
