<%
case action_name
when "new", "create"
  url_params = add_query_param(
    { action: :create, observation_id: @observation.id }
  )
  button = :ADD.l
when "edit", "update"
  url_params = add_query_param({ action: :update })
  url_params = url_params.merge({ back: @back }) if @back.present?
  button = :SAVE.l
end
form_args = {
  model: @collection_number, url: url_params, id: "collection_number_form"
}
if local_assigns[:local] == true
  form_args = form_args.merge({ local: true })
else
  form_args = form_args.deep_merge({ data: { turbo: true } })
end
%>

<%= form_with(**form_args) do |f| %>

  <% if @collection_number.observations.size > 1 %>
    <%= alert_block(
<<<<<<< HEAD
      :warning, :edit_affects_multiple_observations.t(type: :collection_number),
      class: "multiple-observations-warning"
=======
      :edit_affects_multiple_observations.t(type: :collection_number),
      level: :warning, class: "multiple-observations-warning"
>>>>>>> 83e7af56
    ) %>
  <% end %>

  <%= text_field_with_label(form: f, field: :name, between: :required,
                            label: :collection_number_name.t + ":",
                            data: { autofocus: true }) %>

  <%= text_field_with_label(form: f, field: :number, between: :required,
                            label: :collection_number_number.t + ":") %>

  <%= submit_button(form: f, button: button, center: true) %>

<% end %><|MERGE_RESOLUTION|>--- conflicted
+++ resolved
@@ -24,13 +24,8 @@
 
   <% if @collection_number.observations.size > 1 %>
     <%= alert_block(
-<<<<<<< HEAD
-      :warning, :edit_affects_multiple_observations.t(type: :collection_number),
-      class: "multiple-observations-warning"
-=======
       :edit_affects_multiple_observations.t(type: :collection_number),
       level: :warning, class: "multiple-observations-warning"
->>>>>>> 83e7af56
     ) %>
   <% end %>
 
