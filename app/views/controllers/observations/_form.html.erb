--- conflicted
+++ resolved
@@ -26,15 +26,7 @@
   map_open: false,
   form_exif_autocompleter_outlet: "#observation_location_autocompleter",
   form_exif_map_outlet: "#observation_form",
-<<<<<<< HEAD
-  action: [
-    "map:reenableBtns@window->form-exif#reenableButtons",
-    # "form-exif:pointChanged@window->map#calculateMarker",
-    # "autocompleter:hiddenIdDataChanged@window->map#showBox",
-  ].join(" "),
-=======
   action: "map:reenableBtns@window->form-exif#reenableButtons",
->>>>>>> 99db4e9d
   upload_max_size: max_size,
   localization: image_upload_localization,
   form_images_target: "form",
