--- conflicted
+++ resolved
@@ -77,7 +77,6 @@
     <div class="col-xs-12 col-sm-6">
       <%= autocompleter_field(
         form: f, field: :place_name, label: :WHERE.t + ":",
-<<<<<<< HEAD
         autocomplete: :location,
         # suggestLocations event detail: { type, request_params: { lat, lng } }
         # Event may be dispatched from either map or form-exif controller.
@@ -88,9 +87,6 @@
                   "map:suggestLocations@window->autocompleter#swap",
                   "form-exif:suggestLocations@window->autocompleter#swap"
                 ].join(" ")}
-=======
-        autocomplete: :location, data: { map_target: "placeInput" }
->>>>>>> 7ad69b92
       ) %>
     </div>
     <div class="col-xs-12 col-sm-6">
