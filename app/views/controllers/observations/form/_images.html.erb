<%= render(partial: "observations/form/images/carousel",
           locals: { images: @good_images, exif_data: @exif_data || {},
                     thumb_id: @observation.thumb_image_id }) %>

<<<<<<< HEAD
<%= tag.div(id: "observation_images") do %>

  <%= tag.div(class: "panel-body border-bottom") do
    [
      tag.h4(:IMAGES.l, class: "panel-title d-inline-block mr-4"),
      label_tag(:select_images_button,
                class: "btn btn-default file-field") do
        [
          :select_file.t,
          file_field_tag(
            :select_images_button,
            multiple: true, accept: "image/*",
            data: { action: "change->form-images#addSelectedFiles" }
          )
        ].safe_join
      end,
      hidden_field_tag(:good_image_ids,
                       @good_images.map { |img| img.id }.join(" "),
                       data: { form_images_target: "goodImageIds" }),
      f.hidden_field(:thumb_image_id,
                     data: { form_images_target: "thumbImageId" })
    ].safe_join
  end %>

  <%= render ::Components::FormCarousel.new(
        images: @good_images,
        exif_data: @exif_data || {},
        thumb_id: @observation.thumb_image_id,
        user: @user
      ) %>

<% end %><!--#observation_images-->
=======
>>>>>>> c5465d68
<|MERGE_RESOLUTION|>--- conflicted
+++ resolved
@@ -1,39 +1,6 @@
-<%= render(partial: "observations/form/images/carousel",
-           locals: { images: @good_images, exif_data: @exif_data || {},
-                     thumb_id: @observation.thumb_image_id }) %>
-
-<<<<<<< HEAD
-<%= tag.div(id: "observation_images") do %>
-
-  <%= tag.div(class: "panel-body border-bottom") do
-    [
-      tag.h4(:IMAGES.l, class: "panel-title d-inline-block mr-4"),
-      label_tag(:select_images_button,
-                class: "btn btn-default file-field") do
-        [
-          :select_file.t,
-          file_field_tag(
-            :select_images_button,
-            multiple: true, accept: "image/*",
-            data: { action: "change->form-images#addSelectedFiles" }
-          )
-        ].safe_join
-      end,
-      hidden_field_tag(:good_image_ids,
-                       @good_images.map { |img| img.id }.join(" "),
-                       data: { form_images_target: "goodImageIds" }),
-      f.hidden_field(:thumb_image_id,
-                     data: { form_images_target: "thumbImageId" })
-    ].safe_join
-  end %>
-
-  <%= render ::Components::FormCarousel.new(
-        images: @good_images,
-        exif_data: @exif_data || {},
-        thumb_id: @observation.thumb_image_id,
-        user: @user
-      ) %>
-
-<% end %><!--#observation_images-->
-=======
->>>>>>> c5465d68
+<%= render ::Components::FormCarousel.new(
+      images: @good_images,
+      exif_data: @exif_data || {},
+      thumb_id: @observation.thumb_image_id,
+      user: @user
+    ) %>