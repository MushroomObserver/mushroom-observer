--- conflicted
+++ resolved
@@ -27,7 +27,6 @@
                    data: { obs_form_images_target: "thumbImageId" }) %>
 
   <%= tag.div(class: "my-4", id: "observation_images_upload") do %>
-<<<<<<< HEAD
 
     <%= tag.p(:form_observations_upload_images.t + ":",
               class: "font-weight-bold") %>
@@ -56,37 +55,5 @@
     end %>
     <!-- /MULTIFILE_UPLOAD_FORM -->
 
-  <% end %>
-=======
-    <%= tag.p(:form_observations_upload_images.t + ":",
-              class: "font-weight-bold") %>
->>>>>>> 1e38d487
-
-    <!-- MULTIFILE_UPLOAD_FORM -->
-    <%= tag.div(class: "row") do %>
-      <%= tag.div(class: "col-sm-6 mt-3") do %>
-        <label class="btn btn-default file-field">
-          <input type="file" multiple id="select_images_button"
-                 data-action="change->obs-form-images#addSelectedFiles"
-                 accept="image/*"/>
-          <%= :select_file.t %>
-        </label>
-      <% end %><!--.col-->
-      <%= tag.div(class: "col-sm-6") do
-        help_block_with_arrow("left", id: "upload_multi_help") do
-          tag.p(:form_observations_upload_help_multi_select.t)
-        end
-      end %><!--.col-->
-    <% end %><!--.row-->
-
-    <%= render(partial: "observations/form/images_upload/messages") %>
-
-    <!--Container for appending images-->
-    <%= tag.div(class: "images_container") do
-      tag.div("", id: "added_images_container",
-                  data: { obs_form_images_target: "addedImages" })
-    end %>
-    <!-- /MULTIFILE_UPLOAD_FORM -->
-
   <% end %><!-- /observation_images_upload -->
 <% end %><!--#observation_images-->