--- conflicted
+++ resolved
@@ -76,13 +76,9 @@
           form: f, field: :place_name, type: :location,
           label: [tag.span("#{:WHERE.l}:", class: "unconstrained-label"),
                   tag.span("#{:form_observations_locality_contains.l}:",
-<<<<<<< HEAD
-                           class: "constrained-label")].safe_join(" "),
-=======
                            class: "constrained-label"),
                   tag.span("#{:form_observations_create_locality.l}:",
                            class: "create-label")].safe_join(" "),
->>>>>>> 7dd6ef1b
           help: observation_location_help,
           hidden: location&.id,
           hidden_data: { map_target: "locationId",
@@ -103,15 +99,12 @@
             ].join(" ")
           }
         ) %>
-<<<<<<< HEAD
-=======
         <%= fields_for(:location) do |f_l| %>
           <% %w[north south east west low high].each do |key| %>
             <%= f_l.hidden_field(:"#{key}", value: @location&.send(key) || nil,
                                 data: { map_target: "#{key}Input" }) %>
           <% end %>
         <% end %>
->>>>>>> 7dd6ef1b
         <!-- /WHERE -->
 
         <!-- IS_COLLECTION_LOCATION -->
