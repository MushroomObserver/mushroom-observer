--- conflicted
+++ resolved
@@ -40,11 +40,8 @@
              data: { controller: "matrix-table",
                      action: "resize@window->matrix-table#rearrange" }) do %>
     <%= render(partial: "shared/matrix_box",
-<<<<<<< HEAD
                cached: true,
-=======
->>>>>>> 4d1db88c
                collection: @objects, as: :object) %>
-    <%= tag.div("", style: "clear:left") %>
+    <div style="clear:left"></div>
   <% end %>
 <% end %>