<%
@owner_naming = owner_naming_line(@owner_name) # must before show_obs_title
add_page_title(show_obs_title(obs: @observation, owner_naming: @owner_naming, user: @user))
num_images = @observation.images.length

add_context_nav(naming_suggestion_tabs(obs: @observation))
@container = :double
%>

<div class="row">
  <div class="col-sm-8 float-sm-left">

    <% last_level = nil
       @suggestions.reject(&:useless?).sort_by(&:max).reverse.each do |sugg| %>
      <% if sugg.confident? != last_level %>
        <% if last_level %>
        </tbody>
      </table>
    <% end %>
    <table class="table-namings">
      <thead>
        <tr>
          <th><%= content_tag(:h3, sugg.confident? ?
                :suggestions_title.t : :suggestions_title_others.t) %></th>
          <th></th>
        </tr>
      </thead>
      <tbody>
      <% end %>
      <% last_level = sugg.confident? %>
      <tr>
        <td>
          <%= link_with_query(sugg.name.display_name_brief_authors.t,
                              name_path(id: sugg.name.id)) %><br/>
          <% if @observation.namings.any? \
                {|n| n.name.synonyms.include?(sugg.name)} %>
          (<%= :suggestions_already_proposed.t %>)
        <% else %>
          <%= link_with_query(:suggestions_propose_name.t,
                                new_observation_naming_path(
                                  @observation.id,
                                  name: sugg.name.search_name,
                                  ref: "AI Observer: #{sugg.max.to_f.round(2)}% confidence"
                                ),
                                class: "btn btn-default mt-3") %>
        <% end %>
        <br/>
        <br/>
        <b><%= :suggestions_confidence.t %>:</b><br/>
        <% if num_images == 1 %>
          <%= suggestion_confidence(sugg.max) %><br/>
        <% else %>
          <%= :suggestions_max.t %>:
          <%= suggestion_confidence(sugg.max) %><br/>
          <%= :suggestions_avg.t %>:
          <%= suggestion_confidence(sugg.sum.to_f / num_images) %><br/>
        <% end %>
      </td>
      <td>
        <%= interactive_image(
<<<<<<< HEAD
              @user,
              sugg.image_obs.thumb_image,
=======
              @user, sugg.image_obs.thumb_image,
>>>>>>> 3c307564
              image_link: image_path(id: sugg.image_obs.id)
            ) if sugg.image_obs.present? %>
      </td>
    </tr>
  <% end %>
</tbody>
</table>

</div>
<div class="col-sm-4 float-sm-right">
  <%= render(partial: "observations/show/images",
               locals: { obs: @observation }) %>
</div>
</div>
<!--.row--><|MERGE_RESOLUTION|>--- conflicted
+++ resolved
@@ -58,12 +58,7 @@
       </td>
       <td>
         <%= interactive_image(
-<<<<<<< HEAD
-              @user,
-              sugg.image_obs.thumb_image,
-=======
               @user, sugg.image_obs.thumb_image,
->>>>>>> 3c307564
               image_link: image_path(id: sugg.image_obs.id)
             ) if sugg.image_obs.present? %>
       </td>
