--- conflicted
+++ resolved
@@ -8,12 +8,7 @@
   button_data: { map_target: "showBoxBtn", action: "map#showBox" }
 ) %>
 
-<<<<<<< HEAD
-<%= render(partial: "locations/form/bounds_fields",
-           locals: { f: f }) %>
-=======
 <%= render(partial: "locations/form/bounds_fields", locals: { f: f }) %>
->>>>>>> b6123e09
 
 <% if in_admin_mode? %>
   <%= check_box_with_label(form: f, field: :locked, class: "mt-3",
