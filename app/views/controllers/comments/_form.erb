--- conflicted
+++ resolved
@@ -26,13 +26,8 @@
                             data: { autofocus: true }) %>
 
   <%= text_area_with_label(form: f, field: :comment, rows: 10,
-<<<<<<< HEAD
-                           label: :form_comments_comment.t + ":") %>
-  <%= help_block(:div, :shared_textile_help.l, id: "textilize_note") %>
-=======
                            label: :form_comments_comment.t + ":",
                            help: :shared_textile_help.l) %>
->>>>>>> 904eab3c
 
   <%= submit_button(form: f, button: button, center: true) %>
 
