<%
  add_page_title(:inat_import_create_title.l)
  add_context_nav(inat_import_form_new_tabs)
%>

<div>
  <%= form_with(url: inat_imports_path, method: :post) do |f| %>
    <%= f.label(:inat_username, "#{:inat_username.l}: ") %>
    <%= f.text_field(:inat_username, size: 10, class: "form-control",
                     value: User.current.inat_username) %>

<<<<<<< HEAD
    <%= panel_block(id: "choose_observation",
                    heading: :inat_choose_observations.l,
                    class: "name-section") do %>
      <%= f.label(:inat_id, "#{:inat_import_list.l}: ") %>
      <%= f.text_field(:inat_ids, size: 10, value: @inat_ids,
                       class: "form-control") %>
      <%= check_box_with_label(form: f, field: :all, class: "mt-3",
                               label: :inat_import_all.l,
                               checked: (@import_all.to_i == 1)) %>
      <%= :inat_import_all_details_intro.tp %>
      <%= :inat_import_all_details.tp %>
    <% end %>

    <%= panel_block(id: "preview", heading: :inat_import_preview.l,
                    class: "name-section") do
      tag.div do
        concat(tag.p(
          "#{:inat_import_expected_count.l}: " \
          "#{inat_expected_import_count(@inat_import) || :inat_import_tbd.l}"
        ))
        concat(tag.p(inat_expected_imports_link(@inat_import)))
      end
    end %>

    <%= panel_block do %>
      <p><b><%= :inat_details_heading.l %></b></p>
      <%= :inat_details_list.t %>
    <% end %>

  <%= f.submit(:SUBMIT.l, { class: "btn btn-default" }) %>
  <%= link_to(:CANCEL.l, new_observation_path, name: "cancel",
        class: "btn btn-default") %>
=======
    <%= render(Components::Panel.new(panel_id: "choose_observation",
                     panel_class: "name-section")) do |panel| %>
      <%= panel.with_heading { :inat_choose_observations.l } %>
      <%= panel.with_body do %>
        <%= f.label(:inat_id, "#{:inat_import_list.l}: ") %>
        <%= f.text_field(:inat_ids, size: 10, value: @inat_ids,
                         class: "form-control") %>
        <%= check_box_with_label(form: f, field: :all,
                                 class: "mt-3", label: :inat_import_all.l) %>
      <% end %>
    <% end %>

    <%= check_box_with_label(form: f, field: :consent,
                             class: "mt-3", label: :inat_import_consent.l) %>
    <%= render(Components::Panel.new) do |panel| %>
      <%= panel.with_body do %>
        <p><b><%= :inat_details_heading.l %></b></p>
        <%= :inat_details_list.t %>
      <% end %>
    <% end %>

    <%= f.submit(:SUBMIT.l, { class: "btn btn-default" }) %>

>>>>>>> dc4af3e6
  <% end %>
</div><|MERGE_RESOLUTION|>--- conflicted
+++ resolved
@@ -9,40 +9,6 @@
     <%= f.text_field(:inat_username, size: 10, class: "form-control",
                      value: User.current.inat_username) %>
 
-<<<<<<< HEAD
-    <%= panel_block(id: "choose_observation",
-                    heading: :inat_choose_observations.l,
-                    class: "name-section") do %>
-      <%= f.label(:inat_id, "#{:inat_import_list.l}: ") %>
-      <%= f.text_field(:inat_ids, size: 10, value: @inat_ids,
-                       class: "form-control") %>
-      <%= check_box_with_label(form: f, field: :all, class: "mt-3",
-                               label: :inat_import_all.l,
-                               checked: (@import_all.to_i == 1)) %>
-      <%= :inat_import_all_details_intro.tp %>
-      <%= :inat_import_all_details.tp %>
-    <% end %>
-
-    <%= panel_block(id: "preview", heading: :inat_import_preview.l,
-                    class: "name-section") do
-      tag.div do
-        concat(tag.p(
-          "#{:inat_import_expected_count.l}: " \
-          "#{inat_expected_import_count(@inat_import) || :inat_import_tbd.l}"
-        ))
-        concat(tag.p(inat_expected_imports_link(@inat_import)))
-      end
-    end %>
-
-    <%= panel_block do %>
-      <p><b><%= :inat_details_heading.l %></b></p>
-      <%= :inat_details_list.t %>
-    <% end %>
-
-  <%= f.submit(:SUBMIT.l, { class: "btn btn-default" }) %>
-  <%= link_to(:CANCEL.l, new_observation_path, name: "cancel",
-        class: "btn btn-default") %>
-=======
     <%= render(Components::Panel.new(panel_id: "choose_observation",
                      panel_class: "name-section")) do |panel| %>
       <%= panel.with_heading { :inat_choose_observations.l } %>
@@ -52,11 +18,28 @@
                          class: "form-control") %>
         <%= check_box_with_label(form: f, field: :all,
                                  class: "mt-3", label: :inat_import_all.l) %>
+        <%= :inat_import_all_details_intro.tp %>
+        <%= :inat_import_all_details.tp %>
       <% end %>
     <% end %>
 
-    <%= check_box_with_label(form: f, field: :consent,
-                             class: "mt-3", label: :inat_import_consent.l) %>
+    <%= render(Components::Panel.new(panel_id: "choose_observation",
+                     panel_class: "name-section")) do |panel| %>
+      <%= panel.with_heading { :inat_import_preview.l } %>
+      <%= panel.with_body do %>
+        <div>
+          <p>
+            <%= :inat_import_expected_count.l %>
+            <%= inat_expected_import_count(@inat_import) ||
+                :inat_import_tbd.l %>
+          </p>
+          <p>
+            <%= inat_expected_imports_link(@inat_import) %>
+          </p>
+        </div>
+      <% end %>
+    <% end %>
+
     <%= render(Components::Panel.new) do |panel| %>
       <%= panel.with_body do %>
         <p><b><%= :inat_details_heading.l %></b></p>
@@ -64,8 +47,9 @@
       <% end %>
     <% end %>
 
-    <%= f.submit(:SUBMIT.l, { class: "btn btn-default" }) %>
+  <%= f.submit(:SUBMIT.l, { class: "btn btn-default" }) %>
+  <%= link_to(:CANCEL.l, new_observation_path, name: "cancel",
+        class: "btn btn-default") %>
 
->>>>>>> dc4af3e6
   <% end %>
 </div>