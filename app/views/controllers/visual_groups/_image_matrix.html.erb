--- conflicted
+++ resolved
@@ -3,11 +3,7 @@
     <%= tag.ul(class: "row list-unstyled mt-3",
                data: { controller: "matrix-table",
                        action: "resize@window->matrix-table#rearrange" }) do %>
-<<<<<<< HEAD
-      <%= @subset.each do |row| %>
-=======
       <% @subset.each do |row| %>
->>>>>>> 4d1db88c
         <%= matrix_box(id: row[0]) do %>
           <%= tag.div(class: "panel panel-default") do %>
             <%= tag.div(class: "thumbnail-container") do
