--- conflicted
+++ resolved
@@ -13,14 +13,10 @@
   <% end %>
   <!-- /CURRENT_VOTE -->
 
-<<<<<<< HEAD
   <% if @user %>
     <% current = @image.users_vote(@user).to_i %>
-=======
-  <%= panel.with_body do %>
->>>>>>> 7c9cd804
     <!-- YOUR_VOTE -->
-    <%= panel.with_body(classes: "py-2") do %>
+    <%= panel.with_body do %>
       <div class="text-center mb-3">
         <p>
           <%= :image_show_your_vote.t %>:
