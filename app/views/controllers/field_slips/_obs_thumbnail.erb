--- conflicted
+++ resolved
@@ -1,29 +1,14 @@
-<<<<<<< HEAD
-  <%= tag.div(class: "panel panel-default") do
-    concat(panel_heading(
-      heading: submit_button(form: form, button: button)
-    ))
-    concat(tag.div(class: "thumbnail-container") do
-      render(Components::InteractiveImage.new(
-        user: @user,
-        image: obs.thumb_image,
-        votes: false,
-        image_link: observation_path(obs)
-      ))
-    end) if obs.thumb_image.present?
-    concat(tag.div(class: "panel-body") do
-      link_to(obs.user_unique_format_name(@user).t, observation_path(obs))
-    end)
-  end %>
-=======
 <%= render(Components::Panel.new) do |panel| %>
   <%= panel.with_thumbnail do
-        interactive_image(@user, obs.thumb_image_id, votes: false,
-                          image_link: observation_path(obs))
+        render(Components::InteractiveImage.new(
+          user: @user,
+          image: obs.thumb_image,
+          votes: false,
+          image_link: observation_path(obs)
+        ))
       end if obs.thumb_image_id.present? %>
   <%= panel.with_heading { submit_button(form: form, button: button) } %>
   <%= panel.with_body do %>
     <%= link_to(obs.user_unique_format_name(@user).t, observation_path(obs)) %>
   <% end %>
-<% end %>
->>>>>>> 214afcdc
+<% end %>