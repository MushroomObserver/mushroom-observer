<%
add_page_title(:show_glossary_term_title.t(name: @glossary_term.name))

add_context_nav(glossary_term_show_tabs(term: @glossary_term, user: @user))

@container = :wide
%>

<div class="row mt-3">
  <div class="col-sm-8">
    <%= @glossary_term.description.tpl %>
    <%= tag.p(link_to(*search_tab_for(:Wikipedia, @glossary_term.name))) %>
  </div>
  <% if @glossary_term.thumb_image %>
    <div class="col-sm-4">
      <%= interactive_image(
<<<<<<< HEAD
        @user, @glossary_term.thumb_image, size: :medium, votes: true,
=======
        @user,
        @glossary_term.thumb_image, size: :medium, votes: true,
>>>>>>> 3c307564
                                    id_prefix: "glossary_term_image"
      ) %>
    </div>
  <% end %>
</div>
<!--.row-->

<div class="mb-3">
  <%= link_with_query(:show_glossary_term_reuse_image.t,
                      reuse_images_for_glossary_term_path(@glossary_term.id)) %><br/>
  <%= link_with_query(:show_glossary_term_remove_image.t,
                      remove_images_from_glossary_term_path(@glossary_term.id)) %><br/>
</div>

<div class="row">
  <% @other_images.each do |image|  %>
    <div class="col-sm-4">
      <%= panel_block do
        interactive_image(@user, image, votes: true,
                          id_prefix: "glossary_term_image")
      end %>
    </div>
  <% end %>
</div>
<!--.row-->

<div class="mt-3">
  <%= show_previous_version(@glossary_term, @versions) %>
  <p class="Date">
    <%= :footer_created_at.t(date: @glossary_term.created_at.web_time) %><br/>
    <%= :footer_last_updated_at.t(date: @glossary_term.updated_at.web_time) %>
  </p>

  <%= panel_block(id: "glossary_term_authors_editors") do
    show_authors_and_editors(
      obj: @glossary_term, versions: @versions, user: @user
    )
  end %>
</div><|MERGE_RESOLUTION|>--- conflicted
+++ resolved
@@ -14,12 +14,8 @@
   <% if @glossary_term.thumb_image %>
     <div class="col-sm-4">
       <%= interactive_image(
-<<<<<<< HEAD
-        @user, @glossary_term.thumb_image, size: :medium, votes: true,
-=======
         @user,
         @glossary_term.thumb_image, size: :medium, votes: true,
->>>>>>> 3c307564
                                     id_prefix: "glossary_term_image"
       ) %>
     </div>
