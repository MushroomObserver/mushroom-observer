<%
add_show_title(@glossary_term.name, @glossary_term)
add_edit_icons(@glossary_term)
container_class(:wide)
column_classes(:eight_four)
%>

<%= tag.div(class: "row") do %>
  <%= tag.div(class: yield(:left_columns)) do %>

    <%= tag.div(class: "content-block") do %>
      <%= @glossary_term.description.tpl %>
      <%= tag.p(link_to(*search_tab_for(:Wikipedia, @glossary_term.name))) %>
    <% end %>

  <% end %>

  <%= tag.div(class: yield(:right_columns)) do %>
    <% if @glossary_term.thumb_image %>
      <%= render(Components::InteractiveImage.new(
        user: @user,
        image: @glossary_term.thumb_image,
        size: :medium,
        votes: true,
        id_prefix: "glossary_term_image"
      )) %>
    <% end %>
  <% end %>
<% end %>
<!--.row-->

<%= tag.div(class: "mb-3 content-block") do %>
  <%= link_to(:show_glossary_term_reuse_image.t,
              reuse_images_for_glossary_term_path(@glossary_term.id)) %><br/>
  <%= link_to(:show_glossary_term_remove_image.t,
              remove_images_from_glossary_term_path(@glossary_term.id)) %><br/>
<% end %>

<%= tag.div(class: "row") do %>
  <% @other_images.each do |image|  %>
    <%= tag.div(class: "col-sm-4") do %>
<<<<<<< HEAD
      <%= panel_block do
        render(Components::InteractiveImage.new(
          user: @user,
          image: image,
          votes: true,
          id_prefix: "glossary_term_image"
        ))
      end %>
=======
      <%= render(Components::Panel.new) do |panel| %>
        <%= panel.with_thumbnail do
              interactive_image(@user, image, votes: true,
                                id_prefix: "glossary_term_image")
            end %>
      <% end %>
>>>>>>> 214afcdc
    <% end %>
  <% end %>
<% end %>
<!--.row-->

<%= tag.div(class: "mt-3 content-block") do %>
  <%= show_previous_version(@glossary_term, @versions) %>
  <%= tag.p(class: "Date") do %>
    <%= :footer_created_at.t(date: @glossary_term.created_at.web_time) %>
    <%= tag.br %>
    <%= :footer_last_updated_at.t(date: @glossary_term.updated_at.web_time) %>
  <% end %>
<% end %>

<%= render(Components::Panel.new(
      panel_id: "glossary_term_authors_editors"
    )) do |panel| %>
  <%= panel.with_body do
        show_authors_and_editors(
          obj: @glossary_term, versions: @versions, user: @user
        )
      end %>
<% end %><|MERGE_RESOLUTION|>--- conflicted
+++ resolved
@@ -39,23 +39,16 @@
 <%= tag.div(class: "row") do %>
   <% @other_images.each do |image|  %>
     <%= tag.div(class: "col-sm-4") do %>
-<<<<<<< HEAD
-      <%= panel_block do
-        render(Components::InteractiveImage.new(
-          user: @user,
-          image: image,
-          votes: true,
-          id_prefix: "glossary_term_image"
-        ))
-      end %>
-=======
       <%= render(Components::Panel.new) do |panel| %>
         <%= panel.with_thumbnail do
-              interactive_image(@user, image, votes: true,
-                                id_prefix: "glossary_term_image")
+              render(Components::InteractiveImage.new(
+                user: @user,
+                image: image,
+                votes: true,
+                id_prefix: "glossary_term_image"
+              ))
             end %>
       <% end %>
->>>>>>> 214afcdc
     <% end %>
   <% end %>
 <% end %>
