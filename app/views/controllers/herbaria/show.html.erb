--- conflicted
+++ resolved
@@ -9,21 +9,10 @@
 %>
 
 <% if @herbarium.mcp_searchable? %>
-<<<<<<< HEAD
-<div id="mcp_number" class="mt-3">
-  <span class="font-weight-bold"><%= :herbarium_mcp_db.t %></span>:
-  <% if @herbarium.mycoportal_db.present? %>
-  <%= @herbarium.mycoportal_db.to_s %>
-  <% else %>
-  <%= :show_herbarium_mcp_db_missing.t %>
-  <% end %>
-</div>
-=======
   <div id="mcp_number" class="mt-3">
     <span class="font-weight-bold"><%= :herbarium_mcp_db.t %></span>:
     <%= @herbarium.mcp_collid %>
   </div>
->>>>>>> 5950dd15
 <% end %>
 
 <div class="row">
