--- conflicted
+++ resolved
@@ -24,33 +24,6 @@
     tag.p("*#{:form_projects_date_range.t}*".t) +
     tag.p(:form_projects_dates_explain.t)
   ) %>
-<<<<<<< HEAD
-  <div class="container-text ml-4">
-    <div>
-      <%= date_select_with_label(form: f, field: :start_date,
-                                 label: "#{:form_projects_start_date.t}: "
-                                 start_year: Date.today.year - 10,
-                                 end_year: Date.today.year + 10) %>
-    </div>
-    <div>
-      <%= date_select_with_label(form: f, field: :end_date,
-                                 label: "#{:form_projects_end_date.t}: "
-                                 start_year: Date.today.year - 10,
-                                 end_year: Date.today.year + 10) %>
-    </div>
-    <div>
-      <p>
-        <%= radio_with_label(
-              form: f, field: "dates_any", value: false, checked: !@project_dates_any,
-              label: " #{:form_projects_range.t} (#{:form_projects_use_date_range.t})"
-            ) %>
-        <%= radio_with_label(
-              form: f, field: "dates_any", value: true, checked: @project_dates_any,
-              label: " #{:form_projects_any.t} (#{:form_projects_ignore_date_range.t})"
-            ) %>
-      </p>
-=======
->>>>>>> c2fb0759
 
   <div class="container-text ml-4">
     <%= date_select_with_label(form: f, field: :start_date, inline: true,
