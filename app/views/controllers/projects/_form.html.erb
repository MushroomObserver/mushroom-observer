--- conflicted
+++ resolved
@@ -16,11 +16,6 @@
   <%= text_field_with_label(form: f, field: :field_slip_prefix,
                             label: :FIELD_SLIP_PREFIX.t + ":") %>
 
-<<<<<<< HEAD
-  <%= help_block(:div, :shared_textile_help.l, id: "textilize_note") %>
-
-=======
->>>>>>> 904eab3c
   <%= autocompleter_field(form: f, field: :place_name, type: :location,
                           label: "#{:WHERE.t}:", between: :required) %>
 
