<%
add_project_banner(@project)

@container = :wide

action = { controller: "/projects/members", action: :create,
            project_id: @project.id, q: get_query_param }
%>

<div class="container-text mt-3 pb-2">

  <%= form_with(url: action, id: "project_member_form") do |f| %>

    <%= autocompleter_field(
      form: f, field: :candidate, type: :user, value: @candidate,
      label:"#{:LOGIN_NAME.t }:", size: 42, autofocus: true,
    ) %>

    <%= submit_button(form: f, button: :ADD.t, class: "ml-3") %>

  <% end %>

</div><!--.container-text-->

<table class="table table-striped table-project-members mt-3">
  <thead>
    <tr>
      <th class="text-center"><%= :Login_name.t %></th>
      <th><%= :Full_name.t %></th>
      <th><%= :PROJECT_ALIASES.t %></th>
      <th><%= :Status.t %></th>
      <th></th>
    </tr>
  </thead>
  <tbody>
    <% @users.sort_by(&:login).each do |user| %>
      <tr>
        <td class="text-center">
          <%= if user.image_id
          interactive_image(
<<<<<<< HEAD
            @user, Image.find(user.image_id), votes: false, size: :thumbnail
=======
            user,
            Image.find(user.image_id), votes: false, size: :thumbnail
>>>>>>> 3c307564
          )
              end %>
          <%= user_link(user, user.login) %>
        </td>
        <td class="align-middle">
          <%= user.name %>
        </td>
        <td class="align-middle">
          <%= render(partial: "projects/aliases",
                     locals: { project: @project, target: user }) %>
        </td>
        <td class="align-middle">
          <%= @project.member_status(user) %>
        </td>
        <td class="align-middle">
          <% if @project.is_admin?(@user) %>
            <%= link_with_query(:change_member_status_change_status.t,
                    edit_project_member_path(project_id: @project.id,
                        candidate: user.id)) %>
          <% end %>
        </td>
      </tr>
    <% end %>
  </tbody>
</table><|MERGE_RESOLUTION|>--- conflicted
+++ resolved
@@ -38,12 +38,8 @@
         <td class="text-center">
           <%= if user.image_id
           interactive_image(
-<<<<<<< HEAD
-            @user, Image.find(user.image_id), votes: false, size: :thumbnail
-=======
             user,
             Image.find(user.image_id), votes: false, size: :thumbnail
->>>>>>> 3c307564
           )
               end %>
           <%= user_link(user, user.login) %>
