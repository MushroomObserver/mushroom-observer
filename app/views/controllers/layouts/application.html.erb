--- conflicted
+++ resolved
@@ -61,15 +61,10 @@
     </div>
     <!-- #main_container -->
 
-<<<<<<< HEAD
-    <!--AJAX PROGRESS WHIRLY -->
-    <%= render(partial: "shared/modal_ajax_progress") %>
+    <!--PROGRESS SPINNER -->
+    <%= render(Components::ModalProgressSpinner.new) %>
     <!--TURBO CONFIRM MODAL -->
     <%= render(Components::ModalConfirm.new) %>
-=======
-    <!--PROGRESS SPINNER -->
-    <%= render(Components::ModalProgressSpinner.new) %>
->>>>>>> 53387ae1
     <%= render(partial: "application/app/media_query_tests") %>
     <%= render(partial: "application/app/javascript_footer") %>
   </body>
