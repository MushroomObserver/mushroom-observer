--- conflicted
+++ resolved
@@ -13,12 +13,7 @@
              data: { controller: "matrix-table",
                      action: "resize@window->matrix-table#rearrange" }) do %>
     <%= render(partial: "shared/matrix_box",
-<<<<<<< HEAD
                collection: @objects, as: :object, cached: true) %>
-    <%= tag.div("", style: "clear:left") %>
-=======
-               collection: @objects, as: :object) %>
     <div style="clear:left"></div>
->>>>>>> 4d1db88c
   <% end %>
 <% end %>