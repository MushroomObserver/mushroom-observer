<%
@container = :text_image
add_index_title(@query)
add_context_nav(all_names_index_tabs(query: @query))
add_sorter(@query, names_index_sorts(query: @query))

flash_error(@error) if @error && @objects.empty?
%>

<% if @suggest_alternate_spellings && @objects.empty?
  names = Name.suggest_alternate_spellings(@suggest_alternate_spellings)
  if names.any? %>
<<<<<<< HEAD
    <div class="alert-warning">
      <%= :list_observations_alternate_spellings.t %><br/>
      <ul type="none">
        <% names.sort_by(&:sort_name).each do |name| %>
          <%= link_to(name.html_name, name.show_link_args) %><br/>
        <% end %>
      </ul>
    </div>
  <% end %>
=======
  <div class="alert-warning">
    <%= :list_observations_alternate_spellings.t %><br />
    <ul type="none">
      <% names.sort_by(&:sort_name).each do |name| %>
        <%= link_to(name.display_name.t, name.show_link_args) %><br />
      <% end %>
    </ul>
  </div>
<% end %>
>>>>>>> baac0242
<% end %>

<%= @help.tp if @help %>

<% # Let test_index test pass args to pagination_links.
  args = @test_pagination_args || {} %>
<%= pagination_nav(@pagination_data, args) do %>
  <% if @objects.any? %>
    <% counts = Name.count_observations(@objects) %>

    <div class="list-group name-index">
      <% @objects.each do |name| %>
        <%= link_with_query(name.show_link_args, class: "list-group-item") do
          concat(tag.span(name.html_name, class: "display-name"))
          concat(tag.span(counts[name.id], class: "badge")) if counts[name.id]
        end %>
        <% if @has_descriptions %>
          <% if (desc = name.description)%>
            <span><%= desc.authors.map(&:login).join(", ") %></span>
            <span><%= desc.note_status.map(&:to_s).join("/") %></span>
            <span><%= :"review_#{desc.review_status}".l %></span>
          <% else %>
            <span>--- not the default ---</span>
          <% end %>
        <% end %>
      <% end %>
    </div>

  <% end %>
<% end %><|MERGE_RESOLUTION|>--- conflicted
+++ resolved
@@ -10,17 +10,6 @@
 <% if @suggest_alternate_spellings && @objects.empty?
   names = Name.suggest_alternate_spellings(@suggest_alternate_spellings)
   if names.any? %>
-<<<<<<< HEAD
-    <div class="alert-warning">
-      <%= :list_observations_alternate_spellings.t %><br/>
-      <ul type="none">
-        <% names.sort_by(&:sort_name).each do |name| %>
-          <%= link_to(name.html_name, name.show_link_args) %><br/>
-        <% end %>
-      </ul>
-    </div>
-  <% end %>
-=======
   <div class="alert-warning">
     <%= :list_observations_alternate_spellings.t %><br />
     <ul type="none">
@@ -30,7 +19,6 @@
     </ul>
   </div>
 <% end %>
->>>>>>> baac0242
 <% end %>
 
 <%= @help.tp if @help %>
