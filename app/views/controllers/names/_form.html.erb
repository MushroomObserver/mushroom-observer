--- conflicted
+++ resolved
@@ -90,12 +90,7 @@
   <% between = tag.div(:form_names_taxonomic_notes_warning.t, class: "mark") %>
   <%= text_area_with_label(form: f, field: :notes, rows: 6,
                            label: "#{:form_names_taxonomic_notes.l}:",
-<<<<<<< HEAD
-                           between: between) %>
-  <%= help_block(:div, :shared_textile_help.l, id: "textilize_note") %>
-=======
                            between: between, help: :shared_textile_help.l) %>
->>>>>>> 904eab3c
 
   <%= submit_button(form: f, button: button, center: true) %>
 
