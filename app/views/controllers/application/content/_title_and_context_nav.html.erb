<%#
The header for page content (below the application top nav)
May include:
prev_next_pager
title
query filters (indexes)
context_help
owner_naming
interest_icons
context_nav
type_filters
%>
<%
add_filter_help(@any_content_filters_applied)
add_interest_icons = (content_for?(:interest_icons))
left_cols = add_interest_icons ? "col-xs-8 col-lg-7" : "col-xs-12"
filters = content_for?(:filters) || content_for?(:filter_help)
%>

<%= tag.div(class: "row") do %>
  <!-- Push down pager, title on small, xs screens so buttons do not block -->
  <%= tag.div(safe_nbsp, class: "hidden-print visible-xs visible-sm mt-4") %>

  <%= tag.div(class: left_cols, id: "title_bar") do %>
    <!-- Pager -->
    <%= content_tag_if(content_for?(:prev_next_object), :div,
                       class: "hidden-print") do
          yield(:prev_next_object)
        end -%>

    <!-- Title or subtitle -->
    <!-- e.g. "Observation 5"; Can be multiple lines, e.g., with Observer ID -->
    <% if content_for?(:background_image) %>
      <%= render(partial: "application/content/project_title") %>
<<<<<<< HEAD
    <% end %>
    <%= tag.div(class: "d-flex justify-content-between") do %>
      <%= tag.div(class: "px-3") do %>
        <% if filters %>
          <%= yield(:filters) -%>
          <%= yield(:filter_help) -%>
        <% end %>
      <% end %>
      <%= tag.div do %>
        <%= yield(:letters) %>
        <%= yield(:numbers) %>
      <% end %>
    <% end %>
    <% if !content_for?(:background_image) %>
=======
    <% else %>
>>>>>>> d82149ba
      <%= tag.h1(yield(:title), class: "h3", id: "title") -%>
      <% if content_for?(:location) %>
        <%= tag.div(yield(:location), class: "image-title-text") %>
      <% end %>
      <% if content_for?(:date_range) %>
        <%= tag.div(yield(:date_range), class: "image-title-text") %>
      <% end %>
    <% end %>
    <%= yield(:owner_naming) %>
  <% end %>

  <!-- Tabsets and interest icons -->
  <%= content_tag_if(add_interest_icons, :div, id: "context_nav",
                    class: "hidden-print text-right col-sm-4 col-lg-5 mb-3") do
        concat(yield(:interest_icons))
        concat(yield(:edit_icons))
      end %>

  <%= content_tag_if(content_for?(:type_filters), :div,
                     class: "hidden-print col-xs-12") do
        yield(:type_filters)
      end %>

  <% if content_for?(:project_tabs) %>
    <%= tag.div(class: left_cols, id: "project_tabs") do
          yield(:project_tabs)
	end %>
  <% end %>

  <% if content_for?(:observation_buttons) %>
    <%= tag.div(class: left_cols, id: "observation_buttons") do
          yield(:observation_buttons)
	end %>
  <% end %>

<% end %><|MERGE_RESOLUTION|>--- conflicted
+++ resolved
@@ -32,24 +32,7 @@
     <!-- e.g. "Observation 5"; Can be multiple lines, e.g., with Observer ID -->
     <% if content_for?(:background_image) %>
       <%= render(partial: "application/content/project_title") %>
-<<<<<<< HEAD
-    <% end %>
-    <%= tag.div(class: "d-flex justify-content-between") do %>
-      <%= tag.div(class: "px-3") do %>
-        <% if filters %>
-          <%= yield(:filters) -%>
-          <%= yield(:filter_help) -%>
-        <% end %>
-      <% end %>
-      <%= tag.div do %>
-        <%= yield(:letters) %>
-        <%= yield(:numbers) %>
-      <% end %>
-    <% end %>
-    <% if !content_for?(:background_image) %>
-=======
     <% else %>
->>>>>>> d82149ba
       <%= tag.h1(yield(:title), class: "h3", id: "title") -%>
       <% if content_for?(:location) %>
         <%= tag.div(yield(:location), class: "image-title-text") %>
