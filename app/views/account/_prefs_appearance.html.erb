<!-- Appearance Settings of Account Preferences Form -->
<div class="form-group mt-3 font-weight-bold">
  <%= :prefs_appearance.t %>
</div>

<<<<<<< HEAD
<div class="form-group mt-3 form-inline">
=======
<div class="form-group mb-1 form-inline">
>>>>>>> 604aa3ec
  <%= label_tag(:user_hide_authors, :prefs_hide_authors.t + ":") %>
  <%= form.select(:hide_authors,
                  [[:prefs_hide_authors_none.l, "none"],
                   [:prefs_hide_authors_above_species.l, "above_species"]],
                  {}, { class: "form-control" }) %><br/>
</div>
<div class="form-group mb-1 form-inline">
  <%= label_tag(:user_location_format, :prefs_location_format.t + ":") %>
  <%= form.select(:location_format,
                  [[:prefs_location_format_postal.l, "postal"],
                   [:prefs_location_format_scientific.l, "scientific"]],
                  {}, { class: "form-control" }) %><br/>
</div>
<div class="form-group mb-1 form-inline">
  <%= label_tag(:user_theme, :prefs_theme.t + ":") %>
  <%= form.select(:theme,
                  [
                   [:theme_random.l, "NULL"]
                  ] + MO.themes.map { |t| [t.to_sym.l, t] },
                  {}, { class: "form-control" }) %>
  <%= link_to(:prefs_themes_about.t, controller: :theme,
                                     action: :color_themes) %><br/>
</div>
<div class="form-group mb-1 form-inline">
  <%= label_tag(:user_locale, :prefs_locale.t + ":") %>
  <%= locales = Language.all.map do |lang|
                  name = lang.name
                  name += " (beta)" if lang.beta
                  [name, lang.locale]
                end
      form.select(:locale, locales, {}, { class: "form-control" }) %><br/>
</div>
<div class="form-group mb-1 form-inline">
  <%= form.check_box(:thumbnail_maps, class: "form-control") %>
  <%= label_tag(:user_thumbnail_maps, :prefs_thumbnail_maps.t) %><br/>
</div>
<div class="form-group mb-1 form-inline">
  <%= form.check_box(:view_owner_id, class: "form-control") %>
  <%= add_context_help(label_tag(:user_view_owner_id, :prefs_view_owner_id.t),
                      :prefs_view_owner_id_help.t) %>
</div>
<div class="form-group push-down form-inline">
  <%= label_tag(:layout_count, :prefs_layout_count.t + ":") %>
  <%= form.number_field(:layout_count, class: "form-control", min: 1) %>
</div>

<%= submit_tag(:SAVE_EDITS.l, class: "btn center-block mt-3") %><|MERGE_RESOLUTION|>--- conflicted
+++ resolved
@@ -3,11 +3,7 @@
   <%= :prefs_appearance.t %>
 </div>
 
-<<<<<<< HEAD
-<div class="form-group mt-3 form-inline">
-=======
 <div class="form-group mb-1 form-inline">
->>>>>>> 604aa3ec
   <%= label_tag(:user_hide_authors, :prefs_hide_authors.t + ":") %>
   <%= form.select(:hide_authors,
                   [[:prefs_hide_authors_none.l, "none"],
