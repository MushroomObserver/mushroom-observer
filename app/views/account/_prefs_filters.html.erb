--- conflicted
+++ resolved
@@ -4,16 +4,6 @@
   <p><%= :prefs_content_filters_explanation.t %><p>
 </div>
 
-<<<<<<< HEAD
-<!-- Observation Filters -- TODO: generalize to other models -->
-<div class="form-group indent push-down">
-  <span class="bold"><%= :prefs_obs_filters.t %></span><br>
-  <span><%= :prefs_obs_filters_explanation.t %>.</span>
-  <%= render partial: "prefs_obs_filter_checkboxes",
-             collection: ContentFilter.observation_filters_with_checkboxes,
-             as: :filter, locals: { form: form } %>
-</div>
-=======
 <% ContentFilter.all.each do |filter| %>
   <% if filter.type == :boolean %>
     <%= render partial: "prefs_filter_checkbox",
@@ -23,6 +13,5 @@
                locals: { filter: filter, form: form } %>
   <% end %>
 <% end %>
->>>>>>> aec48b1c
 
 <%= submit_tag(:SAVE_EDITS.l, class: "btn center-block push-down") %>