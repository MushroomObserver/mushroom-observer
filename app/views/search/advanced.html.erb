<%
  add_page_title(:app_advanced_search.t)
  models = [
    [:OBSERVATIONS.l, :observation],
    # temporarily disabled for performance
    # 2021-09-12 JDC
    # [:IMAGES.l, :image],
    [:LOCATIONS.l, :location],
    [:NAMES.l, :name],
  ]
%>

<%= help_block(:p, :advanced_search_caveat.t) %>

<%= form_with(scope: :search, url: { action: :advanced },
              method: :get) do |f| %>

  <%= submit_button(form: f, button: :advanced_search_submit.l, center: true) %>

  <% mod_betw = help_note(:span, :advanced_search_result_type_help.t) %>
  <%= select_with_label(form: f, field: :model,
                        label: :advanced_search_result_type.t + ":",
                        options: models, select_opts: {},
                        between: mod_betw) %>

  <% nam_betw = help_note(:span, :advanced_search_name_help.t) %>
<<<<<<< HEAD
  <%= text_field_with_label(form: f, field: :name,
                            label: :NAME.t + ":", between: nam_betw,
                            data: { autocompleter: :name,
                                    autocomplete_separator: " OR " }) %>
  <%# turn_into_name_auto_completer(:search_name, primer: Name.primer,
                                    token: " OR ") %>

  <% usr_betw = help_note(:span, :advanced_search_observer_help.t) %>
  <%= text_field_with_label(form: f, field: :user,
                            label: :OBSERVER.t + ":", between: usr_betw,
                            data: { autocompleter: :user,
                                    autocomplete_separator: " OR " }) %>
  <%# turn_into_user_auto_completer(:search_user, primer: User.primer,
                                    token: " OR ") %>

  <% loc_betw = help_note(:span, :advanced_search_location_help.t) %>
  <%= text_field_with_label(form: f, field: :location,
                            label: :LOCATION.t + ":", between: loc_betw,
                            data: { autocompleter: :location,
                                    autocomplete_separator: " OR " }) %>
  <%# turn_into_location_auto_completer(:search_location,
                                        primer: Location.primer,
                                        token: " OR ") %>
=======
  <%= text_field_with_label(form: f, field: :name, placeholder: :start_typing.l,
                            label: :NAME.t + ":", between: nam_betw,
                            data: { autocompleter: :name,
                                    autocomplete_separator: " OR " }) %>

  <% usr_betw = help_note(:span, :advanced_search_observer_help.t) %>
  <%= text_field_with_label(form: f, field: :user, placeholder: :start_typing.l,
                            label: :OBSERVER.t + ":", between: usr_betw,
                            data: { autocompleter: :user,
                                    autocomplete_separator: " OR " }) %>

  <% loc_betw = help_note(:span, :advanced_search_location_help.t) %>
  <%= text_field_with_label(form: f, field: :location,
                            placeholder: :start_typing.l,
                            label: :LOCATION.t + ":", between: loc_betw,
                            data: { autocompleter: :location,
                                    autocomplete_separator: " OR " }) %>
>>>>>>> 5e9ef0e1

  <% cnt_betw = help_note(:span, :advanced_search_content_help.t) %>
  <% cnt_appd = help_block(:p, :advanced_search_content_notes.t) %>
  <%= text_field_with_label(form: f, field: :content,
                            label: :advanced_search_content.t + ":",
                            between: cnt_betw, append: cnt_appd) %>

  <%= render(partial: "search/advanced_search_filters", locals: { f: f }) %>

  <%= submit_button(form: f, button: :advanced_search_submit.l, center: true) %>

<% end %><|MERGE_RESOLUTION|>--- conflicted
+++ resolved
@@ -24,31 +24,6 @@
                         between: mod_betw) %>
 
   <% nam_betw = help_note(:span, :advanced_search_name_help.t) %>
-<<<<<<< HEAD
-  <%= text_field_with_label(form: f, field: :name,
-                            label: :NAME.t + ":", between: nam_betw,
-                            data: { autocompleter: :name,
-                                    autocomplete_separator: " OR " }) %>
-  <%# turn_into_name_auto_completer(:search_name, primer: Name.primer,
-                                    token: " OR ") %>
-
-  <% usr_betw = help_note(:span, :advanced_search_observer_help.t) %>
-  <%= text_field_with_label(form: f, field: :user,
-                            label: :OBSERVER.t + ":", between: usr_betw,
-                            data: { autocompleter: :user,
-                                    autocomplete_separator: " OR " }) %>
-  <%# turn_into_user_auto_completer(:search_user, primer: User.primer,
-                                    token: " OR ") %>
-
-  <% loc_betw = help_note(:span, :advanced_search_location_help.t) %>
-  <%= text_field_with_label(form: f, field: :location,
-                            label: :LOCATION.t + ":", between: loc_betw,
-                            data: { autocompleter: :location,
-                                    autocomplete_separator: " OR " }) %>
-  <%# turn_into_location_auto_completer(:search_location,
-                                        primer: Location.primer,
-                                        token: " OR ") %>
-=======
   <%= text_field_with_label(form: f, field: :name, placeholder: :start_typing.l,
                             label: :NAME.t + ":", between: nam_betw,
                             data: { autocompleter: :name,
@@ -66,7 +41,6 @@
                             label: :LOCATION.t + ":", between: loc_betw,
                             data: { autocompleter: :location,
                                     autocomplete_separator: " OR " }) %>
->>>>>>> 5e9ef0e1
 
   <% cnt_betw = help_note(:span, :advanced_search_content_help.t) %>
   <% cnt_appd = help_block(:p, :advanced_search_content_notes.t) %>
