--- conflicted
+++ resolved
@@ -3,19 +3,14 @@
       <span id="logo-text"><%= :app_banner.t %></span>
   </a>
 
-<<<<<<< HEAD
   <%= link_to(:app_intro.t, observer_intro_path,
               { class: "list-group-item" }) %>
   <%= link_to(:app_how_to_use.t, observer_how_to_use_path,
               { class: "list-group-item" }) %>
   <%= link_to(:app_privacy_policy.t, policy_privacy_path,
               { class: "list-group-item" }) %>
-=======
-  <%= link_to(:app_intro.t, {controller: :observer, action: :intro}, {class: "list-group-item"}) %>
-  <%= link_to(:app_how_to_use.t, {controller: :observer, action: :how_to_use}, {class: "list-group-item"}) %>
-  <%= link_to(:app_privacy_policy.t, {controller: :policy, action: :privacy}, {class: "list-group-item"}) %>
-  <%= link_to(:app_donate.t, {controller: :support, action: :donate}, {class: "list-group-item"}) %>
->>>>>>> e8255dec
+  <%= link_to(:app_donate.t, support_donate_path,
+              { class: "list-group-item indent" }) %>
 
   <% if in_admin_mode? %>
     <div class="list-group-item disabled bold"><%= :app_admin.t %>: </div>
@@ -130,10 +125,7 @@
   <div class="list-group-item disabled bold">
     <%= :app_more.t %>
   </div>
-<<<<<<< HEAD
   <%= link_to(:app_how_to_help.t, observer_how_to_help_path,
-              { class: "list-group-item indent" }) %>
-  <%= link_to(:app_donate.t, support_donate_path,
               { class: "list-group-item indent" }) %>
   <%= link_to(:app_feature_tracker.t, pivotal_index_path,
               { class: "list-group-item indent" }) %>
@@ -147,15 +139,6 @@
               { class: "list-group-item indent" }) %>
   <%= link_to(:app_publications.t, publications_index_path,
               { class: "list-group-item indent" }) %>
-=======
-  <%= link_to(:app_how_to_help.t, {controller: :observer, action: :how_to_help}, {class: "list-group-item indent"}) %>
-  <%= link_to(:app_feature_tracker.t, {controller: :pivotal, action: :index}, {class: "list-group-item indent"}) %>
-  <%= link_to(:app_send_a_comment.t, {controller: :observer, action: :ask_webmaster_question}, {class: "list-group-item indent"}) %>
-  <%= link_to(:app_contributors.t, {controller: :observer, action: :users_by_contribution}, {class: "list-group-item indent"}) %>
-  <%= link_to(:app_site_stats.t, {controller: :observer, action: :show_site_stats}, {class: "list-group-item indent"}) %>
-  <%= link_to(:translators_note_title.t, {controller: :observer, action: :translators_note}, {class: "list-group-item indent"}) %>
-  <%= link_to(:app_publications.t, {controller: :publications, action: :index}, {class: "list-group-item indent"}) %>
->>>>>>> e8255dec
 
   <% unless browser.bot?%>
     <div class="list-group-item indent" style="overflow:visible">
