--- conflicted
+++ resolved
@@ -13,12 +13,8 @@
         <%= log_item.thumbnail %>
       </div><!-- .card-img-top -->
       <div class="card-body p-3 lh-2">
-<<<<<<< HEAD
-        <%= link_to log_item.what, class: "log-item-link" do %>
-=======
         <%= link_to object_path(log_item.what, q: get_query_param),
               class: "log-item-link" do %>
->>>>>>> 9c88d042
           <p class="card-title log-what d-flex flex-row justify-content-between align-items-start lh-1-2 mb-2">
             <span class="log-id order-2"><%= log_item.id %></span>
             <span class="log-title order-1"><span class='log-name'><%= log_item.name %> </span>
