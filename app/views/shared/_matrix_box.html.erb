--- conflicted
+++ resolved
@@ -25,110 +25,49 @@
     # top_img = presenter.image_data[:thumb_image] || images.first
   end
   h_element = presenter.image_data ? :h5 : :h3 # bigger heading if no image
-<<<<<<< HEAD
-  link_heading = content_tag(:small, "(#{presenter.id})",
-                              class: "log-id float-right") +
-                content_tag(:span, presenter.name, class: "log-name")
+  link_heading = tag.small("(#{presenter.id})", class: "log-id float-right") +
+                 tag.span(presenter.name, class: "log-name")
   %>
 
-  <%= matrix_box(columns: columns, id: object_id) do %>
-    <div class="card log-item h-100">
+  <%= matrix_box(columns: columns, id: object_id) do
+    tag.div(class: "card log-item h-100") do
+      if presenter.image_data
+        concat(tag.div(class: "thumbnail-container card-img-top") do
+          interactive_image(image, **image_args)
+        end)
+      end
 
-      <%= if presenter.image_data
-        tag.div(class: "thumbnail-container card-img-top") do
-          interactive_image(image, **image_args)
-        end
-      end %>
-
-      <div class="card-body log-details">
-
-        <%=
-        link_to(presenter.what.show_link_args.merge({ q: get_query_param }),
-                class: "log-link") do
-          content_tag(h_element, class: "card-title log-what d-flex flex-row justify-content-between align-items-start") do
-            concat(content_tag(:span, presenter.name, class: "log-name"))
-            concat(content_tag(:span, presenter.id, class: "log-id"))
+      concat(tag.div(class: "card-body log-details") do
+        concat(
+          link_to(presenter.what.show_link_args.merge({ q: get_query_param }),
+                  class: "log-link") do
+            content_tag(h_element, class: "card-title log-what d-flex flex-row justify-content-between align-items-start") do
+              concat(tag.span(presenter.name, class: "log-name"))
+              concat(tag.span(presenter.id, class: "log-id"))
+            end
           end
-        end %>
-
-        <%= matrix_box_vote_or_propose_ui(identify, object) %>
-
-        <% if presenter.place_name %>
-          <%= content_tag(:p, class: "card-text mb-1") do
-            content_tag(:span, class: "log-where") do
+        )
+        concat(matrix_box_vote_or_propose_ui(identify, object))
+        if presenter.place_name
+          concat(tag.p(class: "card-text mb-1") do
+            tag.span(class: "log-where") do
               location_link(presenter.place_name, presenter.where)
             end
-          end %>
-        <% end %>
-
-        <% unless presenter.when.blank? %>
-          <%= content_tag(:p, class: "card-text text-truncate mb-0") do
-            content_tag(:span, class: "") do
-              concat(content_tag(:span, presenter.when, class: "log-when"))
+          end)
+        end
+        unless presenter.when.blank?
+          concat(tag.p(class: "card-text text-truncate mb-0")
+            tag.span(class: "") do
+              concat(tag.span(presenter.when, class: "log-when"))
               concat(": ")
               concat(user_link(presenter.who, nil, class: "log-who"))
             end
-          end %>
-        <% end %>
+          end)
+        end
+      end)
 
-      </div><!-- .card-body -->
-
-      <%= matrix_box_log_footer(presenter) %>
-
-      <%= matrix_box_identify_footer(identify, presenter.id) %>
-
-    </div><!-- .card -->
-  <% end %><!-- .log-item -->
-=======
-  link_heading = tag.small("(#{presenter.id})", class: "rss-id float-right") +
-                 tag.span(presenter.name, class: "rss-name")
-  %>
-
-  <%= matrix_box(columns: columns, id: object_id) do
-    tag.div(class: "panel panel-default") do
-      [
-        tag.div(class: "panel-sizing") do
-          # must use concat because conditionals
-          if presenter.image_data
-            concat(tag.div(class: "thumbnail-container") do
-              interactive_image(image, **image_args)
-              # for matrix_box_carousels:
-              # carousel_html(object: object, images: images, top_img: top_img,
-              #               thumbnails: false, **image_args)
-            end)
-          end
-          concat(tag.div(class: "panel-body rss-box-details") do
-            # must use concat because conditionals
-            concat(tag.div(class: "rss-what") do
-              [
-                content_tag(h_element, class: "mt-0 rss-heading") do
-                  link_with_query(link_heading, presenter.what.show_link_args)
-                end,
-                matrix_box_vote_or_propose_ui(identify, object)
-              ].safe_join
-            end)
-            if presenter.place_name
-              concat(tag.div(class: "rss-where") do
-                tag.small do
-                  location_link(presenter.place_name, presenter.where)
-                end
-              end)
-            end
-            unless presenter.when.blank?
-              concat(tag.div(class: "rss-what") do
-                tag.small(class: "nowrap-ellipsis") do
-                  concat(tag.span(presenter.when, class: "rss-when"))
-                  concat(": ")
-                  concat(user_link(presenter.who, nil, class: "rss-who"))
-                end
-              end)
-            end
-          end)
-        end,
-        matrix_box_log_footer(presenter),
-        matrix_box_identify_footer(identify, presenter.id)
-      ].safe_join
+      concat(matrix_box_log_footer(presenter))
+      concat(matrix_box_identify_footer(identify, presenter.id))
     end
-  end %><!-- .matrix-box -->
->>>>>>> 7e7d7839
+  end %>
 <% end %>