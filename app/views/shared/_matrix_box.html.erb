--- conflicted
+++ resolved
@@ -7,33 +7,11 @@
   identify ||= false
   columns ||= "col-xs-12 col-sm-6 col-md-4 col-lg-3" # maybe passed as a local
   object_id = object&.id.present? ? object.id : "no_ID"
-<<<<<<< HEAD
-  # presenter.image_data includes context: :matrix_box where appropriate
-  if presenter.image_data
-    image = presenter.image_data[:image]
-    # for matrix_box_carousels:
-    # images = presenter.image_data[:images]
-    # This is a lotta arg passing. Check if any view is actually sending these
-    # image_arg extra locals! AN 2023
-    image_args = local_assigns.
-                 except(:columns, :object, :object_counter, :object_iteration).
-                 merge(presenter.image_data.except(:image) || {})
-                 # for matrix_box_carousels:
-                 # merge(presenter.image_data.except(:images) || {})
-    # for matrix_box_carousels:
-    # top_img = presenter.image_data[:thumb_image] || images.first
-  end
-  h_element = presenter.image_data ? :h5 : :h3 # bigger heading if no image
-  link_heading = tag.small("(#{presenter.id})", class: "rss-id float-right") +
-                 tag.span(presenter.name, class: "rss-name",
-                          id: "box_title_#{object_id}")
-=======
   # There is a lotta arg passing. TODO: Check if any view is actually sending
   # any extra image_arg locals to this matrix_box partial. AN 2023
   passed_args = local_assigns.
                 except(:columns, :object, :object_counter, :object_iteration)
 
->>>>>>> 9b704171
   %>
 
   <%= matrix_box(columns: columns, id: object_id) do
