<%
  ## TODO: Rename (RSS box?)
  # Requires local variable object: RssLog, Observation, Image, etc. instance.
  presenter = MatrixBoxPresenter.new(object, @view)
%>

<% if presenter %>
<<<<<<< HEAD
  <li class="matrix-box col-xs-12 col-sm-6 col-md-4 col-lg-3">
=======
  <li class="matrix-box">
>>>>>>> 71966685
    <div class="panel panel-default">
      <div class="panel-body rss-box-details">
        <div class="thumbnail-container">
          <%= presenter.thumbnail %>
        </div><!-- .thumbnail-container -->
        <div class="rss-what">
          <h5><%= presenter.what %></h5>
        </div><!-- .rss-what -->
        <div class="rss-where">
          <small><strong><%= presenter.where %></strong></small>
        </div><!-- .rss-where -->
        <div class="rss-what">
          <small class="nowrap-ellipsis">
            <% unless presenter.when.blank? %>
<<<<<<< HEAD
                <%= presenter.when %>: <%= presenter.who %>
=======
              <%= presenter.when %>: <%= presenter.who %>
>>>>>>> 71966685
            <% end %>
          </small>
        </div><!-- .rss-when -->
        <div class="rss-detail">
          <%= presenter.detail %>
        </div><!-- .rss-detail -->
        <div class="rss-what">
          <small><%= presenter.fancy_time %></small>
        </div><!-- .rss-fancy-time -->
      </div>
    </div>
  </li><!-- .matrix-box -->
<% end %><|MERGE_RESOLUTION|>--- conflicted
+++ resolved
@@ -5,11 +5,7 @@
 %>
 
 <% if presenter %>
-<<<<<<< HEAD
-  <li class="matrix-box col-xs-12 col-sm-6 col-md-4 col-lg-3">
-=======
   <li class="matrix-box">
->>>>>>> 71966685
     <div class="panel panel-default">
       <div class="panel-body rss-box-details">
         <div class="thumbnail-container">
@@ -24,11 +20,7 @@
         <div class="rss-what">
           <small class="nowrap-ellipsis">
             <% unless presenter.when.blank? %>
-<<<<<<< HEAD
-                <%= presenter.when %>: <%= presenter.who %>
-=======
               <%= presenter.when %>: <%= presenter.who %>
->>>>>>> 71966685
             <% end %>
           </small>
         </div><!-- .rss-when -->
