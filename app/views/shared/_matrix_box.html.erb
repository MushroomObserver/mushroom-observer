<%
# Requires local variable object: RssLog, Observation, Image, etc. instance.
<<<<<<< HEAD
presenter = MatrixBoxPresenter.new(object, @view)
=======
# NOTE panel-sizing div shd be deleted in bs4. thumbnail goes in card-img-top
presenter = MatrixBoxPresenter.new(object)
>>>>>>> 117288a8

if presenter

  link_method ||= :get
  identify ||= false
  columns ||= "col" # maybe passed as a local
  object_id = object&.id.present? ? object.id : "no_ID"
  # presenter.image_data includes context: :matrix_box where appropriate
<<<<<<< HEAD
  thumb_locals = local_assigns.
                  except(:columns, :object, :object_counter, :object_iteration).
                  merge(presenter.image_data || {})
  h_element = presenter.image_data ? :h5 : :h4 # bigger heading if no image
  link_heading = content_tag(:div, "#{presenter.id}",
                              class: "log-id float-right") +
                 content_tag(:span, presenter.name, class: "log-name")
=======
  if presenter.image_data
    image = presenter.image_data[:image]
    image_args = local_assigns.
                 except(:columns, :object, :object_counter, :object_iteration).
                 merge(presenter.image_data.except(:image) || {})
  end
  h_element = presenter.image_data ? :h5 : :h3 # bigger heading if no image
  link_heading = content_tag(:small, "(#{presenter.id})",
                              class: "rss-id float-right") +
                content_tag(:span, presenter.name, class: "rss-name")
>>>>>>> 117288a8
  %>

  <%= matrix_box(columns: columns, id: object_id) do %>
    <div class="card log-item h-100">

<<<<<<< HEAD
      <%= if presenter.image_data
        content_tag(:div, class: "thumbnail-container card-img-top") do
          render(partial: "shared/images/interactive_image",
                 locals: thumb_locals)
        end
      end %>
=======
      <div class="panel-sizing">
        <%= if presenter.image_data
          tag.div(class: "thumbnail-container") do
            interactive_image(image, **image_args)
          end
        end %>

        <div class="panel-body rss-box-details">
>>>>>>> 117288a8

      <div class="card-body log-details">

        <%=
        link_to(presenter.what.show_link_args.merge({ q: get_query_param }),
                class: "log-link") do
          content_tag(h_element, class: "card-title log-what d-flex flex-row justify-content-between align-items-start") do
            concat(content_tag(:span, presenter.name, class: "log-name"))
            concat(content_tag(:span, presenter.id, class: "log-id"))
          end
        end %>

        <%= matrix_box_vote_or_propose_ui(identify, object) %>

        <% if presenter.place_name %>
          <%= content_tag(:p, class: "card-text mb-1") do
            content_tag(:span, class: "log-where") do
              location_link(presenter.place_name, presenter.where)
            end
          end %>
        <% end %>

        <% unless presenter.when.blank? %>
          <%= content_tag(:p, class: "card-text text-truncate mb-0") do
            content_tag(:span, class: "") do
              concat(content_tag(:span, presenter.when, class: "log-when"))
              concat(": ")
              concat(user_link(presenter.who, nil, class: "log-who"))
            end
          end %>
        <% end %>

      </div><!-- .card-body -->

      <%= matrix_box_log_footer(presenter) %>

      <%= matrix_box_identify_footer(identify, presenter.id) %>

    </div><!-- .card -->
  <% end %><!-- .log-item -->
<% end %><|MERGE_RESOLUTION|>--- conflicted
+++ resolved
@@ -1,11 +1,7 @@
 <%
 # Requires local variable object: RssLog, Observation, Image, etc. instance.
-<<<<<<< HEAD
-presenter = MatrixBoxPresenter.new(object, @view)
-=======
 # NOTE panel-sizing div shd be deleted in bs4. thumbnail goes in card-img-top
 presenter = MatrixBoxPresenter.new(object)
->>>>>>> 117288a8
 
 if presenter
 
@@ -14,15 +10,6 @@
   columns ||= "col" # maybe passed as a local
   object_id = object&.id.present? ? object.id : "no_ID"
   # presenter.image_data includes context: :matrix_box where appropriate
-<<<<<<< HEAD
-  thumb_locals = local_assigns.
-                  except(:columns, :object, :object_counter, :object_iteration).
-                  merge(presenter.image_data || {})
-  h_element = presenter.image_data ? :h5 : :h4 # bigger heading if no image
-  link_heading = content_tag(:div, "#{presenter.id}",
-                              class: "log-id float-right") +
-                 content_tag(:span, presenter.name, class: "log-name")
-=======
   if presenter.image_data
     image = presenter.image_data[:image]
     image_args = local_assigns.
@@ -31,31 +18,18 @@
   end
   h_element = presenter.image_data ? :h5 : :h3 # bigger heading if no image
   link_heading = content_tag(:small, "(#{presenter.id})",
-                              class: "rss-id float-right") +
-                content_tag(:span, presenter.name, class: "rss-name")
->>>>>>> 117288a8
+                              class: "log-id float-right") +
+                content_tag(:span, presenter.name, class: "log-name")
   %>
 
   <%= matrix_box(columns: columns, id: object_id) do %>
     <div class="card log-item h-100">
 
-<<<<<<< HEAD
       <%= if presenter.image_data
-        content_tag(:div, class: "thumbnail-container card-img-top") do
-          render(partial: "shared/images/interactive_image",
-                 locals: thumb_locals)
+        tag.div(class: "thumbnail-container card-img-top") do
+          interactive_image(image, **image_args)
         end
       end %>
-=======
-      <div class="panel-sizing">
-        <%= if presenter.image_data
-          tag.div(class: "thumbnail-container") do
-            interactive_image(image, **image_args)
-          end
-        end %>
-
-        <div class="panel-body rss-box-details">
->>>>>>> 117288a8
 
       <div class="card-body log-details">
 
