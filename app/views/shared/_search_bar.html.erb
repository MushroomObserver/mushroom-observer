--- conflicted
+++ resolved
@@ -24,15 +24,9 @@
       %>
       <%= submit_tag :app_search.l, class: "btn btn-default align-top", style: "margin-right:0.5em" %>
 
-<<<<<<< HEAD
-      <div style="display: inline-block">
-        <% if @timer_start %>
-          <span id="timer" class="small hidden-xs">
-=======
       <% if @timer_start %>
         <div style="display: inline-block; font-size: 80%">
           <span id="timer">
->>>>>>> 2c1e2893
             <%=
               @timer_end ||= Time.now
               secs = "%.2f" % (@timer_end.to_f - @timer_start.to_f)
