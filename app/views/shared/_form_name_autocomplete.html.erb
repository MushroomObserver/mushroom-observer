--- conflicted
+++ resolved
@@ -6,8 +6,4 @@
 <%= form_with(url: "", id: "ur_name_autocomplete") do |f| %>
   <%= f.hidden_field("ur_name", value: "", size: 40, class: "",
                       data: { autocompleter: :name }) %>
-<<<<<<< HEAD
-  <%# turn_into_name_auto_completer(:ur_name, primer: Name.primer) %>
-=======
->>>>>>> 5e9ef0e1
 <% end %>