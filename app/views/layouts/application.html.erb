--- conflicted
+++ resolved
@@ -26,17 +26,12 @@
     end
     stylesheet_link_tag("themes/#{css}")
   %>
-<<<<<<< HEAD
   <%= @header unless @header.blank? %>
-=======
- <%= stylesheet_link_tag("application") %>
   <!-- HTML5 shim and Respond.js for IE8 support of HTML5 elements and media queries -->
   <!--[if lt IE 9]>
   <script src="https://oss.maxcdn.com/html5shiv/3.7.2/html5shiv.min.js"></script>
   <script src="https://oss.maxcdn.com/respond/1.4.2/respond.min.js"></script>
   <![endif]-->
- <%= @header unless @header.blank? %>
->>>>>>> 6ab090e3
 </head>
 <body>
 <div class="container-fluid">
