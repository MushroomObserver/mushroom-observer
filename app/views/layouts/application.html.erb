--- conflicted
+++ resolved
@@ -46,15 +46,9 @@
       <main id="content" class="<%= container_class %>"
             data-controller="lightgallery">
 
-<<<<<<< HEAD
-        <% unless @user&.verified? %>
-          <%= render(partial: "application/content/login_layout") %>
-        <% end %>
-=======
         <%# unless @user&.verified? %>
           <%# render(partial: "application/content/login_layout") %>
         <%# end %>
->>>>>>> 194c8f86
 
         <!--MAIN_PAGE_CONTENT-->
         <%= yield %>
