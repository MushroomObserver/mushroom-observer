--- conflicted
+++ resolved
@@ -4,28 +4,18 @@
   <meta http-equiv="Content-Type" content="text/html;charset=utf-8"/>
   <%= auto_discovery_link_tag(:rss, {:controller => 'observer', :action => 'rss'}, {:title => :app_rss.l}) %>
   <title><%= :app_title.l %>: <%= @title.nil? ? controller.action_name : @title.strip_html.html_safe %></title>
-<<<<<<< HEAD
-  <%= javascript_tag %(
-    var CSRF_TOKEN = "#{j form_authenticity_token}";
-  ) %>
-  <%= csrf_meta_tag %>
-=======
   <link rel="SHORTCUT ICON" href="http://mushroomobserver.org/favicon.ico"/>
   <% if @canonical_link %>
     <link rel="canonical" href="<%=escape_once(@canonical_link)%>" />
   <% end %>
+  <%= csrf_meta_tag %>
   <meta property="og:image" content="http://mushroomobserver.org/images/facebook_icon.png" />
   <meta property="og:title" content="Mushroom Observer" />
   <meta property="og:description" content="Mushroom Observer is a forum where amateur and professional mycologists can come together and celebrate their common passion for mushrooms by discussing and sharing photos of mushroom sightings from around the world." />
   <%= javascript_include_tag("jstz.min") %>
   <%= javascript_tag('try { document.cookie = "tz=" + jstz.determine().name() } catch(err) {}') %>
   <%= javascript_tag('var CSRF_TOKEN = "' + form_authenticity_token + '";') %>
->>>>>>> edac9f2e
-
-  <link rel="SHORTCUT ICON" href="http://mushroomobserver.org/favicon.ico"/>
-  <meta property="og:image" content="http://mushroomobserver.org/images/facebook_icon.png"/>
-  <meta property="og:title" content="Mushroom Observer"/>
-  <meta property="og:description" content="Mushroom Observer is a forum where amateur and professional mycologists can come together and celebrate their common passion for mushrooms by discussing and sharing photos of mushroom sightings from around the world."/>
+
   <%=
       css = MO.default_theme
       if is_in_admin_mode?
@@ -224,15 +214,9 @@
                         [:USERS.l, :user],
                         [:app_search_google.l, :google],
                 ].sort
-<<<<<<< HEAD
                     select(:search, :type, options,
                            :selected => session[:search_type] || :observation) %>
                 <%= submit_tag :app_search.l %>
-=======
-                select(:search, :type, options,
-                       :selected => session[:search_type] || :observation) %>
-                <%= submit_tag :app_search.l %>&nbsp;&nbsp;
->>>>>>> edac9f2e
                 <%= link_to(:app_advanced_search.l.nowrap, :controller => 'observer',
                             :action => 'advanced_search_form') %>
                 <% if @timer_start %>
