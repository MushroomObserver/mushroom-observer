--- conflicted
+++ resolved
@@ -28,11 +28,7 @@
             class: classes[:mobile_only],
             id: "nav_mobile_mailing_list_link") %>
 <% if @user.admin && !in_admin_mode? %>
-<<<<<<< HEAD
-  <%= link_to(:app_turn_admin_on.t, admin_turn_admin_on_path,
-=======
   <%= link_to(:app_turn_admin_on.t, admin_mode_path(turn_on: true),
->>>>>>> 65a0c80a
               { class: classes[:mobile_only],
                 id: "nav_mobile_admin_link" }) %>
 <% end %>