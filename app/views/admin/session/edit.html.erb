--- conflicted
+++ resolved
@@ -13,11 +13,6 @@
                             label: :LOGIN_NAME.t + ":",
                             data: { autofocus: true,
                                     autocompleter: :user }) %>
-<<<<<<< HEAD
-
-  <%# turn_into_user_auto_completer(:id) %>
-=======
->>>>>>> 5e9ef0e1
 
   <%= submit_button(form: f, button: :SUBMIT.t, center: true) %>
 
