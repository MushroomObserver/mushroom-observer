--- conflicted
+++ resolved
@@ -9,24 +9,26 @@
 </div>
 
 <% if @dubious_where_reasons and @dubious_where_reasons != [] %>
-    <div class="row">
-      <div class="col-xs-12 Warnings">
-        <%= @dubious_where_reasons.safe_join(safe_br) %>
-        <p class="help-block" style="max-width: 500px">
-          <%= :form_observations_dubious_help.t(:button => button_name) %>
-        </p>
-      </div>
-    </div>
-<% end %>
+  <div class="row">
+    <div class="col-xs-12 Warnings">
+      <%= @dubious_where_reasons.safe_join(safe_br) %>
+      <p class="help-block" style="max-width: 500px">
+        <%= :form_observations_dubious_help.t(button: button_name) %>
+      </p>
+    </div>
+  </div>
+<% end %>
+
 <div class="row">
   <div class="col-xs-12 form-inline">
     <div class="form-group push-down">
       <%= label_tag("observation_place_name", "#{:WHERE.t}: (#{:required.t})") %>
       <%= text_field(:observation, :place_name, class: "form-control", size: 60) %>
       <%= content_tag(:p, :form_observations_where_help.t, class: "help-block", style: "max-width:500px") %>
-      <% turn_into_location_auto_completer('observation_place_name', :primer => Location.primer) %>
-    </div>
-  </div>
+      <% turn_into_location_auto_completer(:observation_place_name, primer: Location.primer) %>
+    </div>
+  </div>
+
   <div class="col-xs-12 form-inline">
     <div class="form-group">
       <%= check_box("observation", "is_collection_location") %>
@@ -34,243 +36,230 @@
       <%= content_tag(:p, :form_observations_is_collection_location_help.t, class: "help-block") %>
     </div>
   </div>
+
   <div class="col-xs-12 form-inline">
     <div class="form-group">
       <%= label_tag("observation_lat", "#{:LATITUDE.t}:") %>
-      <%= text_field('observation', 'lat', size: 10, class: "form-control") %>
+      <%= text_field(:observation, :lat, size: 10, class: "form-control") %>
       <%= label_tag("observation_long", "#{:LONGITUDE.t}:") %>
-      <%= text_field('observation', 'long', size: 10, class: "form-control") %>
+      <%= text_field(:observation, :long, size: 10, class: "form-control") %>
       <%= label_tag("observation_alt", "#{:ALTITUDE.t}:") %>
-      <%= text_field('observation', 'alt', size: 8, class: "form-control") %>
+      <%= text_field(:observation, :alt, size: 8, class: "form-control") %>
       <%= content_tag(:p, :form_observations_lat_long_help.t, class: "help-block") %>
     </div>
   </div>
-  <div class="col-xs-12">
-    <%= if include_naming
-          render(:partial => 'naming/form', :locals => {
-                                                  action: action,
-                                                  button_name: button_name,
-                                                  show_reasons: false,
-                                          })
-        end %>
-  </div>
+
+  <div class="col-xs-12">
+    <%= render(partial: "naming/form", locals: {
+                                         action: action,
+                                         button_name: button_name,
+                                         show_reasons: false,
+                                       }) if include_naming %>
+  </div>
+
   <% if has_specimens %>
-      <div class="col-xs-12 push-down">
-        <%= content_tag(:p, :form_observations_delete_specimens_help.t, class: "help-block") %>
-      </div>
+    <div class="col-xs-12 push-down">
+      <%= content_tag(:p, :form_observations_delete_specimens_help.t, class: "help-block") %>
+    </div>
   <% else %>
-      <div class="col-xs-12 form-inline push-down">
-        <%= check_box("observation", "specimen", data: {toggle: "collapse", target: "#herbarium_info"}) %>
-        <%= label_tag("observation_specimen", "#{:form_observations_specimen_available.t}") %>
-        <%= content_tag(:p, :form_observations_specimen_available_help.t, class: "help-block") %>
-      </div>
-      <div id="herbarium_info" class="col-xs-12 form-inline collapse">
-        <%= label_tag(:specimen_herbarium_name, :specimen_herbarium_name.t) %>:
-        <%= text_field(:specimen, :herbarium_name, value: @herbarium_name, class: "form-control") %>
-        <% turn_into_herbarium_auto_completer(:specimen_herbarium_name) %>
-
-        <%= label_tag(:specimen_herbarium_id, :specimen_herbarium_id.t) %>
-        <%= text_field(:specimen, :herbarium_id, value: @herbarium_id, class: "form-control") %>
-        <% inject_javascript_at_end %(
-                                    id_field = jQuery("#specimen_herbarium_id");
-                                    specimen_checkbox = jQuery("#observation_specimen");
-                                    id_field.change(function() {
-                                      if (id_field.val().length > 0)
-                                        specimen_checkbox.prop("checked", true)
-                                    });
-                                  ) %>
-      </div>
+    <div class="col-xs-12 form-inline push-down">
+      <%= check_box("observation", "specimen", data: {toggle: "collapse", target: "#herbarium_info"}) %>
+      <%= label_tag("observation_specimen", "#{:form_observations_specimen_available.t}") %>
+      <%= content_tag(:p, :form_observations_specimen_available_help.t, class: "help-block") %>
+    </div>
+    <div id="herbarium_info" class="col-xs-12 form-inline collapse">
+      <%= label_tag(:specimen_herbarium_name, :specimen_herbarium_name.t) %>:
+      <%= text_field(:specimen, :herbarium_name, value: @herbarium_name, class: "form-control") %>
+      <% turn_into_herbarium_auto_completer(:specimen_herbarium_name) %>
+      <%= label_tag(:specimen_herbarium_id, :specimen_herbarium_id.t) %>
+      <%= text_field(:specimen, :herbarium_id, value: @herbarium_id, class: "form-control") %>
+      <% inject_javascript_at_end %(
+        id_field = jQuery("#specimen_herbarium_id");
+        specimen_checkbox = jQuery("#observation_specimen");
+        id_field.change(function() {
+          if (id_field.val().length > 0)
+            specimen_checkbox.prop("checked", true)
+        });
+      ) %>
+    </div>
   <% end %>
 
   <div class="col-xs-12">
     <%= label_tag("observation_notes", "#{:NOTES.t}:", style: "margin-bottom: 0") %>
     <%= content_tag(:p, :form_observations_notes_help.t, class: "help-block", style: "padding-top: 0px; margin-top: 0") %>
-    <%= text_area('observation', 'notes', class: "form-control", style: "max-width: 500px") %>
-    <%= render(:partial => 'shared/textilize_help') %>
-  </div>
-
-</div>
-
+    <%= text_area(:observation, :notes, class: "form-control", style: "max-width: 500px") %>
+    <%= render(partial: "shared/textilize_help") %>
+  </div>
+</div>
 
 <center><%= submit_tag(button_name) %></center><br/>
 
-<% ############################### Image Forms ##############################    %>
+<% ############################### Image Forms ############################## %>
 
 <div class="row">
   <% if include_images %>
-      <% @observation.thumb_image_id ||= 0 %>
-      <% if @good_images != [] %>
-          <div class="col-xs-12">
-            <b>Images:</b>
+
+    <% @observation.thumb_image_id ||= 0 %>
+    <% if @good_images != [] %>
+      <div class="col-xs-12">
+        <b>Images:</b>
+      </div>
+      <% for image in @good_images %>
+        <div class="col-xs-12">
+          <div class="row form_image">
+
+            <!--Image area-->
+            <div class="col-sm-3">
+              <div class="row">
+                <div class="col-xs-12">
+                  <%= radio_button(:observation, :thumb_image_id, image.id) %>
+                </div>
+              </div>
+              <div class="row">
+                <div class="col-xs-12">
+                  <%= thumbnail(image, border: 0, obs: @observation.id, votes: true) %>
+                </div>
+              </div>
+            </div>
+            <!--/Image area-->
+
+            <!--Image info area-->
+            <div class="col-sm-9">
+              <table class="table table-compact table-responsive">
+                <% if check_permission(image) %>
+                  <tr>
+                    <td><%= label_tag("image_#{image.id}_notes", "#{:NOTES.t}:") %></td>
+                    <td><%= text_area(:good_image, :notes, value: image.notes, index: image.id, rows: 1, class: "form-control") %></td>
+                  </tr>
+                  <tr>
+                    <td><%= label_tag("image_#{image.id}_orgiginal_name", "#{:form_observations_original_name.t}:") %></td>
+                    <td><%= text_field(:good_image, :original_name, value: image.original_name, index: image.id, class: "form-control form-control-sm") %></td>
+                  </tr>
+                  <tr>
+                    <td><%= label_tag("image_#{image.id}_copyright_holder", "#{:form_images_copyright_holder.t}:") %></td>
+                    <td><%= text_field(:good_image, :copyright_holder, value: image.copyright_holder, index: image.id, class: "form-control form-control-sm") %></td>
+                  </tr>
+                  <tr>
+                    <td><%= label_tag("image_#{image.id}_when_1i", "#{:form_images_when_taken.t}:") %></td>
+                    <td class="form-inline"><%= date_select(:good_image, :when,
+                      { object: image, index: image.id, start_year: 1980, end_year: Time.now.year, order: [:day, :month, :year] },
+                      { class: "form-control form-control-sm", onchange: "CHANGED_DATES[#{image.id}] = true" }) %>
+                    </td>
+                  </tr>
+                  <tr>
+                    <td>
+                      <%= label_tag("image_#{image.id}_license_id", "#{:form_images_select_license.t}:".html_safe) %>
+                    </td>
+                    <td>
+                      <%= select(:good_image, :license_id, License.current_names_and_ids(image.license),
+                                 {selected: image.license_id, index: image.id}, {class: "form-control form-control-sm"}) %>
+                    </td>
+                  </tr>
+                <% end %>
+              </table>
+            </div>
+            <!--/Image info area-->
+
           </div>
-          <% for image in @good_images %>
-              <div class="col-xs-12">
-                <div class="row form_image">
-                  <!--Image area-->
-                  <div class="col-sm-3">
-                    <div class="row">
-                      <div class="col-xs-12">
-                        <%= radio_button('observation', 'thumb_image_id', image.id) %>
-                      </div>
-                    </div>
-                    <div class="row">
-                      <div class="col-xs-12">
-                        <%= thumbnail(image, :border => 0, :obs => @observation.id, :votes => true) %>
-                      </div>
-                    </div>
-                  </div>
-                  <!--/Image area-->
-                  <!--Image info area-->
-                  <div class="col-sm-9">
-                    <table class="table table-compact table-responsive">
-                      <% if check_permission(image) %>
-                          <tr>
-                            <td><%= label_tag("image_#{image.id}_notes", "#{:NOTES.t}:") %></td>
-                            <td><%= text_area(:good_image, :notes, value: image.notes, index: image.id, rows: 1, class: "form-control") %></td>
-                          </tr>
-                          <tr>
-                            <td><%= label_tag("image_#{image.id}_orgiginal_name", "#{:form_observations_original_name.t}:") %></td>
-                            <td><%= text_field(:good_image, :original_name, value: image.original_name, index: image.id, class: "form-control form-control-sm") %></td>
-                          </tr>
-                          <tr>
-                            <td><%= label_tag("image_#{image.id}_copyright_holder", "#{:form_images_copyright_holder.t}:") %></td>
-                            <td><%= text_field(:good_image, :copyright_holder, value: image.copyright_holder, index: image.id, class: "form-control form-control-sm") %></td>
-                          </tr>
-                          <tr>
-                            <td><%= label_tag("image_#{image.id}_when_1i", "#{:form_images_when_taken.t}:") %></td>
-                            <td class="form-inline"><%= date_select(:good_image, :when, {
-                                                                                       object: image,
-                                                                                       index: image.id,
-                                                                                       start_year: 1980,
-                                                                                       end_year: Time.now.year,
-                                                                                       order: [:day, :month, :year]
-                                                                               }, {class: "form-control form-control-sm", onchange: "CHANGED_DATES[#{image.id}] = true"}) %>
-                            </td>
-                          </tr>
-                          <tr>
-                            <td>
-                              <%= label_tag("image_#{image.id}_license_id", "#{:form_images_select_license.t}:".html_safe) %>
-                            </td>
-                            <td>
-                              <%= select(:good_image, :license_id, License.current_names_and_ids(image.license),
-                                         {selected: image.license_id, index: image.id}, {class: "form-control form-control-sm"}) %>
-                            </td>
-                          </tr>
-                          </table>
-                      <% end %>
-
-                      </div>
-                </div>
-          <% end %>
-      <% end %>
-      </div>
-      <%= hidden_field_tag("good_images", @good_images.map { |o| o.id }.join(" ")) %>
-
-      <b><%= :form_observations_upload_images.t %>:</b>
-
-      <% if !can_do_multifile_upload? %>
-          <%= javascript_tag %(
-            var NEXT_IMAGE_INDEX = #{@images.length+1};
-            var CHANGED_DATES = [];
-          ) %>
-          <div id="image_forms">
-            <% i = 0 %>
-            <% @images.push(@new_image) %>
-            <% while i < @images.length %>
-                <%= render(:partial => 'form_image', :locals => {index: i}) %>
-                <% i += 1 %>
-            <% end %>
-          </div>
-          <div class='HelpNote'>
-            <%= :form_observations_upload_help.tp %>
-          </div>
-          <input id="new_image_button" onclick="image_new();" type="button" value="<%= :form_observations_upload_another.t %>"/>
-          <% javascript_include("single_image_uploader") %>
-          <%= javascript_tag %(
-            var x = String.fromCharCode(60);
-            var y = String.fromCharCode(93);
-            var IMAGE_FORM = "#{
-                             i = @images.length - 1 rescue 0
-                             str = render(:partial => 'form_image', :locals => {index: i})
-                             str.gsub!("image_#{i}_", 'image_XXX_')
-                             str.gsub!("image_id_#{i}", 'image_id_XXX')
-                             str.gsub!("(#{i})", '(XXX)')
-                             str.gsub!("[#{i}]", '[XXX]')
-                             str.sub!("type=\"radio\" value=\"#{i}\"", 'type="radio" value="-XXX"')
-                             str.sub!("checked=\"checked\" ", '')
-                             str = escape_javascript(str)
-                             str.gsub('<', '"+x+"')
-                             str.gsub(']', '"+y+"')
-                             }";
-          ) %>
-      <% end %>
-
-      <!--MULTIPLE IMAGE UPLOADS -->
-      <%= render(partial: 'form_multi_image_upload') if can_do_multifile_upload? %>
-      <!--END MULTIPLE IMAGE UPLOADS-->
-  <% end # include_images?    %>
-</div>
-<% ##########################################################################    %>
-
-
-<<<<<<< HEAD
+        </div>
+      <% end # for image %>
+    <% end # if @good_images %>
+
+    <%= hidden_field_tag("good_images", @good_images.map { |o| o.id }.join(" ")) %>
+
+    <b><%= :form_observations_upload_images.t %>:</b>
+
+    <% if !can_do_multifile_upload? %>
+      <%= javascript_tag %(
+        var NEXT_IMAGE_INDEX = #{@images.length+1};
+        var CHANGED_DATES = [];
+      ) %>
+      <div id="image_forms">
+        <% i = 0 %>
+        <% @images.push(@new_image) %>
+        <% while i < @images.length %>
+            <%= render(partial: "form_image", locals: {index: i}) %>
+            <% i += 1 %>
+        <% end %>
+      </div>
+      <div class="HelpNote">
+        <%= :form_observations_upload_help.tp %>
+      </div>
+      <input id="new_image_button" onclick="image_new();" type="button" value="<%= :form_observations_upload_another.t %>"/>
+      <% javascript_include("single_image_uploader") %>
+      <%= javascript_tag %(
+        var x = String.fromCharCode(60);
+        var y = String.fromCharCode(93);
+        var IMAGE_FORM = "#{
+                         i = @images.length - 1 rescue 0
+                         str = render(partial: "form_image", locals: {index: i})
+                         str.gsub!("image_#{i}_", "image_XXX_")
+                         str.gsub!("image_id_#{i}", "image_id_XXX")
+                         str.gsub!("(#{i})", "(XXX)")
+                         str.gsub!("[#{i}]", "[XXX]")
+                         str.sub!("type=\"radio\" value=\"#{i}\"", 'type="radio" value="-XXX"')
+                         str.sub!("checked=\"checked\" ", "")
+                         str = escape_javascript(str)
+                         str.gsub("<", '"+x+"')
+                         str.gsub("]", '"+y+"')
+                         }";
+      ) %>
+    <% end %>
+
+    <!--MULTIPLE IMAGE UPLOADS -->
+    <%= render(partial: "form_multi_image_upload") if can_do_multifile_upload? %>
+    <!--END MULTIPLE IMAGE UPLOADS-->
+
+  <% end # if include_images %>
+</div>
+
+<% ########################################################################## %>
+
 <div class="col-xs-12 text-center">
   <% if @projects.any? or @lists.any? %>
-      <%= submit_tag(button_name) %>
-  <% end %>
-</div>
-=======
-  <div class="col-xs-12 text-center">
-<% if @projects.any? or @lists.any? %>
     <%= submit_tag(button_name) %>
-<% end %>
-  </div>
-
->>>>>>> 2c1e2893
-
+  <% end %>
+</div>
 
 <% if @projects.any? %>
-
-      <div class="col-xs-12">
-        <label><%= :PROJECTS.t %>:</label>
-
-        <p class="help-block">(<%= :form_observations_project_help.t %>)</p>
-      </div>
-      <% for project in @projects %>
-          <div class="col-xs-12">
-            <div class="form-group">
-              <%= check_box('project', "id_#{project.id}", :checked => @project_checks[project.id],
-                            :disabled => @observation.user != @user && !project.is_member?(@user)) %>
-              <label for="<%= "project_id_#{project.id}" %>">
-                <%= project_link(project) %>
-              </label>
-            </div>
-          </div>
-      <% end %>
-
+  <div class="col-xs-12">
+    <label><%= :PROJECTS.t %>:</label>
+    <p class="help-block">(<%= :form_observations_project_help.t %>)</p>
+  </div>
+  <% for project in @projects %>
+    <div class="col-xs-12">
+      <div class="form-group">
+        <%= check_box(:project, "id_#{project.id}", checked: @project_checks[project.id],
+                      disabled: @observation.user != @user && !project.is_member?(@user)) %>
+        <label for="<%= "project_id_#{project.id}" %>">
+          <%= project_link(project) %>
+        </label>
+      </div>
+    </div>
+  <% end %>
 <% end %>
 
 <% if @lists.any? %>
-    <div class="col-xs-12">
-      <label><%= :SPECIES_LISTS.t %>:</label>
-
-      <p class="help-block">(<%= :form_observations_list_help.t %>)</p>
-    </div>
-    <% for list in @lists %>
-        <div class="col-xs-12 form-inline">
-          <%= check_box("list", "id_#{list.id}", :checked => @list_checks[list.id],
-                        :disabled => !check_permission(list)) %>
-          <label for="<%= "list_id_#{list.id}" %>">
-            <%= species_list_link(list) %>
-          </label>
-        </div>
-    <% end %>
+  <div class="col-xs-12">
+    <label><%= :SPECIES_LISTS.t %>:</label>
+    <p class="help-block">(<%= :form_observations_list_help.t %>)</p>
+  </div>
+  <% for list in @lists %>
+    <div class="col-xs-12 form-inline">
+      <%= check_box("list", "id_#{list.id}", checked: @list_checks[list.id],
+                    disabled: !check_permission(list)) %>
+      <label for="<%= "list_id_#{list.id}" %>">
+        <%= species_list_link(list) %>
+      </label>
+    </div>
+  <% end %>
 <% end %>
 
 <% if logging_optional %>
-    <div class="col-xs-12 form-inline">
-      <%= label("log_change_checked", :form_observations_log_change.t) %>:
-      <%= check_box('log_change', 'checked', :checked => '1') %>
-    </div>
-<% end %>
+  <div class="col-xs-12 form-inline">
+    <%= label("log_change_checked", :form_observations_log_change.t) %>:
+    <%= check_box(:log_change, :checked, checked: "1") %>
+  </div>
+<% end %>
+
 <!--[eoform:observation]-->