<table cellpadding="0" cellspacing="5" style='margin:10px; color:black; white-space:nowrap'>

  <tr style='white-space:normal'>
    <td colspan="9"><%= :show_votes_descript.t %></td>
  </tr>

  <tr>
    <th width="20"><table width="25"><tr><td></td></tr></table></th>
    <th width="20"><%= :show_votes_vote.t %></th>
    <th width="20">&nbsp;</th>
    <th width="20"><%= :show_votes_score.t %></th>
    <th width="20">&nbsp;</th>
    <th width="20"><%= :show_votes_weight.t %></th>
    <th width="5" >&nbsp;</th>
    <th width="20"><%= :show_votes_users.t %></th>
    <th width="20">&nbsp;</th>
  </tr>

  <% table = @naming.calc_vote_table %>
  <% for str in table.keys.sort {|x,y| table[y][:value] <=> table[x][:value]}
       val = table[str][:value]
       wgt = table[str][:wgt]
       num = table[str][:num] %>
      <% if val != 0 %>
          <tr>
            <td>&nbsp;</td>
            <td><%= str.t %></td>
            <td>&nbsp;</td>
            <td align="center"><%= val %></td>
            <td>&nbsp;</td>
            <td align="center"><%= "%.2f" % wgt %></td>
            <td>&nbsp;</td>
            <td align="center"><%= num %></td>
            <td align="left"><small><%=
                votes = table[str][:votes].select(&:anonymous?) \
            .sort_by {|v| v.id.to_s.reverse} # pseudorandom but deterministic order
                if votes.length > 0
                  n = 0
                  '('.html_safe + votes.map do |vote|
                    n += 1
                    if n < 4
                      user_link(vote.user, vote.user.login)
                    else
                      '...'
                    end
                  end.safe_join(',') + ')'
                end
            %></small></td>
            <td>&nbsp;</td>
          </tr>
      <% end %>
  <% end %>

  <tr>
    <td>&nbsp;</td>
    <td colspan="7"><hr/></td>
    <td>&nbsp;</td>
  </tr>

  <tr>
    <td>&nbsp;</td>
    <td colspan="3" align="center"><%= :show_votes_total.t %></td>
    <td colspan="2" align="center"><%= "%.2f" % @naming.vote_cache %></td>
    <td colspan="2" align="center"><%= "%.2f%%" % @naming.vote_percent %></td>
    <td>&nbsp;</td>
  </tr>

  <% if @user %>
<<<<<<< HEAD
    <tr style='white-space:normal'>
      <td colspan="9" align="center">
        <%= if @user.votes_anonymous == :yes
          link_with_query(:show_votes_go_public.t,
            { :action => 'show_observation',
              :id => @naming.observation.id,
              :go_public => '1' },
            { data: { confirm: :show_votes_go_public_confirm.l } })
        else
          link_to(:show_votes_go_private.t, { :action => 'show_observation',
            :id => @naming.observation.id, :go_private => '1' },
            { data: { confirm: :show_votes_go_private_confirm.l } })
        end %>
      </td>
    </tr>
=======
      <tr style='white-space:normal'>
        <td colspan="9" align="center">
          <%= if @user.votes_anonymous == :yes
                link_with_query(:show_votes_go_public.t,
                                { :action => 'show_observation',
                                  :id => @naming.observation.id,
                                  :go_public => '1' },
                                { :confirm => :show_votes_go_public_confirm.l })
              else
                link_to(:show_votes_go_private.t, { :action => 'show_observation',
                                                    :id => @naming.observation.id, :go_private => '1' },
                        { :confirm => :show_votes_go_private_confirm.l })
              end %>
        </td>
      </tr>
>>>>>>> 44a0c1a6
  <% end %>

</table>

<% if do_cancel %>
    <div class="center-text">
      <%= button_tag(:CLOSE.t, {:type => "button", :class => "close_votes_popup", data: {:role => "close_popup"}}) %>
    </div>
<% end %><|MERGE_RESOLUTION|>--- conflicted
+++ resolved
@@ -66,23 +66,6 @@
   </tr>
 
   <% if @user %>
-<<<<<<< HEAD
-    <tr style='white-space:normal'>
-      <td colspan="9" align="center">
-        <%= if @user.votes_anonymous == :yes
-          link_with_query(:show_votes_go_public.t,
-            { :action => 'show_observation',
-              :id => @naming.observation.id,
-              :go_public => '1' },
-            { data: { confirm: :show_votes_go_public_confirm.l } })
-        else
-          link_to(:show_votes_go_private.t, { :action => 'show_observation',
-            :id => @naming.observation.id, :go_private => '1' },
-            { data: { confirm: :show_votes_go_private_confirm.l } })
-        end %>
-      </td>
-    </tr>
-=======
       <tr style='white-space:normal'>
         <td colspan="9" align="center">
           <%= if @user.votes_anonymous == :yes
@@ -98,7 +81,6 @@
               end %>
         </td>
       </tr>
->>>>>>> 44a0c1a6
   <% end %>
 
 </table>
