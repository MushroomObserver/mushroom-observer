<%
# bs4
# TODO: replace with full width carousel - details, then columns
# The move is to make the whole top thing a card:
#    carousel header details footer
@owner_naming = owner_naming_line(@observation) # must before show_obs_title
add_page_title(show_obs_title(obs: @observation, owner_naming: @owner_naming))
add_owner_naming(@owner_naming)
add_pager_for(@observation)
add_interest_icons(@user, @observation)
add_tab_set(show_observation_links(obs: @observation, user: @user))

@container = :double

show_map   = @user ? @user.thumbnail_maps : !session[:hide_thumbnail_maps]
show_lists = @user && @observation.species_lists.any?
show_links = @user && (@observation.external_links.any? || @new_sites.any?)

<<<<<<< HEAD
obs_locals = { observation: @observation }
bp = "lg" # breakpoint, for easier adjustment
obs_changes = if check_permission(@observation)
                tag.div(class: "observation-change-links") do
                  obs_change_buttons(obs: @observation).safe_join
                end
              else
                ""
              end
%>

<div class="card card-combination mb-4">

  <div class="row no-gutters">
    <%= tag.div(class: "col-#{bp}-4") do
      tag.div(class: "h-100 d-flex flex-column") do %>
        <% tags = [
          tag.div(class:"card-header row-justified py-1 pr-#{bp}-1") do
            [
              tag.h6(:show_observation_details.t, class: "mb-0"),
              obs_changes
            ].safe_join
          end,
          tag.div(class:"card-body list-indented pr-#{bp}-4",
                  id: "observation_details") do
            render(partial: "observations/show/observation",
                   locals: obs_locals)
          end
        ]
        tags << tag.div(class:"card-footer pr-#{bp}-4") do
                  show_object_footer(@observation)
                end
        if check_permission(@observation)
          tags << tag.div(class: "card-footer row-justified py-1 pr-#{bp}-1") do
                    [
                      tag.strong(:IMAGES.l),
                      tag.div(class: "btn-group btn-group-sm") do
                        observation_image_edit_links(obs: @observation).
                        safe_join
                      end
                    ].safe_join
                  end
        end
        %>
        <%= tags.safe_join %>
      <% end
    end %>
=======
obs_locals = { obs: @observation }
%>

<div class="row">
  <div class="col-sm-8 col-lg-7 float-sm-left">
    <%= render(partial: "observations/show/observation", locals: obs_locals) %>
  </div>
  <div class="col-sm-4 col-lg-5 float-sm-right">
    <% if @user %>
      <%= render(partial: "observations/show/name_info", locals: obs_locals) %>

      <% if show_lists %>
        <%= render(partial: "observations/show/species_lists",
                   locals: obs_locals) %>
      <% end %>

      <% if show_links %>
        <%= render(partial: "observations/show/links", locals: obs_locals) %>
      <% end %>
    <% end %>
>>>>>>> 1504c83c

    <%= tag.div(class: "col-#{bp}-8") do
      render(partial: "shared/images/carousel",
             locals: { object: @observation })
    end %>
  </div><!--.row-->

</div><!--.card-->

<div class="row">

  <%= tag.div(class: "col-#{bp}-8 col-xl-7") do
    if @user
      concat(render(partial: "observations/show/namings", locals: obs_locals))
    end
    concat(render(partial: "comments/comments_for_object",
               locals: { object: @observation, controls: true, limit: nil }))
    concat(@observation.source_credit.tpl) if @observation.source_noteworthy?
  end %>

  <%= tag.div(class: "col-#{bp}-4 col-xl-5") do
    if @user
      concat(render(partial: "observations/show/name_info",
                    locals: obs_locals))
    end
    if show_lists
      concat(
        render(partial: "observations/show/species_lists", locals: obs_locals)
      )
    end
    if show_links
      concat(render(partial: "observations/show/links", locals: obs_locals))
    end
    if show_map
      concat(render(partial: "observations/show/thumbnail_map",
                    locals: obs_locals))
    end
  end %>

</div><!--.row-->
<|MERGE_RESOLUTION|>--- conflicted
+++ resolved
@@ -16,8 +16,7 @@
 show_lists = @user && @observation.species_lists.any?
 show_links = @user && (@observation.external_links.any? || @new_sites.any?)
 
-<<<<<<< HEAD
-obs_locals = { observation: @observation }
+obs_locals = { obs: @observation }
 bp = "lg" # breakpoint, for easier adjustment
 obs_changes = if check_permission(@observation)
                 tag.div(class: "observation-change-links") do
@@ -64,28 +63,6 @@
         <%= tags.safe_join %>
       <% end
     end %>
-=======
-obs_locals = { obs: @observation }
-%>
-
-<div class="row">
-  <div class="col-sm-8 col-lg-7 float-sm-left">
-    <%= render(partial: "observations/show/observation", locals: obs_locals) %>
-  </div>
-  <div class="col-sm-4 col-lg-5 float-sm-right">
-    <% if @user %>
-      <%= render(partial: "observations/show/name_info", locals: obs_locals) %>
-
-      <% if show_lists %>
-        <%= render(partial: "observations/show/species_lists",
-                   locals: obs_locals) %>
-      <% end %>
-
-      <% if show_links %>
-        <%= render(partial: "observations/show/links", locals: obs_locals) %>
-      <% end %>
-    <% end %>
->>>>>>> 1504c83c
 
     <%= tag.div(class: "col-#{bp}-8") do
       render(partial: "shared/images/carousel",
