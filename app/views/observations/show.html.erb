<<<<<<< HEAD
<% # bs4
  # TODO: replace with full width carousel - details, then columns
  # The move is to make the whole top thing a card:
  #    carousel header details footer
  @owner_naming = owner_naming_line(@observation) # must before show_obs_title
  @title = show_obs_title(obs: @observation, owner_naming: @owner_naming)

  tabs = create_tabs(show_observation_links(obs: @observation, user: @user))
  tabs << draw_interest_icons(@observation)
  @tabsets = { pager_for: @observation, right: draw_tab_set(tabs) }
=======
<%
@owner_naming = owner_naming_line(@observation) # must before show_obs_title
@title = show_obs_title(obs: @observation, owner_naming: @owner_naming)

add_pager_for(@observation)
add_interest_icons(@user, @observation)
add_tab_set(show_observation_links(obs: @observation, user: @user,
                                          mappable: @mappable))
>>>>>>> d55e90a2

@container = :double

show_map   = @user ? @user.thumbnail_maps : !session[:hide_thumbnail_maps]
show_lists = @user && @observation.species_lists.any?
show_links = @user && (@observation.external_links.any? || @new_sites.any?)

<<<<<<< HEAD
  obs_locals = { observation: @observation }
  bp = "lg" # breakpoint, for easier adjustment
  obs_changes = if check_permission(@observation)
                  tag.div(class: "observation-change-links") do
                    obs_change_buttons(obs: @observation).safe_join
                  end
                else
                  ""
                end
=======
obs_locals = { observation: @observation }
>>>>>>> d55e90a2
%>

<div class="card card-combination mb-4">

  <div class="row no-gutters">
    <%= tag.div(class: "col-#{bp}-4") do
      tag.div(class: "h-100 d-flex flex-column") do %>
        <% tags = [
          tag.div(class:"card-header row-justified py-1 pr-#{bp}-1") do
            [
              tag.h6(:show_observation_details.t, class: "mb-0"),
              obs_changes
            ].safe_join
          end,
          tag.div(class:"card-body list-indented pr-#{bp}-4",
                  id: "observation_details") do
            render(partial: "observations/show/observation",
                   locals: obs_locals)
          end
        ]
        tags << tag.div(class:"card-footer pr-#{bp}-4") do
                  show_object_footer(@observation)
                end
        if check_permission(@observation)
          tags << tag.div(class: "card-footer row-justified py-1 pr-#{bp}-1") do
                    [
                      tag.strong(:IMAGES.l),
                      tag.div(class: "btn-group btn-group-sm") do
                        observation_image_edit_links(obs: @observation).
                        safe_join
                      end
                    ].safe_join
                  end
        end
        %>
        <%= tags.safe_join %>
      <% end
    end %>

    <%= tag.div(class: "col-#{bp}-8") do
      render(partial: "shared/images/carousel",
             locals: { object: @observation })
    end %>
  </div><!--.row-->

</div><!--.card-->

<div class="row">

  <%= tag.div(class: "col-#{bp}-8 col-xl-7") do
    if @user
      concat(render(partial: "observations/show/namings", locals: obs_locals))
    end
    concat(render(partial: "comments/comments_for_object",
               locals: { object: @observation, controls: true, limit: nil }))
    concat(@observation.source_credit.tpl) if @observation.source_noteworthy?
  end %>

  <%= tag.div(class: "col-#{bp}-4 col-xl-5") do
    if @user
      concat(render(partial: "observations/show/name_info",
                    locals: obs_locals))
    end
    if show_lists
      concat(
        render(partial: "observations/show/species_lists", locals: obs_locals)
      )
    end
    if show_links
      concat(render(partial: "observations/show/links", locals: obs_locals))
    end
    if show_map
      concat(render(partial: "observations/show/thumbnail_map",
                    locals: obs_locals))
    end
  end %>

</div><!--.row-->
<|MERGE_RESOLUTION|>--- conflicted
+++ resolved
@@ -1,16 +1,8 @@
-<<<<<<< HEAD
-<% # bs4
-  # TODO: replace with full width carousel - details, then columns
-  # The move is to make the whole top thing a card:
-  #    carousel header details footer
-  @owner_naming = owner_naming_line(@observation) # must before show_obs_title
-  @title = show_obs_title(obs: @observation, owner_naming: @owner_naming)
-
-  tabs = create_tabs(show_observation_links(obs: @observation, user: @user))
-  tabs << draw_interest_icons(@observation)
-  @tabsets = { pager_for: @observation, right: draw_tab_set(tabs) }
-=======
 <%
+# bs4
+# TODO: replace with full width carousel - details, then columns
+# The move is to make the whole top thing a card:
+#    carousel header details footer
 @owner_naming = owner_naming_line(@observation) # must before show_obs_title
 @title = show_obs_title(obs: @observation, owner_naming: @owner_naming)
 
@@ -18,7 +10,6 @@
 add_interest_icons(@user, @observation)
 add_tab_set(show_observation_links(obs: @observation, user: @user,
                                           mappable: @mappable))
->>>>>>> d55e90a2
 
 @container = :double
 
@@ -26,19 +17,15 @@
 show_lists = @user && @observation.species_lists.any?
 show_links = @user && (@observation.external_links.any? || @new_sites.any?)
 
-<<<<<<< HEAD
-  obs_locals = { observation: @observation }
-  bp = "lg" # breakpoint, for easier adjustment
-  obs_changes = if check_permission(@observation)
-                  tag.div(class: "observation-change-links") do
-                    obs_change_buttons(obs: @observation).safe_join
-                  end
-                else
-                  ""
+obs_locals = { observation: @observation }
+bp = "lg" # breakpoint, for easier adjustment
+obs_changes = if check_permission(@observation)
+                tag.div(class: "observation-change-links") do
+                  obs_change_buttons(obs: @observation).safe_join
                 end
-=======
-obs_locals = { observation: @observation }
->>>>>>> d55e90a2
+              else
+                ""
+              end
 %>
 
 <div class="card card-combination mb-4">
