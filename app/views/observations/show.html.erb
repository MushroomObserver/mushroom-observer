--- conflicted
+++ resolved
@@ -16,7 +16,6 @@
 show_lists = @user && @observation.species_lists.any?
 show_links = @user && (@observation.external_links.any? || @new_sites.any?)
 
-<<<<<<< HEAD
 bp = "lg" # breakpoint, for easier adjustment
 obs_locals = { obs: @observation, bp: bp }
 obs_changes = if check_permission(@observation)
@@ -26,23 +25,19 @@
               else
                 ""
               end
-=======
-obs_locals = { obs: @observation }
 carousel_locals = {
   object: @observation, images: @observation.images,
   default_image: @observation&.thumb_image || nil,
   title: :IMAGES.t, links: observation_show_image_links(obs: @observation)
 }
->>>>>>> f35db77d
+
 %>
 
 <div class="card card-combination mb-4">
 
   <div class="row no-gutters">
     <%= tag.div(class: "col-#{bp}-8 card-combination-left") do
-      render(partial: "shared/images/carousel",
-             locals: { object: @observation, images: @observation.images,
-                       default_image: @observation&.thumb_image || nil })
+      render(partial: "shared/images/carousel", locals: carousel_locals)
     end %>
 
     <%= tag.div(class: "col-#{bp}-4 card-combination-right") do
@@ -54,7 +49,6 @@
 </div><!--.card-->
 
 <div class="row">
-<<<<<<< HEAD
 
   <%= tag.div(class: "col-#{bp}-8 col-xl-7") do
     if @user
@@ -83,48 +77,4 @@
                     locals: obs_locals))
     end
   end %>
-=======
-  <div class="col-xs-12 col-md-8 col-lg-7 float-sm-left">
-    <%= render(partial: "shared/images/carousel", locals: carousel_locals) %>
-  </div>
-
-  <div class="col-xs-12 col-md-4 col-lg-5 float-sm-right">
-    <%= render(partial: "observations/show/observation_info",
-               locals: obs_locals) %>
-    <% if @user %>
-      <%= render(partial: "observations/show/name_info", locals: obs_locals) %>
-
-      <% if show_lists %>
-        <%= render(partial: "observations/show/species_lists",
-                   locals: obs_locals) %>
-      <% end %>
-
-      <% if show_links %>
-        <%= render(partial: "observations/show/links", locals: obs_locals) %>
-      <% end %>
-    <% end %>
-  </div>
 </div><!--.row-->
-
-<div class="row">
-  <div class="col-xs-12 col-md-8 col-lg-7 float-sm-left">
-    <% if @user %>
-      <%= render(partial: "observations/show/namings", locals: obs_locals) %>
-    <% end %>
-
-    <%= render(partial: "comments/comments_for_object",
-               locals: { object: @observation, controls: true, limit: nil }) %>
-
-    <%= @observation.source_credit.tpl if @observation.source_noteworthy? %>
-  </div>
-
-  <div class="col-xs-12 col-md-4 col-lg-5 float-sm-right">
-    <% if show_map %>
-      <%= render(partial: "observations/show/thumbnail_map",
-                  locals: obs_locals) %>
-    <% end %>
-  </div>
-</div><!--.row-->
->>>>>>> f35db77d
-
-</div><!--.row-->
