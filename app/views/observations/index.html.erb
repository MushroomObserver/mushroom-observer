<%
@container = :full
no_hits = params[:pattern].present? ? :title_for_observation_search.l : ""
add_index_title(@query, no_hits: no_hits) # note default above is non-nil
<<<<<<< HEAD
if @objects.any?
  add_dropdown_tab_set(title: "Show As:", # TODO: make new translation string
                       links: observations_index_links(query: @query))
  add_sorter(@query, observations_index_sorts)
end
=======
add_tab_set(observations_index_tabs(query: @query)) if @objects.any?
add_sorter(@query, observations_index_sorts)
@container = :full
>>>>>>> 4d125b5f

flash_error(@error) if @error && @objects.empty?
%>

<% if @suggest_alternate_spellings && @objects.empty?
  names = Name.suggest_alternate_spellings(@suggest_alternate_spellings)
  if names.any? %>
    <div class="alert-warning">
      <%= content_tag(:p, "#{:list_observations_suggestions.t}:") %>
      <% names.sort_by(&:sort_name).each do |name| %>
        <div class="pl-3"><%=
          search = PatternSearch::Observation.new(name.text_name)
          count = search.query.num_results
          if count.zero?
            # link to Name because a pattern search would be circular
            :list_observation_name.t + ": " +
            link_to(
              name.display_name.t, name.show_link_args
            ) + " (0)"
          else
            :list_observation_observations.t + " " +
            link_to(
              name.display_name.t, observations_path(pattern: name.text_name)
            ) + " (#{count})"
          end %>
        </div>
      <% end %>
    </div>
  <% end %>
<% end %>

<%= paginate_block(@pages) do %>
  <%= render(partial: "shared/matrix_grid",
             locals: { objects: @objects }) %>
<% end %>

<!--NAME AUTOCOMPLETE INSTANCE FOR REUSE IN NAMING MODALS-->
<%= render(partial: "shared/form_name_autocomplete") %><|MERGE_RESOLUTION|>--- conflicted
+++ resolved
@@ -2,17 +2,9 @@
 @container = :full
 no_hits = params[:pattern].present? ? :title_for_observation_search.l : ""
 add_index_title(@query, no_hits: no_hits) # note default above is non-nil
-<<<<<<< HEAD
-if @objects.any?
-  add_dropdown_tab_set(title: "Show As:", # TODO: make new translation string
-                       links: observations_index_links(query: @query))
-  add_sorter(@query, observations_index_sorts)
-end
-=======
-add_tab_set(observations_index_tabs(query: @query)) if @objects.any?
+add_dropdown_tab_set(title: "Show As:", # TODO: make new translation string
+                      links: observations_index_tabs(query: @query))
 add_sorter(@query, observations_index_sorts)
-@container = :full
->>>>>>> 4d125b5f
 
 flash_error(@error) if @error && @objects.empty?
 %>
