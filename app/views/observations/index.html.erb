<%
<<<<<<< HEAD
# bs4
=======
no_hits = params[:pattern].present? ? :title_for_observation_search.l : ""
add_index_title(@query, no_hits: no_hits) # note default above is non-nil
add_tab_set(observations_index_links(query: @query)) if @objects.any?
add_sorter(@query, observations_index_sorts)
>>>>>>> baa4defd
@container = :full
if @objects.any?
  tab_title = "Show As:" # TODO: make new translation string
  links = index_observation_links(query: @query)
  add_dropdown_tab_set(title: tab_title, links: links)
  add_sorter(@query, observations_index_sorts)
end

flash_error(@error) if @error && @objects.empty?
%>

<% if @suggest_alternate_spellings && @objects.empty?
  names = Name.suggest_alternate_spellings(@suggest_alternate_spellings)
  if names.any? %>
    <div class="alert-warning">
      <%= content_tag(:p, "#{:list_observations_suggestions.t}:") %>
      <% names.sort_by(&:sort_name).each do |name| %>
        <div class="pl-3"><%=
          search = PatternSearch::Observation.new(name.text_name)
          count = search.query.num_results
          if count.zero?
            # link to Name because a pattern search would be circular
            :list_observation_name.t + ": " +
            link_to(
              name.display_name.t, name.show_link_args
            ) + " (0)"
          else
            :list_observation_observations.t + " " +
            link_to(
              name.display_name.t, observations_path(pattern: name.text_name)
            ) + " (#{count})"
          end %>
        </div>
      <% end %>
    </div>
  <% end %>
<% end %>

<%= paginate_block(@pages) do %>
  <%= render(partial: "shared/matrix_grid",
             locals: { objects: @objects }) %>
<% end %>

<!--NAME AUTOCOMPLETE INSTANCE FOR REUSE IN NAMING MODALS-->
<%= render(partial: "shared/form_name_autocomplete") %><|MERGE_RESOLUTION|>--- conflicted
+++ resolved
@@ -1,13 +1,9 @@
 <%
-<<<<<<< HEAD
-# bs4
-=======
+@container = :full
 no_hits = params[:pattern].present? ? :title_for_observation_search.l : ""
 add_index_title(@query, no_hits: no_hits) # note default above is non-nil
 add_tab_set(observations_index_links(query: @query)) if @objects.any?
 add_sorter(@query, observations_index_sorts)
->>>>>>> baa4defd
-@container = :full
 if @objects.any?
   tab_title = "Show As:" # TODO: make new translation string
   links = index_observation_links(query: @query)
