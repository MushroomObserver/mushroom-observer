<%
  @tabsets = index_observation_tabset(query: @query) if @objects.any?

  @container = :full

  flash_error(@error) if @error && @objects.empty?
%>

<% if @suggest_alternate_spellings && @objects.empty?
  names = Name.suggest_alternate_spellings(@suggest_alternate_spellings)
  if names.any? %>
    <div class="alert-warning">
      <%= content_tag(:p, "#{:list_observations_suggestions.t}:") %>
      <% names.sort_by(&:sort_name).each do |name| %>
        <div class="pl-3"><%=
          search = PatternSearch::Observation.new(name.text_name)
          count = search.query.num_results
          if count.zero?
            # link to Name because a pattern search would be circular
            :list_observation_name.t + ": " +
            link_to(
              name.display_name.t, name.show_link_args
            ) + " (0)"
          else
            :list_observation_observations.t + " " +
            link_to(
              name.display_name.t, observations_path(pattern: name.text_name)
            ) + " (#{count})"
          end %>
        </div>
      <% end %>
    </div>
  <% end %>
<% end %>

<%= paginate_block(@pages) do %>
<<<<<<< HEAD
  <%= render(partial: "shared/matrix_grid",
             locals: { objects: @objects }) %>
<% end %>
=======
  <ul class="row list-unstyled mt-3">
    <%= render(partial: "shared/matrix_box",
               layout: "shared/matrix_table",
               collection: @objects,
               as: :object) %>
    <div style="clear:left"></div>
  </ul>
<% end %>

<!--NAME AUTOCOMPLETE INSTANCE FOR REUSE IN NAMING MODALS-->
<%= render(partial: "shared/form_name_autocomplete") %>
>>>>>>> 8ba3ce07
<|MERGE_RESOLUTION|>--- conflicted
+++ resolved
@@ -34,20 +34,9 @@
 <% end %>
 
 <%= paginate_block(@pages) do %>
-<<<<<<< HEAD
   <%= render(partial: "shared/matrix_grid",
              locals: { objects: @objects }) %>
 <% end %>
-=======
-  <ul class="row list-unstyled mt-3">
-    <%= render(partial: "shared/matrix_box",
-               layout: "shared/matrix_table",
-               collection: @objects,
-               as: :object) %>
-    <div style="clear:left"></div>
-  </ul>
-<% end %>
 
 <!--NAME AUTOCOMPLETE INSTANCE FOR REUSE IN NAMING MODALS-->
-<%= render(partial: "shared/form_name_autocomplete") %>
->>>>>>> 8ba3ce07
+<%= render(partial: "shared/form_name_autocomplete") %>