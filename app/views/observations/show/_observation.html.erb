<%
# The basic info box for the observation
obs_id = observation.id
caption ||= false
%>
<<<<<<< HEAD

<p class="obs-when card-text" id="observation_when_<%= obs_id %>">
  <%= tag.b(:WHEN.t + ":") %> <%= observation.when.web_date %>
</p>

<p class="obs-where card-text" id="observation_where_<%= obs_id %>">
  <%= label = observation.is_collection_location ?
=======
<p class="obs-when" id="observation_when">
  <%= :WHEN.t %>: <span class="font-weight-bold"><%= observation.when.web_date %></span>
</p>

<p class="obs-where" id="observation_where">
  <%= observation.is_collection_location ?
>>>>>>> c20bcb5b
        :show_observation_collection_location.t :
        :show_observation_seen_at.t
    tag.b(label + ":") %>
  <%= location_link(observation.place_name,
                    observation.location, nil, true) %>
</p>

<<<<<<< HEAD
<p class="obs-lat-lng card-text" id="observation_lat_lng_<%= obs_id %>">
=======
<p class="obs-lat-lng" id="observation_lat_lng">
>>>>>>> c20bcb5b
  <%=
    hidden = "<i>(#{:show_observation_gps_hidden.t})</i>".html_safe
    if observation.lat &&
        (!observation.gps_hidden || observation.can_edit?)
      link_to("#{observation.display_lat_long.t} " \
              "#{observation.display_alt.t} " \
              "[#{:click_for_map.t}]".html_safe,
              map_observation_path(id: obs_id))
    elsif observation.lat
      hidden + " ".html_safe + observation.display_alt.t
    else
      observation.display_alt.t
    end
  %>
  <%=
    if observation.lat && observation.gps_hidden && observation.can_edit?
      hidden
    end
  %>
</p>

<<<<<<< HEAD
<p class="obs-who card-text" id="observation_who_<%= obs_id %>">
  <%= tag.b(:WHO.t + ":") %> <%= user_link(observation.user) %>
=======
<p class="obs-who" id="observation_who">
  <%= :WHO.t %>: <span><%= user_link(observation.user) %></span>
>>>>>>> c20bcb5b
</p>

<% if !caption %>
  <% if @user %>
    <div class="obs-projects" id="observation_projects">
      <% observation.projects.each do |project| %>
        <%= tag.p(class: "card-text") do
          [
            (:PROJECT.t + ":"),
            link_to_object(project)
          ].safe_join(" ")
        end %>
      <% end %>
    </div>
  <% end %>

<<<<<<< HEAD
  <div class="obs-specimen card-text"
       id="observation_specimen_available_<%= obs_id %>">
=======
  <div class="obs-specimen" id="observation_specimen_available">
>>>>>>> c20bcb5b
    <%= observation.specimen ? :show_observation_specimen_available.t :
                                :show_observation_specimen_not_available.t %>
  </div>

  <% if @user %>
<<<<<<< HEAD
    <div class="obs-collection card-text"
        id="observation_collection_numbers_<%= obs_id %>">
=======
    <div class="obs-collection"
         id="observation_collection_numbers">
>>>>>>> c20bcb5b
      <%= render(partial: "observations/show/collection_numbers",
                 locals: { observation: observation }) %>
    </div>

<<<<<<< HEAD
    <div class="obs-herbarium card-text"
         id="observation_herbarium_records_<%= obs_id %>">
=======
    <div class="obs-herbarium" id="observation_herbarium_records">
>>>>>>> c20bcb5b
      <%= render(partial: "observations/show/herbarium_records",
                 locals: { observation: observation }) %>
    </div>

<<<<<<< HEAD
    <div class="obs-sequence card-text"
         id="observation_sequences_<%= obs_id %>">
=======
    <div class="obs-sequence" id="observation_sequences">
>>>>>>> c20bcb5b
      <%= render(partial: "observations/show/sequences",
                 locals: { observation: observation }) %>
    </div>
  <% end %>
<% end %>

<<<<<<< HEAD
<div class="obs-notes card-text" id="observation_notes_<%= obs_id %>">
=======
<div class="obs-notes" id="observation_notes">
>>>>>>> c20bcb5b
  <%= if observation.notes?
    Textile.clear_textile_cache
    Textile.register_name(observation.name)
    tag.div(
      observation.notes_show_formatted.sub(/^\A/, tag.b(:NOTES.t + ":\n")).tpl
    )
  end %>
</div><!--.obs-notes-->

<|MERGE_RESOLUTION|>--- conflicted
+++ resolved
@@ -3,22 +3,13 @@
 obs_id = observation.id
 caption ||= false
 %>
-<<<<<<< HEAD
 
-<p class="obs-when card-text" id="observation_when_<%= obs_id %>">
+<p class="obs-when card-text" id="observation_when">
   <%= tag.b(:WHEN.t + ":") %> <%= observation.when.web_date %>
 </p>
 
-<p class="obs-where card-text" id="observation_where_<%= obs_id %>">
+<p class="obs-where card-text" id="observation_where">
   <%= label = observation.is_collection_location ?
-=======
-<p class="obs-when" id="observation_when">
-  <%= :WHEN.t %>: <span class="font-weight-bold"><%= observation.when.web_date %></span>
-</p>
-
-<p class="obs-where" id="observation_where">
-  <%= observation.is_collection_location ?
->>>>>>> c20bcb5b
         :show_observation_collection_location.t :
         :show_observation_seen_at.t
     tag.b(label + ":") %>
@@ -26,11 +17,7 @@
                     observation.location, nil, true) %>
 </p>
 
-<<<<<<< HEAD
-<p class="obs-lat-lng card-text" id="observation_lat_lng_<%= obs_id %>">
-=======
-<p class="obs-lat-lng" id="observation_lat_lng">
->>>>>>> c20bcb5b
+<p class="obs-lat-lng card-text" id="observation_lat_lng">
   <%=
     hidden = "<i>(#{:show_observation_gps_hidden.t})</i>".html_safe
     if observation.lat &&
@@ -52,13 +39,8 @@
   %>
 </p>
 
-<<<<<<< HEAD
-<p class="obs-who card-text" id="observation_who_<%= obs_id %>">
+<p class="obs-who card-text" id="observation_who">
   <%= tag.b(:WHO.t + ":") %> <%= user_link(observation.user) %>
-=======
-<p class="obs-who" id="observation_who">
-  <%= :WHO.t %>: <span><%= user_link(observation.user) %></span>
->>>>>>> c20bcb5b
 </p>
 
 <% if !caption %>
@@ -75,55 +57,34 @@
     </div>
   <% end %>
 
-<<<<<<< HEAD
   <div class="obs-specimen card-text"
-       id="observation_specimen_available_<%= obs_id %>">
-=======
-  <div class="obs-specimen" id="observation_specimen_available">
->>>>>>> c20bcb5b
+       id="observation_specimen_available">
     <%= observation.specimen ? :show_observation_specimen_available.t :
                                 :show_observation_specimen_not_available.t %>
   </div>
 
   <% if @user %>
-<<<<<<< HEAD
     <div class="obs-collection card-text"
-        id="observation_collection_numbers_<%= obs_id %>">
-=======
-    <div class="obs-collection"
-         id="observation_collection_numbers">
->>>>>>> c20bcb5b
+        id="observation_collection_numbers">
       <%= render(partial: "observations/show/collection_numbers",
                  locals: { observation: observation }) %>
     </div>
 
-<<<<<<< HEAD
     <div class="obs-herbarium card-text"
-         id="observation_herbarium_records_<%= obs_id %>">
-=======
-    <div class="obs-herbarium" id="observation_herbarium_records">
->>>>>>> c20bcb5b
+         id="observation_herbarium_records">
       <%= render(partial: "observations/show/herbarium_records",
                  locals: { observation: observation }) %>
     </div>
 
-<<<<<<< HEAD
     <div class="obs-sequence card-text"
-         id="observation_sequences_<%= obs_id %>">
-=======
-    <div class="obs-sequence" id="observation_sequences">
->>>>>>> c20bcb5b
+         id="observation_sequences">
       <%= render(partial: "observations/show/sequences",
                  locals: { observation: observation }) %>
     </div>
   <% end %>
 <% end %>
 
-<<<<<<< HEAD
-<div class="obs-notes card-text" id="observation_notes_<%= obs_id %>">
-=======
-<div class="obs-notes" id="observation_notes">
->>>>>>> c20bcb5b
+<div class="obs-notes card-text" id="observation_notes">
   <%= if observation.notes?
     Textile.clear_textile_cache
     Textile.register_name(observation.name)
