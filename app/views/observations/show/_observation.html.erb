<%
# The basic info box for the observation
obs_id = observation.id
caption ||= false
%>

<p class="obs-when card-text" id="observation_when">
  <%= tag.b(:WHEN.t + ":") %> <%= observation.when.web_date %>
</p>

<p class="obs-where card-text" id="observation_where">
  <%= label = observation.is_collection_location ?
        :show_observation_collection_location.t :
        :show_observation_seen_at.t
    tag.b(label + ":") %>
  <%= location_link(observation.place_name,
                    observation.location, nil, true) %>
</p>

<p class="obs-lat-lng card-text" id="observation_lat_lng">
  <%=
    hidden = "<i>(#{:show_observation_gps_hidden.t})</i>".html_safe
    if observation.lat &&
        (!observation.gps_hidden || observation.can_edit?)
      link_to("#{observation.display_lat_long.t} " \
              "#{observation.display_alt.t} " \
              "[#{:click_for_map.t}]".html_safe,
              map_observation_path(id: obs_id))
    elsif observation.lat
      hidden + " ".html_safe + observation.display_alt.t
    else
      observation.display_alt.t
    end
  %>
  <%=
    if observation.lat && observation.gps_hidden && observation.can_edit?
      hidden
    end
  %>
</p>

<p class="obs-who card-text" id="observation_who">
  <%= tag.b(:WHO.t + ":") %> <%= user_link(observation.user) %>
</p>

<% if !caption %>
  <% if @user %>
    <div class="obs-projects" id="observation_projects">
      <% observation.projects.each do |project| %>
        <%= tag.p(class: "card-text") do
          [
            (:PROJECT.t + ":"),
            link_to_object(project)
          ].safe_join(" ")
        end %>
      <% end %>
    </div>
  <% end %>

  <div class="obs-specimen card-text"
       id="observation_specimen_available">
    <%= observation.specimen ? :show_observation_specimen_available.t :
                                :show_observation_specimen_not_available.t %>
  </div>

  <% if @user %>
<<<<<<< HEAD
    <div class="obs-collection card-text"
        id="observation_collection_numbers">
      <%= render(partial: "observations/show/collection_numbers",
                 locals: { observation: observation }) %>
    </div>

    <div class="obs-herbarium card-text"
         id="observation_herbarium_records">
      <%= render(partial: "observations/show/herbarium_records",
                 locals: { observation: observation }) %>
    </div>

    <div class="obs-sequence card-text"
         id="observation_sequences">
      <%= render(partial: "observations/show/sequences",
                 locals: { observation: observation }) %>
    </div>
=======
    <%= render(partial: "observations/show/collection_numbers",
               locals: { observation: observation }) %>

    <%= render(partial: "observations/show/herbarium_records",
               locals: { observation: observation }) %>

    <%= render(partial: "observations/show/sequences",
               locals: { observation: observation }) %>
>>>>>>> d1300f49
  <% end %>
<% end %>

<div class="obs-notes card-text" id="observation_notes">
  <%= if observation.notes?
    Textile.clear_textile_cache
    Textile.register_name(observation.name)
    tag.div(
      observation.notes_show_formatted.sub(/^\A/, tag.b(:NOTES.t + ":\n")).tpl
    )
  end %>
</div><!--.obs-notes-->

<|MERGE_RESOLUTION|>--- conflicted
+++ resolved
@@ -64,25 +64,6 @@
   </div>
 
   <% if @user %>
-<<<<<<< HEAD
-    <div class="obs-collection card-text"
-        id="observation_collection_numbers">
-      <%= render(partial: "observations/show/collection_numbers",
-                 locals: { observation: observation }) %>
-    </div>
-
-    <div class="obs-herbarium card-text"
-         id="observation_herbarium_records">
-      <%= render(partial: "observations/show/herbarium_records",
-                 locals: { observation: observation }) %>
-    </div>
-
-    <div class="obs-sequence card-text"
-         id="observation_sequences">
-      <%= render(partial: "observations/show/sequences",
-                 locals: { observation: observation }) %>
-    </div>
-=======
     <%= render(partial: "observations/show/collection_numbers",
                locals: { observation: observation }) %>
 
@@ -91,7 +72,6 @@
 
     <%= render(partial: "observations/show/sequences",
                locals: { observation: observation }) %>
->>>>>>> d1300f49
   <% end %>
 <% end %>
 
