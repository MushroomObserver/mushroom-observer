--- conflicted
+++ resolved
@@ -4,7 +4,6 @@
 %>
 
 <%=
-<<<<<<< HEAD
 card_block(header: tag.h6(:about_taxon.t),
            id: "observation_name_info",
            inner_class: "list-indented small") do
@@ -19,24 +18,4 @@
     end %>
   <% end
 end
-%>
-=======
-panel_with_outer_heading(
-  id: "observation_name_info",
-  heading: :show_name.t(name: name.display_name_brief_authors),
-  inner_class: "name-section small"
-) do %>
-
-  <%= tag.div(class: "row") do %>
-    <%= tag.div(class: "col-xs-6") do
-      concat(tag.div("On MO:", class: "font-weight-bold"))
-      concat(name_links_on_mo(name: name).safe_join)
-    end %>
-    <%= tag.div(class: "col-xs-6") do
-      concat(tag.div("On the web:", class: "font-weight-bold"))
-      concat(name_links_web(name: name).safe_join)
-    end %>
-  <% end %>
-
-<% end %>
->>>>>>> 1504c83c
+%>