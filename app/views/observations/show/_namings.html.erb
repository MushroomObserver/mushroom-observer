--- conflicted
+++ resolved
@@ -1,21 +1,5 @@
-<<<<<<< HEAD
 <% #bs4
 # js needs to prepend observation_namings with fresh namings_table on update
-=======
-<%
-logged_in = @user&.verified
-do_suggestions = logged_in && obs.thumb_image_id.present? &&
-                  (@user.admin ||
-                   MO.image_model_beta_testers.include?(@user.id))
-buttons = observation_naming_buttons(obs, do_suggestions)
-help = logged_in ? :show_namings_consensus_help.t : :show_namings_please_login.t
-eye  = content_tag(:div,
-         "#{image_tag("eye3.png")} = #{:show_namings_eye_help.t}".html_safe,
-         class: "p-2")
-eyes = content_tag(:div,
-         "#{image_tag("eyes3.png")} = #{:show_namings_eyes_help.t}".html_safe,
-         class: "p-2")
->>>>>>> 1504c83c
 %>
 
 <div id="observation_namings">
