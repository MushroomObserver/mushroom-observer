<%
  numbers  = observation.collection_numbers
  can_edit = in_admin_mode? || observation.can_edit?
  obs_id = observation.id
  # This is passed in to show_collection_number, allowing users to do prev,
  # next and index from there to navigate through all the rest for this obs.
  cn_query = Query.lookup(:CollectionNumber, :all, observations: observation.id)
%>

<% unless @user.try(&:hide_specimen_stuff?) ||
          observation.user.try(&:hide_specimen_stuff?) %>
  <% if numbers.any? && can_edit %>
    <div>
<<<<<<< HEAD
      <%= tag.b(:Collection_numbers.t + ":") %> [<%=
        link_with_query(:create_collection_number.t,
          new_collection_number_path(observation_id: observation.id))
=======
      <%= :Collection_numbers.t %>: [<%=
        link_to(
          :create_collection_number.t,
          new_collection_number_path(observation_id: obs_id,
                                     q: get_query_param),
          { remote: true, onclick: "MOEvents.whirly();",
            id: "create_collection_number_link_#{obs_id}" })
>>>>>>> c20bcb5b
      %>]
    </div>
    <ul class="tight-list">
      <% numbers.each do |number| %>
        <li id="collection_number_<%= number.id %>">
          <%= link_to("<i>#{number.format_name.t}</i>".html_safe,
                      collection_number_path(id: number.id, q: cn_query)) %>
          [<%= link_to(:EDIT.t,
                       edit_collection_number_path(
                         id: number.id, q: get_query_param, back: obs_id
                       ),
                       { remote: true, onclick: "MOEvents.whirly();",
                         class: "edit_collection_number_link" }) %> |
           <%= patch_button(
            name: :REMOVE.t,
            path: collection_number_remove_observation_path(
              collection_number_id: number.id, observation_id: obs_id,
              q: get_query_param,
            ),
            data: { confirm: :are_you_sure.t },
            remote: true,
            onclick: "MOEvents.whirly();",
            class: "remove_collection_number_link"
           ) %>]

        </li>
      <% end %>
    </ul>

  <% elsif numbers.any? && !can_edit %>
    <%= numbers.count > 1 ? :Collection_numbers.t : :Collection_number.t %>:
    <%= numbers.map do |number|
          link_to("<i>#{number.format_name.t}</i>".html_safe,
                  collection_number_path(id: number.id, q: cn_query))
        end.safe_join(", ") %>

  <% elsif numbers.none? && can_edit %>
    <%= :show_observation_no_collection_numbers.t %> [<%=
      link_to(
        :create_collection_number.t,
        new_collection_number_path(observation_id: obs_id,
                                   q: get_query_param),
        { remote: true, onclick: "MOEvents.whirly();",
          id: "create_collection_number_link_#{obs_id}" })
    %>]
  <% end %>
<% end %><|MERGE_RESOLUTION|>--- conflicted
+++ resolved
@@ -11,19 +11,13 @@
           observation.user.try(&:hide_specimen_stuff?) %>
   <% if numbers.any? && can_edit %>
     <div>
-<<<<<<< HEAD
       <%= tag.b(:Collection_numbers.t + ":") %> [<%=
-        link_with_query(:create_collection_number.t,
-          new_collection_number_path(observation_id: observation.id))
-=======
-      <%= :Collection_numbers.t %>: [<%=
         link_to(
           :create_collection_number.t,
           new_collection_number_path(observation_id: obs_id,
                                      q: get_query_param),
           { remote: true, onclick: "MOEvents.whirly();",
             id: "create_collection_number_link_#{obs_id}" })
->>>>>>> c20bcb5b
       %>]
     </div>
     <ul class="tight-list">
