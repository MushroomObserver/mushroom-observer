<<<<<<< HEAD
<%= card_block(header: tag.h6(:EXTERNAL_LINKS.t),
               id: "observation_links",
               inner_class: "p-0") do %>

  <table class="table table-responsive mx-0 mb-0">
    <% observation.external_links.
=======
<%= panel_with_outer_heading(heading: :EXTERNAL_LINKS.t,
                                     id: "observation_links",
                                     inner_class: "p-0") do %>

  <table class="table table-responsive mx-0 mb-0">
    <% obs.external_links.
>>>>>>> 1504c83c
                    sort_by(&:site_name).each do |link| %>
      <tr>
        <td style="border-top:0">
          <%= content_tag(:a, link.external_site.name, href: link.url,
              data: { role: "link", url: link.url, link: link.id,
<<<<<<< HEAD
                      site: link.external_site.id, obs: observation.id }) %>
=======
                      site: link.external_site.id, obs: obs.id }) %>
>>>>>>> 1504c83c
          <% if link.can_edit?(@user) || in_admin_mode? %>
            <span data-role="link-controls" class="hidden-links">[<%=
              content_tag(:a, :EDIT.t, href: "#",
                                data: { role: "edit-link" })
            %>|<%=
              content_tag(:a, :REMOVE.t, href: "#",
                              data: { role: "remove-link" })
            %>]</span>
          <% end %>
        </td>
      </tr>
    <% end %>
    <% @new_sites.sort_by(&:name).each do |site| %>
      <tr class="hidden-links">
        <td style="border-top:0">
          <%= content_tag(:span, site.name,
<<<<<<< HEAD
              data: { role: "link", obs: observation.id, site: site.id }) %>
=======
              data: { role: "link", obs: obs.id, site: site.id }) %>
>>>>>>> 1504c83c
          <span data-role="link-controls">[<%=
            content_tag(:a, :ADD.t, href: "#",
                        data: { role: "add-link" })
          %>]</span>
        </td>
      </tr>
    <% end %>
  </table>

<% end %>

<%= javascript_tag %(
  var ADD_LINK_DIALOG    = "#{j :show_observation_add_link_dialog.l}";
  var EDIT_LINK_DIALOG   = "#{j :show_observation_edit_link_dialog.l}";
  var REMOVE_LINK_DIALOG = "#{j :show_observation_remove_link_dialog.l}";
  var OKAY_BUTTON        = "#{j :OKAY.l}";
  var CANCEL_BUTTON      = "#{j :CANCEL.l}";
  var ADD_BUTTON         = "#{j :ADD.l}";
  var EDIT_BUTTON        = "#{j :EDIT.l}";
  var REMOVE_BUTTON      = "#{j :REMOVE.l}";
) %><|MERGE_RESOLUTION|>--- conflicted
+++ resolved
@@ -1,28 +1,15 @@
-<<<<<<< HEAD
 <%= card_block(header: tag.h6(:EXTERNAL_LINKS.t),
                id: "observation_links",
                inner_class: "p-0") do %>
 
   <table class="table table-responsive mx-0 mb-0">
-    <% observation.external_links.
-=======
-<%= panel_with_outer_heading(heading: :EXTERNAL_LINKS.t,
-                                     id: "observation_links",
-                                     inner_class: "p-0") do %>
-
-  <table class="table table-responsive mx-0 mb-0">
     <% obs.external_links.
->>>>>>> 1504c83c
                     sort_by(&:site_name).each do |link| %>
       <tr>
         <td style="border-top:0">
           <%= content_tag(:a, link.external_site.name, href: link.url,
               data: { role: "link", url: link.url, link: link.id,
-<<<<<<< HEAD
-                      site: link.external_site.id, obs: observation.id }) %>
-=======
                       site: link.external_site.id, obs: obs.id }) %>
->>>>>>> 1504c83c
           <% if link.can_edit?(@user) || in_admin_mode? %>
             <span data-role="link-controls" class="hidden-links">[<%=
               content_tag(:a, :EDIT.t, href: "#",
@@ -39,11 +26,7 @@
       <tr class="hidden-links">
         <td style="border-top:0">
           <%= content_tag(:span, site.name,
-<<<<<<< HEAD
-              data: { role: "link", obs: observation.id, site: site.id }) %>
-=======
               data: { role: "link", obs: obs.id, site: site.id }) %>
->>>>>>> 1504c83c
           <span data-role="link-controls">[<%=
             content_tag(:a, :ADD.t, href: "#",
                         data: { role: "add-link" })
