<%
<<<<<<< HEAD
if obs.location
  loc = obs.location
  n = ((90.0 - loc.north) / 1.80).round(6)
  s = ((90.0 - loc.south) / 1.80).round(6)
  e = ((180.0 + loc.east) / 3.60).round(6)
  w = ((180.0 + loc.west) / 3.60).round(6)
end

lat, long = if obs.lat && obs.long
  [obs.public_lat, obs.public_long]
elsif obs.location
  obs.location.center
end
if lat && long
  x = ((180.0 + long) / 3.60).round(6)
  y = ((90.0 - lat) / 1.80).round(6)
end

map_url = map_observation_path(id: obs.id, q: get_query_param)
hide_map_path = add_query_param(
                  javascript_hide_thumbnail_map_path(id: obs.id)
                )
%>

<div class="card d-none d-md-block" id="observation_thumbnail_map">

  <%= tag.div(class: "card-header d-flex justify-content-between") do
    [
      tag.h6(:MAP.t),
      link_to(
        hide_map_path,
        data: { toggle: "tooltip", placement: "top",
                title: :show_observation_hide_map.t }
      ) do
        concat(tag.span(:show_observation_hide_map.t, class: "sr-only"))
        concat(icon("fa-regular", "eye-slash", class: "fa-sm"))
      end
    ].safe_join
  end %>

  <div class="thumbnail-map-container card-img-bottom">
=======
n, s, e, w, lat, long, x, y = observation_map_coordinates(obs: obs)
map_url = map_observation_path(id: obs.id, q: get_query_param)
%>

<%= tag.div(class: "panel panel-default", id: "observation_thumbnail_map") do %>

  <%= tag.div(class: "panel-heading") do
    tag.h4(class: "panel-title") do
      concat(:MAP.t)
      concat(
        tag.span(class: "float-right") do
          icon_link_with_query(
            :show_observation_hide_map.t,
            javascript_hide_thumbnail_map_path(id: obs.id), icon: :hide
          )
        end
      )
    end
  end %>

  <%= tag.div(class: "thumbnail-map-container") do %>
>>>>>>> 88f1cc56

    <%= tag.div(class: "thumbnail-buttons") do
      concat(tag.div("", class: "plus-button"))
      concat(tag.div("", class: "minus-button"))
    end %>

    <%= tag.div(class: "thumbnail-map") do %>

      <%= if obs.location
        if w < e && s > n
          tag.div(
            "", class: "thumbnail-map-box",
            style: "left:#{w}%; top:#{n}%; width:#{e-w}%; height:#{s-n}%"
          )
        elsif w > e && s > n
          tag.div(
            "", class: "thumbnail-map-box",
            style: "left:0%; top:#{n}%; width:#{e}%; height:#{s-n}%"
          ) +
          tag.div(
            "", class: "thumbnail-map-box",
            style: "left:#{w}%; top:#{n}%; width:#{100-w}%; height:#{s-n}%"
          )
        end
      end %>

      <%= if lat && long
        tag.div("", class: "pin-offset") do
          tag.div("", class: "red-pin", style: "left:#{x}%; bottom:#{100-y}%")
        end
      end %>

      <%= image_tag(
        "globe.jpg", class: "w-100", id: "globe_image",
        data: { globe_large_url: "#{image_url("globe_large.jpg")}" }
      ) %>

    <% end %>
  <% end %>

<% end %>

<%= if lat && long
  javascript_tag %{
    var THUMBNAIL_MAP_ON   = true;
    var THUMBNAIL_MAP_X    = #{x};
    var THUMBNAIL_MAP_Y    = #{y};
    var THUMBNAIL_MAP_LINK = "#{map_url}";
  }
end %><|MERGE_RESOLUTION|>--- conflicted
+++ resolved
@@ -1,69 +1,21 @@
 <%
-<<<<<<< HEAD
-if obs.location
-  loc = obs.location
-  n = ((90.0 - loc.north) / 1.80).round(6)
-  s = ((90.0 - loc.south) / 1.80).round(6)
-  e = ((180.0 + loc.east) / 3.60).round(6)
-  w = ((180.0 + loc.west) / 3.60).round(6)
-end
-
-lat, long = if obs.lat && obs.long
-  [obs.public_lat, obs.public_long]
-elsif obs.location
-  obs.location.center
-end
-if lat && long
-  x = ((180.0 + long) / 3.60).round(6)
-  y = ((90.0 - lat) / 1.80).round(6)
-end
-
-map_url = map_observation_path(id: obs.id, q: get_query_param)
-hide_map_path = add_query_param(
-                  javascript_hide_thumbnail_map_path(id: obs.id)
-                )
-%>
-
-<div class="card d-none d-md-block" id="observation_thumbnail_map">
-
-  <%= tag.div(class: "card-header d-flex justify-content-between") do
-    [
-      tag.h6(:MAP.t),
-      link_to(
-        hide_map_path,
-        data: { toggle: "tooltip", placement: "top",
-                title: :show_observation_hide_map.t }
-      ) do
-        concat(tag.span(:show_observation_hide_map.t, class: "sr-only"))
-        concat(icon("fa-regular", "eye-slash", class: "fa-sm"))
-      end
-    ].safe_join
-  end %>
-
-  <div class="thumbnail-map-container card-img-bottom">
-=======
 n, s, e, w, lat, long, x, y = observation_map_coordinates(obs: obs)
 map_url = map_observation_path(id: obs.id, q: get_query_param)
 %>
 
-<%= tag.div(class: "panel panel-default", id: "observation_thumbnail_map") do %>
+<%= tag.div(class: "card", id: "observation_thumbnail_map") do %>
 
-  <%= tag.div(class: "panel-heading") do
-    tag.h4(class: "panel-title") do
-      concat(:MAP.t)
-      concat(
-        tag.span(class: "float-right") do
-          icon_link_with_query(
-            :show_observation_hide_map.t,
-            javascript_hide_thumbnail_map_path(id: obs.id), icon: :hide
-          )
-        end
+  <%= tag.div(class: "card-header d-flex justify-content-between") do
+    concat(tag.h4(:MAP.t))
+    concat(
+      icon_link_with_query(
+        :show_observation_hide_map.t,
+        javascript_hide_thumbnail_map_path(id: obs.id), icon: :hide
       )
-    end
+    )
   end %>
 
-  <%= tag.div(class: "thumbnail-map-container") do %>
->>>>>>> 88f1cc56
+  <%= tag.div(class: "thumbnail-map-container card-img-bottom") do %>
 
     <%= tag.div(class: "thumbnail-buttons") do
       concat(tag.div("", class: "plus-button"))
