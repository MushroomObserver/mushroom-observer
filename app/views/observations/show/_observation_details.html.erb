<%
# The content of the details box. This gets replaced by JS and is used elsewhere
%>

<%= observation_details_when_where_who(obs: obs) %>

<<<<<<< HEAD
<p class="obs-where" id="observation_where">
  <%= obs.is_collection_location ?
        :show_observation_collection_location.t :
        :show_observation_seen_at.t %>:
  <%= location_link(obs.place_name,
                    obs.location, nil, true) %>
</p>

<p class="obs-lat-lng" id="observation_lat_lng">
  <%=
    if obs.reveal_location?
      link_to("#{obs.display_lat_long.t} " \
              "#{obs.display_alt.t} " \
              "[#{:click_for_map.t}]".html_safe,
              map_observation_path(id: obs.id))
    end
    %>
  <%=
    if obs.lat && obs.gps_hidden
      "<i>(#{:show_observation_gps_hidden.t})</i>".html_safe
=======
<%= if @user
  tag.div(class: "obs-projects", id: "observation_projects") do
    obs.projects.each do |project|
      tag.p("#{:PROJECT.t}: #{link_to_object(project)}")
>>>>>>> ee3a61dc
    end
  end
end %>

<%= tag.p(class: "obs-specimen", id: "observation_specimen_available") do
  if obs.specimen
    :show_observation_specimen_available.t
  else
    :show_observation_specimen_not_available.t
  end
end %>

<% if @user %>
  <%= render(partial: "observations/show/collection_numbers",
             locals: { obs: obs }) %>

  <%= render(partial: "observations/show/herbarium_records",
             locals: { obs: obs }) %>

  <%= render(partial: "observations/show/sequences",
             locals: { obs: obs }) %>
<% end %>

<%= observation_details_notes(obs: obs) %><|MERGE_RESOLUTION|>--- conflicted
+++ resolved
@@ -4,33 +4,10 @@
 
 <%= observation_details_when_where_who(obs: obs) %>
 
-<<<<<<< HEAD
-<p class="obs-where" id="observation_where">
-  <%= obs.is_collection_location ?
-        :show_observation_collection_location.t :
-        :show_observation_seen_at.t %>:
-  <%= location_link(obs.place_name,
-                    obs.location, nil, true) %>
-</p>
-
-<p class="obs-lat-lng" id="observation_lat_lng">
-  <%=
-    if obs.reveal_location?
-      link_to("#{obs.display_lat_long.t} " \
-              "#{obs.display_alt.t} " \
-              "[#{:click_for_map.t}]".html_safe,
-              map_observation_path(id: obs.id))
-    end
-    %>
-  <%=
-    if obs.lat && obs.gps_hidden
-      "<i>(#{:show_observation_gps_hidden.t})</i>".html_safe
-=======
 <%= if @user
   tag.div(class: "obs-projects", id: "observation_projects") do
     obs.projects.each do |project|
       tag.p("#{:PROJECT.t}: #{link_to_object(project)}")
->>>>>>> ee3a61dc
     end
   end
 end %>
