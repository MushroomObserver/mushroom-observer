// What to do on ajax create

<<<<<<< HEAD
var observation_namings = $("#observation_namings");
$("#namings_table").remove();
var title_str = "<%= show_obs_title(obs: @observation) %>";

=======
>>>>>>> 55c2f8db
// Are we on show_obs, or obs_needing_ids?
if ($("#observation_namings").length) {
  // alert("Wowie");
  <%= render(partial: "observations/namings/update_page", format: :js) %>
} else {
  // update the caption title in the lightbox
  var caption_what = $("#observation_what_<%= j @observation.id %>");
  caption_what.html(title_str);
  // update the matrix box title in the page
  var matrix_what = $("#box_<%= j @observation.id %>").find(".rss-what h5");
  matrix_what.html("<%= @observation.unique_format_name.t %>");
  // it would be nice to put something in the modal
}

// Finally, remove the modal
$("#modal_naming").modal('hide');<|MERGE_RESOLUTION|>--- conflicted
+++ resolved
@@ -1,17 +1,11 @@
 // What to do on ajax create
 
-<<<<<<< HEAD
-var observation_namings = $("#observation_namings");
-$("#namings_table").remove();
-var title_str = "<%= show_obs_title(obs: @observation) %>";
-
-=======
->>>>>>> 55c2f8db
 // Are we on show_obs, or obs_needing_ids?
 if ($("#observation_namings").length) {
   // alert("Wowie");
   <%= render(partial: "observations/namings/update_page", format: :js) %>
 } else {
+  var title_str = "<%= show_obs_title(obs: @observation) %>";
   // update the caption title in the lightbox
   var caption_what = $("#observation_what_<%= j @observation.id %>");
   caption_what.html(title_str);
