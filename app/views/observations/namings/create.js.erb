// What to do on ajax create

// Are we on show_obs, or obs_needing_ids?
if ($("#observation_namings").length) {
<<<<<<< HEAD
  // alert("Wowie");
=======
>>>>>>> 6631d817
  <%= render(partial: "observations/namings/update_page", format: :js) %>
} else {
  // send a success message for the lightbox
}

// Finally, remove the modal
$("#modal_propose_naming").modal('hide');<|MERGE_RESOLUTION|>--- conflicted
+++ resolved
@@ -2,10 +2,6 @@
 
 // Are we on show_obs, or obs_needing_ids?
 if ($("#observation_namings").length) {
-<<<<<<< HEAD
-  // alert("Wowie");
-=======
->>>>>>> 6631d817
   <%= render(partial: "observations/namings/update_page", format: :js) %>
 } else {
   // send a success message for the lightbox
