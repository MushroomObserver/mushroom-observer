<% #bs4
# called from observations/show/namings
# Just the "table" of current namings, with headers
logged_in = @user&.verified
<<<<<<< HEAD
namings = observation.namings.sort_by(&:created_at)
any_names = observation.namings&.length&.positive?
votes = gather_users_votes(observation, @user)
=======
namings = obs.namings.sort_by(&:created_at)
header = observation_naming_header_row(obs, logged_in)
votes = gather_users_votes(obs, @user)
>>>>>>> 1504c83c
%>

<div class="namings-table card bg-light mb-4" id="namings_table">
  <%= render(partial: "observations/namings/table_header",
             locals: { logged_in: logged_in, observation: observation }) %>

<<<<<<< HEAD
  <%= tag.div(class: "list-group list-group-flush") do %>
    <% if any_names %>
      <% namings.each do |naming| %>
        <%= render(partial: "observations/namings/row",
                  locals: { logged_in: logged_in, observation: observation,
                            naming: naming, votes: votes }) %>
      <% end # each naming %>
    <% else %>
      <% tag.div(:show_namings_no_names_yet.t, class: "list-group-item") %>
    <% end %>
  <% end %>

  <%= render(partial: "observations/namings/table_footer",
             locals: { logged_in: logged_in, observation: observation }) %>
=======
  <div class="container-fluid panel panel-default">
    <% namings.each do |naming| %>
      <%= render(partial: "observations/namings/row",
                  locals: { naming: naming, obs: obs,
                            votes: votes, logged_in: logged_in }) %>
    <% end # each naming %>
  </div>
>>>>>>> 1504c83c
</div><|MERGE_RESOLUTION|>--- conflicted
+++ resolved
@@ -2,27 +2,20 @@
 # called from observations/show/namings
 # Just the "table" of current namings, with headers
 logged_in = @user&.verified
-<<<<<<< HEAD
-namings = observation.namings.sort_by(&:created_at)
-any_names = observation.namings&.length&.positive?
-votes = gather_users_votes(observation, @user)
-=======
 namings = obs.namings.sort_by(&:created_at)
-header = observation_naming_header_row(obs, logged_in)
+any_names = obs.namings&.length&.positive?
 votes = gather_users_votes(obs, @user)
->>>>>>> 1504c83c
 %>
 
 <div class="namings-table card bg-light mb-4" id="namings_table">
   <%= render(partial: "observations/namings/table_header",
-             locals: { logged_in: logged_in, observation: observation }) %>
+             locals: { logged_in: logged_in, obs: obs }) %>
 
-<<<<<<< HEAD
   <%= tag.div(class: "list-group list-group-flush") do %>
     <% if any_names %>
       <% namings.each do |naming| %>
         <%= render(partial: "observations/namings/row",
-                  locals: { logged_in: logged_in, observation: observation,
+                  locals: { logged_in: logged_in, obs: obs,
                             naming: naming, votes: votes }) %>
       <% end # each naming %>
     <% else %>
@@ -31,14 +24,5 @@
   <% end %>
 
   <%= render(partial: "observations/namings/table_footer",
-             locals: { logged_in: logged_in, observation: observation }) %>
-=======
-  <div class="container-fluid panel panel-default">
-    <% namings.each do |naming| %>
-      <%= render(partial: "observations/namings/row",
-                  locals: { naming: naming, obs: obs,
-                            votes: votes, logged_in: logged_in }) %>
-    <% end # each naming %>
-  </div>
->>>>>>> 1504c83c
+             locals: { logged_in: logged_in, obs: obs }) %>
 </div>