// This handles successful change of vote via a `select` in the namings table
<<<<<<< HEAD
$('#naming_ajax_progress_caption').empty();
$('#naming_ajax_progress').modal('hide');
=======
>>>>>>> 2e602c84

// Are we on show_obs, or obs_needing_ids?
if ($("#observation_namings").length) {
  <%= render(partial: "observations/namings/update_page", format: :js) %>
} else {
<<<<<<< HEAD
  //
=======
>>>>>>> 2e602c84
}<|MERGE_RESOLUTION|>--- conflicted
+++ resolved
@@ -1,16 +1,8 @@
 // This handles successful change of vote via a `select` in the namings table
-<<<<<<< HEAD
-$('#naming_ajax_progress_caption').empty();
-$('#naming_ajax_progress').modal('hide');
-=======
->>>>>>> 2e602c84
 
 // Are we on show_obs, or obs_needing_ids?
 if ($("#observation_namings").length) {
   <%= render(partial: "observations/namings/update_page", format: :js) %>
 } else {
-<<<<<<< HEAD
   //
-=======
->>>>>>> 2e602c84
 }