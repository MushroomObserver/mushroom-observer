<%
# Vote Form:
# a tiny form within a naming row for voting on this naming only
# fire the special rails-ujs submit event for remote submit
# requires a native js (not jQuery) element, form is parent of select

menu = Vote.confidence_menu
can_vote = check_permission(naming)
if !can_vote || !@vote || @vote.value == 0
  menu = [Vote.no_opinion] + menu
end
<<<<<<< HEAD
classes ||= ""
=======
context ||= "blank"
>>>>>>> 96a7e404
%>

<%= form_with(url: naming_vote_path(naming_id: naming.id), method: :patch,
              local: false, id: "naming_vote_#{naming.id}",
              class: "naming-vote-form") do |f| %>

  <%= fields_for(:vote) do |fv| %>

    <%= fv.select(:value, menu, {},
                  { class: "form-control w-100 #{classes}",
                    onchange: "Rails.fire(this.closest('form'), 'submit')",
                    data: { role: "change_vote", id: naming.id } }) %>
  <% end %>

  <%= hidden_field_tag(:context, context) %>

  <%= submit_button(form: f, button: :show_namings_cast.l, class: "w-100",
                    data: { role: "save_vote" }) %>

<% end %><|MERGE_RESOLUTION|>--- conflicted
+++ resolved
@@ -9,11 +9,7 @@
 if !can_vote || !@vote || @vote.value == 0
   menu = [Vote.no_opinion] + menu
 end
-<<<<<<< HEAD
-classes ||= ""
-=======
 context ||= "blank"
->>>>>>> 96a7e404
 %>
 
 <%= form_with(url: naming_vote_path(naming_id: naming.id), method: :patch,
