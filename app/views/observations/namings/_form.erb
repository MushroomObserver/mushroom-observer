--- conflicted
+++ resolved
@@ -13,16 +13,10 @@
 when "edit", "update"
   button_name = :SAVE_EDITS.l
   method = :patch
-<<<<<<< HEAD
-  url = observation_naming_path(id: @params.naming.id,
+  id = "obs_#{@observation.id}_naming_#{@naming.id}_form"
+  url = observation_naming_path(id: @naming.id,
                                 approved_name: @params.what,
                                 q: get_query_param)
-=======
-  id = "obs_#{@observation.id}_naming_#{@naming.id}_form"
-  url = naming_path(id: @params.naming.id,
-                    approved_name: @params.what,
-                    q: get_query_param)
->>>>>>> 1672795e
 end
 
 form_args = { model: @naming, url: url, method: method, id: id }
