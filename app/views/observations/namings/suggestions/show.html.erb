<<<<<<< HEAD
<% #bs4
  @owner_naming = owner_naming_line(@observation) # must before show_obs_title
  @title = show_obs_title(obs: @observation, owner_naming: @owner_naming)
  num_images = @observation.images.length
=======
<%
@owner_naming = owner_naming_line(@observation) # must before show_obs_title
@title = show_obs_title(obs: @observation, owner_naming: @owner_naming)
num_images = @observation.images.length
>>>>>>> d55e90a2

add_tab_set(naming_suggestion_links(obs: @observation))
@container = :double
%>

<div class="row">
  <div class="col-12 col-md-8">

    <% last_level = nil
       @suggestions.reject(&:useless?).sort_by(&:max).reverse.each do |sugg| %>
      <% if sugg.confident? != last_level %>
        <% if last_level %>
          </tbody></table>
        <% end %>
        <table class="table-namings">
          <thead>
            <tr>
              <th><%= content_tag(:h3, sugg.confident? ?
                :suggestions_title.t : :suggestions_title_others.t) %></th>
              <th></th>
            </tr>
          </thead>
        <tbody>
      <% end %>
      <% last_level = sugg.confident? %>
      <tr>
        <td>
          <%= link_with_query(sugg.name.display_name_brief_authors.t,
                              name_path(id: sugg.name.id)) %><br/>
          <% if @observation.namings.any? \
                {|n| n.name.synonyms.include?(sugg.name)} %>
            (<%= :suggestions_already_proposed.t %>)
          <% else %>
            <%= link_with_query(:suggestions_propose_name.t,
                                new_observation_naming_path(
                                  @observation.id,
                                  name: sugg.name.search_name,
                                  ref: "AI Observer: #{sugg.max.to_f.round(2)}% confidence"
                                ),
                                class: "btn btn-outline-secondary mt-3") %>
            <% end %>
            <br/><br/>
            <b><%= :suggestions_confidence.t %>:</b><br/>
            <% if num_images == 1 %>
              <%= suggestion_confidence(sugg.max) %><br/>
            <% else %>
              <%= :suggestions_max.t %>:
                <%= suggestion_confidence(sugg.max) %><br/>
              <%= :suggestions_avg.t %>:
                <%= suggestion_confidence(sugg.sum.to_f / num_images) %><br/>
            <% end %>
          </td>
          <td>
            <%= interactive_image(
              sugg.image_obs.thumb_image,
              image_link: image_path(id: sugg.image_obs.id)
            ) if sugg.image_obs.present? %>
        </td>
      </tr>
    <% end %>
    </tbody></table>

  </div>
  <div class="col-12 col-md-4">
    <%= render(partial: "observations/show/images",
               locals: { observation: @observation }) %>
  </div>
</div><!--.row--><|MERGE_RESOLUTION|>--- conflicted
+++ resolved
@@ -1,14 +1,8 @@
-<<<<<<< HEAD
-<% #bs4
-  @owner_naming = owner_naming_line(@observation) # must before show_obs_title
-  @title = show_obs_title(obs: @observation, owner_naming: @owner_naming)
-  num_images = @observation.images.length
-=======
 <%
+#bs4
 @owner_naming = owner_naming_line(@observation) # must before show_obs_title
 @title = show_obs_title(obs: @observation, owner_naming: @owner_naming)
 num_images = @observation.images.length
->>>>>>> d55e90a2
 
 add_tab_set(naming_suggestion_links(obs: @observation))
 @container = :double
