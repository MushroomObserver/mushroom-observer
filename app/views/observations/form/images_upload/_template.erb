--- conflicted
+++ resolved
@@ -18,19 +18,11 @@
 
       <!-- TODO: MULTI IMAGE UPLOAD - ALTER SCRIPT -->
       <div class="form-group mb-2">
-<<<<<<< HEAD
         <a href="javascript:"
-           data-role="set_as_default_thumbnail"
-           class="btn btn-sm btn-outline-secondary"><%= :image_set_default.t %></a>
-        <label class="is_default_thumbnail d-none"><%= :image_add_default.t %></label>
-        <input type="radio" name="observation[thumb_image_id]" value="true" class="d-none">
-=======
-        <a href="#"
-           class="set_thumb_image btn btn-sm btn-default"><%= :image_set_default.t %></a>
+           class="set_thumb_image btn btn-sm btn-outline-secondary"><%= :image_set_default.t %></a>
         <label class="hidden is_thumb_image"><%= :image_add_default.t %></label>
         <input type="radio" name="observation[thumb_image_id]"
                style="display: none;">
->>>>>>> 2ddf0c81
       </div>
 
       <div class="form-group">
