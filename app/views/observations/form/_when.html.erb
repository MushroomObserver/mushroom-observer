<%# When section of create_observation form %>

<!-- WHEN -->
<<<<<<< HEAD
<div class="form-group container-text">
  <%= f.label(:when_li, :WHEN.t + ":") %>
  <div class="form-inline">
=======
<div class="container-text">
  <%= f.label(:when, :WHEN.t + ":") %>
  <div class="form-group form-inline">
>>>>>>> 4871b626
    <%= f.date_select(:when, date_select_opts(@observation),
        { class: "form-control mb-2",
          data: { autocompleter: :year } }) %>
  </div>
</div><!--.container-text-->
<!-- /WHEN -->
<|MERGE_RESOLUTION|>--- conflicted
+++ resolved
@@ -1,15 +1,9 @@
 <%# When section of create_observation form %>
 
 <!-- WHEN -->
-<<<<<<< HEAD
-<div class="form-group container-text">
-  <%= f.label(:when_li, :WHEN.t + ":") %>
-  <div class="form-inline">
-=======
 <div class="container-text">
   <%= f.label(:when, :WHEN.t + ":") %>
   <div class="form-group form-inline">
->>>>>>> 4871b626
     <%= f.date_select(:when, date_select_opts(@observation),
         { class: "form-control mb-2",
           data: { autocompleter: :year } }) %>
