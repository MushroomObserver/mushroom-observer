<%# Where (location) section of create_observation form
    including location autocomplete, map, lat/long/alt %>

<!-- WHERE_REASONS -->
<%= render(partial: "shared/form_location_feedback",
           locals: { button: button_name } ) %>
<!-- /WHERE_REASONS -->

<!-- WHERE -->
<div class="row">
  <div class="col-xs-12 col-sm-6">
    <%= text_field_with_label(form: f, field: :place_name,
                              placeholder: :start_typing.l,
                              label: :WHERE.t + ":",
                              between: :required,
                              data: { autocompleter: :location }) %>
<<<<<<< HEAD
    <%# turn_into_location_auto_completer(
        :observation_place_name, primer: Location.primer
      ) %>
=======
>>>>>>> 5e9ef0e1
  </div>
  <div class="col-xs-12 col-sm-6">
    <%= help_block_with_arrow("left", id: "where_help") do %>
      <%=
        loc1 = "Albion, Mendocino Co., California, USA"
        loc2 = "Hotel Parque dos Coqueiros, Aracaju, Sergipe, Brazil"
        if User.current_location_format == "scientific"
          loc1 = Location.reverse_name(loc1)
          loc2 = Location.reverse_name(loc2)
        end # if User.current_location_format
        :form_observations_where_help.t(loc1: loc1, loc2: loc2)
      %>
    <% end # help_block_with_arrow do %>
  </div>
</div><!--.row-->

<div class="row">
  <div class="col-xs-12 col-sm-6">
    <%= js_button(button: :form_observations_locate_on_map.t,
                  name: "locate_on_map", class: "map-locate my-3") %>
    <%= help_block_with_arrow("up", id: "locate_on_map_help") do %>
      <%= :form_observations_locate_on_map_help.t %>
    <% end  # help_block_with_arrow do %>
  </div>
</div><!--.row-->
<!-- /WHERE -->

<!-- IS_COLLECTION_LOCATION -->
<div class="row">
  <div class="col-xs-12 col-sm-6">
    <%= check_box_with_label(
          form: f, field: :is_collection_location,
          label: :form_observations_is_collection_location.t
        ) %>
    <%= help_block_with_arrow("up", id: "is_collection_location_help") do %>
      <%= :form_observations_is_collection_location_help.t %>
    <% end  # help_block_with_arrow do %>
  </div><!--.col-->
</div><!--.row-->
<!-- /IS_COLLECTION_LOCATION -->

<!-- LAT_LONG_ALT -->
<div class="row mt-3" id="observation_geolocation">
  <div class="col-sm-6">
    <%= tag.label("#{:GEOLOCATION.t}: (#{:optional.t})") %>
    <%= content_tag(:div, "",
                    id: "observation_form_map",
                    class: "observation-form-map hidden",
                    data: { indicator_url: asset_path('indicator.gif') } ) %>
    <div>
      <%= js_button(button: :form_observations_open_map.t,
                    name: "map-open", class: "map-open") %>
      <%= js_button(button: :form_observations_clear_map.t,
                    name: "map-clear", class: "map-clear") %>
    </div>
  </div>
  <div class="col-sm-6">
    <%= help_block_with_arrow("left", id: "geolocation_help") do %>
      <%= :form_observations_lat_long_help.t %>
    <% end  # help_block_with_arrow do %>
  </div>
</div><!--.row-->

<div class="row mt-3" id="observation_lat_long_alt">
  <div class="col-xs-12 col-sm-6">
    <div class="row">
      <div class="col-xs-12 col-sm-4">
        <%= text_field_with_label(form: f, field: :lat,
                                  label: :LATITUDE.t + ":") %>
      </div>
      <div class="col-xs-12 col-sm-4">
        <%= text_field_with_label(form: f, field: :long,
                                  label: :LONGITUDE.t + ":") %>
      </div>
      <div class="col-xs-12 col-sm-4">
        <%= text_field_with_label(form: f, field: :alt,
                                  label: :ALTITUDE.t + ":",
                                  append: "(#{:units_meters.t})") %>
      </div>
      <div class="col-xs-12 col-sm-12">
        <%= check_box_with_label(form: f, field: :gps_hidden,
                                 label: :form_observations_gps_hidden.t) %>
      </div>
    </div><!--.row-->
  </div>
</div><!--.row-->
<!-- /LAT_LONG_ALT --><|MERGE_RESOLUTION|>--- conflicted
+++ resolved
@@ -14,12 +14,6 @@
                               label: :WHERE.t + ":",
                               between: :required,
                               data: { autocompleter: :location }) %>
-<<<<<<< HEAD
-    <%# turn_into_location_auto_completer(
-        :observation_place_name, primer: Location.primer
-      ) %>
-=======
->>>>>>> 5e9ef0e1
   </div>
   <div class="col-xs-12 col-sm-6">
     <%= help_block_with_arrow("left", id: "where_help") do %>
