--- conflicted
+++ resolved
@@ -13,21 +13,13 @@
 
 <!-- WHERE -->
 <div class="row">
-<<<<<<< HEAD
   <div class="col-12 col-md-6">
     <div class="form-group">
-      <%= f.label(:place_name, :WHERE.t + ":") %>
-      <%= content_tag(:span, "(#{:required.t})", class: "help-text") %>
-      <%= content_tag(:div, class: "input-group") do
-        concat(f.text_field(:place_name, class: "form-control"))
-        concat(content_tag(:div, class: "input-group-append") do
-                 js_button(button: :form_observations_locate_on_map.t,
-                           name: "locate_on_map", class: "map-locate").html_safe
-               end )
-      end %>
-      <% turn_into_location_auto_completer(
-          :observation_place_name, primer: Location.primer
-        ) %>
+      <%= text_field_with_label(form: f, field: :place_name,
+                                placeholder: :start_typing.l,
+                                label: :WHERE.t + ":",
+                                between: :required,
+                                data: { autocompleter: :location }) %>
     </div><!--.form-group-->
     <div class="form-group">
       <%= help_block_with_arrow("up", id: "where_help") do %>
@@ -51,27 +43,6 @@
         <%= :form_observations_is_collection_location_help.t %>
       <% end  # help_block_with_arrow do %>
     </div><!--.form-group-->
-=======
-  <div class="col-xs-12 col-sm-6">
-    <%= text_field_with_label(form: f, field: :place_name,
-                              placeholder: :start_typing.l,
-                              label: :WHERE.t + ":",
-                              between: :required,
-                              data: { autocompleter: :location }) %>
-  </div>
-  <div class="col-xs-12 col-sm-6">
-    <%= help_block_with_arrow("left", id: "where_help") do %>
-      <%=
-        loc1 = "Albion, Mendocino Co., California, USA"
-        loc2 = "Hotel Parque dos Coqueiros, Aracaju, Sergipe, Brazil"
-        if User.current_location_format == "scientific"
-          loc1 = Location.reverse_name(loc1)
-          loc2 = Location.reverse_name(loc2)
-        end # if User.current_location_format
-        :form_observations_where_help.t(loc1: loc1, loc2: loc2)
-      %>
-    <% end # help_block_with_arrow do %>
->>>>>>> 4871b626
   </div>
   <div class="col-12 col-md-6">
     <%= help_block_with_arrow("left", id: "locate_on_map_help") do %>
