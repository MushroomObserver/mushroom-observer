--- conflicted
+++ resolved
@@ -6,21 +6,11 @@
     <%= fields_for(:herbarium_record) do |fhr| %>
 
       <%= text_field_with_label(
-<<<<<<< HEAD
-            form: fhr, field: :herbarium_name, value: @herbarium_name,
-            label: :herbarium_record_herbarium_name.t + ":",
-            data: { autocompleter: :herbarium }
-          ) %>
-      <%# turn_into_herbarium_auto_completer(
-            :herbarium_record_herbarium_name
-         ) %>
-=======
             form: fhr, field: :herbarium_name,
             value: @herbarium_name, placeholder: :start_typing.l,
             label: :herbarium_record_herbarium_name.t + ":",
             data: { autocompleter: :herbarium }
           ) %>
->>>>>>> 5e9ef0e1
 
       <%= text_field_with_label(
             form: fhr, field: :herbarium_id, value: @herbarium_id,
