<%
@container = :wide
add_page_title(:image_edit_title.t(name: @image.unique_format_name))
<<<<<<< HEAD
add_tab_set(observation_images_edit_links(image: @image))
=======

add_tab_set(observation_images_edit_tabs(image: @image))
@container = :wide
>>>>>>> 4d125b5f
form_action = { controller: "/observations/images",
                action: :update,
                id: @image.id,
                q: get_query_param }
%>

<div class="row">
  <div class="col-12 col-md-8 col-lg-6 col-xl-4">
    <%= form_with(model: @image, url: form_action, method: :put) do |f| %>

      <%= submit_button(form: f, button: :SAVE_EDITS.l, center: true) %>

      <%= render(partial: "observations/images/form/fields_for_images",
                locals: { f: f, leave_out_original_file_name: false }) %>

      <% if @projects.any? %>
        <div class="form-group form-inline">
          <%= content_tag(:p, :PROJECTS.t + ":", class: "font-weight-bold") %>
          <%= help_block(:p, :form_images_project_help.t) %>
          <%= render(partial: "observations/images/form/project",
                    collection: @projects) %>
        </div>
      <% end %>

      <div class="text-center mt-3 mb-5">
        <%= submit_button(form: f, button: :SAVE_EDITS.l) %>
        <%= link_with_query(:cancel_and_show.t(type: :image),
                            image_path(@image.id),
                            class: "btn btn-outline-secondary") %>
      </div>

    <% end %>
  </div><!--.col-->

  <div class="col-12 col-md-4 col-lg-6 col-xl-8">
    <%= interactive_image(@image, size: :medium, votes: true) %>
  </div><!--.col-->

</div><!--.row--><|MERGE_RESOLUTION|>--- conflicted
+++ resolved
@@ -1,13 +1,7 @@
 <%
 @container = :wide
 add_page_title(:image_edit_title.t(name: @image.unique_format_name))
-<<<<<<< HEAD
-add_tab_set(observation_images_edit_links(image: @image))
-=======
-
 add_tab_set(observation_images_edit_tabs(image: @image))
-@container = :wide
->>>>>>> 4d125b5f
 form_action = { controller: "/observations/images",
                 action: :update,
                 id: @image.id,
