--- conflicted
+++ resolved
@@ -1,16 +1,5 @@
-<<<<<<< HEAD
-<% #bs4
-  @title = :image_edit_title.t(name: @image.unique_format_name)
-
-  tabs = create_tabs(observation_images_edit_links(image: @image))
-  @tabsets = { right: draw_tab_set(tabs) }
-  @container = :wide
-  form_action = { controller: "/observations/images",
-                  action: :update,
-                  id: @image.id,
-                  q: get_query_param }
-=======
 <%
+#bs4
 @title = :image_edit_title.t(name: @image.unique_format_name)
 
 add_tab_set(observation_images_edit_links(image: @image))
@@ -19,7 +8,6 @@
                 action: :update,
                 id: @image.id,
                 q: get_query_param }
->>>>>>> d55e90a2
 %>
 
 <div class="row">
