--- conflicted
+++ resolved
@@ -44,10 +44,4 @@
     <%= thumbnail(@image, size: :medium, votes: true) %>
   </div><!--.col-->
 
-<<<<<<< HEAD
-<div class="col-xs-12 col-sm-4 col-md-6 col-lg-8">
-  <%= thumbnail(@image, size: :medium, votes: true) %>
-</div>
-=======
-</div><!--.row-->
->>>>>>> 8d6c3d74
+</div><!--.row-->