--- conflicted
+++ resolved
@@ -9,20 +9,16 @@
 filter_type = params.dig(:filter, :type) || false
 selected = filter_type ? filter_type.to_sym : :clade
 value = filter_type ? params.dig(:filter, :term) : ""
-<<<<<<< HEAD
-placeholder = "Filter by:"
 filter_types = [
-=======
-options = [
->>>>>>> 4871b626
   [:CLADE.l, :clade],
   [:REGION.l, :region],
   # [:USER.l, :user],
 ]
-search_icon = content_tag(:i, class: "fa-solid fa-magnifying-glass") do
+# TODO: make helpers for these
+search_icon = tag.i(class: "fa-solid fa-magnifying-glass") do
                 content_tag(:span, :SEARCH.l, class: "sr-only")
               end
-clear_icon = content_tag(:i, class: "fa-solid fa-delete-left") do
+clear_icon = tag.i(class: "fa-solid fa-delete-left") do
                content_tag(:span, :CLEAR.l, class: "sr-only")
              end
 %>
@@ -31,19 +27,19 @@
               class: "form-inline", scope: :filter,
               id: "identify_filter") do |f| %>
 
-<<<<<<< HEAD
-  <%= content_tag(:div, class: "input-group") do
+  <%= tag.div(class: "input-group") do
     [f.text_field(:term,
                   # turn off browser autocomplete
                   autocomplete: "off", value: value,
-                  placeholder: placeholder,
+                  placeholder: :filter_by.l,
                   style: "flex-grow: 2;",
                   class: "form-control", size: 42,
-                  data: { autofocus: true }),
+                  data: { autofocus: true,
+                          autocompleter: :clade }),
      f.select(:type, filter_types, { selected: selected },
               { class: "form-control",
-                onchange: "MOEvents.rebindAutoComplete(this.value);" }),
-     content_tag(:div, class: "input-group-append") do
+                onchange: "MOEvents.swapFilterAutoComplete(this.value);" }),
+     tag.div(class: "input-group-append") do
        [button_tag(type: :submit, value: :SEARCH.l,
                    class: "btn btn-outline-secondary") do
           search_icon
@@ -54,27 +50,5 @@
         end].safe_join
      end].safe_join
   end %>
-=======
-  <div class="form-group has-feedback has-search">
-    <%= content_tag(:span, "", class: "glyphicon glyphicon-search " \
-                                      "form-control-feedback") %>
-    <%# f.label(:term, "Filter by:") %>
-    <%= f.text_field(:term,
-                      # turn off browser autocomplete
-                      autocomplete: "off", value: value,
-                      placeholder: :filter_by.l,
-                      class: "form-control", size: 42,
-                      data: { autofocus: true,
-                              autocompleter: :clade }) %>
-  </div><!--.form-group-->
-
-  <%= f.select(:type, options, { selected: selected },
-               { class: "form-control",
-                 onchange: "MOEvents.swapFilterAutoComplete(this.value);" }) %>
-
-  <%= f.submit(:SEARCH.l, class: "btn btn-default") %>
-
-  <%= f.submit(:CLEAR.l, class: "btn btn-default") %>
->>>>>>> 4871b626
 
 <% end %>