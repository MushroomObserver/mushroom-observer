<%
  @title = :download_observations_title.t

  tabs = [
    link_with_query(:download_observations_back.t, action: :index)
  ]
  @tabsets = { right: draw_tab_set(tabs) }
%>

<%= form_tag(add_query_param({})) %>
  <p><%= :download_observations_format.t %>:</p>
  <ul type="none">
    <li>
      <%= radio_button_tag(:format, :raw, @format == "raw") %>
      <%= :download_observations_raw.t %>
    </li>
    <li>
      <%= radio_button_tag(:format, :adolf, @format == "adolf") %>
      <%= :download_observations_adolf.t %>
    </li>
    <li>
<<<<<<< HEAD
      <%= radio_button_tag(:format, :dwca, @format == "dwca") %>
      <%= :download_observations_dwca.t %>
      (<%= link_to(:download_observations_what_is_this.t, "http://rs.tdwg.org/dwc/index.htm",
=======
      <%= radio_button_tag(:format, :darwin, @format == "darwin") %>
      <%= :download_observations_darwin.t %>
      (<%= link_to(:download_observations_what_is_this.t,
                   "http://rs.tdwg.org/dwc/index.htm",
>>>>>>> 448c2ee7
                   target: "_new") %>)
    </li>
    <li>
      <%= radio_button_tag(:format, :gbif, @format == "gbif") %>
      <%= :download_observations_gbif.t %>
      (<%= link_to(:download_observations_what_is_this.t, "http://rs.tdwg.org/dwc/index.htm",
                   target: "_new") %>)
    </li>
    <li>
      <%= radio_button_tag(:format, :eol, @format == "eol") %>
      <%= :download_observations_eol.t %>
    </li>
    <li>
      <%= radio_button_tag(:format, :symbiota, @format == "symbiota") %>
      <%= :download_observations_symbiota.t %>
    </li>
    <li>
      <%= radio_button_tag(:format, :fundis, @format == "fundis") %>
      <%= :download_observations_fundis.t %>
    </li>
  </ul>

  <p><%= :download_observations_encoding.t %>:</p>
  <ul type="none">
    <li>
      <%= radio_button_tag(:encoding, "ASCII", @encoding == "ASCII") %>
      <%= :download_observations_ascii.t %>
    </li>
    <li>
      <%= radio_button_tag(:encoding, "WINDOWS-1252", @encoding == "WINDOWS-1252") %>
      <%= :download_observations_windows.t %>
    </li>
    <li>
      <%= radio_button_tag(:encoding, "UTF-8", @encoding == "UTF-8") %>
      <%= :download_observations_utf8.t %>
    </li>
    <li>
      <%= radio_button_tag(:encoding, "UTF-16", @encoding == "UTF-16") %>
      <%= :download_observations_utf16.t %>
    </li>
  </ul>

  <%= submit_tag(:DOWNLOAD.l, class: "btn btn-default") %>
  <%= submit_tag(:CANCEL.l, class: "btn btn-default") %>

  <p class="mt-5"><%= :download_observations_print_labels_header.t %>:</p>
  <%= submit_tag(:download_observations_print_labels.l, class: "btn btn-default") %>
</form><|MERGE_RESOLUTION|>--- conflicted
+++ resolved
@@ -19,16 +19,10 @@
       <%= :download_observations_adolf.t %>
     </li>
     <li>
-<<<<<<< HEAD
       <%= radio_button_tag(:format, :dwca, @format == "dwca") %>
       <%= :download_observations_dwca.t %>
-      (<%= link_to(:download_observations_what_is_this.t, "http://rs.tdwg.org/dwc/index.htm",
-=======
-      <%= radio_button_tag(:format, :darwin, @format == "darwin") %>
-      <%= :download_observations_darwin.t %>
       (<%= link_to(:download_observations_what_is_this.t,
                    "http://rs.tdwg.org/dwc/index.htm",
->>>>>>> 448c2ee7
                    target: "_new") %>)
     </li>
     <li>
