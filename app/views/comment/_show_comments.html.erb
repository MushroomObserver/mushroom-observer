<%
   comments = object.comments.sort_by(&:created_at).reverse
   if limit
     and_more = comments.length - limit
     comments = comments[0..limit-1]
   end
%>


<div class="row">
<<<<<<< HEAD
  <div class="col-sm-12">
    <%= content_tag(:h4, comments.empty? ? :"show_comments_no_comments_yet".t : :COMMENTS.t, style: "display: inline-block") %>
    <%= link_with_query(:"show_comments_add_comment".t,
                        {controller: :comment, action: :add_comment, id: object.id, type: object.class.name},
                        style: "margin-left: 10px;") if controls     %>
=======
  <div class="col-sm-12 col-lg-8">
    <%= content_tag(:h4, comments.empty? ? :"show_comments_no_comments_yet".t : :COMMENTS.t, style: "display: inline-block") %>
    <%= link_with_query(:"show_comments_add_comment".t,
                        {controller: :comment, action: :add_comment, id: object.id, type: object.class.name},
                        class: "pull-right") if controls     %>
>>>>>>> 2c1e2893
  </div>
</div>



<% comments.each do |comment| %>
    <%= render(:partial => 'comment/comment', :object => comment) %>
<% end %>



<%= if limit and (and_more > 0)
      link_to(:show_comments_and_more.t(:num => and_more),
              {controller: :comment, action: :show_comments_for_target, id: object.id, type: object.class.name})
    end %><|MERGE_RESOLUTION|>--- conflicted
+++ resolved
@@ -1,38 +1,25 @@
 <%
-   comments = object.comments.sort_by(&:created_at).reverse
-   if limit
-     and_more = comments.length - limit
-     comments = comments[0..limit-1]
-   end
+  comments = object.comments.sort_by(&:created_at).reverse
+  if limit
+    and_more = comments.length - limit
+    comments = comments[0..limit-1]
+  end
 %>
 
-
 <div class="row">
-<<<<<<< HEAD
-  <div class="col-sm-12">
-    <%= content_tag(:h4, comments.empty? ? :"show_comments_no_comments_yet".t : :COMMENTS.t, style: "display: inline-block") %>
-    <%= link_with_query(:"show_comments_add_comment".t,
-                        {controller: :comment, action: :add_comment, id: object.id, type: object.class.name},
-                        style: "margin-left: 10px;") if controls     %>
-=======
   <div class="col-sm-12 col-lg-8">
     <%= content_tag(:h4, comments.empty? ? :"show_comments_no_comments_yet".t : :COMMENTS.t, style: "display: inline-block") %>
     <%= link_with_query(:"show_comments_add_comment".t,
                         {controller: :comment, action: :add_comment, id: object.id, type: object.class.name},
                         class: "pull-right") if controls     %>
->>>>>>> 2c1e2893
   </div>
 </div>
 
-
-
 <% comments.each do |comment| %>
-    <%= render(:partial => 'comment/comment', :object => comment) %>
+  <%= render(:partial => 'comment/comment', :object => comment) %>
 <% end %>
 
-
-
 <%= if limit and (and_more > 0)
-      link_to(:show_comments_and_more.t(:num => and_more),
-              {controller: :comment, action: :show_comments_for_target, id: object.id, type: object.class.name})
-    end %>+  link_to(:show_comments_and_more.t(:num => and_more),
+          {controller: :comment, action: :show_comments_for_target, id: object.id, type: object.class.name})
+end %>