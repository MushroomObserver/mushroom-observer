<%
case action_name
when "new", "create"
  url_params = add_query_param(
    { action: :create, observation_id: @observation.id }
  )
  button = :ADD.t
when "edit", "update"
  url_params = add_query_param({ action: :update })
  url_params = url_params.merge({ back: @back }) if @back.present?
  button = :UPDATE.t
end
%>

<%= form_with(model: @sequence, url: url_params, local: local,
              id: "sequence_form") do |f| %>

  <%# locus %>
  <%= text_area_with_label(form: f, field: :locus, rows: 1,
                           label: :LOCUS.t + ":", class: "w-100",
                           between: :required) %>
  <%= help_block_with_arrow("up", id: "sequence_locus_help",
                            class: "mt-3") do
    :form_sequence_locus_help.t(locus_width: Sequence.locus_width)
  end %>

  <%# bases %>
  <% between =
      help_note(:span,
                "(#{:form_sequence_bases_or_deposit_required.t})") +
      link_to("(#{:form_sequence_bases_format.t})",
                WebSequenceArchive.blast_format_help,
<<<<<<< HEAD
                class: "help-note d-inline-block") %>
=======
                class: "d-inline-block float-right",
                target: "_blank") %>
>>>>>>> 4d0dd72f
  <%= text_area_with_label(form: f, field: :bases, cols: 80, rows: 5,
                           label: :BASES.t + ":", monospace: true,
                           between: between) %>

  <%# deposit info - peculiar layout, two inline fields w one label %>
  <%= tag.div(class: "form-group form-inline") do
    [
      f.label(:deposit, :DEPOSIT.t + ":", class: "mr-3"),
      help_note(:span, "(#{:form_sequence_valid_deposit.t})")
    ].safe_join
  end %>
  <%= tag.div(class: "row") do
    [
      tag.div(class: "col col-md-4 pl-4") do
        select_with_label(form: f, field: :archive, label: :ARCHIVE.t + ":",
                          options: sequence_archive_options,
                          select_opts: { include_blank: true },
                          inline: true)
      end,
      tag.div(class: "col col-md-8 pl-4") do
        [
          text_field_with_label(form: f, field: :accession,
                                inline: true,
                                label: :form_sequence_accession.t + ":"),
          help_block_with_arrow("up", id: "sequence_accession_help") do
            :form_sequence_accession_help.tpl
          end
        ].safe_join
      end
    ].safe_join
  end %>

  <%# notes %>
  <%= text_area_with_label(form: f, field: :notes, rows: 3,
                           label: :NOTES.t + ":", between: :optional) %>
  <%= help_block_with_arrow("up", id: "textile_help", class: "mt-3") do %>
    <%= :field_textile_link.tpl %>
  <% end %>

  <%= submit_button(form: f, button: button, center: true) %>

<% end %><|MERGE_RESOLUTION|>--- conflicted
+++ resolved
@@ -30,12 +30,8 @@
                 "(#{:form_sequence_bases_or_deposit_required.t})") +
       link_to("(#{:form_sequence_bases_format.t})",
                 WebSequenceArchive.blast_format_help,
-<<<<<<< HEAD
-                class: "help-note d-inline-block") %>
-=======
-                class: "d-inline-block float-right",
+                class: "help-note d-inline-block",
                 target: "_blank") %>
->>>>>>> 4d0dd72f
   <%= text_area_with_label(form: f, field: :bases, cols: 80, rows: 5,
                            label: :BASES.t + ":", monospace: true,
                            between: between) %>
