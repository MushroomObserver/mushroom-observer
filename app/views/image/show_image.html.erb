--- conflicted
+++ resolved
@@ -9,13 +9,8 @@
       link_with_query(:show_object.t(type: :observation),
                       permanent_observation_path(obs.id)),
       link_with_query(:show_object.t(type: :name),
-<<<<<<< HEAD
-                      controller: :name, action: :show_name, id: obs.name.id),
-      link_to(:google_images.t, "https://images.google.com/images?q=#{obs.name.search_name}")
-=======
                       show_name_path(obs.name.id)),
       link_to(:google_images.t, "http://images.google.com/images?q=#{obs.name.search_name}")
->>>>>>> f0a03a9e
     ]
   end
   if eol_url = @image.eol_url
