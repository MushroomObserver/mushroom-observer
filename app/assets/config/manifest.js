--- conflicted
+++ resolved
@@ -10,12 +10,6 @@
 //= link donate.js
 //= link edit_location.js
 //= link name_lister.js
-<<<<<<< HEAD
-//= link rss_log_type_filter_helper.js
-=======
-//= link suggestions.js
-//= link thumbnail_map.js
->>>>>>> 13b0eb19
 //= link visual_group_status.js
 
 //= link Admin.css
