--- conflicted
+++ resolved
@@ -14,12 +14,8 @@
 //= link suggestions.js
 //= link thumbnail_map.js
 //= link translations.js
-<<<<<<< HEAD
+//= link visual_group_status.js
 //= link vote_by_ajax.js
-=======
-//= link visual_group_status.js
-//= link vote_popup.js
->>>>>>> c23aad2b
 
 //= link Admin.css
 //= link Agaricus.css
