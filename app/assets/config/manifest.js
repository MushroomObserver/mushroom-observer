//= link_tree ../images

//= link advanced_search.js
//= link account_api_keys.js
//= link application.js
//= link donate.js
//= link edit_location.js
//= link mo_autocompleter.js
<<<<<<< HEAD
//= link mo_multi_image_uploader.js
//= link mo_translations.js
=======
//= link mo_images_uploader.js
>>>>>>> 234821eb
//= link name_lister.js
//= link rss_log_type_filter_helper.js
//= link suggestions.js
//= link thumbnail_map.js
//= link visual_group_status.js
//= link naming_vote_ajax.js

//= link Admin.css
//= link Agaricus.css
//= link Amanita.css
//= link BlackOnWhite.css
//= link Cantharellaceae.css
//= link Hygrocybe.css
//= link Sudo.css<|MERGE_RESOLUTION|>--- conflicted
+++ resolved
@@ -6,12 +6,8 @@
 //= link donate.js
 //= link edit_location.js
 //= link mo_autocompleter.js
-<<<<<<< HEAD
-//= link mo_multi_image_uploader.js
+//= link mo_images_uploader.js
 //= link mo_translations.js
-=======
-//= link mo_images_uploader.js
->>>>>>> 234821eb
 //= link name_lister.js
 //= link rss_log_type_filter_helper.js
 //= link suggestions.js
