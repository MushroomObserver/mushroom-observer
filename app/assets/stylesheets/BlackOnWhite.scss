--- conflicted
+++ resolved
@@ -3,13 +3,8 @@
 @import "defaults";
 
 $LOGO_BORDER_COLOR:                 #DDDDDD;
-<<<<<<< HEAD
 $LEFT_BAR_BORDER_COLOR:             #DDDDDD;
-$TOP_BAR_BORDER_COLOR:              #DDBDDD;
-=======
-$LEFT_BAR_BORDER_COLOR:             #DEDDDD;
 $TOP_BAR_BORDER_COLOR:              #DDDDDD;
->>>>>>> f0330dea
 $LIST_BORDER_COLOR:                 #DDDDDD;
 $BUTTON_HOVER_BORDER_COLOR:         #CCCCCC;
 $BUTTON_BG_COLOR:                   #CCCCCC;
