//
// content
// --------------------------------------------------

#content {
  // margin-left: 2em; // NO! This pushes content off screen
  padding-bottom: 5em;
}

<<<<<<< HEAD
#title,
.owner-id {
  font-size: $font-size-h3;
  margin-top: 5px;
}

=======
>>>>>>> 9f5708c3
//
// specialized stuff for print view
// --------------------------------------------------

@media print {
  #right_side {
    width: 100% !important;
  }
}

//
// interest eyes
// --------------------------------------------------

.interest_big {
  height: 50px;
  width: 50px;
}

.interest_small {
  height: 23px;
  width: 23px;
}

@media (min-width: $screen-sm-min) {
  .interest-eyes {
    position: absolute !important;
    top: 0 !important;
  }
}

//
// style tweaks
// --------------------------------------------------

.name-section p {
  margin: 0;
  padding-left: 1em;
  text-indent: -1em;
}

.obs-notes p {
  margin: 0;
  padding: 0;
  text-indent: 0;
}

ul.tight-list {
  list-style: none;
  margin-bottom: 0.5em;
  padding-left: 1em;
}

.Admin {
  font-size: 26px;
  font-weight: bold;
  text-align: center;
  padding: 7px;
}<|MERGE_RESOLUTION|>--- conflicted
+++ resolved
@@ -7,15 +7,6 @@
   padding-bottom: 5em;
 }
 
-<<<<<<< HEAD
-#title,
-.owner-id {
-  font-size: $font-size-h3;
-  margin-top: 5px;
-}
-
-=======
->>>>>>> 9f5708c3
 //
 // specialized stuff for print view
 // --------------------------------------------------
