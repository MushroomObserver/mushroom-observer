//
// useful classes. many use the names of Bootstrap 4 utilities
// All duplicates should be deleted here if updating to 4.
// These are not meant as overrides, just to facilitate update.
// --------------------------------------------------

.object-fit-cover {
  @extend .w-100, .h-100;
  object-fit: cover;
}

.object-fit-contain {
  @extend .w-100, .h-100;
  object-fit: contain;
}

.text-larger {
  font-size: larger !important;
}

.smaller {
  font-size: 80% !important;
}

// use .border-0
.border-none {
  border: none !important;
}


.m-10px {
  margin: 10px !important;
}

.my-5px {
  margin-top: 5px !important;
  margin-bottom: 5px !important;
}

.mt-n2 {
  margin-top: -0.5rem !important;
}

.mb-n3 {
  margin-bottom: -1rem !important;
}

.mx-10px {
  margin-right: 10px !important;
  margin-left: 10px !important;
}

.mr-10px {
  margin-right: 10px !important;
}

.ml-10px {
  margin-left: 10px !important;
}

.p-5px {
  padding: 5px !important;
}

.py-5px {
  padding-top: 5px !important;
  padding-bottom: 5px !important;
}

.py-10px {
  padding-top: 10px !important;
  padding-bottom: 10px !important;
}

.pt-10px {
  padding-top: 10px !important;
}

.indent {
  padding-left: 1rem !important;
}

.pr-10px {
  padding-right: 10px !important;
}

.vcenter {
  display: flex;
  align-items: center;
}

.ls-50 {
  letter-spacing: 0.5em;
}

.dashed-border {
  border: 5px dashed;
}

.dotted-border {
  border: 1px dotted;
}


// Actually we can't use that for form.button_to inputs, though.
.ab-fab {
  position: absolute;
  top: 0;
  right: 0;
  bottom: 0;
  left: 0;
}

.top-right {
  position: absolute;
  top: 0;
  right: 0;
  bottom: auto;
  left: auto;
}

.top-left {
  position: absolute;
  top: 0;
  right: auto;
  bottom: auto;
  left: 0;
}

.bottom-right {
  position: absolute;
  top: auto;
  right: 0;
  bottom: 0;
  left: auto;
}

.bottom-left {
  position: absolute;
  top: auto;
  right: auto;
  bottom: 0;
  left: 0;
}

.ab-bottom {
  position: absolute;
  top: auto;
  right: 0;
  bottom: 0;
  left: 0;
}

.ab-top {
  position: absolute;
  top: 0;
  right: 0;
  bottom: auto;
  left: 0;
}

.ab-left {
  position: absolute;
  top: 0;
  right: auto;
  bottom: 0;
  left: 0;
}

.ab-right {
  position: absolute;
  top: 0;
  right: 0;
  bottom: 0;
  left: auto;
}

.click-container {
  a.ab-fab {

    &:hover,
    &:active,
    &:focus {
      background-color: transparent;
    }
  }
}

.bg-visible {
  background: rgba($black, 0.3);
}

.bg-legible {
  background: rgba($black, 0.6);
}

<<<<<<< HEAD
.row-justified {
  @extend .d-flex, .flex-row, .align-items-center, .justify-content-between;
=======
// Bootstrap 3 - collapse "fade" instead of "slide"
.no-transition.collapsing {
  // transition-duration: 0.3s;
  transition: height 0s, opacity 0.3s;
  opacity: 0;
}

//
// larger devices
// --------------------------------------------------

@media screen and (min-width: 767px) {
  .d-sm-block {
    display: block;
  }

  .d-sm-flex {
    display: flex;
  }

  .float-sm-left {
    float: left !important;
  }

  .float-sm-right {
    float: right !important;
  }

  .mt-sm-3 {
    margin-top: 1em !important;
  }

  .px-sm-0 {
    padding-left: 0 !important;
    padding-right: 0 !important;
  }

  .table {
    overflow-x: scroll
  }
>>>>>>> d9687a82
}<|MERGE_RESOLUTION|>--- conflicted
+++ resolved
@@ -194,49 +194,13 @@
   background: rgba($black, 0.6);
 }
 
-<<<<<<< HEAD
 .row-justified {
   @extend .d-flex, .flex-row, .align-items-center, .justify-content-between;
-=======
+}
+
 // Bootstrap 3 - collapse "fade" instead of "slide"
 .no-transition.collapsing {
   // transition-duration: 0.3s;
   transition: height 0s, opacity 0.3s;
   opacity: 0;
-}
-
-//
-// larger devices
-// --------------------------------------------------
-
-@media screen and (min-width: 767px) {
-  .d-sm-block {
-    display: block;
-  }
-
-  .d-sm-flex {
-    display: flex;
-  }
-
-  .float-sm-left {
-    float: left !important;
-  }
-
-  .float-sm-right {
-    float: right !important;
-  }
-
-  .mt-sm-3 {
-    margin-top: 1em !important;
-  }
-
-  .px-sm-0 {
-    padding-left: 0 !important;
-    padding-right: 0 !important;
-  }
-
-  .table {
-    overflow-x: scroll
-  }
->>>>>>> d9687a82
 }