--- conflicted
+++ resolved
@@ -126,8 +126,6 @@
     color: #FFF;
   }
 }
-<<<<<<< HEAD
-=======
 
 
 //
@@ -145,5 +143,4 @@
   color: $body_bg;
   padding: 0.5em;
   margin-left: 18px;
-}
->>>>>>> 0003c4d1
+}