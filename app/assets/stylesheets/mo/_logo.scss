//
// Mushroom Observer logo
// --------------------------------------------------

.logo-trim {
  max-width: 100%;
  height: auto;
  padding-top: 10px;
  padding-bottom: 10px;
}

#logo_link:hover {
  background-color: transparent;
<<<<<<< HEAD
}

#navigation {
  .logo {
    background-color: $LOGO_BG_COLOR;
    border-width: 0px;
    border-bottom-width: $LOGO_BORDER_WIDTH;
    border-color: $LOGO_BORDER_COLOR;
    border-style: $LOGO_BORDER_STYLE;
    border-radius: 0px;
    @if $LEFT_BAR_ITEM_BORDER_WIDTH == 0px {
      margin-bottom: 5px;
    }

    padding-top: 5px;
    padding-bottom: 5px;
    font: small-caps 25px/25px "Times New Roman", serif;
    text-align: center;
    white-space: nowrap;
    text-overflow: clip;
    overflow: hidden;
  }

  .logo .logo-text,
  .logo:visited .logo-text {
    color: $LOGO_FG_COLOR;
    background-color: transparent;
    text-decoration: none;
  }

  .logo:hover,
  .logo:hover div,
  .logo:hover .logo-text {
    color: $LOGO_HOVER_FG_COLOR;
    background-color: $LOGO_HOVER_BG_COLOR;
    text-decoration: none;
  }

  @if $LOGO_BORDER_STYLE == outset {
    .logo:active div {
      border-style: inset;
    }
  }
=======
>>>>>>> 9f5708c3
}<|MERGE_RESOLUTION|>--- conflicted
+++ resolved
@@ -11,50 +11,4 @@
 
 #logo_link:hover {
   background-color: transparent;
-<<<<<<< HEAD
-}
-
-#navigation {
-  .logo {
-    background-color: $LOGO_BG_COLOR;
-    border-width: 0px;
-    border-bottom-width: $LOGO_BORDER_WIDTH;
-    border-color: $LOGO_BORDER_COLOR;
-    border-style: $LOGO_BORDER_STYLE;
-    border-radius: 0px;
-    @if $LEFT_BAR_ITEM_BORDER_WIDTH == 0px {
-      margin-bottom: 5px;
-    }
-
-    padding-top: 5px;
-    padding-bottom: 5px;
-    font: small-caps 25px/25px "Times New Roman", serif;
-    text-align: center;
-    white-space: nowrap;
-    text-overflow: clip;
-    overflow: hidden;
-  }
-
-  .logo .logo-text,
-  .logo:visited .logo-text {
-    color: $LOGO_FG_COLOR;
-    background-color: transparent;
-    text-decoration: none;
-  }
-
-  .logo:hover,
-  .logo:hover div,
-  .logo:hover .logo-text {
-    color: $LOGO_HOVER_FG_COLOR;
-    background-color: $LOGO_HOVER_BG_COLOR;
-    text-decoration: none;
-  }
-
-  @if $LOGO_BORDER_STYLE == outset {
-    .logo:active div {
-      border-style: inset;
-    }
-  }
-=======
->>>>>>> 9f5708c3
 }