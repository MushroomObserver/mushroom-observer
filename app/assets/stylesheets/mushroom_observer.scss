//
// set bootstrap parameters first
// --------------------------------------------------

$brand-success: $SUCCESS_BORDER_COLOR;
$brand-info: $INFO_BORDER_COLOR;
$brand-warning: $WARNING_BORDER_COLOR;
$brand-danger: $DANGER_BORDER_COLOR;

$font-family-sans-serif: Verdana, Arial, Helvetica, sans-serif;
$font-family-base: $font-family-sans-serif;
$font-size-base: 13px;

$text-color: $BODY_FG_COLOR;
$body-bg: $BODY_BG_COLOR;

$link-color: $LINK_FG_COLOR;
$link-hover-color: $LINK_HOVER_FG_COLOR;

$padding-base-vertical: 5px;
$padding-base-horizontal: 10px;
$padding-large-vertical: 8px;
$padding-large-horizontal: 13px;
$padding-small-vertical: 4px;
$padding-small-horizontal: 8px;
$padding-xs-vertical: 1px;
$padding-xs-horizontal: 4px;

$component-active-color: $MENU_HOT_FG_COLOR;
$component-active-bg: $MENU_HOT_BG_COLOR;

$table-cell-padding: 6px;
$table-condensed-cell-padding: 4px;
$table-bg: $LIST_BG_COLOR;
$table-bg-accent: $LIST_ODD_BG_COLOR;
$table-bg-hover: $LIST_HOVER_BG_COLOR;
$table-bg-active: $MENU_WARM_BG_COLOR;
$table-border-color: $MENU_BORDER_COLOR;

$btn-font-weight: bold;
$btn-default-color: $BUTTON_FG_COLOR;
$btn-default-bg: $BUTTON_BG_COLOR2;
$btn-default-border: $BUTTON_BORDER_COLOR;
$btn-primary-color: $BUTTON_PRIMARY_FG_COLOR;
$btn-primary-bg: $BUTTON_PRIMARY_BG_COLOR2;
$btn-primary-border: $BUTTON_PRIMARY_BORDER_COLOR;
$btn-link-disabled-color: mix($BUTTON_FG_COLOR, $BUTTON_BG_COLOR2, 75%);

$input-bg: $INPUT_BG_COLOR;
$input-bg-disabled: mix($INPUT_FG_COLOR, $INPUT_BG_COLOR);
$input-color: $INPUT_FG_COLOR;
$input-border: $INPUT_BORDER_COLOR;
$input-color-placeholder: mix($INPUT_FG_COLOR, $INPUT_BG_COLOR);
$legend-color: $BODY_FG_COLOR;
$legend-border-color: $INPUT_BORDER_COLOR;
$input-group-addon-bg: $INPUT_BG_COLOR;
$input-group-addon-border-color: $INPUT_BORDER_COLOR;
$cursor-disabled: not-allowed;

$dropdown-bg: $MENU_BG_COLOR;
$dropdown-border: $MENU_BORDER_COLOR;
$dropdown-fallback-border: $MENU_BORDER_COLOR;
$dropdown-divider-bg: $MENU_BG_COLOR;
$dropdown-link-color: $MENU_FG_COLOR;
$dropdown-link-hover-color: $MENU_HOT_FG_COLOR;
$dropdown-link-hover-bg: $MENU_HOT_BG_COLOR;
$dropdown-link-active-color: $MENU_WARM_FG_COLOR;
$dropdown-link-active-bg: $MENU_WARM_BG_COLOR;
$dropdown-link-disabled-color: mix($MENU_FG_COLOR, $MENU_BG_COLOR, 75%);
$dropdown-header-color: $MENU_FG_COLOR;
$dropdown-caret-color: $BODY_FG_COLOR;

$grid-gutter-width: 30px;
$navbar-height: 40px;
$navbar-margin-bottom: 13px;
$navbar-border-radius: 0;
$navbar-padding-horizontal: 13px;
$navbar-padding-vertical: 10px;

$navbar-default-color: $TOP_BAR_FG_COLOR;
$navbar-default-bg: $TOP_BAR_BG_COLOR;
$navbar-default-border: $TOP_BAR_BORDER_COLOR;
$navbar-default-link-color: $TOP_BAR_LINK_FG_COLOR;
$navbar-default-link-hover-color: $TOP_BAR_LINK_HOVER_FG_COLOR;
$navbar-default-link-hover-bg: $TOP_BAR_LINK_HOVER_BG_COLOR;
$navbar-default-link-active-color: $TOP_BAR_LINK_FG_COLOR;
$navbar-default-link-active-bg: $TOP_BAR_LINK_BG_COLOR;
$navbar-default-link-disabled-color: mix($TOP_BAR_LINK_FG_COLOR, $TOP_BAR_LINK_BG_COLOR, 75%);
$navbar-default-link-disabled-bg: $TOP_BAR_LINK_BG_COLOR;

$pagination-color: $PAGER_FG_COLOR;
$pagination-bg: $PAGER_BG_COLOR;
$pagination-border: $PAGER_BORDER_COLOR;
$pagination-hover-color: $PAGER_HOVER_FG_COLOR;
$pagination-hover-bg: $PAGER_HOVER_BG_COLOR;
$pagination-hover-border: $PAGER_HOVER_BORDER_COLOR;
$pagination-active-color: $PAGER_ACTIVE_FG_COLOR;
$pagination-active-bg: $PAGER_ACTIVE_BG_COLOR;
$pagination-active-border: $PAGER_ACTIVE_BORDER_COLOR;
$pagination-disabled-color: mix($PAGER_FG_COLOR, $PAGER_BG_COLOR, 75%);
$pagination-disabled-bg: $PAGER_BG_COLOR;
$pagination-disabled-border: $PAGER_BORDER_COLOR;

$state-success-text: $SUCCESS_BORDER_COLOR;
$state-success-bg: $SUCCESS_BG_COLOR;
$state-success-border: mix($SUCCESS_BORDER_COLOR, $SUCCESS_BG_COLOR);
$state-info-text: $INFO_BORDER_COLOR;
$state-info-bg: $INFO_BG_COLOR;
$state-info-border: mix($INFO_BORDER_COLOR, $INFO_BG_COLOR);
$state-warning-text: $WARNING_BORDER_COLOR;
$state-warning-bg: $WARNING_BG_COLOR;
$state-warning-border: mix($WARNING_BORDER_COLOR, $WARNING_BG_COLOR);
$state-danger-text: $DANGER_BORDER_COLOR;
$state-danger-bg: $DANGER_BG_COLOR;
$state-danger-border: mix($DANGER_BORDER_COLOR, $DANGER_BG_COLOR);

$tooltip-opacity: 100%;
$tooltip-max-width: 400px;
$tooltip-color: $TOOLTIP_FG_COLOR;
$tooltip-bg: $TOOLTIP_BG_COLOR;

$alert-success-bg: $SUCCESS_BG_COLOR;
$alert-success-text: $SUCCESS_FG_COLOR;
$alert-success-border: $SUCCESS_BORDER_COLOR;
$alert-info-bg: $INFO_BG_COLOR;
$alert-info-text: $INFO_FG_COLOR;
$alert-info-border: $INFO_BORDER_COLOR;
$alert-warning-bg: $WARNING_BG_COLOR;
$alert-warning-text: $WARNING_FG_COLOR;
$alert-warning-border: $WARNING_BORDER_COLOR;
$alert-danger-bg: $DANGER_BG_COLOR;
$alert-danger-text: $DANGER_FG_COLOR;
$alert-danger-border: $DANGER_BORDER_COLOR;

$progress-bg: $PROGRESS_BG_COLOR;
$progress-bar-color: $PROGRESS_FG_COLOR;
$progress-bar-bg: $PROGRESS_BAR_COLOR;

$list-group-bg: $LIST_BG_COLOR;
$list-group-border: $LIST_BORDER_COLOR;
$list-group-hover-bg: $LIST_BG_COLOR;
$list-group-disabled-color: $LIST_HEADER_FG_COLOR;
$list-group-disabled-bg: $LIST_HEADER_BG_COLOR;
$list-group-disabled-text-color: $LIST_HEADER_FG_COLOR;
$list-group-link-color: $LINK_FG_COLOR;
$list-group-link-hover-color: $LINK_HOVER_FG_COLOR;

$panel-bg: $LIST_BG_COLOR;
$panel-body-padding: 12px;
$panel-heading-padding: 8px 12px;
$panel-inner-border: $LIST_BORDER_COLOR;
$panel-footer-bg: $LIST_BG_COLOR;
$panel-default-text: $LIST_FG_COLOR;
$panel-default-border: $LIST_BORDER_COLOR;
$panel-default-heading-bg: $LIST_HEADER_BG_COLOR;

$help-block-max-width: 600px;

$hr-border: $LIST_BORDER_COLOR;

$sidebar-max-width: 15em;

@import "bootstrap-sprockets";
@import "bootstrap";

//
// overall page style
// --------------------------------------------------

a {
    background-color: $LINK_BG_COLOR;
    font-weight: $LINK_WEIGHT;
}

a:visited {
    color: $LINK_VISITED_FG_COLOR;
    background-color: $LINK_VISITED_BG_COLOR;
}

a:hover {
    color: $LINK_HOVER_FG_COLOR;
    background-color: $LINK_HOVER_BG_COLOR;
}

.btn, .btn:visited,
.btn-default, .btn-default:visited {
    color: $BUTTON_FG_COLOR;
    @if $BUTTON_BG_COLOR1 == $BUTTON_BG_COLOR2 {
        background-color: $BUTTON_BG_COLOR1;
    } @else {
        @include gradient-vertical($BUTTON_BG_COLOR1, $BUTTON_BG_COLOR2);
    }
    border-color: $BUTTON_BORDER_COLOR;
    border-width: $BUTTON_BORDER_WIDTH;
    border-style: $BUTTON_BORDER_STYLE;
    border-radius: $BUTTON_BORDER_RADIUS;
    padding: 4px 8px;
}

.btn:hover, .btn-default:hover {
    color: $BUTTON_HOVER_FG_COLOR;
    @if $BUTTON_HOVER_BG_COLOR1 == $BUTTON_HOVER_BG_COLOR2 {
        background-color: $BUTTON_HOVER_BG_COLOR1;
    } @else {
        @include gradient-vertical($BUTTON_HOVER_BG_COLOR1, $BUTTON_HOVER_BG_COLOR2);
    }
    border-color: $BUTTON_HOVER_BORDER_COLOR;
}

.btn-primary {
    color: $BUTTON_PRIMARY_FG_COLOR !important;
    @if $BUTTON_PRIMARY_BG_COLOR1 == $BUTTON_PRIMARY_BG_COLOR2 {
        background-color: $BUTTON_PRIMARY_BG_COLOR1 !important;
    } @else {
        @include gradient-vertical($BUTTON_PRIMARY_BG_COLOR1, $BUTTON_PRIMARY_BG_COLOR2);
    }
    border-color: $BUTTON_PRIMARY_BORDER_COLOR;
}

.btn-primary:hover {
    color: $BUTTON_PRIMARY_HOVER_FG_COLOR;
    @if $BUTTON_PRIMARY_HOVER_BG_COLOR1 == $BUTTON_PRIMARY_HOVER_BG_COLOR2 {
        background-color: $BUTTON_PRIMARY_HOVER_BG_COLOR1 !important;
    } @else {
        @include gradient-vertical($BUTTON_PRIMARY_HOVER_BG_COLOR1, $BUTTON_PRIMARY_HOVER_BG_COLOR2);
    }
    border-color: $BUTTON_PRIMARY_HOVER_BORDER_COLOR;
}

.form-control {
    border-width: $INPUT_BORDER_WIDTH;
    border-style: $INPUT_BORDER_STYLE;
    border-radius: $INPUT_BORDER_RADIUS;
    padding: 4px 8px 3px 8px;
}

.help-block {
  max-width: $help-block-max-width
}
.tooltip-inner {
    word-wrap: break-word;
}

//
// message banner at top
// --------------------------------------------------

.alert.message-banner {
    margin: 0.5em 1.0em;
    border-width: $BANNER_BORDER_WIDTH;
    border-style: $BANNER_BORDER_STYLE;
    border-radius: $BANNER_BORDER_RADIUS;
    padding: 0.5em 1.0em;
    text-align: center;
}

//
// Mushroom Observer logo
// --------------------------------------------------

#navigation {
    #logo {
        background-color: $LOGO_BG_COLOR;
        border-width: 0px;
        border-bottom-width: $LOGO_BORDER_WIDTH;
        border-color: $LOGO_BORDER_COLOR;
        border-style: $LOGO_BORDER_STYLE;
        border-radius: 0px;
        @if $LEFT_BAR_ITEM_BORDER_WIDTH == 0 {
            margin-bottom: 5px;
        }

        padding-top: 5px;
        padding-bottom: 5px;
        font: small-caps 25px/25px "Times New Roman", serif;
        text-align: center;
        white-space: nowrap;
        text-overflow: clip;
        overflow: hidden;
    }

    #logo #logo-text,
    #logo:visited #logo-text {
        color: $LOGO_FG_COLOR;
        background-color: transparent;
        text-decoration: none;
    }

    #logo:hover,
    #logo:hover div,
    #logo:hover #logo-text {
        color: $LOGO_HOVER_FG_COLOR;
        background-color: $LOGO_HOVER_BG_COLOR;
        text-decoration: none;
    }

    @if $LOGO_BORDER_STYLE == outset {
        #logo:active div {
            border-style: inset;
        }
    }
}

//
// left nav bar
// --------------------------------------------------

.sidebar-offcanvas {
    max-width: $sidebar-max-width;
}

#navigation {
    background-color: $LEFT_BAR_BG_COLOR;
    border-color: $LEFT_BAR_BORDER_COLOR;
    border-width: $LEFT_BAR_BORDER_WIDTH;
    border-style: $LEFT_BAR_BORDER_STYLE;
    border-top-left-radius: $LOGO_BORDER_RADIUS;
    border-top-right-radius: $LOGO_BORDER_RADIUS;
    border-bottom-left-radius: $LEFT_BAR_BORDER_RADIUS;
    border-bottom-right-radius: $LEFT_BAR_BORDER_RADIUS;
    padding-left: 0px;
    padding-right: 0px;
    margin-bottom: 10em;

    a {
        font-weight: normal;
    }

    .list-group {
        @if $LEFT_BAR_ITEM_BORDER_WIDTH == 0 {
            margin-bottom: 15px;
        } @else {
            margin-bottom: 2px;
        }
    }

    .list-group-item.disabled,
    .list-group-item.disabled:hover,
    .list-group-item.disabled:focus {
        color: $LEFT_BAR_HEADER_FG_COLOR;
        background-color: $LEFT_BAR_HEADER_BG_COLOR;
        cursor: default;
        @if $LEFT_BAR_ITEM_BORDER_WIDTH == 0 {
            margin-top: 10px;
        }
        padding-left: 5px;
    }

    .list-group-item {
        margin-top: 0px;
        border-color: $LEFT_BAR_BORDER_COLOR;
        border-width: $LEFT_BAR_ITEM_BORDER_WIDTH 0px;
        border-style: $LEFT_BAR_BORDER_STYLE;
        border-radius: 0px;
        @if $LEFT_BAR_ITEM_BORDER_WIDTH == 0 {
            padding: 1px 5px;
        }
        white-space: nowrap;
        overflow: hidden;
        text-overflow: ellipsis;
    }

    .list-group-item:last-child {
        border-bottom-width: 0px;
    }

    .list-group-item.indent {
        padding-left: 10px;
    }

    .list-group-item,
    a.dropdown-toggle {
        color: $LEFT_BAR_FG_COLOR;
        background-color: $LEFT_BAR_BG_COLOR;
    }

    .list-group-item:hover,
    .list-group-item:focus,
    .list-group-item:hover a.dropdown-toggle,
    .list-group-item:focus a.dropdown-toggle,
    a.dropdown-toggle:hover {
        color: $LEFT_BAR_HOVER_FG_COLOR;
        background-color: $LEFT_BAR_HOVER_BG_COLOR;
    }
}

//
// top nav bar
// --------------------------------------------------

.navbar-default {
    color: $TOP_BAR_FG_COLOR;
    background-color: $TOP_BAR_BG_COLOR;
    margin-left: 10px;
    border-color: $TOP_BAR_BORDER_COLOR;
    border-width: $TOP_BAR_BORDER_WIDTH;
    border-style: $TOP_BAR_BORDER_STYLE;
    border-radius: $TOP_BAR_BORDER_RADIUS;
    border-top-right-radius: 0px;
    border-bottom-right-radius: 0px;
    border-right-width: 0px;
    padding: 0px;

    a, a:visited {
        color: $TOP_BAR_LINK_FG_COLOR;
        background-color: $TOP_BAR_LINK_BG_COLOR;
    }

    a:hover {
        color: $TOP_BAR_LINK_HOVER_FG_COLOR;
        background-color: $TOP_BAR_LINK_HOVER_BG_COLOR;
    }

    .navbar-nav {
        margin-top: 8px;
        margin-right: 2px;
    }

    .navbar-nav > li > a,
    .navbar-nav > li > a.dropdown-toggle {
        color: $TOP_BAR_FG_COLOR !important;
        background-color: $TOP_BAR_BG_COLOR !important;
        margin: 0px 4px;
        border: 0px;
        padding: 2px 4px;
    }

    .navbar-nav > li > a:hover,
    .navbar-nav > li > a.dropdown-toggle:hover {
        color: $TOP_BAR_LINK_HOVER_FG_COLOR !important;
        background-color: $TOP_BAR_LINK_HOVER_BG_COLOR !important;
    }
}

//
// content
// --------------------------------------------------

#content {
    // margin-left: 2em; // NO! This pushes content off screen
    padding-bottom: 5em;
}


//
// interest eyes
// --------------------------------------------------

@media (min-width: $screen-sm-min) {
  .interest-eyes {
    position: absolute;
    top: 0;
  }
}

@media (min-width: $screen-md-min) {
  .interest-eyes {
    position: absolute;
    top: 0;
  }
}

@media (min-width: $screen-lg-min) {
  .interest-eyes {
    position: absolute;
    top: 0;
  }
}


//
// alerts
// --------------------------------------------------

.alert {
    margin: 0.5em 1.0em;
    border-width: $ALERT_BORDER_WIDTH;
    border-style: $ALERT_BORDER_STYLE;
    border-radius: $ALERT_BORDER_RADIUS;
    padding: 0.5em 1.0em;
    text-align: left;
}

//
// rss log
// --------------------------------------------------

.rss-log-item {
    padding: 5px;
    text-align: center;
    height: 350px;
}

.rss-fancy-time {
    position: absolute;
    top: -10px;
    right: 2px;
    color: mix($LIST_FG_COLOR, $LIST_BG_COLOR);
}

.rss-detail {
    margin-top: 5px;
    margin-bottom: 5px;
    text-align: center;
}

.rss-where, .rss-what {
    text-align: center;
}

.rss-what {
  overflow: hidden;
  text-overflow: ellipsis;
}

.rss_log_tab {
    margin-top: -5px !important;
}

//
// pagination links
// --------------------------------------------------

.pagination {
    margin-top: 5px;
    margin-bottom: 5px;
}

.pagination > li > a,
.pagination > li > span,
.pagination > li:first-child > a,
.pagination > li:first-child > span,
.pagination-sm > li:first-child > a,
.pagination-sm > li:first-child > span,
.pagination-sm > li:last-child > a,
.pagination-sm > li:last-child > span {
    border: 0 !important;
    border-radius: 0 !important;
}

.pagination > .disabled > span,
.pagination > .disabled > span:hover,
.pagination > .disabled > span:focus,
.pagination > .disabled > a,
.pagination > .disabled > a:hover,
.pagination > .disabled > a:focus {
    cursor: default;
}


//
// jquery lightbox
// --------------------------------------------------


/* Preload images */
body:after {
  content: url(close.png) url(loading.gif) url(prev.png) url(next.png);
  display: none;
}

.lightboxOverlay {
  position: absolute;
  top: 0;
  left: 0;
  z-index: 9999;
  background-color: black;
  filter: progid:DXImageTransform.Microsoft.Alpha(Opacity=80);
  opacity: 0.8;
  display: none;
}

.lightbox {
  position: absolute;
  left: 0;
  width: 100%;
  z-index: 10000;
  text-align: center;
  line-height: 0;
  font-weight: normal;
}

.lightbox a.lightbox_link {
  color: white;
  text-decoration: underline;
}

.lightbox .lb-image {
  display: block;
  height: auto;
  max-width: inherit;
  -webkit-border-radius: 3px;
  -moz-border-radius: 3px;
  -ms-border-radius: 3px;
  -o-border-radius: 3px;
  border-radius: 3px;
}

.lightbox a img {
  border: none;
}

.lb-outerContainer {
  position: relative;
  background-color: transparent;
  *zoom: 1;
  width: 250px;
  height: 250px;
  margin: 0 auto;
  -webkit-border-radius: 4px;
  -moz-border-radius: 4px;
  -ms-border-radius: 4px;
  -o-border-radius: 4px;
  border-radius: 4px;
}

.lb-outerContainer:after {
  content: "";
  display: table;
  clear: both;
}

.lb-container {
  padding: 4px;
}

.lb-loader {
  position: absolute;
  top: 43%;
  left: 0;
  height: 25%;
  width: 100%;
  text-align: center;
  line-height: 0;
}

.lb-cancel {
  display: block;
  width: 32px;
  height: 32px;
  margin: 0 auto;
  background: url(loading.gif) no-repeat;
}

.lb-nav {
  position: absolute;
  top: 0;
  left: 0;
  height: 100%;
  width: 100%;
  z-index: 10;
}

.lb-container > .nav {
  left: 0;
}

.lb-nav a {
  outline: none;
  background-image: url('data:image/gif;base64,R0lGODlhAQABAPAAAP///wAAACH5BAEAAAAALAAAAAABAAEAAAICRAEAOw==');
}

.lb-prev, .lb-next {
  height: 100%;
  cursor: pointer;
  display: block;
}

.lb-nav a.lb-prev {
  width: 34%;
  left: 0;
  float: left;
  background: url(prev.png) left 48% no-repeat;
  filter: progid:DXImageTransform.Microsoft.Alpha(Opacity=0);
  opacity: 0;
  -webkit-transition: opacity 0.6s;
  -moz-transition: opacity 0.6s;
  -o-transition: opacity 0.6s;
  transition: opacity 0.6s;
}

.lb-nav a.lb-prev:hover {
  filter: progid:DXImageTransform.Microsoft.Alpha(Opacity=100);
  opacity: 1;
}

.lb-nav a.lb-next {
  width: 64%;
  right: 0;
  float: right;
  background: url(next.png) right 48% no-repeat;
  filter: progid:DXImageTransform.Microsoft.Alpha(Opacity=0);
  opacity: 0;
  -webkit-transition: opacity 0.6s;
  -moz-transition: opacity 0.6s;
  -o-transition: opacity 0.6s;
  transition: opacity 0.6s;
}

.lb-nav a.lb-next:hover {
  filter: progid:DXImageTransform.Microsoft.Alpha(Opacity=100);
  opacity: 1;
}

.lb-dataContainer {
  margin: 0 auto;
  padding-top: 5px;
  *zoom: 1;
  width: 100%;
  -moz-border-radius-bottomleft: 4px;
  -webkit-border-bottom-left-radius: 4px;
  border-bottom-left-radius: 4px;
  -moz-border-radius-bottomright: 4px;
  -webkit-border-bottom-right-radius: 4px;
  border-bottom-right-radius: 4px;
}

.lb-dataContainer:after {
  content: "";
  display: table;
  clear: both;
}

.lb-data {
  padding: 0 4px;
  color: #ccc;
}

.lb-data .lb-details {
  width: 85%;
  float: left;
  text-align: left;
  line-height: 1.1em;
}

.lb-data .lb-caption {
  font-size: 13px;
  font-weight: bold;
  line-height: 1em;
}

.lb-data .lb-number {
  display: block;
  clear: left;
  padding-bottom: 1em;
  font-size: 12px;
  color: #999999;
}

.lb-data .lb-close {
  display: block;
  float: right;
  width: 30px;
  height: 30px;
  background: url(close.png) top right no-repeat;
  text-align: right;
  outline: none;
  filter: progid:DXImageTransform.Microsoft.Alpha(Opacity=70);
  opacity: 0.7;
  -webkit-transition: opacity 0.2s;
  -moz-transition: opacity 0.2s;
  -o-transition: opacity 0.2s;
  transition: opacity 0.2s;
}

.lb-data .lb-close:hover {
  cursor: pointer;
  filter: progid:DXImageTransform.Microsoft.Alpha(Opacity=100);
  opacity: 1;
}

//
// theater view
// --------------------------------------------------


.theater-btn {
    position: absolute;
    background: none repeat scroll 0% 0% rgba(255, 255, 255, 0.59);
    color: black;
    padding: 5px;
    top: 0px;
    border: 1px solid;
    text-decoration: none;
    display: none;
    font-size: 18px;
}

.theater-btn:hover, .theater-btn:focus {
    background: black;
    color: white;
    padding: 5px;
    top: 0px;
    border: 1px solid;
    text-decoration: none;
}



//
// image vote meter bar
// --------------------------------------------------

.vote-meter {
    margin-left: auto;
    margin-right: auto;
    width: 100%;
    max-width: 200px;
    height: 7px;
    margin-bottom: 4px;
    overflow: hidden;
    background-color: $VOTE_METER_BG_COLOR;
    border-radius: 0px;
    box-shadow: 0px 1px 2px rgba(0, 0, 0, 0.1) inset;
    border: $VOTE_METER_BORDER_COLOR;
}

.vote-meter-bar {
    float: left;
    width: 0px;
    height: 100%;
    font-size: 12px;
    line-height: 5px;
    color: #FFF;
    text-align: center;
    background-color: $VOTE_METER_FG_COLOR;
    box-shadow: 0px -1px 0px rgba(0, 0, 0, 0.15) inset;
    transition: width 0.6s ease 0s;
}

//
// autocompletion
// --------------------------------------------------

div.auto_complete {
    position: absolute;
    color: $MENU_FG_COLOR;
    background-color: $MENU_BG_COLOR;
    margin: 0px;
    border: 1px solid $MENU_BORDER_COLOR;
    padding: 0px;
    overflow-x: hidden;
    display: none;
    text-align: left;
    z-index: 100;

    ul {
        margin: 0px;
        border: 0px;
        padding: 0px;
        list-style: none;
        overflow-x: hidden;

        li {
            margin: 0px;
            border: 0px;
            padding: 2px 4px 2px 4px;
            white-space: nowrap;
        }

        li.selected {
            color: $MENU_HOT_FG_COLOR;
            background-color: $MENU_HOT_BG_COLOR;
        }
    }
}

//
// naming vote popup
// --------------------------------------------------

.popup {
    z-index: 1000;
    border: 1px solid $MENU_BORDER_COLOR;
    color: $MENU_FG_COLOR !important;
    background-color: $MENU_BG_COLOR !important;
    display: none;
}

//
// name_lister
// --------------------------------------------------

table.scroller th {
    font-size: 120%;
    padding-bottom: 5px;
}

div.scroller {
    color: $MENU_FG_COLOR;
    background-color: $MENU_BG_COLOR;
    height: 450px;
    overflow: auto;
    margin: 0;
    border: 1px solid $MENU_BORDER_COLOR;
    padding: 0;
    font-style: italic;

    ul {
        margin: 0;
        border: 0;
        padding: 0;
        list-style-type: none;
    }

    li {
        padding: 0px 5px 0px 5px;
    }

    span.normal {
        font-style: normal;
    }

    li.hot {
        color: $MENU_WARM_FG_COLOR;
        background-color: $MENU_WARM_BG_COLOR;
    }

    li.warm {
        color: $MENU_HOT_FG_COLOR;
        background-color: $MENU_HOT_BG_COLOR;
    }
}

//
// species list bulk editor
// --------------------------------------------------

.table-bulk-editor {
    td {
        padding: 4px 6px;
    }
    tr {
        white-space: nowrap;
    }
    tr:nth-child(odd) {
        border: 1px solid $LIST_ODD_BG_COLOR;
    }
    tr:nth-child(even) {
        border: 1px solid $LIST_EVEN_BG_COLOR;
    }
    tr.hot {
        border: 1px solid $LIST_BORDER_COLOR;
    }
    tr.hot a, div.row_controls a {
        background: none;
    }
    tr.hot a:hover, div.row_controls a:hover {
        background: none;
    }
    img.tiny {
        max-height: 50px !important;
        padding: 2px;
    }
    div.id_and_name {
        float: left;
        padding: 1px 0.5em 0 0.5em;
    }
    div.auto_complete {
        z-index: 3;
    }
    input, select, option {
        height: 2.0em;
    }
}

div.row_controls {
    display: none;
    position: absolute;
    text-align: left;
    padding: 2px 5px 2px 5px;
    border: 1px solid $LIST_BORDER_COLOR;
    border-top: none;
    color: $LIST_FG_COLOR;
    background: $LIST_ODD_BG_COLOR;
    z-index: 2;
    white-space: nowrap;
}

//
// edit translations
// --------------------------------------------------

.translation_container {
    height: 750px;
    padding-right: 0;

    > div {
        height: 750px;
        overflow-y: auto;
        height: 100%;
        background-color: $LIST_BG_COLOR;
        border: 1px solid $LIST_BORDER_COLOR;
        padding: 2px 5px;
    }

    .major_header {
        margin: 1em 0;
        font-weight: bold;
    }

    .minor_header {
        margin: 0.5em 0;
        font-weight: bold;
    }

    .comment {
        margin: 0.5em 0;
    }

    .tag_field {
        margin: 0;
    }

    .old_versions td {
        vertical-align: top;
        padding: 0 0.5em;
    }
}

//
// pivotal tracker
// --------------------------------------------------

#pivotal_index {
    #pivotal_labels {
        background: none;
        margin: 5px 1em;
        td {
            vertical-align: top;
        }
        table {
            background: none;
            td:first-child {
                a {
                    margin-right: 0.5em;
                    padding: 0 5px;
                    font-size: 80%;
                    font-weight: bold;
                    white-space: nowrap;
                }
            }
            td:last-child {
                white-space: nowrap;
            }
        }
    }

    .pivotal_name {
        span.pivotal_votes,
        span.pivotal_state,
        span.pivotal_num_comments,
        span.pivotal_labels {
            margin: 0 5px;
        }
        span.pivotal_votes span:nth-child(2) {
            margin: 0px 5px;
        }
        a {
            padding: 0 5px;
            font-weight: bold;
        }
    }

    .pivotal_body {
        padding-top: 5px;
    }

    a:hover {
        text-decoration: none !important;
    }

    span.pivotal_name a, span.pivotal_name a:visited { color: #3b2821 }
    span.pivotal_name a:hover { color: #743931 }
    span.pivotal_unscheduled, a.pivotal_unscheduled, a.pivotal_unscheduled:visited { color: #777 }
    span.pivotal_unstarted, a.pivotal_unstarted, a.pivotal_unstarted:visited { color: #222 }
    span.pivotal_started, a.pivotal_started, a.pivotal_started:visited { color: #000 }
    a.pivotal_unscheduled:hover, a.pivotal_unstarted:hover, a.pivotal_started:hover { color: #777; background: #000 }
    a.pivotal_unscheduled, a.pivotal_unstarted, a.pivotal_started { border: 1px solid #7f7471 }
    a.pA, a.pX, a.p0, a.p1, a.p2, a.p3, a.p4 { border: 1px solid #7f7471 }
    a.pA:hover, a.pA:visited:hover { color: #AF8; background: #000 }
    a.pX:hover, a.pX:visited:hover { color: #FFF; background: #000 }
    a.p0:hover, a.p0:visited:hover { color: #AAF; background: #000 }
    a.p1:hover, a.p1:visited:hover { color: #F55; background: #000 }
    a.p2:hover, a.p2:visited:hover { color: #F83; background: #000 }
    a.p3:hover, a.p3:visited:hover { color: #FF0; background: #000 }
    a.p4:hover, a.p4:visited:hover { color: #FF0; background: #000 }
    a.p_day, a.p_day:visited { color: #3b2821; background: #AAFF88 }
    a.p_week, a.p_week:visited { color: #3b2821; background: #8ED672 }
    a.p_month, a.p_month:visited { color: #3b2821; background: #78B460 }
    a.p_none, a.p_none:visited { color: #3b2821; background: #669951 }
    a.pX, a.pX:visited { color: #3b2821; background: #FFF }
    a.p0, a.p0:visited { color: #3b2821; background: #AAF }
    a.p1, a.p1:visited { color: #3b2821; background: #F55 }
    a.p2, a.p2:visited { color: #3b2821; background: #F83 }
    a.p3, a.p3:visited { color: #3b2821; background: #FF0 }
    a.p4, a.p4:visited { color: #3b2821; background: #FF0 }
}

//
// textile sandbox
// --------------------------------------------------

.sandbox {
    border-width: $INPUT_BORDER_WIDTH;
    border-style: $INPUT_BORDER_STYLE;
    border-radius: $INPUT_BORDER_RADIUS;
    border-color: $INPUT_BORDER_COLOR;
    padding: 2px 5px 0px 5px;
}

//
// tables
// --------------------------------------------------

thead tr {
    color: $LIST_HEADER_FG_COLOR;
    background-color: $LIST_HEADER_BG_COLOR;
}

.table-striped {
    tbody > tr:nth-child(odd) {
        background-color: $LIST_ODD_BG_COLOR;
    }
    tbody > tr:nth-child(even) {
        background-color: $LIST_EVEN_BG_COLOR;
    }
}

.table-curators,
.table-description-permissions,
.table-herbarium,
.table-license-updater,
.table-location-help,
.table-manage-species-lists,
.table-project-members,
.table-review-donations,
.table-upload-report {
    th, td {
        padding-left: 0.5em;
        padding-right: 0.5em;
    }
}

.table-description-permissions {
    th, td {
        padding: 0.1em 0;
        text-align: center;
    }
    th:first-child,
    td:first-child {
        padding: 0.1em 0.5em;
        text-align: left;
    }
}

.table-donors {
    text-align: center;
    td {
        padding: 0.1em 1em;
    }
}

.table-herbarium {
    th:nth-child(2),
    td:nth-child(2) {
        white-space: nowrap;
        overflow: hidden;
        text-overflow: ellipsis;
        max-width: 10em;
    }
}

.table-manage-species-lists {
    td {
        padding: 0.2em 1em;
    }
    tr {
        border-top: 1px solid $LIST_BORDER_COLOR;
    }
    tr:first-child {
        border-top: none;
    }
}

.table-publications {
    th, td {
        padding: 0.5em 0.5em;
    }
    td {
        border-top: 1px solid $LIST_BORDER_COLOR;
    }
    th:first-child, td:first-child {
        padding-left: 1em;
    }
    th:last-child, td:last-child {
        padding-right: 1em;
    }
    td:nth-child(2) {
        width: 20em;
        font-size: 85%;
        word-break: break-all;
    }
    td:nth-child(3),
    td:nth-child(4) {
        text-align: center;
        font-weight: bold;
    }
    td:last-child {
        text-align: center;
    }
}

.table-review-donations {
    th, td {
        border-right: 1px solid $LIST_BORDER_COLOR;
    }
    th:last-child, td:last-child {
        border: 0;
    }
}

.table-observation-form {
    background: none;
    width: 100%;
    td:first-child {
        padding-right: 10px;
    }
    td {
        padding-bottom: 5px;
    }
}

table.table-namings {
    width: 100%;
    tbody {
        border: 1px solid $LIST_BORDER_COLOR;
        border-radius: $INPUT_BORDER_RADIUS !important;
    }
    th {
        color: $BODY_FG_COLOR;
        background: $BODY_BG_COLOR;
        font-weight: normal;
        vertical-align: bottom;
    }
    th, td {
        padding: 5px;
    }
    th:first-child {
        padding-left: 0;
    }
    td:first-child {
        padding-left: 1em;
    }
    td:last-child {
        padding-right: 1em;
    }
}

//
// icons
// --------------------------------------------------

.icon-addon {
    position: relative;
    display: block;
}

.icon-addon:after,
.icon-addon:before {
    display: table;
    content: " ";
}

.icon-addon:after {
    clear: both;
}

.icon-addon.addon-md .glyphicon,
.icon-addon .glyphicon,
.icon-addon.addon-md .fa,
.icon-addon .fa {
    position: absolute;
    z-index: 10;
    left: 10px;
    font-size: 14px;
    width: 20px;
    margin-left: -2.5px;
    text-align: center;
    padding: 10px 0;
    top: 1px;
    color: mix($INPUT_FG_COLOR, $INPUT_BG_COLOR);
}

.icon-addon.addon-lg .form-control {
    line-height: 1.33;
    font-size: 18px;
    padding: 10px 16px 10px 40px;
}

.icon-addon.addon-sm .form-control {
    padding: 5px 10px 5px 28px;
    font-size: 12px;
    line-height: 1.5;
}

.icon-addon.addon-lg .fa,
.icon-addon.addon-lg .glyphicon {
    font-size: 18px;
    margin-left: 0;
    left: 11px;
    top: 4px;
}

.icon-addon.addon-md .form-control,
.icon-addon .form-control {
    padding-left: 30px;
    float: left;
    font-weight: normal;
}

.icon-addon.addon-sm .fa,
.icon-addon.addon-sm .glyphicon {
    margin-left: 0;
    font-size: 12px;
    left: 5px;
    top: 1px
}

.icon-addon .form-control:focus + .glyphicon,
.icon-addon:hover .glyphicon,
.icon-addon .form-control:focus + .fa,
.icon-addon:hover .fa {
    color: $INPUT_FG_COLOR;
}

//
// generally useful classes
// --------------------------------------------------

.inline {
    display: inline-block;
}

.indent {
    padding-left: 10px !important;
}

.align-top {
    vertical-align: top !important;
}

.align-bottom {
    vertical-align: bottom !important;
}

.bold {
    font-weight: 800;
}

.border-none {
    border: none;
}

.border-radius-none {
    border-radius: 0 !important;
}

.push-down {
    margin-top: 1em;
}

.push-up {
    margin-bottom: 1em;
}

.slight-pad {
    padding-top: 5px;
    padding-bottom: 5px;
}

.pad-box {
    padding: 5px;
}

.border-box {
    border: 1px solid;
}

.pad-bottom {
    padding-bottom: .25em;
}

.pad-top {
    padding-top: 1em;
}

.kill-padding {
    padding: 0 !important;
}

.nowrap {
    white-space: nowrap;
}

.nowrap-ellipsis {
    white-space: nowrap;
    overflow: hidden;
    text-overflow: ellipsis;
}

.vcenter {
    display: flex;
    align-items: center;
}

// Most browsers allow you to zoom in or out: let the user decide what
// an optimal width for a line of text should be.  There is no way for us
// to decide for them intelligently, since browsers differ so much in how
// they deal with print views.
@media screen {
    .max-width-text {
        max-width: 600px;
    }

    .max-width-text-plus-padding {
        max-width: 650px;
    }

    .max-width-text-plus-image {
        max-width: 850px; // 600px text column + 160pm max thumbnail
    }

    .max-width-text-times-two {
        max-width: 1200px;
    }
}

//
// style tweaks
// --------------------------------------------------

.well p {
  margin: 0;
  padding: 0;
}

table.table-compact tr td {
    padding-top: 3px !important;
    padding-bottom: 3px !important;
}

.list-group.list-group-compact .list-group-item {
    padding: 4px;
}

.input-group .icon-addon .form-control {
    border-radius: 0;
}

input[type=checkbox] {
    // fixes alignment issue in firefox; bootstrap applies this only to IE9:
    // margin-top: 1px \9;
    margin-top: 1px;
}

[data-role=link]:hover {
    cursor: pointer;
}

// got this trick from:
// http://www.abeautifulsite.net/whipping-file-inputs-into-shape-with-bootstrap-3/
.file-field {
    position: relative;
    overflow: hidden;
    input[type=file] {
        position: absolute;
        top: 0;
        right: 0;
        min-width: 100%;
        min-height: 100%;
        font-size: 100px;
        text-align: right;
        filter: alpha(opacity=0);
        opacity: 0;
        background: red;
        cursor: inherit;
        display: block;
    }
    + span {
        margin-left: 0.5em;
    }
}

//
// small devices, tablets
// --------------------------------------------------

@media screen and (max-width: 767px) {
    // #navigation {
    //   padding-left: 15px;
    //   padding-right: 15px;
    // }

    .rss-box-details {
        height: auto !important;
    }

    .row-offcanvas {
        position: relative;
        -webkit-transition: all .25s ease-out;
        -o-transition: all .25s ease-out;
        transition: all .25s ease-out;
        -webkit-transform: translate3d(0,0,0);
    }

    .row-offcanvas-right {
        right: 0;
    }

    .row-offcanvas-left {
        left: 0;
    }

    .row-offcanvas-right
    .sidebar-offcanvas {
        right: -$sidebar-max-width;
    }

    .row-offcanvas-left
    .sidebar-offcanvas {
        left: -$sidebar-max-width;
    }

    .row-offcanvas-right.active {
        right: $sidebar-max-width;
    }

    .row-offcanvas-left.active {
        left: $sidebar-max-width;
    }

    .sidebar-offcanvas {
        position: absolute;
        top: 0;
        width: $sidebar-max-width;
    }

    .hidden-overflow-x {
        overflow-x: hidden !important;
    }

    .navbar-default {
        margin: 0;
    }

    .navbar-form {
        margin: 0;
        border: 0;
    }
}

//
// larger devices
// --------------------------------------------------

@media screen and (min-width: 767px) {
    .pull-left-sm {
        float: left;
    }
    .pull-right-sm {
        float: right;
    }
    .push-down-sm {
        margin-top: 1em;
    }
}

//
// specialized stuff for print view
// --------------------------------------------------

@media print {
    #right_side {
        width: 100% !important;
    }
}

<<<<<<< HEAD
=======

>>>>>>> 3f338ad4
//
// Help tips on create observation page
// ------------------------------------------
.arrow-up {
  width: 0;
  height: 0;
  border-left: 12px solid transparent;
  border-right: 12px solid transparent;
  border-bottom: 12px solid rgba(203, 203, 203, 0.9);
  position: absolute;
  left: 25px;
  top: 25px;
  margin-left: 1px;
}

.arrow-left {
  width: 0;
  height: 0;
  border-top: 15px solid transparent;
  border-bottom: 15px solid transparent;
  border-right: 15px solid rgba(203, 203, 203, 0.9);
  position: absolute;
  left: 0;
  top: 25px;
  margin-left: 1px;
}

.spacer {
  height: 30px;
  width: 1px;
}<|MERGE_RESOLUTION|>--- conflicted
+++ resolved
@@ -1586,10 +1586,7 @@
     }
 }
 
-<<<<<<< HEAD
-=======
-
->>>>>>> 3f338ad4
+
 //
 // Help tips on create observation page
 // ------------------------------------------
