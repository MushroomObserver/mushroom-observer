//
// set bootstrap parameters first
// --------------------------------------------------

$brand-success: $SUCCESS_BORDER_COLOR;
$brand-info: $INFO_BORDER_COLOR;
$brand-warning: $WARNING_BORDER_COLOR;
$brand-danger: $DANGER_BORDER_COLOR;

$font-family-sans-serif: Verdana, Arial, Helvetica, sans-serif;
$font-family-base: $font-family-sans-serif;
$font-size-base: 13px;

$text-color: $BODY_FG_COLOR;
$body-bg: $BODY_BG_COLOR;

$link-color: $LINK_FG_COLOR;
$link-hover-color: $LINK_HOVER_FG_COLOR;

$padding-base-vertical: 5px;
$padding-base-horizontal: 10px;
$padding-large-vertical: 8px;
$padding-large-horizontal: 13px;
$padding-small-vertical: 4px;
$padding-small-horizontal: 8px;
$padding-xs-vertical: 1px;
$padding-xs-horizontal: 4px;

$component-active-color: $MENU_HOT_FG_COLOR;
$component-active-bg: $MENU_HOT_BG_COLOR;

$table-cell-padding: 6px;
$table-condensed-cell-padding: 4px;
$table-bg: $LIST_BG_COLOR;
$table-bg-accent: $LIST_ODD_BG_COLOR;
$table-bg-hover: $LIST_HOVER_BG_COLOR;
$table-bg-active: $MENU_WARM_BG_COLOR;
$table-border-color: $MENU_BORDER_COLOR;

$btn-font-weight: bold;
$btn-default-color: $BUTTON_FG_COLOR;
$btn-default-bg: $BUTTON_BG_COLOR2;
$btn-default-border: $BUTTON_BORDER_COLOR;
$btn-primary-color: $BUTTON_PRIMARY_FG_COLOR;
$btn-primary-bg: $BUTTON_PRIMARY_BG_COLOR2;
$btn-primary-border: $BUTTON_PRIMARY_BORDER_COLOR;
$btn-link-disabled-color: mix($BUTTON_FG_COLOR, $BUTTON_BG_COLOR2, 75%);

$input-bg: $INPUT_BG_COLOR;
$input-bg-disabled: mix($INPUT_FG_COLOR, $INPUT_BG_COLOR);
$input-color: $INPUT_FG_COLOR;
$input-border: $INPUT_BORDER_COLOR;
$input-color-placeholder: mix($INPUT_FG_COLOR, $INPUT_BG_COLOR);
$legend-color: $BODY_FG_COLOR;
$legend-border-color: $INPUT_BORDER_COLOR;
$input-group-addon-bg: $INPUT_BG_COLOR;
$input-group-addon-border-color: $INPUT_BORDER_COLOR;
$cursor-disabled: not-allowed;

$dropdown-bg: $MENU_BG_COLOR;
$dropdown-border: $MENU_BORDER_COLOR;
$dropdown-fallback-border: $MENU_BORDER_COLOR;
$dropdown-divider-bg: $MENU_BG_COLOR;
$dropdown-link-color: $MENU_FG_COLOR;
$dropdown-link-hover-color: $MENU_HOT_FG_COLOR;
$dropdown-link-hover-bg: $MENU_HOT_BG_COLOR;
$dropdown-link-active-color: $MENU_WARM_FG_COLOR;
$dropdown-link-active-bg: $MENU_WARM_BG_COLOR;
$dropdown-link-disabled-color: mix($MENU_FG_COLOR, $MENU_BG_COLOR, 75%);
$dropdown-header-color: $MENU_FG_COLOR;
$dropdown-caret-color: $BODY_FG_COLOR;

$grid-gutter-width: 30px;
$navbar-height: 40px;
$navbar-margin-bottom: 13px;
$navbar-border-radius: 0;
$navbar-padding-horizontal: 13px;
$navbar-padding-vertical: 10px;

$navbar-default-color: $TOP_BAR_FG_COLOR;
$navbar-default-bg: $TOP_BAR_BG_COLOR;
$navbar-default-border: $TOP_BAR_BORDER_COLOR;
$navbar-default-link-color: $TOP_BAR_LINK_FG_COLOR;
$navbar-default-link-hover-color: $TOP_BAR_LINK_HOVER_FG_COLOR;
$navbar-default-link-hover-bg: $TOP_BAR_LINK_HOVER_BG_COLOR;
$navbar-default-link-active-color: $TOP_BAR_LINK_FG_COLOR;
$navbar-default-link-active-bg: $TOP_BAR_LINK_BG_COLOR;
$navbar-default-link-disabled-color: mix($TOP_BAR_LINK_FG_COLOR, $TOP_BAR_LINK_BG_COLOR, 75%);
$navbar-default-link-disabled-bg: $TOP_BAR_LINK_BG_COLOR;

$pagination-color: $PAGER_FG_COLOR;
$pagination-bg: $PAGER_BG_COLOR;
$pagination-border: $PAGER_BORDER_COLOR;
$pagination-hover-color: $PAGER_HOVER_FG_COLOR;
$pagination-hover-bg: $PAGER_HOVER_BG_COLOR;
$pagination-hover-border: $PAGER_HOVER_BORDER_COLOR;
$pagination-active-color: $PAGER_ACTIVE_FG_COLOR;
$pagination-active-bg: $PAGER_ACTIVE_BG_COLOR;
$pagination-active-border: $PAGER_ACTIVE_BORDER_COLOR;
$pagination-disabled-color: mix($PAGER_FG_COLOR, $PAGER_BG_COLOR, 75%);
$pagination-disabled-bg: $PAGER_BG_COLOR;
$pagination-disabled-border: $PAGER_BORDER_COLOR;

$state-success-text: $SUCCESS_BORDER_COLOR;
$state-success-bg: $SUCCESS_BG_COLOR;
$state-success-border: mix($SUCCESS_BORDER_COLOR, $SUCCESS_BG_COLOR);
$state-info-text: $INFO_BORDER_COLOR;
$state-info-bg: $INFO_BG_COLOR;
$state-info-border: mix($INFO_BORDER_COLOR, $INFO_BG_COLOR);
$state-warning-text: $WARNING_BORDER_COLOR;
$state-warning-bg: $WARNING_BG_COLOR;
$state-warning-border: mix($WARNING_BORDER_COLOR, $WARNING_BG_COLOR);
$state-danger-text: $DANGER_BORDER_COLOR;
$state-danger-bg: $DANGER_BG_COLOR;
$state-danger-border: mix($DANGER_BORDER_COLOR, $DANGER_BG_COLOR);

$tooltip-opacity: 100%;
$tooltip-max-width: 400px;
$tooltip-color: $TOOLTIP_FG_COLOR;
$tooltip-bg: $TOOLTIP_BG_COLOR;

$alert-success-bg: $SUCCESS_BG_COLOR;
$alert-success-text: $SUCCESS_FG_COLOR;
$alert-success-border: $SUCCESS_BORDER_COLOR;
$alert-info-bg: $INFO_BG_COLOR;
$alert-info-text: $INFO_FG_COLOR;
$alert-info-border: $INFO_BORDER_COLOR;
$alert-warning-bg: $WARNING_BG_COLOR;
$alert-warning-text: $WARNING_FG_COLOR;
$alert-warning-border: $WARNING_BORDER_COLOR;
$alert-danger-bg: $DANGER_BG_COLOR;
$alert-danger-text: $DANGER_FG_COLOR;
$alert-danger-border: $DANGER_BORDER_COLOR;

$progress-bg: $PROGRESS_BG_COLOR;
$progress-bar-color: $PROGRESS_FG_COLOR;
$progress-bar-bg: $PROGRESS_BAR_COLOR;

$list-group-bg: $LIST_BG_COLOR;
$list-group-border: $LIST_BORDER_COLOR;
$list-group-hover-bg: $LIST_BG_COLOR;
$list-group-disabled-color: $LIST_HEADER_FG_COLOR;
$list-group-disabled-bg: $LIST_HEADER_BG_COLOR;
$list-group-disabled-text-color: $LIST_HEADER_FG_COLOR;
$list-group-link-color: $LINK_FG_COLOR;
$list-group-link-hover-color: $LINK_HOVER_FG_COLOR;

$panel-bg: $LIST_BG_COLOR;
$panel-body-padding: 12px;
$panel-heading-padding: 8px 12px;
$panel-inner-border: $LIST_BORDER_COLOR;
$panel-footer-bg: $LIST_BG_COLOR;
$panel-default-text: $LIST_FG_COLOR;
$panel-default-border: $LIST_BORDER_COLOR;
$panel-default-heading-bg: $LIST_HEADER_BG_COLOR;

$help-block-max-width: 600px;

$hr-border: $LIST_BORDER_COLOR;

$sidebar-max-width: 15em;

@import "bootstrap-sprockets";
@import "bootstrap";

//
// overall page style
// --------------------------------------------------

a {
    background-color: $LINK_BG_COLOR;
    font-weight: $LINK_WEIGHT;
}

a:visited {
    color: $LINK_VISITED_FG_COLOR;
    background-color: $LINK_VISITED_BG_COLOR;
}

a:hover {
    color: $LINK_HOVER_FG_COLOR;
    background-color: $LINK_HOVER_BG_COLOR;
}

<<<<<<< HEAD
body {
  word-wrap: break-word;
=======
blockquote {
    font-size: 100%;
>>>>>>> 4f70c049
}

.btn, .btn:visited,
.btn-default, .btn-default:visited {
    color: $BUTTON_FG_COLOR;
    @if $BUTTON_BG_COLOR1 == $BUTTON_BG_COLOR2 {
        background-color: $BUTTON_BG_COLOR1;
    } @else {
        @include gradient-vertical($BUTTON_BG_COLOR1, $BUTTON_BG_COLOR2);
    }
    border-color: $BUTTON_BORDER_COLOR;
    border-width: $BUTTON_BORDER_WIDTH;
    border-style: $BUTTON_BORDER_STYLE;
    border-radius: $BUTTON_BORDER_RADIUS;
    padding: 4px 8px;
}

.btn:hover, .btn-default:hover {
    color: $BUTTON_HOVER_FG_COLOR;
    @if $BUTTON_HOVER_BG_COLOR1 == $BUTTON_HOVER_BG_COLOR2 {
        background-color: $BUTTON_HOVER_BG_COLOR1;
    } @else {
        @include gradient-vertical($BUTTON_HOVER_BG_COLOR1, $BUTTON_HOVER_BG_COLOR2);
    }
    border-color: $BUTTON_HOVER_BORDER_COLOR;
}

.btn-primary {
    color: $BUTTON_PRIMARY_FG_COLOR !important;
    @if $BUTTON_PRIMARY_BG_COLOR1 == $BUTTON_PRIMARY_BG_COLOR2 {
        background-color: $BUTTON_PRIMARY_BG_COLOR1 !important;
    } @else {
        @include gradient-vertical($BUTTON_PRIMARY_BG_COLOR1, $BUTTON_PRIMARY_BG_COLOR2);
    }
    border-color: $BUTTON_PRIMARY_BORDER_COLOR;
}

.btn-primary:hover {
    color: $BUTTON_PRIMARY_HOVER_FG_COLOR;
    @if $BUTTON_PRIMARY_HOVER_BG_COLOR1 == $BUTTON_PRIMARY_HOVER_BG_COLOR2 {
        background-color: $BUTTON_PRIMARY_HOVER_BG_COLOR1 !important;
    } @else {
        @include gradient-vertical($BUTTON_PRIMARY_HOVER_BG_COLOR1, $BUTTON_PRIMARY_HOVER_BG_COLOR2);
    }
    border-color: $BUTTON_PRIMARY_HOVER_BORDER_COLOR;
}

.form-control {
    border-width: $INPUT_BORDER_WIDTH;
    border-style: $INPUT_BORDER_STYLE;
    border-radius: $INPUT_BORDER_RADIUS;
    padding: 4px 8px 3px 8px;
}

.help-block {
  max-width: $help-block-max-width
}
.tooltip-inner {
    word-wrap: break-word;
}

//
// message banner at top
// --------------------------------------------------

.alert.message-banner {
    margin: 0.5em 1.0em;
    border-width: $BANNER_BORDER_WIDTH;
    border-style: $BANNER_BORDER_STYLE;
    border-radius: $BANNER_BORDER_RADIUS;
    padding: 0.5em 1.0em;
    text-align: center;
}

//
// Mushroom Observer logo
// --------------------------------------------------

#navigation {
    #logo {
        background-color: $LOGO_BG_COLOR;
        border-width: 0px;
        border-bottom-width: $LOGO_BORDER_WIDTH;
        border-color: $LOGO_BORDER_COLOR;
        border-style: $LOGO_BORDER_STYLE;
        border-radius: 0px;
        @if $LEFT_BAR_ITEM_BORDER_WIDTH == 0 {
            margin-bottom: 5px;
        }

        padding-top: 5px;
        padding-bottom: 5px;
        font: small-caps 25px/25px "Times New Roman", serif;
        text-align: center;
        white-space: nowrap;
        text-overflow: clip;
        overflow: hidden;
    }

    #logo #logo-text,
    #logo:visited #logo-text {
        color: $LOGO_FG_COLOR;
        background-color: transparent;
        text-decoration: none;
    }

    #logo:hover,
    #logo:hover div,
    #logo:hover #logo-text {
        color: $LOGO_HOVER_FG_COLOR;
        background-color: $LOGO_HOVER_BG_COLOR;
        text-decoration: none;
    }

    @if $LOGO_BORDER_STYLE == outset {
        #logo:active div {
            border-style: inset;
        }
    }
}

//
// left nav bar
// --------------------------------------------------

.sidebar-offcanvas {
    max-width: $sidebar-max-width;
}

#navigation {
    background-color: $LEFT_BAR_BG_COLOR;
    border-color: $LEFT_BAR_BORDER_COLOR;
    border-width: $LEFT_BAR_BORDER_WIDTH;
    border-style: $LEFT_BAR_BORDER_STYLE;
    border-top-left-radius: $LOGO_BORDER_RADIUS;
    border-top-right-radius: $LOGO_BORDER_RADIUS;
    border-bottom-left-radius: $LEFT_BAR_BORDER_RADIUS;
    border-bottom-right-radius: $LEFT_BAR_BORDER_RADIUS;
    padding-left: 0px;
    padding-right: 0px;
    margin-bottom: 10em;

    a {
        font-weight: normal;
    }

    .list-group {
        @if $LEFT_BAR_ITEM_BORDER_WIDTH == 0 {
            margin-bottom: 15px;
        } @else {
            margin-bottom: 2px;
        }
    }

    .list-group-item.disabled,
    .list-group-item.disabled:hover,
    .list-group-item.disabled:focus {
        color: $LEFT_BAR_HEADER_FG_COLOR;
        background-color: $LEFT_BAR_HEADER_BG_COLOR;
        cursor: default;
        @if $LEFT_BAR_ITEM_BORDER_WIDTH == 0 {
            margin-top: 10px;
        }
        padding-left: 5px;
    }

    .list-group-item {
        margin-top: 0px;
        border-color: $LEFT_BAR_BORDER_COLOR;
        border-width: $LEFT_BAR_ITEM_BORDER_WIDTH 0px;
        border-style: $LEFT_BAR_BORDER_STYLE;
        border-radius: 0px;
        @if $LEFT_BAR_ITEM_BORDER_WIDTH == 0 {
            padding: 1px 5px;
        }
        white-space: nowrap;
        overflow: hidden;
        text-overflow: ellipsis;
    }

    .list-group-item:last-child {
        border-bottom-width: 0px;
    }

    .list-group-item.indent {
        padding-left: 10px;
    }

    .list-group-item,
    a.dropdown-toggle {
        color: $LEFT_BAR_FG_COLOR;
        background-color: $LEFT_BAR_BG_COLOR;
    }

    .list-group-item:hover,
    .list-group-item:focus,
    .list-group-item:hover a.dropdown-toggle,
    .list-group-item:focus a.dropdown-toggle,
    a.dropdown-toggle:hover {
        color: $LEFT_BAR_HOVER_FG_COLOR;
        background-color: $LEFT_BAR_HOVER_BG_COLOR;
    }
}

//
// top nav bar
// --------------------------------------------------

.navbar-default {
    color: $TOP_BAR_FG_COLOR;
    background-color: $TOP_BAR_BG_COLOR;
    margin-left: 10px;
    border-color: $TOP_BAR_BORDER_COLOR;
    border-width: $TOP_BAR_BORDER_WIDTH;
    border-style: $TOP_BAR_BORDER_STYLE;
    border-radius: $TOP_BAR_BORDER_RADIUS;
    border-top-right-radius: 0px;
    border-bottom-right-radius: 0px;
    border-right-width: 0px;
    padding: 0px;

    a, a:visited {
        color: $TOP_BAR_LINK_FG_COLOR;
        background-color: $TOP_BAR_LINK_BG_COLOR;
    }

    a:hover {
        color: $TOP_BAR_LINK_HOVER_FG_COLOR;
        background-color: $TOP_BAR_LINK_HOVER_BG_COLOR;
    }

    .navbar-nav {
        margin-top: 8px;
        margin-right: 2px;
    }

    .navbar-nav > li > a,
    .navbar-nav > li > a.dropdown-toggle {
        color: $TOP_BAR_FG_COLOR !important;
        background-color: $TOP_BAR_BG_COLOR !important;
        margin: 0px 4px;
        border: 0px;
        padding: 2px 4px;
    }

    .navbar-nav > li > a:hover,
    .navbar-nav > li > a.dropdown-toggle:hover {
        color: $TOP_BAR_LINK_HOVER_FG_COLOR !important;
        background-color: $TOP_BAR_LINK_HOVER_BG_COLOR !important;
    }
}

//
// content
// --------------------------------------------------

#content {
    // margin-left: 2em; // NO! This pushes content off screen
    padding-bottom: 5em;
}

#title-caption, .owner-id {
    font-size: 170%;
    margin-top: 5px;
}

//
// interest eyes
// --------------------------------------------------

.interest_big {
    height: 50px;
    width: 50px;
}

.interest_small {
    height: 23px;
    width: 23px;
}

@media (min-width: $screen-sm-min) {
  .interest-eyes {
    position: absolute;
    top: 0;
  }
}

@media (min-width: $screen-md-min) {
  .interest-eyes {
    position: absolute;
    top: 0;
  }
}

@media (min-width: $screen-lg-min) {
  .interest-eyes {
    position: absolute;
    top: 0;
  }
}


//
// alerts
// --------------------------------------------------

.alert {
    margin: 0.5em 1.0em;
    border-width: $ALERT_BORDER_WIDTH;
    border-style: $ALERT_BORDER_STYLE;
    border-radius: $ALERT_BORDER_RADIUS;
    padding: 0.5em 1.0em;
    text-align: left;
}

//
// rss log
// --------------------------------------------------

.rss-log-item {
    padding: 5px;
    text-align: center;
    height: 350px;
}

.rss-fancy-time {
    position: absolute;
    top: -10px;
    right: 2px;
    color: mix($LIST_FG_COLOR, $LIST_BG_COLOR);
}

.rss-detail {
    margin-top: 5px;
    margin-bottom: 5px;
    text-align: center;
}

.rss-where, .rss-what {
    text-align: center;
}

.rss-what {
  overflow: hidden;
  text-overflow: ellipsis;
}

.rss_log_tab {
    margin-top: -5px !important;
}

//
// pagination links
// --------------------------------------------------

.pagination {
    margin-top: 5px;
    margin-bottom: 5px;
}

.pagination > li > a,
.pagination > li > span,
.pagination > li:first-child > a,
.pagination > li:first-child > span,
.pagination-sm > li:first-child > a,
.pagination-sm > li:first-child > span,
.pagination-sm > li:last-child > a,
.pagination-sm > li:last-child > span {
    border: 0 !important;
    border-radius: 0 !important;
}

.pagination > .disabled > span,
.pagination > .disabled > span:hover,
.pagination > .disabled > span:focus,
.pagination > .disabled > a,
.pagination > .disabled > a:hover,
.pagination > .disabled > a:focus {
    cursor: default;
}


//
// jquery lightbox
// --------------------------------------------------


/* Preload images */
body:after {
  content: url(close.png) url(loading.gif) url(prev.png) url(next.png);
  display: none;
}

.lightboxOverlay {
  position: absolute;
  top: 0;
  left: 0;
  z-index: 9999;
  background-color: black;
  filter: progid:DXImageTransform.Microsoft.Alpha(Opacity=80);
  opacity: 0.8;
  display: none;
}

.lightbox {
  position: absolute;
  left: 0;
  width: 100%;
  z-index: 10000;
  text-align: center;
  line-height: 0;
  font-weight: normal;
}

.lightbox a.lightbox_link {
  color: white;
  text-decoration: underline;
}

.lightbox .lb-image {
  display: block;
  height: auto;
  max-width: inherit;
  -webkit-border-radius: 3px;
  -moz-border-radius: 3px;
  -ms-border-radius: 3px;
  -o-border-radius: 3px;
  border-radius: 3px;
}

.lightbox a img {
  border: none;
}

.lb-outerContainer {
  position: relative;
  background-color: transparent;
  *zoom: 1;
  width: 250px;
  height: 250px;
  margin: 0 auto;
  -webkit-border-radius: 4px;
  -moz-border-radius: 4px;
  -ms-border-radius: 4px;
  -o-border-radius: 4px;
  border-radius: 4px;
}

.lb-outerContainer:after {
  content: "";
  display: table;
  clear: both;
}

.lb-container {
  padding: 4px;
}

.lb-loader {
  position: absolute;
  top: 43%;
  left: 0;
  height: 25%;
  width: 100%;
  text-align: center;
  line-height: 0;
}

.lb-cancel {
  display: block;
  width: 32px;
  height: 32px;
  margin: 0 auto;
  background: url(loading.gif) no-repeat;
}

.lb-nav {
  position: absolute;
  top: 0;
  left: 0;
  height: 100%;
  width: 100%;
  z-index: 10;
}

.lb-container > .nav {
  left: 0;
}

.lb-nav a {
  outline: none;
  background-image: url('data:image/gif;base64,R0lGODlhAQABAPAAAP///wAAACH5BAEAAAAALAAAAAABAAEAAAICRAEAOw==');
}

.lb-prev, .lb-next {
  height: 100%;
  cursor: pointer;
  display: block;
}

.lb-nav a.lb-prev {
  width: 34%;
  left: 0;
  float: left;
  background: url(prev.png) left 48% no-repeat;
  filter: progid:DXImageTransform.Microsoft.Alpha(Opacity=0);
  opacity: 0;
  -webkit-transition: opacity 0.6s;
  -moz-transition: opacity 0.6s;
  -o-transition: opacity 0.6s;
  transition: opacity 0.6s;
}

.lb-nav a.lb-prev:hover {
  filter: progid:DXImageTransform.Microsoft.Alpha(Opacity=100);
  opacity: 1;
}

.lb-nav a.lb-next {
  width: 64%;
  right: 0;
  float: right;
  background: url(next.png) right 48% no-repeat;
  filter: progid:DXImageTransform.Microsoft.Alpha(Opacity=0);
  opacity: 0;
  -webkit-transition: opacity 0.6s;
  -moz-transition: opacity 0.6s;
  -o-transition: opacity 0.6s;
  transition: opacity 0.6s;
}

.lb-nav a.lb-next:hover {
  filter: progid:DXImageTransform.Microsoft.Alpha(Opacity=100);
  opacity: 1;
}

.lb-dataContainer {
  margin: 0 auto;
  padding-top: 5px;
  *zoom: 1;
  width: 100%;
  -moz-border-radius-bottomleft: 4px;
  -webkit-border-bottom-left-radius: 4px;
  border-bottom-left-radius: 4px;
  -moz-border-radius-bottomright: 4px;
  -webkit-border-bottom-right-radius: 4px;
  border-bottom-right-radius: 4px;
}

.lb-dataContainer:after {
  content: "";
  display: table;
  clear: both;
}

.lb-data {
  padding: 0 4px;
  color: #ccc;
}

.lb-data .lb-details {
  width: 85%;
  float: left;
  text-align: left;
  line-height: 1.1em;
}

.lb-data .lb-caption {
  font-size: 13px;
  font-weight: bold;
  line-height: 1em;
}

.lb-data .lb-number {
  display: block;
  clear: left;
  padding-bottom: 1em;
  font-size: 12px;
  color: #999999;
}

.lb-data .lb-close {
  display: block;
  float: right;
  width: 30px;
  height: 30px;
  background: url(close.png) top right no-repeat;
  text-align: right;
  outline: none;
  filter: progid:DXImageTransform.Microsoft.Alpha(Opacity=70);
  opacity: 0.7;
  -webkit-transition: opacity 0.2s;
  -moz-transition: opacity 0.2s;
  -o-transition: opacity 0.2s;
  transition: opacity 0.2s;
}

.lb-data .lb-close:hover {
  cursor: pointer;
  filter: progid:DXImageTransform.Microsoft.Alpha(Opacity=100);
  opacity: 1;
}

//
// theater view
// --------------------------------------------------


.theater-btn {
    position: absolute;
    background: none repeat scroll 0% 0% rgba(255, 255, 255, 0.59);
    color: black;
    padding: 5px;
    top: 0px;
    border: 1px solid;
    text-decoration: none;
    display: none;
    font-size: 18px;
}

.theater-btn:hover, .theater-btn:focus {
    background: black;
    color: white;
    padding: 5px;
    top: 0px;
    border: 1px solid;
    text-decoration: none;
}



//
// image vote meter bar
// --------------------------------------------------

.vote-meter {
    margin-left: auto;
    margin-right: auto;
    width: 100%;
    max-width: 200px;
    height: 7px;
    margin-bottom: 4px;
    overflow: hidden;
    background-color: $VOTE_METER_BG_COLOR;
    border-radius: 0px;
    box-shadow: 0px 1px 2px rgba(0, 0, 0, 0.1) inset;
    border: $VOTE_METER_BORDER_COLOR;
}

.vote-meter-bar {
    float: left;
    width: 0px;
    height: 100%;
    font-size: 12px;
    line-height: 5px;
    color: #FFF;
    text-align: center;
    background-color: $VOTE_METER_FG_COLOR;
    box-shadow: 0px -1px 0px rgba(0, 0, 0, 0.15) inset;
    transition: width 0.6s ease 0s;
}

//
// autocompletion
// --------------------------------------------------

div.auto_complete {
    position: absolute;
    color: $MENU_FG_COLOR;
    background-color: $MENU_BG_COLOR;
    margin: 0px;
    border: 1px solid $MENU_BORDER_COLOR;
    padding: 0px;
    overflow-x: hidden;
    display: none;
    text-align: left;
    z-index: 100;

    ul {
        margin: 0px;
        border: 0px;
        padding: 0px;
        list-style: none;
        overflow-x: hidden;

        li {
            margin: 0px;
            border: 0px;
            padding: 2px 4px 2px 4px;
            white-space: nowrap;
        }

        li.selected {
            color: $MENU_HOT_FG_COLOR;
            background-color: $MENU_HOT_BG_COLOR;
        }
    }
}

//
// naming vote popup
// --------------------------------------------------

.popup {
    z-index: 1000;
    border: 1px solid $MENU_BORDER_COLOR;
    color: $MENU_FG_COLOR !important;
    background-color: $MENU_BG_COLOR !important;
    display: none;
}

//
// name_lister
// --------------------------------------------------

table.scroller th {
    font-size: 120%;
    padding-bottom: 5px;
}

div.scroller {
    color: $MENU_FG_COLOR;
    background-color: $MENU_BG_COLOR;
    height: 450px;
    overflow: auto;
    margin: 0;
    border: 1px solid $MENU_BORDER_COLOR;
    padding: 0;
    font-style: italic;

    ul {
        margin: 0;
        border: 0;
        padding: 0;
        list-style-type: none;
    }

    li {
        padding: 0px 5px 0px 5px;
    }

    span.normal {
        font-style: normal;
    }

    li.hot {
        color: $MENU_WARM_FG_COLOR;
        background-color: $MENU_WARM_BG_COLOR;
    }

    li.warm {
        color: $MENU_HOT_FG_COLOR;
        background-color: $MENU_HOT_BG_COLOR;
    }
}

//
// species list bulk editor
// --------------------------------------------------

.table-bulk-editor {
    td {
        padding: 4px 6px;
    }
    tr {
        white-space: nowrap;
    }
    tr:nth-child(odd) {
        border: 1px solid $LIST_ODD_BG_COLOR;
    }
    tr:nth-child(even) {
        border: 1px solid $LIST_EVEN_BG_COLOR;
    }
    tr.hot {
        border: 1px solid $LIST_BORDER_COLOR;
    }
    tr.hot a, div.row_controls a {
        background: none;
    }
    tr.hot a:hover, div.row_controls a:hover {
        background: none;
    }
    img.tiny {
        max-height: 50px !important;
        padding: 2px;
    }
    div.id_and_name {
        float: left;
        padding: 1px 0.5em 0 0.5em;
    }
    div.auto_complete {
        z-index: 3;
    }
    input, select, option {
        height: 2.0em;
    }
}

div.row_controls {
    display: none;
    position: absolute;
    text-align: left;
    padding: 2px 5px 2px 5px;
    border: 1px solid $LIST_BORDER_COLOR;
    border-top: none;
    color: $LIST_FG_COLOR;
    background: $LIST_ODD_BG_COLOR;
    z-index: 2;
    white-space: nowrap;
}

//
// edit translations
// --------------------------------------------------

.translation_container {
    height: 750px;
    padding-right: 0;

    > div {
        height: 750px;
        overflow-y: auto;
        height: 100%;
        background-color: $LIST_BG_COLOR;
        border: 1px solid $LIST_BORDER_COLOR;
        padding: 2px 5px;
    }

    .major_header {
        margin: 1em 0;
        font-weight: bold;
    }

    .minor_header {
        margin: 0.5em 0;
        font-weight: bold;
    }

    .comment {
        margin: 0.5em 0;
    }

    .tag_field {
        margin: 0;
    }

    .old_versions td {
        vertical-align: top;
        padding: 0 0.5em;
    }
}

//
// pivotal tracker
// --------------------------------------------------

#pivotal_index {
    #pivotal_labels {
        background: none;
        margin: 5px 1em;
        td {
            vertical-align: top;
        }
        table {
            background: none;
            td:first-child {
                a {
                    margin-right: 0.5em;
                    padding: 0 5px;
                    font-size: 80%;
                    font-weight: bold;
                    white-space: nowrap;
                }
            }
            td:last-child {
                white-space: nowrap;
            }
        }
    }

    .pivotal_name {
        span.pivotal_votes,
        span.pivotal_state,
        span.pivotal_num_comments,
        span.pivotal_labels {
            margin: 0 5px;
        }
        span.pivotal_votes span:nth-child(2) {
            margin: 0px 5px;
        }
        a {
            padding: 0 5px;
            font-weight: bold;
        }
    }

    .pivotal_body {
        padding-top: 5px;
    }

    a:hover {
        text-decoration: none !important;
    }

    span.pivotal_name a, span.pivotal_name a:visited { color: #3b2821 }
    span.pivotal_name a:hover { color: #743931 }
    span.pivotal_unscheduled, a.pivotal_unscheduled, a.pivotal_unscheduled:visited { color: #777 }
    span.pivotal_unstarted, a.pivotal_unstarted, a.pivotal_unstarted:visited { color: #222 }
    span.pivotal_started, a.pivotal_started, a.pivotal_started:visited { color: #000 }
    a.pivotal_unscheduled:hover, a.pivotal_unstarted:hover, a.pivotal_started:hover { color: #777; background: #000 }
    a.pivotal_unscheduled, a.pivotal_unstarted, a.pivotal_started { border: 1px solid #7f7471 }
    a.pA, a.pX, a.p0, a.p1, a.p2, a.p3, a.p4 { border: 1px solid #7f7471 }
    a.pA:hover, a.pA:visited:hover { color: #AF8; background: #000 }
    a.pX:hover, a.pX:visited:hover { color: #FFF; background: #000 }
    a.p0:hover, a.p0:visited:hover { color: #AAF; background: #000 }
    a.p1:hover, a.p1:visited:hover { color: #F55; background: #000 }
    a.p2:hover, a.p2:visited:hover { color: #F83; background: #000 }
    a.p3:hover, a.p3:visited:hover { color: #FF0; background: #000 }
    a.p4:hover, a.p4:visited:hover { color: #FF0; background: #000 }
    a.p_day, a.p_day:visited { color: #3b2821; background: #AAFF88 }
    a.p_week, a.p_week:visited { color: #3b2821; background: #8ED672 }
    a.p_month, a.p_month:visited { color: #3b2821; background: #78B460 }
    a.p_none, a.p_none:visited { color: #3b2821; background: #669951 }
    a.pX, a.pX:visited { color: #3b2821; background: #FFF }
    a.p0, a.p0:visited { color: #3b2821; background: #AAF }
    a.p1, a.p1:visited { color: #3b2821; background: #F55 }
    a.p2, a.p2:visited { color: #3b2821; background: #F83 }
    a.p3, a.p3:visited { color: #3b2821; background: #FF0 }
    a.p4, a.p4:visited { color: #3b2821; background: #FF0 }
}

//
// textile sandbox
// --------------------------------------------------

.sandbox {
    border-width: $INPUT_BORDER_WIDTH;
    border-style: $INPUT_BORDER_STYLE;
    border-radius: $INPUT_BORDER_RADIUS;
    border-color: $INPUT_BORDER_COLOR;
    padding: 2px 5px 0px 5px;
}

//
// tables
// --------------------------------------------------

thead tr {
    color: $LIST_HEADER_FG_COLOR;
    background-color: $LIST_HEADER_BG_COLOR;
}

.table-striped {
    tbody > tr:nth-child(odd) {
        background-color: $LIST_ODD_BG_COLOR;
    }
    tbody > tr:nth-child(even) {
        background-color: $LIST_EVEN_BG_COLOR;
    }
}

.table-curators,
.table-description-permissions,
.table-herbarium,
.table-license-updater,
.table-location-help,
.table-manage-species-lists,
.table-project-members,
.table-review-donations,
.table-upload-report {
    th, td {
        padding-left: 0.5em;
        padding-right: 0.5em;
    }
}

.table-description-permissions {
    th, td {
        padding: 0.1em 0;
        text-align: center;
    }
    th:first-child,
    td:first-child {
        padding: 0.1em 0.5em;
        text-align: left;
    }
}

.table-donors {
    text-align: center;
    td {
        padding: 0.1em 1em;
    }
}

.table-herbarium {
    th:nth-child(2),
    td:nth-child(2) {
        white-space: nowrap;
        overflow: hidden;
        text-overflow: ellipsis;
        max-width: 10em;
    }
}

.table-manage-species-lists {
    td {
        padding: 0.2em 1em;
    }
    tr {
        border-top: 1px solid $LIST_BORDER_COLOR;
    }
    tr:first-child {
        border-top: none;
    }
}

.table-publications {
    th, td {
        padding: 0.5em 0.5em;
    }
    td {
        border-top: 1px solid $LIST_BORDER_COLOR;
    }
    th:first-child, td:first-child {
        padding-left: 1em;
    }
    th:last-child, td:last-child {
        padding-right: 1em;
    }
    td:nth-child(2) {
        width: 20em;
        font-size: 85%;
        word-break: break-all;
    }
    td:nth-child(3),
    td:nth-child(4) {
        text-align: center;
        font-weight: bold;
    }
    td:last-child {
        text-align: center;
    }
}

.table-review-donations {
    th, td {
        border-right: 1px solid $LIST_BORDER_COLOR;
    }
    th:last-child, td:last-child {
        border: 0;
    }
}

.table-observation-form {
    background: none;
    width: 100%;
    td:first-child {
        padding-right: 10px;
    }
    td {
        padding-bottom: 5px;
    }
}

table.table-namings {
    width: 100%;
    tbody {
        border: 1px solid $LIST_BORDER_COLOR;
        border-radius: $INPUT_BORDER_RADIUS !important;
    }
    th {
        color: $BODY_FG_COLOR;
        background: $BODY_BG_COLOR;
        font-weight: normal;
        vertical-align: bottom;
    }
    th, td {
        padding: 5px;
    }
    th:first-child {
        padding-left: 0;
    }
    td:first-child {
        padding-left: 1em;
    }
    td:last-child {
        padding-right: 1em;
    }
}

.textile {
    th, td {
        padding: 0.3em;
        vertical-align: top;
    }
    th {
        vertical-align: bottom;
    }
}

//
// icons
// --------------------------------------------------

.icon-addon {
    position: relative;
    display: block;
}

.icon-addon:after,
.icon-addon:before {
    display: table;
    content: " ";
}

.icon-addon:after {
    clear: both;
}

.icon-addon.addon-md .glyphicon,
.icon-addon .glyphicon,
.icon-addon.addon-md .fa,
.icon-addon .fa {
    position: absolute;
    z-index: 10;
    left: 10px;
    font-size: 14px;
    width: 20px;
    margin-left: -2.5px;
    text-align: center;
    padding: 10px 0;
    top: 1px;
    color: mix($INPUT_FG_COLOR, $INPUT_BG_COLOR);
}

.icon-addon.addon-lg .form-control {
    line-height: 1.33;
    font-size: 18px;
    padding: 10px 16px 10px 40px;
}

.icon-addon.addon-sm .form-control {
    padding: 5px 10px 5px 28px;
    font-size: 12px;
    line-height: 1.5;
}

.icon-addon.addon-lg .fa,
.icon-addon.addon-lg .glyphicon {
    font-size: 18px;
    margin-left: 0;
    left: 11px;
    top: 4px;
}

.icon-addon.addon-md .form-control,
.icon-addon .form-control {
    padding-left: 30px;
    float: left;
    font-weight: normal;
}

.icon-addon.addon-sm .fa,
.icon-addon.addon-sm .glyphicon {
    margin-left: 0;
    font-size: 12px;
    left: 5px;
    top: 1px
}

.icon-addon .form-control:focus + .glyphicon,
.icon-addon:hover .glyphicon,
.icon-addon .form-control:focus + .fa,
.icon-addon:hover .fa {
    color: $INPUT_FG_COLOR;
}

//
// generally useful classes
// --------------------------------------------------

.inline {
    display: inline-block;
}

.indent {
    padding-left: 10px !important;
}

.align-top {
    vertical-align: top !important;
}

.align-bottom {
    vertical-align: bottom !important;
}

.align-right {
    text-align: right;
}

.bold {
    font-weight: 800;
}

.border-none {
    border: none;
}

.border-radius-none {
    border-radius: 0 !important;
}

.push-down {
    margin-top: 1em;
}

.push-below-buttons {
    margin-top: 23px;
}

.push-up {
    margin-bottom: 1em;
}

.slight-pad {
    padding-top: 5px;
    padding-bottom: 5px;
}

.pad-box {
    padding: 5px;
}

.border-box {
    border: 1px solid;
}

.pad-bottom {
    padding-bottom: .25em;
}

.pad-top {
    padding-top: 1em;
}

.kill-padding {
    padding: 0 !important;
}

.nowrap {
    white-space: nowrap;
}

.nowrap-ellipsis {
    white-space: nowrap;
    overflow: hidden;
    text-overflow: ellipsis;
}

.vcenter {
    display: flex;
    align-items: center;
}

// Most browsers allow you to zoom in or out: let the user decide what
// an optimal width for a line of text should be.  There is no way for us
// to decide for them intelligently, since browsers differ so much in how
// they deal with print views.
@media screen {
    .max-width-text {
        max-width: 600px;
    }

    .max-width-text-plus-padding {
        max-width: 650px;
    }

    .max-width-text-plus-image {
        max-width: 850px; // 600px text column + 160pm max thumbnail
    }

    .max-width-text-times-two {
        max-width: 1200px;
    }
}

//
// style tweaks
// --------------------------------------------------

.well p {
  margin: 0;
  padding: 0;
}

table.table-compact tr td {
    padding-top: 3px !important;
    padding-bottom: 3px !important;
}

.list-group.list-group-compact .list-group-item {
    padding: 4px;
}

.input-group .icon-addon .form-control {
    border-radius: 0;
}

input[type=checkbox] {
    // fixes alignment issue in firefox; bootstrap applies this only to IE9:
    // margin-top: 1px \9;
    margin-top: 1px;
}

[data-role=link]:hover {
    cursor: pointer;
}

// got this trick from:
// http://www.abeautifulsite.net/whipping-file-inputs-into-shape-with-bootstrap-3/
.file-field {
    position: relative;
    overflow: hidden;
    input[type=file] {
        position: absolute;
        top: 0;
        right: 0;
        min-width: 100%;
        min-height: 100%;
        font-size: 100px;
        text-align: right;
        filter: alpha(opacity=0);
        opacity: 0;
        background: red;
        cursor: inherit;
        display: block;
    }
    + span {
        margin-left: 0.5em;
    }
}

//
// small devices, tablets
// --------------------------------------------------

@media screen and (max-width: 767px) {
    // #navigation {
    //   padding-left: 15px;
    //   padding-right: 15px;
    // }

    .rss-box-details {
        height: auto !important;
    }

    .row-offcanvas {
        position: relative;
        -webkit-transition: all .25s ease-out;
        -o-transition: all .25s ease-out;
        transition: all .25s ease-out;
        -webkit-transform: translate3d(0,0,0);
    }

    .row-offcanvas-right {
        right: 0;
    }

    .row-offcanvas-left {
        left: 0;
    }

    .row-offcanvas-right
    .sidebar-offcanvas {
        right: -$sidebar-max-width;
    }

    .row-offcanvas-left
    .sidebar-offcanvas {
        left: -$sidebar-max-width;
    }

    .row-offcanvas-right.active {
        right: $sidebar-max-width;
    }

    .row-offcanvas-left.active {
        left: $sidebar-max-width;
    }

    .sidebar-offcanvas {
        position: absolute;
        top: 0;
        width: $sidebar-max-width;
    }

    .hidden-overflow-x {
        overflow-x: hidden !important;
    }

    .navbar-default {
        margin: 0;
    }

    .navbar-form {
        margin: 0;
        border: 0;
    }
}

//
// larger devices
// --------------------------------------------------

@media screen and (min-width: 767px) {
    .pull-left-sm {
        float: left;
    }
    .pull-right-sm {
        float: right;
    }
    .push-down-sm {
        margin-top: 1em;
    }
}

//
// specialized stuff for print view
// --------------------------------------------------

@media print {
    #right_side {
        width: 100% !important;
    }
}

//
// don't bold the labels on image date and geotag helper boxes
// on create observation page

.image_messages label,
.geocode_messages label {
  font-weight: normal;
}

.dashed-border {
    border: 5px dashed;
}

//
// Help tips on create observation page
// ------------------------------------------
.arrow-up {
  width: 0;
  height: 0;
  border-left: 12px solid transparent;
  border-right: 12px solid transparent;
  border-bottom: 12px solid rgba(203, 203, 203, 0.9);
  position: absolute;
  left: 25px;
  top: 25px;
  margin-left: 1px;
}

.arrow-left {
  width: 0;
  height: 0;
  border-top: 15px solid transparent;
  border-bottom: 15px solid transparent;
  border-right: 15px solid rgba(203, 203, 203, 0.9);
  position: absolute;
  left: 0;
  top: 25px;
  margin-left: 1px;
}

.spacer {
  height: 30px;
  width: 1px;
}<|MERGE_RESOLUTION|>--- conflicted
+++ resolved
@@ -182,13 +182,12 @@
     background-color: $LINK_HOVER_BG_COLOR;
 }
 
-<<<<<<< HEAD
 body {
-  word-wrap: break-word;
-=======
+    word-wrap: break-word;
+}
+
 blockquote {
     font-size: 100%;
->>>>>>> 4f70c049
 }
 
 .btn, .btn:visited,
