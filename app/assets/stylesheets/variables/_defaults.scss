// ==================================================
// Semantic Base Colors
// ==================================================
// These semantic colors provide a foundation for the theme system
// and map cleanly to Bootstrap 5's color system.

$PRIMARY_COLOR:                     #337AB7;
$SECONDARY_COLOR:                   #6C757D;
$SUCCESS_COLOR:                     #70C070;
$INFO_COLOR:                        #5BC0DE;
$WARNING_COLOR:                     #F8CC70;
$DANGER_COLOR:                      #F07070;
$LIGHT_COLOR:                       #F8F9FA;
<<<<<<< HEAD
$DARK_COLOR:                        #212529;
=======
$DARK_COLOR:                        #000000; # Bootstrap 5 #212529;
>>>>>>> 2d479e8c

// ==================================================
// Body and Typography
// ==================================================

<<<<<<< HEAD
$BODY_FG_COLOR:                     #000000;
=======
$BODY_FG_COLOR:                     $DARK_COLOR; # #000000;
>>>>>>> 2d479e8c
$BODY_BG_COLOR:                     #F6F6F6;

// ==================================================
// Links
// ==================================================

$LINK_WEIGHT:                       normal;
$LINK_FG_COLOR:                     #2050E0;
$LINK_BG_COLOR:                     transparent;
$LINK_VISITED_FG_COLOR:             #5020E0;
$LINK_VISITED_BG_COLOR:             transparent;
$LINK_HOVER_FG_COLOR:               #23527C;
$LINK_HOVER_BG_COLOR:               transparent;

// ==================================================
// Buttons
// ==================================================

$BUTTON_FG_COLOR:                   #000000;
$BUTTON_BG_COLOR:                   #F6F6F6;
$BUTTON_BORDER_COLOR:               #CCCCCC;
$BUTTON_HOVER_FG_COLOR:             #000000;
$BUTTON_HOVER_BG_COLOR:             #F6F6F6;
$BUTTON_HOVER_BORDER_COLOR:         black;
$BUTTON_ACTIVE_FG_COLOR:            #111111;
$BUTTON_ACTIVE_BG_COLOR:            #CCCCCC;
$BUTTON_PRIMARY_FG_COLOR:           #FFFFFF;
$BUTTON_PRIMARY_BG_COLOR:           $PRIMARY_COLOR;
$BUTTON_PRIMARY_BORDER_COLOR:       #286192;
$BUTTON_PRIMARY_HOVER_FG_COLOR:     #FFFFFF;
$BUTTON_PRIMARY_HOVER_BG_COLOR:     $PRIMARY_COLOR;
$BUTTON_PRIMARY_HOVER_BORDER_COLOR: #286192;
$BUTTON_BORDER_WIDTH:               1px;
$BUTTON_BORDER_STYLE:               solid;
$BUTTON_BORDER_RADIUS:              5px;

// ==================================================
// Form Inputs
// ==================================================

$INPUT_FG_COLOR:                    #000000;
$INPUT_BG_COLOR:                    #FFFFFF;
$INPUT_BORDER_COLOR:                #CCCCCC;
$INPUT_BORDER_WIDTH:                1px;
$INPUT_BORDER_STYLE:                solid;
$INPUT_BORDER_RADIUS:               5px;

// ==================================================
// Alert States (Info, Success, Warning, Danger)
// ==================================================

$INFO_BG_COLOR:                     #E0F8FF;
$INFO_BORDER_COLOR:                 #E0FFE0;
$INFO_FG_COLOR:                     $BODY_FG_COLOR;
$SUCCESS_BG_COLOR:                  #E0FFE0;
$SUCCESS_BORDER_COLOR:              $SUCCESS_COLOR;
$SUCCESS_FG_COLOR:                  $BODY_FG_COLOR;
$WARNING_BG_COLOR:                  #FFF8E0;
$WARNING_BORDER_COLOR:              $WARNING_COLOR;
$WARNING_FG_COLOR:                  $BODY_FG_COLOR;
$DANGER_BG_COLOR:                   #FFE0E0;
$DANGER_BORDER_COLOR:               $DANGER_COLOR;
$DANGER_FG_COLOR:                   $BODY_FG_COLOR;

$BANNER_BORDER_WIDTH:               2px;
$BANNER_BORDER_STYLE:               solid;
$BANNER_BORDER_RADIUS:              5px;

$ALERT_BORDER_WIDTH:                2px;
$ALERT_BORDER_STYLE:                solid;
$ALERT_BORDER_RADIUS:               5px;

// ==================================================
// Logo
// ==================================================

$LOGO_BORDER_COLOR:                 transparent;
$LOGO_BORDER_WIDTH:                 1px;
$LOGO_BORDER_STYLE:                 solid;
$LOGO_BORDER_RADIUS:                0px;
$LOGO_FG_COLOR:                     #FAEBD4;
$LOGO_BG_COLOR:                     #CC2616;
$LOGO_HOVER_FG_COLOR:               #FAEBD4;
$LOGO_HOVER_BG_COLOR:               #CC2616;

// ==================================================
// Left Navigation Bar
// ==================================================

$LEFT_BAR_BORDER_COLOR:             transparent;
$LEFT_BAR_BORDER_WIDTH:             1px;
$LEFT_BAR_BORDER_STYLE:             solid;
$LEFT_BAR_BORDER_RADIUS:            5px;
$LEFT_BAR_ITEM_BORDER_WIDTH:        1px;
$LEFT_BAR_HEADER_FG_COLOR:          #777777;
$LEFT_BAR_HEADER_BG_COLOR:          #EEEEEE;
$LEFT_BAR_FG_COLOR:                 #555555;
$LEFT_BAR_BG_COLOR:                 #FFFFFF;
$LEFT_BAR_HOVER_FG_COLOR:           #23529C;
$LEFT_BAR_HOVER_BG_COLOR:           #EEEEEE;

// ==================================================
// Top Navigation Bar
// ==================================================

$TOP_BAR_BORDER_COLOR:              transparent;
$TOP_BAR_BORDER_WIDTH:              1px;
$TOP_BAR_BORDER_STYLE:              solid;
$TOP_BAR_BORDER_RADIUS:             0;
$TOP_BAR_FG_COLOR:                  #000000;
$TOP_BAR_BG_COLOR:                  #F2F2F2;
$TOP_BAR_LINK_FG_COLOR:             $LINK_FG_COLOR;
$TOP_BAR_LINK_BG_COLOR:             $LINK_BG_COLOR;
$TOP_BAR_LINK_HOVER_FG_COLOR:       $LINK_HOVER_FG_COLOR;
$TOP_BAR_LINK_HOVER_BG_COLOR:       $LINK_HOVER_BG_COLOR;

// ==================================================
// Lists and Tables
// ==================================================

$LIST_BORDER_COLOR:                 transparent;
$LIST_HEADER_FG_COLOR:              #000000;
$LIST_HEADER_BG_COLOR:              #F0F0F0;
$LIST_FG_COLOR:                     #333333;
$LIST_BG_COLOR:                     #FFFFFF;
$LIST_EVEN_BG_COLOR:                #F6F6F6;
$LIST_ODD_BG_COLOR:                 $LIST_BG_COLOR;
$LIST_HOVER_BG_COLOR:               #F6F6F6;

// ==================================================
// Menus and Dropdowns
// ==================================================

$MENU_BORDER_COLOR:                 #888888;
$MENU_FG_COLOR:                     #000000;
$MENU_BG_COLOR:                     #FFFFFF;
$MENU_HOT_FG_COLOR:                 #000000;
$MENU_HOT_BG_COLOR:                 #FFFF88;
$MENU_WARM_FG_COLOR:                #000000;
$MENU_WARM_BG_COLOR:                #FF8888;

// ==================================================
// Pagination
// ==================================================

$PAGER_FG_COLOR:                    $PRIMARY_COLOR;
$PAGER_BG_COLOR:                    transparent;
$PAGER_BORDER_COLOR:                none;
$PAGER_HOVER_FG_COLOR:              #23527C;
$PAGER_HOVER_BG_COLOR:              #EEEEEE;
$PAGER_HOVER_BORDER_COLOR:          none;
$PAGER_ACTIVE_FG_COLOR:             #FFFFFF;
$PAGER_ACTIVE_BG_COLOR:             #959595;
$PAGER_ACTIVE_BORDER_COLOR:         none;

// ==================================================
// Tooltips
// ==================================================

$TOOLTIP_FG_COLOR:                  white;
$TOOLTIP_BG_COLOR:                  black;

// ==================================================
// Vote Meters
// ==================================================

$VOTE_METER_BORDER_COLOR:           none;
$VOTE_METER_FG_COLOR:               #205080;
$VOTE_METER_BG_COLOR:               #F5F5F5;

// ==================================================
// Progress Bars
// ==================================================

$PROGRESS_BG_COLOR:                 #EEEEEE;
$PROGRESS_FG_COLOR:                 #000000;
$PROGRESS_BAR_COLOR:                #99BDDB;

// ==================================================
// Wells and Panels
// ==================================================

$WELL_FG_COLOR:                     inherit;
$WELL_BG_COLOR:                     #F5F5F5;<|MERGE_RESOLUTION|>--- conflicted
+++ resolved
@@ -11,21 +11,13 @@
 $WARNING_COLOR:                     #F8CC70;
 $DANGER_COLOR:                      #F07070;
 $LIGHT_COLOR:                       #F8F9FA;
-<<<<<<< HEAD
-$DARK_COLOR:                        #212529;
-=======
 $DARK_COLOR:                        #000000; # Bootstrap 5 #212529;
->>>>>>> 2d479e8c
 
 // ==================================================
 // Body and Typography
 // ==================================================
 
-<<<<<<< HEAD
-$BODY_FG_COLOR:                     #000000;
-=======
 $BODY_FG_COLOR:                     $DARK_COLOR; # #000000;
->>>>>>> 2d479e8c
 $BODY_BG_COLOR:                     #F6F6F6;
 
 // ==================================================
