--- conflicted
+++ resolved
@@ -7,17 +7,6 @@
     console.log(element)
     alert(JSON.stringify(element));
   }
-<<<<<<< HEAD
-
-  static whirly(text) {
-    $('#mo_ajax_progress_caption').html(text);
-    $("#mo_ajax_progress").modal('show');
-  }
-
-  static swapFilterAutoComplete(type) {
-    // console.log(type)
-    // var type = this.value
-=======
 
   static whirly(text) {
     $('#mo_ajax_progress_caption').html(text);
@@ -27,7 +16,6 @@
   static swapFilterAutoComplete(type) {
     // console.log(type)
 
->>>>>>> 5e9ef0e1
     // Each autocompleter has a data-uuid that corresponds to its array index
     // in AUTOCOMPLETERS
     const filter_term = document.getElementById("filter_term");
