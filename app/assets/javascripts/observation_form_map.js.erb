--- conflicted
+++ resolved
@@ -2,11 +2,7 @@
 /* globals $, google */
 
 var GMAPS_API_SCRIPT = "https://maps.googleapis.com/maps/api/js?key=" +
-<<<<<<< HEAD
-                       "<%= GM::GMap.key %>";
-=======
                        "AIzaSyCxT5WScc3b99_2h2Qfy5SX6sTnE1CX3FA";
->>>>>>> 996b2f52
 
 // ./observer/create_observation
 $(document).ready(function() {
@@ -39,22 +35,6 @@
 
       // init elevation service
       var elevation = new google.maps.ElevationService();
-
-      // init geocoding service
-      var geocoder = new google.maps.Geocoder();
-
-      // Have the submit buttons wait until geocoder returns.
-      var wait_for_geocoder = 0;
-      $('form[name="observation_form"]').submit(function (e) {
-        var _this = $(this);
-        if (wait_for_geocoder <= 0) return;
-        wait_for_geocoder--;
-        e.preventDefault();
-        _this.find(':input[type="submit"]').prop("disabled", true);
-        window.setTimeout(function() {
-          _this.submit();
-        }, 1000);
-      });
 
       addGmapsListener(map, 'click');
 
@@ -97,6 +77,7 @@
 
       // use the geocoder to focus on a specific region on the map
       function focusMap() {
+        var geocoder = new google.maps.Geocoder();
 
         // even a single letter will return a result
         if ( $(searchInput).val().length <= 0 ) {
@@ -149,63 +130,6 @@
             }
           }
         });
-
-        geocoder.geocode({
-          'location': marker.position
-        }, function(results, status) {
-          var country, level1, level2, level3, locality, park, feature, route;
-          var all = "";
-          if (status === google.maps.GeocoderStatus.OK && results.length > 0) {
-            for (var i=0; i<results.length; i++) {
-              var addrs = results[i].address_components;
-              for (var j=0; j<addrs.length; j++) {
-                var types = addrs[j].types;
-                for (var k=0; k<types.length; k++) {
-                  all += types[k] + " = " + addrs[j].long_name + "\n";
-                  if (types[k] == "country")
-                    country ||= addrs[j].long_name;
-                  else if (types[k] == "administrative_area_level_1")
-                    level1 ||= addrs[j].long_name;
-                  else if (types[k] == "administrative_area_level_2")
-                    level2 ||= addrs[j].long_name;
-                  else if (types[k] == "administrative_area_level_3")
-                    level3 ||= addrs[j].long_name;
-                  else if (types[k] == "locality")
-                    locality ||= addrs[j].long_name;
-                  else if (types[k] == "park")
-                    park ||= addrs[j].long_name;
-                  else if (types[k] == "natural_feature")
-                    feature ||= addrs[j].long_name;
-                  else if (types[k] == "point_of_interest")
-                    feature ||= addrs[j].long_name;
-                  else if (types[k] == "route")
-                    route ||= addrs[j].long_name;
-                }
-              }
-            }
-            var city = "";
-            if (park || feature) {
-              city = "";
-              if (park) city = park + ", " + city;
-              if (feature) city = feature + ", " + city;
-            } else if (level3) {
-              city = level3;
-            } else if (locality) {
-              city = locality;
-            }
-            // if (route) city = route + ", " + city;
-            if (city) city = city.replace(/, $/, "");
-            if (level2) level2 = level2.replace(/ County$/, " Co.");
-            $("#country").val(country || "");
-            $("#state").val(level1 || "");
-            $("#county").val(level2 || "");
-            $("#city").val(city || "");
-          }
-          wait_for_geocoder = 0;
-        });
-
-        // Tell submit buttons to wait up to 10 seconds for geocoder to return.
-        wait_for_geocoder = 10;
       }
 
       function clearMap() {
