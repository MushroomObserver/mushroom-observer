//= require jquery3
//= require jquery_extensions
//= require rails-ujs
//= require popper
//= require bootstrap-sprockets
//= require jstz
<<<<<<< HEAD
//= require autocomplete
=======
//= require mo_autocompleter
//= require box_resizer
>>>>>>> 4871b626
//= require lazyload_verlok
//= require csrf_token
//= require external_link
//= require image_export
//= require validate_file_input_fields
//= require main
//= require mo_events
//= require mo_multi_image_uploader
//= require observation_form_map
//= require suggestions
//= require thumbnail_map
//= require naming_vote_ajax
//= require lightbox

lightbox.option({
  'fadeDuration': 0,
  'resizeDuration': 0
});<|MERGE_RESOLUTION|>--- conflicted
+++ resolved
@@ -4,12 +4,7 @@
 //= require popper
 //= require bootstrap-sprockets
 //= require jstz
-<<<<<<< HEAD
-//= require autocomplete
-=======
 //= require mo_autocompleter
-//= require box_resizer
->>>>>>> 4871b626
 //= require lazyload_verlok
 //= require csrf_token
 //= require external_link
