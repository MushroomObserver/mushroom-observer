--- conflicted
+++ resolved
@@ -3,60 +3,6 @@
  */
 jQuery(document).ready(function () {
 
-<<<<<<< HEAD
-    // This works better than straight autofocus attribute in firefox.
-    // Normal autofocus causes it to scroll window hiding title etc.
-    jQuery('[data-autofocus=true]').first().focus();
-
-    jQuery('[data-role=link]').on('click', function() {
-      window.location = jQuery(this).attr('data-url');
-    });
-
-    jQuery('[data-toggle="tooltip"]').tooltip({container: 'body'});
-
-    // HAMBURGER HELPER
-    jQuery('[data-toggle="offcanvas"]').click(function () {
-        jQuery(document).scrollTop(0);
-        jQuery('.row-offcanvas').toggleClass('active');
-        jQuery('#main_container').toggleClass('hidden-overflow-x');
-
-    });
-
-    // SEARCH BAR FINDER
-    jQuery('[data-toggle="search"]').click(function () {
-        jQuery(document).scrollTop(0);
-        var target = jQuery(this).data().target;
-        // jQuery(target).css('margin-top', '32px');
-        jQuery(target).toggleClass('hidden-xs');
-    });
-
-    jQuery('[data-dismiss="alert"]').click(function() {
-        setCookie('hideBanner2', BANNER_TIME, 30);
-    });
-
-    function setCookie(cname, cvalue, exdays) {
-        var d = new Date();
-        d.setTime(d.getTime() + (exdays * 24 * 60 * 60 * 1000));
-        var expires = "expires=" + d.toUTCString();
-        document.cookie = cname + "=" + cvalue + "; " + expires + ";path=/";
-    }
-
-    jQuery('.file-field :file').on('change', function() {
-        var val = $(this).val().replace(/.*[\/\\]/, ''),
-            next = $(this).parent().next();
-        // If file field immediately followed by span, show selection there.
-        if (next.is('span')) next.html(val);
-    });
-
-});
-
-// Not a great solution, but ok for now.
-jQuery('form :input').on('change', function() {
-  var disabled_buttons = $('[data-disable-with]');
-  $(disabled_buttons).each(function() {
-    $.rails.enableElement(this);
-  })
-=======
   // This works better than straight autofocus attribute in firefox.
   // Normal autofocus causes it to scroll window hiding title etc.
   jQuery('[data-autofocus=true]').first().focus();
@@ -108,5 +54,4 @@
       $.rails.enableElement(this);
     })
   });
->>>>>>> 65a0c80a
 });