/**
 * This should be included on every page.
 */

jQuery(document).ready(function () {

  // This works better than straight autofocus attribute in firefox.
  // Normal autofocus causes it to scroll window hiding title etc.
  jQuery('[data-autofocus=true]').first().focus();

  jQuery('[data-role=link]').on('click', function () {
    window.location = jQuery(this).attr('data-url');
  });

  jQuery('[data-toggle="tooltip"]').tooltip({ container: 'body' });

  // HAMBURGER HELPER
  jQuery('[data-toggle="offcanvas"]').on('click', function () {
    jQuery(document).scrollTop(0);
    jQuery('.row-offcanvas').toggleClass('active');
    jQuery('#main_container').toggleClass('hidden-overflow-x');

  });

  // SEARCH BAR FINDER
  jQuery('[data-toggle="search"]').on('click', function () {
    jQuery(document).scrollTop(0);
    var target = jQuery(this).data().target;
    // jQuery(target).css('margin-top', '32px');
    jQuery(target).toggleClass('hidden-xs');
  });

  jQuery('[data-dismiss="alert"]').on('click', function () {
    setCookie('hideBanner2', BANNER_TIME, 30);
  });

  function setCookie(cname, cvalue, exdays) {
    var d = new Date();
    d.setTime(d.getTime() + (exdays * 24 * 60 * 60 * 1000));
    var expires = "expires=" + d.toUTCString();
    document.cookie = cname + "=" + cvalue + "; " + expires + ";path=/";
  }

  jQuery('.file-field :file').on('change', function () {
    var val = $(this).val().replace(/.*[\/\\]/, ''),
      next = $(this).parent().next();
    // If file field immediately followed by span, show selection there.
    if (next.is('span')) next.html(val);
  });

  // Not a great solution, but ok for now.
  jQuery('form :input').on('change', function () {
    var disabled_buttons = $('[data-disable-with]');
    $(disabled_buttons).each(function () {
      $.rails.enableElement(this);
    })
  });

  // very precise binding for dynamically generated lightbox links
  // they are not there on page load, only when lightbox activated
  jQuery('body').on('click', '#lightbox .lb-dataContainer button.lightbox_link', function (e) {
    e.stopPropagation();
    var button = jQuery(e.target),
      modal_target_id = button.data("target");
    // must pass the button itself as second param
    jQuery(modal_target_id).modal("toggle", button);
  });

  // Initialize Verlok LazyLoad
  var lazyLoadInstance = new LazyLoad({
    elements_selector: ".lazy"
    // ... more custom settings?
  });

  // Update lazy loads
  lazyLoadInstance.update();
});

<<<<<<< HEAD
window.onload = (event) => {
  autocompleters = document.querySelectorAll('[data-autocompleter]');

  autocompleters.forEach(element => {
    // element will have "data-ajax-url" if initialized
    if (!element.hasAttribute("data-ajax-url") && element.hasAttribute("id")) {
      new MOAutocompleter({
        input_id: element.getAttribute("id"),
        token: element.dataset.autocomplete_separator
      });
    }
  });
}
=======
// window.onload = (event) => {
//   const autocompleters = document.querySelectorAll('[data-autocompleter]');
//   // console.log(autocompleters);
//   autocompleters.forEach(element => {
//     // element will have "data-ajax-url" if initialized
//     if (!element.hasAttribute("data-ajax-url") && element.hasAttribute("id")) {
//       const input_id = element.getAttribute("id");
//       const type = element.dataset.autocompleter;

//       // Only initialize the `year` sub-field in Rails date_selects (1i, 2i, 3i)
//       if (type != "year" || type == "year" && input_id.indexOf("_1i") > 0) {
//         new MOAutocompleter({
//           input_id: input_id,
//           token: element.dataset.autocomplete_separator
//         });
//       }
//     }
//   });
// }

const moObserveContent = function () {
  // Select the node that will be observed for mutations
  const contentNode = document.getElementById("content");

  // Options for the observer (which mutations to observe)
  const config = { attributes: true, childList: true, subtree: true };

  // Callback function to execute when mutations are observed
  const callback = (mutationList, observer) => {
    for (const mutation of mutationList) {
      if (mutation.type === "childList") {
        console.log("A child node has been added or removed.");
        initializeAutocompleters();
      } else if (mutation.type === "attributes") {
        console.log(`The ${mutation.attributeName} attribute was modified.`);
      }
    }
  };

  // Create an observer instance linked to the callback function
  const observer = new MutationObserver(callback);

  // Start observing the target node for configured mutations
  observer.observe(contentNode, config);

  // Initialize autocompleters that are not already initialized
  const initializeAutocompleters = function () {
    const autocompleters = document.querySelectorAll(
      '[data-autocompleter]:not([data-ajax-url])'
    );
    // console.log(autocompleters);
    autocompleters.forEach(element => {
      // element will have "data-ajax-url" if initialized
      if (element.hasAttribute("id")) {
        const input_id = element.getAttribute("id");
        const type = element.dataset.autocompleter;

        // Only initialize the `year` sub-field in Rails date_selects (1i, 2i, 3i)
        if (type != "year" || type == "year" && input_id.indexOf("_1i") > 0) {
          new MOAutocompleter({
            input_id: input_id,
            token: element.dataset.autocomplete_separator
          });
        }
      }
    });
  }

  window.onload = (event) => {
    initializeAutocompleters();
  }
}

moObserveContent();
>>>>>>> 5e9ef0e1
<|MERGE_RESOLUTION|>--- conflicted
+++ resolved
@@ -76,21 +76,6 @@
   lazyLoadInstance.update();
 });
 
-<<<<<<< HEAD
-window.onload = (event) => {
-  autocompleters = document.querySelectorAll('[data-autocompleter]');
-
-  autocompleters.forEach(element => {
-    // element will have "data-ajax-url" if initialized
-    if (!element.hasAttribute("data-ajax-url") && element.hasAttribute("id")) {
-      new MOAutocompleter({
-        input_id: element.getAttribute("id"),
-        token: element.dataset.autocomplete_separator
-      });
-    }
-  });
-}
-=======
 // window.onload = (event) => {
 //   const autocompleters = document.querySelectorAll('[data-autocompleter]');
 //   // console.log(autocompleters);
@@ -164,5 +149,4 @@
   }
 }
 
-moObserveContent();
->>>>>>> 5e9ef0e1
+moObserveContent();