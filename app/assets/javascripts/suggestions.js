--- conflicted
+++ resolved
@@ -3,11 +3,7 @@
 function SuggestionModule(ids, url, text) {
   attach_suggestion_bindings = function () {
     var button = $("[data-role='suggest_names']");
-<<<<<<< HEAD
-    var whirly = ' <i class="fa-solid fa-loader fa-spin fa-2xl mx-2"></i>';
-=======
     // var whirly = " <span class='spinner-right mx-2'></span>";
->>>>>>> c20bcb5b
 
     button.on('click', function (event) {
       button.attr("disabled", "disabled");
