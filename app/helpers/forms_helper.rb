# frozen_string_literal: true

#  custom_file_field            # stylable file input field with
#                               # client-side size validation
#  date_select_opts

# helpers for form tags
#  custom_file_field            # stylable file input field with
#                               # client-side size validation
#  date_select_opts

module FormsHelper
  # Bootstrap submit button
  # <%= submit_button(form: f, button: button.t, center: true) %>
  def submit_button(**args)
    unless args[:form].is_a?(ActionView::Helpers::FormBuilder)
      return args[:button]
    end

    opts = args.except(:form, :button, :class, :center)
    opts[:class] = "btn btn-primary"
    opts[:class] += " mx-auto my-3" if args[:center] == true
    opts[:class] += " #{args[:class]}" if args[:class].present?

    args[:form].submit(args[:button], opts)
  end

  # form-agnostic button, type=button
  def js_button(**args)
    opts = args.except(:form, :button, :class, :center)
    opts[:class] = "btn btn-primary"
    opts[:class] += " mx-auto my-3" if args[:center] == true
    opts[:class] += " #{args[:class]}" if args[:class].present?

    button_tag(args[:button], type: :button, **opts)
  end

  # Form field builders with labels, consistent styling and less template code!
  # Pass everything as a keyword argument, no positional args.
  #
  # Required args:
  # `form`  instance of ActionView::Helpers::FormBuilder
  #         e.g. `form_with(model: @observation) do |f|`
  #              the builder is assigned to `f`
  # `field` field name. Will be nested if form_builder is passing a
  #         @model object or a `fields_for` object
  #         e.g. in the observation form, `form: f, field: :location`
  #              creates `<input name="observation[location]"`
  #
  # Optional args:
  # `label`   label text, can be HTML
  # `prefs`   set to `true` to infer the label translation string from the pref
  # `class`   additional classes for the form-group wrap
  # `inline`  set to `true` for inline label and input
  # `between` additional HTML between the label and the input
  # `append`  additional HTML after the input
  #
  # Other args per method as appropriate.
  # The methods should separate pass-through field options (e.g. data, onclick,
  # `textarea` rows, `checkbox` checked, value, disabled) from the args that are
  # necessary for the Rails form_builder, and position them correctly, using the
  # `separate_field_options_from_args` method.
  #
  # Consequently, certain methods need special kwargs.
  # In the case that the Rails form builder needs a positional arg, e.g.
  # radio(value:) and select(options: [], select_opts: {}), check the method
  # below for the appropriate special kwargs.

  # Bootstrap checkbox: form, field, label, class,
  # Can also pass checkbox options: checked, value, disabled, data, etc.
  # NOTE: Only need to set `checked` if state not inferrable from db field name
  # (i.e. a model attribute of the form_with(@model))
  # How to use:
  # <%= check_box_with_label(form: f, field: :no_emails, prefs: true) %>
  #
  def check_box_with_label(**args)
    args = auto_label_if_form_is_account_prefs(args)
    opts = separate_field_options_from_args(args)
    opts[:class] = "form-check-input"
    args[:checked_value] ||= "1"
    args[:unchecked_value] ||= "0"

    wrap_class = form_group_wrap_class(args, "form-check")

    content_tag(:div, class: wrap_class) do
      args[:form].label(args[:field], class: "form-check-label") do
        [
          args[:form].check_box(args[:field], opts,
                                args[:checked_value], args[:unchecked_value]),
          args[:label]
        ].safe_join
      end
    end
  end

  # Bootstrap radio: form, field, value, label, class, checked
  def radio_with_label(**args)
    args = auto_label_if_form_is_account_prefs(args)
    opts = separate_field_options_from_args(args, [:value])
    opts[:class] = "form-check-input"

    wrap_class = form_group_wrap_class(args, "form-check")

    content_tag(:div, class: wrap_class) do
      args[:form].label("#{args[:field]}_#{args[:value]}",
                        class: "form-check-label") do
        concat(args[:form].radio_button(args[:field], args[:value], opts))
        concat(args[:label])
      end
    end
  end

  # Bootstrap text_field
  def text_field_with_label(**args)
    args = auto_label_if_form_is_account_prefs(args)
    args = check_for_optional_or_required_note(args)
    opts = separate_field_options_from_args(args)
    opts[:class] = "form-control"

    wrap_class = form_group_wrap_class(args)
    label_opts = field_label_opts(args)

    content_tag(:div, class: wrap_class) do
      concat(args[:form].label(args[:field], args[:label], label_opts))
      concat(args[:between]) if args[:between].present?
      concat(args[:form].text_field(args[:field], opts))
      concat(args[:append]) if args[:append].present?
    end
  end

  def text_field_with_autocompleter(**args)
    args[:data_autocompleter_type] = args[:type]

    text_field_with_label(**args)
  end

  # Bootstrap text_area
  def text_area_with_label(**args)
    args = auto_label_if_form_is_account_prefs(args)
    args = check_for_optional_or_required_note(args)
    opts = separate_field_options_from_args(args)
    opts[:class] = "form-control"
    opts[:class] += " text-monospace" if args[:monospace].present?

    wrap_class = form_group_wrap_class(args)
    label_opts = field_label_opts(args)

    content_tag(:div, class: wrap_class) do
      concat(args[:form].label(args[:field], args[:label], label_opts))
      concat(args[:between]) if args[:between].present?
      concat(args[:form].text_area(args[:field], opts))
      concat(args[:append]) if args[:append].present?
    end
  end

  # Bootstrap select.
  # Works for select_year but not date_select, which generates multiple selects
  def select_with_label(**args)
    args = auto_label_if_form_is_account_prefs(args)
    args = select_generate_default_options(args)
    args = check_for_optional_or_required_note(args)

    opts = separate_field_options_from_args(
      args, [:options, :select_opts, :start_year, :end_year]
    )
    opts[:class] = "form-control"
    opts[:class] += " w-auto" if args[:width] == :auto

    wrap_class = form_group_wrap_class(args)
    label_opts = field_label_opts(args)

    content_tag(:div, class: wrap_class) do
      concat(args[:form].label(args[:field], args[:label], label_opts))
      concat(args[:between]) if args[:between].present?
      concat(args[:form].select(args[:field], args[:options],
                                args[:select_opts], opts))
      concat(args[:append]) if args[:append].present?
    end
  end

  # default select_opts - also generate year options if start_year given
  def select_generate_default_options(args)
    args[:select_opts] ||= {}

    return args unless args[:start_year].present? && args[:end_year].present?

    args[:options] = args[:end_year].downto(args[:start_year])
    args
  end

  # Bootstrap number_field
  def number_field_with_label(**args)
    args = auto_label_if_form_is_account_prefs(args)
    opts = separate_field_options_from_args(args)
    opts[:class] = "form-control"
    opts[:min] ||= 1

    wrap_class = form_group_wrap_class(args)

    content_tag(:div, class: wrap_class) do
      concat(args[:form].label(args[:field], args[:label], class: "mr-3"))
      concat(args[:form].number_field(args[:field], opts))
    end
  end

  # Bootstrap password_field
  def password_field_with_label(**args)
    opts = separate_field_options_from_args(args)
    opts[:class] = "form-control"
    opts[:value] ||= ""

    wrap_class = form_group_wrap_class(args)

    content_tag(:div, class: wrap_class) do
      concat(args[:form].label(args[:field], args[:label], class: "mr-3"))
      concat(args[:form].password_field(args[:field], opts))
    end
  end

  # Bootstrap email_field. Unused because our email fields are text fields
  # def email_field_with_label(**args)
  #   opts = separate_field_options_from_args(args)
  #   opts[:class] = "form-control"
  #   opts[:value] ||= ""

  #   wrap_class = form_group_wrap_class(args)

  #   content_tag(:div, class: wrap_class) do
  #     concat(args[:form].label(args[:field], args[:label], class: "mr-3"))
  #     concat(args[:form].email_field(args[:field], opts))
  #   end
  # end

  # We have fields like this. Prints a static value for submitted field,
  # from either a "text" option (first choice) or a "value" option
  def hidden_field_with_label(**args)
    opts = separate_field_options_from_args(args)
    text = opts[:text] || opts[:value] || ""

    wrap_class = form_group_wrap_class(args)

    content_tag(:div, class: wrap_class) do
      concat(args[:form].label(args[:field], args[:label], class: "mr-3"))
      concat(content_tag(:p, text, class: "form-control-plaintext"))
      concat(args[:form].hidden_field(args[:field], opts))
    end
  end

  # Bootstrap allows you to style static text like this:
  def static_text_with_label(**args)
    opts = separate_field_options_from_args(args)
    opts[:class] = "form-control-plaintext"
    text = opts[:text] || opts[:value] || ""
    opts.delete(:value)

    wrap_class = form_group_wrap_class(args)

    content_tag(:div, class: wrap_class) do
      concat(args[:form].label(args[:field], args[:label], class: "mr-3"))
      concat(content_tag(:p, text, opts))
    end
  end

  # Bootstrap url_field
  def url_field_with_label(**args)
    opts = separate_field_options_from_args(args)
    opts[:class] = "form-control"
    opts[:value] ||= ""

    wrap_class = form_group_wrap_class(args)

    content_tag(:div, class: wrap_class) do
      concat(args[:form].label(args[:field], args[:label], class: "mr-3"))
      concat(args[:form].url_field(args[:field], opts))
    end
  end

  # Bootstrap file input field with client-side size validation.
  def file_field_with_label(**args)
    opts = separate_field_options_from_args(args)
    input_span_class = "file-field btn btn-primary"
    max_size = MO.image_upload_max_size
    max_size_in_mb = (max_size.to_f / 1024 / 1024).round
    opts = opts.merge(
      max_upload_msg: :validate_image_file_too_big.l(max: max_size_in_mb),
      max_upload_size: max_size
    )

    wrap_class = form_group_wrap_class(args)

    # append is always :no_file_selected.t
    content_tag(:div, class: wrap_class) do
      concat(args[:form].label(args[:field], args[:label], class: "mr-3"))
      concat(args[:between]) if args[:between].present?
      concat(
        content_tag(:span, class: input_span_class) do
          concat(:select_file.t)
          concat(args[:form].file_field(args[:field], opts))
        end
      )
      concat(content_tag(:span, :no_file_selected.t))
    end
  end

  # To be retired in favor of the above:
  # Create stylable file input field with client-side size validation.
  def custom_file_field(obj, attr, opts = {})
    max_size = MO.image_upload_max_size
    max_size_in_mb = (max_size.to_f / 1024 / 1024).round
    file_field = file_field(
      obj,
      attr,
      opts.merge(
        max_upload_msg: :validate_image_file_too_big.l(max: max_size_in_mb),
        max_upload_size: max_size
      )
    )
    content_tag(:span, :select_file.t + file_field,
                class: "file-field btn btn-primary") +
      content_tag(:span, :no_file_selected.t)
  end

  # Unused
  # def search_field_with_submit(args)
  #   opts = separate_field_options_from_args(args)
  #   opts[:class] = "form-control"
  #   opts[:value] ||= ""
  #   opts[:placeholder] ||= args[:label]

  #   args[:inline] = true
  #   wrap_class = form_group_wrap_class(args)

  #   content_tag(:div, class: wrap_class) do
  #     concat(args[:form].label(args[:field], args[:label],
  #                              class: "mr-3 sr-only"))
  #     concat(
  #       content_tag(:div, class: "input-group") do
  #         concat(args[:form].text_field(args[:field], opts))
  #         concat(
  #           content_tag(:span, class: "input-group-btn") do
  #             submit_button(form: args[:form], button: :SEARCH.l)
  #           end
  #         )
  #       end
  #     )
  #   end
  # end

  # convenience for account prefs: auto-populates label text arg
  def auto_label_if_form_is_account_prefs(args)
    return args if args[:prefs].blank?

    args = args.merge({ label: :"prefs_#{args[:field]}".t })
    args.except(:prefs)
  end

  # convenience for the bootstrap "form-group" wrap class.
  # needs "form-inline" for an inline label + field
  # Note that wrap is not always "form-group", e.g. "checkbox"
  def form_group_wrap_class(args, base = "form-group")
    wrap_class = base

    # checkbox and radio do not need explicit `form-inline` class
    if (args[:inline] == true) && (base == "form-group")
      wrap_class += " form-inline"
    end

    wrap_class += " #{args[:class]}" if args[:class].present?
    wrap_class
  end

  def field_label_opts(args)
    label_opts = { class: "mr-3" }
    label_opts[:index] = args[:index] if args[:index].present?
    label_opts
  end

  # shorthand to set a between or append string with (optional) or (required)
  # use:       between: :optional, append: :required
  def check_for_optional_or_required_note(args)
    return args unless args[:between].present? || args[:append].present?

    positions = [:between, :append].freeze
    keys = [:optional, :required].freeze
    positions.each do |pos|
      keys.each do |key|
        args[pos] = help_note(:span, "(#{key.t})") if args[pos] == key
      end
    end
    args
  end

  # These are args that should not be passed to the field
  # Note that :value is sometimes explicitly passed, so it must
  # be excluded separately (not here)
  def separate_field_options_from_args(args, extras = [])
    exceptions = [
      :form, :field, :label, :class, :width, :inline, :between, :append,
<<<<<<< HEAD
      :optional, :required, :monospace, :checked_value, :unchecked_value
=======
      :optional, :required, :monospace, :type
>>>>>>> 4871b626
    ] + extras

    args.clone.except(*exceptions)
  end

  def date_select_opts(obj = nil)
    start_year = 20.years.ago.year
    init_value = obj.try(&:when).try(&:year)
    start_year = init_value if init_value && init_value < start_year
    { start_year: start_year,
      end_year: Time.zone.now.year,
      selected: obj.try(&:when) || Time.zone.today,
      order: [:day, :month, :year] }
  end
end<|MERGE_RESOLUTION|>--- conflicted
+++ resolved
@@ -396,11 +396,7 @@
   def separate_field_options_from_args(args, extras = [])
     exceptions = [
       :form, :field, :label, :class, :width, :inline, :between, :append,
-<<<<<<< HEAD
-      :optional, :required, :monospace, :checked_value, :unchecked_value
-=======
-      :optional, :required, :monospace, :type
->>>>>>> 4871b626
+      :optional, :required, :monospace, :checked_value, :unchecked_value, :type
     ] + extras
 
     args.clone.except(*exceptions)
