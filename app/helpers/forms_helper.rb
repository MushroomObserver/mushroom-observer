# frozen_string_literal: true

#  custom_file_field            # stylable file input field with
#                               # client-side size validation
#  date_select_opts

# helpers for form tags

module FormsHelper # rubocop:disable Metrics/ModuleLength
  # Bootstrap submit button
  # <%= submit_button(form: f, button: button.t, center: true) %>
  def submit_button(**args)
    unless args[:form].is_a?(ActionView::Helpers::FormBuilder)
      return args[:button]
    end

    # custom text for the button while submitting
    submits_with = args[:submits_with] || submits_default_text(args[:button])
    data = args[:data] || {}

    opts = args.except(:form, :button, :class, :center, :data, :submits_with)
    opts[:class] = "btn btn-default"
    opts[:class] += " center-block my-3" if args[:center] == true
    opts[:class] += " #{args[:class]}" if args[:class].present?
    opts[:data] = { turbo_submits_with: submits_with }.deep_merge(data)

    args[:form].submit(args[:button], opts)
  end

  def submits_default_text(button_text)
    if button_text == :UPDATE.l
      :UPDATING.l
    else
      :SUBMITTING.l
    end
  end

  # form-agnostic button, type=button
  def js_button(**args, &block)
    button = block ? capture(&block) : args[:button]
    opts = args.except(:form, :button, :class, :center)
    opts[:class] = "btn btn-default"
    opts[:class] += " center-block my-3" if args[:center] == true
    opts[:class] += " #{args[:class]}" if args[:class].present?

    button_tag(button, type: :button, **opts)
  end

  # Form field builders with labels, consistent styling and less template code!
  # Pass everything as a keyword argument, no positional args.
  #
  # Required args:
  # `form`  instance of ActionView::Helpers::FormBuilder
  #         e.g. `form_with(model: @observation) do |f|`
  #              the builder is assigned to `f`
  # `field` field name. Will be nested if form_builder is passing a
  #         @model object or a `fields_for` object
  #         e.g. in the observation form, `form: f, field: :location`
  #              creates `<input name="observation[location]"`
  #
  # Optional args:
  # `label`   label text, can be HTML
  # `prefs`   set to `true` to infer the label translation string from the pref
  # `class`   additional classes for the form-group wrap
  # `inline`  set to `true` for inline label and input
  # `between` additional HTML between the label and the input
  # `append`  additional HTML after the input
  #
  # Other args per method as appropriate.
  # The methods should separate pass-through field options (e.g. data, onclick,
  # `textarea` rows, `checkbox` checked, value, disabled) from the args that are
  # necessary for the Rails form_builder, and position them correctly, using the
  # `separate_field_options_from_args` method.
  #
  # Consequently, certain methods need special kwargs.
  # In the case that the Rails form builder needs a positional arg, e.g.
  # radio(value:) and select(options: [], select_opts: {}), check the method
  # below for the appropriate special kwargs.

  # Bootstrap checkbox: form, field, label, class,
  # Can also pass checkbox options: checked, value, disabled, data, etc.
  # NOTE: Only need to set `checked` if state not inferrable from db field name
  # (i.e. a model attribute of the form_with(@model))
  # How to use:
  # <%= check_box_with_label(form: f, field: :no_emails, prefs: true) %>
  #
  def check_box_with_label(**args)
    args = auto_label_if_form_is_account_prefs(args)
    args = check_for_help_block(args)
    opts = separate_field_options_from_args(args)

    wrap_class = form_group_wrap_class(args, "checkbox")

    tag.div(class: wrap_class) do
      concat(args[:form].label(args[:field]) do
        concat(args[:form].check_box(args[:field], opts,
                                     args[:checked_value] || "1",
                                     args[:unchecked_value] || "0"))
        concat(args[:label])
        concat(args[:between]) if args[:between].present?
      end)
      concat(args[:append]) if args[:append].present?
    end
  end

  # Makes an element that looks like a bootstrap button but works as a checkbox.
  # Only works within a .btn-group wrapper. NOTE: Different from a check_box!
  def check_button_with_label(**args)
    args = auto_label_if_form_is_account_prefs(args)
    opts = separate_field_options_from_args(args)

    wrap_class = form_group_wrap_class(args, "btn btn-default btn-sm")

    args[:form].label(args[:field], class: wrap_class) do
      [args[:form].check_box(args[:field], opts.merge(class: "mt-0 mr-2")),
       args[:label]].safe_join
    end
  end

  # Bootstrap radio: form, field, value, label, class, checked
  def radio_with_label(**args)
    args = auto_label_if_form_is_account_prefs(args)
    args = check_for_help_block(args)
    opts = separate_field_options_from_args(args, [:value])

    wrap_class = form_group_wrap_class(args, "radio")

    tag.div(class: wrap_class) do
      concat(args[:form].label("#{args[:field]}_#{args[:value]}") do
        concat(args[:form].radio_button(args[:field], args[:value], opts))
        concat(args[:label])
        if args[:between].present?
          concat(tag.div(class: "d-inline-block ml-3") { args[:between] })
        end
      end)
      concat(args[:append]) if args[:append].present?
    end
  end

  # Makes an element that looks like a bootstrap button but works as a radio.
  # Only works within a .btn-group wrapper. NOTE: Different from a radio_button!
  def radio_button_with_label(**args)
    args = auto_label_if_form_is_account_prefs(args)
    opts = separate_field_options_from_args(args)

    wrap_class = form_group_wrap_class(args, "btn btn-default btn-sm")

    args[:form].label(args[:field], class: wrap_class) do
      [args[:form].radio_button(args[:field], opts.merge(class: "mt-0 mr-2")),
       args[:label]].safe_join
    end
  end

  # Bootstrap text_field
  def text_field_with_label(**args)
    args = auto_label_if_form_is_account_prefs(args)
    args = check_for_optional_or_required_note(args)
    args = check_for_help_block(args)
    opts = separate_field_options_from_args(args)
    opts[:class] = "form-control"

    wrap_class = form_group_wrap_class(args)
    wrap_data = args[:wrap_data] || {}
    label_opts = field_label_opts(args)
    label_opts[:class] = class_names(label_opts[:class], args[:label_class])

    tag.div(class: wrap_class, data: wrap_data) do
      concat(text_label_row(args, label_opts))
      if args[:addon].present? # text addon, not interactive
        concat(tag.div(class: "input-group") do
          concat(args[:form].text_field(args[:field], opts))
          concat(tag.span(args[:addon], class: "input-group-addon"))
        end)
      elsif args[:button].present? # button addon, interactive
        concat(tag.div(class: "input-group") do
          concat(args[:form].text_field(args[:field], opts))
          concat(tag.span(class: "input-group-btn") do
            js_button(button: args[:button], class: "btn btn-default",
                      data: args[:button_data] || {})
          end)
        end)
      else
        concat(args[:form].text_field(args[:field], opts))
      end
      concat(args[:append]) if args[:append].present?
    end
  end

  # Bootstrap text_area
  def text_area_with_label(**args)
    args = auto_label_if_form_is_account_prefs(args)
    args = check_for_optional_or_required_note(args)
    args = check_for_help_block(args)
    opts = separate_field_options_from_args(args)
    opts[:class] = "form-control"
    opts[:class] += " text-monospace" if args[:monospace].present?

    wrap_class = form_group_wrap_class(args)
    wrap_data = args[:wrap_data] || {}
    label_opts = field_label_opts(args)

    tag.div(class: wrap_class, data: wrap_data) do
      concat(text_label_row(args, label_opts))
      concat(args[:form].text_area(args[:field], opts))
      concat(args[:append]) if args[:append].present?
    end
  end

  # The label row for autocompleters is potentially complicated, many buttons.
  # Content for `between` and `label_after` come right after the label on left,
  # content for `label_end` is at the end of the same line, right justified.
  def text_label_row(args, label_opts)
<<<<<<< HEAD
    row_class = if args[:inline] == true
                  "d-inline-block"
                else
                  "d-flex justify-content-between"
                end
    tag.div(class: row_class) do
=======
    display = args[:inline] == true ? "d-inline-flex" : "d-flex"
    tag.div(class: "#{display} justify-content-between") do
>>>>>>> 3dc0996d
      concat(tag.div do
        concat(args[:form].label(args[:field], args[:label], label_opts))
        concat(args[:between]) if args[:between].present?
        concat(args[:label_after]) if args[:label_after].present?
      end)
      concat(tag.div do
        concat(args[:label_end]) if args[:label_end].present?
      end)
    end
  end

  # Bootstrap select.
  # Works for select_year but not date_select, which generates multiple selects
  def select_with_label(**args)
    args = auto_label_if_form_is_account_prefs(args)
    args = select_year_default_options(args)
    select_opts = select_helper_opts(args)
    args = check_for_optional_or_required_note(args)
    args = check_for_help_block(args)

    opts = separate_field_options_from_args(
      args, [:options, :select_opts, :start_year, :end_year]
    )
    opts[:class] = "form-control"
    opts[:class] += " w-auto" if args[:width] == :auto

    wrap_class = form_group_wrap_class(args)
    label_opts = field_label_opts(args)

    tag.div(class: wrap_class) do
      concat(args[:form].label(args[:field], args[:label], label_opts))
      concat(args[:between]) if args[:between].present?
      concat(args[:form].select(args[:field], args[:options],
                                select_opts, opts))
      concat(args[:append]) if args[:append].present?
    end
  end

  # Generate `year` options if start_year given
  def select_year_default_options(args)
    return args unless args[:start_year].present? && args[:end_year].present?

    args[:options] = args[:end_year].downto(args[:start_year])
    args
  end

  # Args specific to the Rails select helper.
  # selected: nil could mean no selected value, or a selected value of nil.
  def select_helper_opts(args)
    { include_blank: args[:include_blank], selected: args[:selected] }
  end

  # MO mostly uses year-input_controller to switch the year selects to
  # text inputs, but you can pass data: { controller: "" } to get a year select.
  # The three "selects" will always be inline, but pass inline: true to make
  # the label and selects inline.
  # The form label does not correspond exactly to any of the three fields, so
  # it identifies the wrapping div. (That's also valid HTML.)
  # https://stackoverflow.com/a/16426122/3357635
  def date_select_with_label(**args)
    args = check_for_optional_or_required_note(args)
    args = check_for_help_block(args)
    opts = separate_field_options_from_args(args, [:object, :data])
    opts[:class] = "form-control"
    opts[:data] = { controller: "year-input" }.merge(args[:data] || {})
    date_opts = date_select_opts(args)
    wrap_class = form_group_wrap_class(args)
    selects_class = "form-inline date-selects"
    selects_class += " d-inline-block" if args[:inline] == true
    label_opts = { class: "mr-3" }
    label_opts[:index] = args[:index] if args[:index].present?
    tag.div(class: wrap_class) do
      concat(args[:form].label(args[:field], args[:label], label_opts))
      concat(args[:between]) if args[:between].present?
      date_select_div(args, date_opts, opts, selects_class)
      concat(args[:append]) if args[:append].present?
    end
  end

  # The index arg is for multiple date_selects in a form
  def date_select_opts(args = {})
    field = args[:field] || :when
    obj = args[:object] || args[:form]&.object || nil
    start_year = args[:start_year] || 20.years.ago.year
    end_year = args[:end_year] || Time.zone.now.year
    selected = args[:selected] || Time.zone.today
    # The field may not be an attribute of the object
    if obj.present? && obj.respond_to?(field)
      init_year = obj.try(&field.to_sym).try(&:year)
      selected = obj.try(&field.to_sym)
      # Keep blank fields blank on search filters
      selected ||= Time.zone.today unless obj.is_a?(SearchFilter)
    end
    if init_year && init_year < start_year && init_year > 1900
      start_year = init_year
    end
    opts = { start_year:, end_year:, selected:,
             include_blank: args[:include_blank], default: args[:default],
             order: args[:order] || [:day, :month, :year] }
    opts[:index] = args[:index] if args[:index].present?
    opts
  end

  # If there's no form object_name, we need a name and id for the fields.
  # Turns out you have to use a different Rails helper, select_date, for this.
  def date_select_div(args, date_opts, opts, selects_class)
    if args[:form].object_name.present?
      identifier = [args[:form]&.object_name, args[:index],
                    args[:field]].compact.join("_")
      concat(tag.div(class: selects_class, id: identifier) do
        concat(args[:form].date_select(args[:field], date_opts, opts))
      end)
    else
      concat(tag.div(class: selects_class, id: args[:field]) do
        concat(select_date(date_opts[:selected],
                           date_opts.merge(prefix: args[:field]), opts))
      end)
    end
  end

  # Bootstrap number_field
  def number_field_with_label(**args)
    args = auto_label_if_form_is_account_prefs(args)
    args = check_for_help_block(args)
    opts = separate_field_options_from_args(args)
    opts[:class] = "form-control"
    opts[:min] ||= 1

    wrap_class = form_group_wrap_class(args)

    tag.div(class: wrap_class) do
      concat(args[:form].label(args[:field], args[:label], class: "mr-3"))
      concat(args[:form].number_field(args[:field], opts))
    end
  end

  # Bootstrap password_field
  def password_field_with_label(**args)
    args = check_for_help_block(args)
    opts = separate_field_options_from_args(args)
    opts[:class] = "form-control"
    opts[:value] ||= ""

    wrap_class = form_group_wrap_class(args)

    tag.div(class: wrap_class) do
      concat(args[:form].label(args[:field], args[:label], class: "mr-3"))
      concat(args[:form].password_field(args[:field], opts))
    end
  end

  # Bootstrap email_field. Unused because our email fields are text fields
  # def email_field_with_label(**args)
  #   opts = separate_field_options_from_args(args)
  #   opts[:class] = "form-control"
  #   opts[:value] ||= ""

  #   wrap_class = form_group_wrap_class(args)

  #   tag.div(class: wrap_class) do
  #     concat(args[:form].label(args[:field], args[:label], class: "mr-3"))
  #     concat(args[:form].email_field(args[:field], opts))
  #   end
  # end

  # We have fields like this. Prints a static value for submitted field,
  # from either a "text" option (first choice) or a "value" option
  def hidden_field_with_label(**args)
    opts = separate_field_options_from_args(args)
    text = opts[:text] || opts[:value] || ""

    wrap_class = form_group_wrap_class(args)

    tag.div(class: wrap_class) do
      concat(args[:form].label(args[:field], args[:label], class: "mr-3"))
      concat(tag.p(text, class: "form-control-static"))
      concat(args[:form].hidden_field(args[:field], opts))
    end
  end

  # Bootstrap allows you to style static text like this:
  def static_text_with_label(**args)
    opts = separate_field_options_from_args(args)
    opts[:class] = "form-control-static"
    text = opts[:text] || opts[:value] || ""
    opts.delete(:value)

    wrap_class = form_group_wrap_class(args)

    tag.div(class: wrap_class) do
      concat(args[:form].label(args[:field], args[:label], class: "mr-3"))
      concat(tag.p(text, **opts))
    end
  end

  # Bootstrap url_field
  def url_field_with_label(**args)
    args = check_for_help_block(args)
    opts = separate_field_options_from_args(args)
    opts[:class] = "form-control"
    opts[:value] ||= ""

    wrap_class = form_group_wrap_class(args)

    tag.div(class: wrap_class) do
      concat(args[:form].label(args[:field], args[:label], class: "mr-3"))
      concat(args[:form].url_field(args[:field], opts))
    end
  end

  # Bootstrap file input field with client-side size validation.
  # This could be redone as an input group with a "browse" button, in BS4.
  def file_field_with_label(**args)
    args = check_for_help_block(args)
    opts = separate_field_options_from_args(args)
    input_span_class = "file-field btn btn-default"
    max_size = MO.image_upload_max_size
    max_size_in_mb = (max_size.to_f / 1024 / 1024).round
    max_upload_msg = :validate_image_file_too_big.l(max: max_size_in_mb)
    opts = opts.merge(
      data: {
        action: "change->file-input#validate", file_input_target: "input",
        max_upload_size: max_size, max_upload_msg: max_upload_msg
      }
    )

    wrap_class = form_group_wrap_class(args)

    # append is always :no_file_selected.t
    tag.div(class: wrap_class, data: { controller: "file-input" }) do
      concat(args[:form].label(args[:field], args[:label], class: "mr-3"))
      concat(args[:between]) if args[:between].present?
      concat(
        tag.span(class: input_span_class) do
          concat(:select_file.t)
          concat(args[:form].file_field(args[:field], opts))
        end
      )
      concat(tag.span(:no_file_selected.t, data: { file_input_target: "name" }))
    end
  end

  # Unused
  # def search_field_with_submit(args)
  #   opts = separate_field_options_from_args(args)
  #   opts[:class] = "form-control"
  #   opts[:value] ||= ""
  #   opts[:placeholder] ||= args[:label]

  #   args[:inline] = true
  #   wrap_class = form_group_wrap_class(args)

  #   tag.div(class: wrap_class) do
  #     concat(args[:form].label(args[:field], args[:label],
  #                              class: "mr-3 sr-only"))
  #     concat(
  #       tag.div(class: "input-group") do
  #         concat(args[:form].text_field(args[:field], opts))
  #         concat(
  #           tag.span(class: "input-group-btn") do
  #             submit_button(form: args[:form], button: :SEARCH.l)
  #           end
  #         )
  #       end
  #     )
  #   end
  # end

  # convenience for account prefs: auto-populates label text arg
  def auto_label_if_form_is_account_prefs(args)
    return args if args[:prefs].blank?

    args = args.merge({ label: :"prefs_#{args[:field]}".t })
    args.except(:prefs)
  end

  # convenience for the bootstrap "form-group" wrap class.
  # needs "form-inline" for an inline label + field
  # Note that wrap is not always "form-group", e.g. "checkbox"
  def form_group_wrap_class(args, base = "form-group")
    wrap_class = base

    # checkbox and radio do not need explicit `form-inline` class
    if (args[:inline] == true) && (base == "form-group")
      wrap_class += " form-inline"
    end

    wrap_class += " #{args[:class]}" if args[:class].present?
    wrap_class
  end

  def field_label_opts(args)
    label_opts = {}
    label_opts[:index] = args[:index] if args[:index].present?
    label_opts
  end

  # shorthand to set a between or append string with (optional) or (required)
  # use:       between: :optional, append: :required
  def check_for_optional_or_required_note(args)
    return args unless args[:between].present? || args[:append].present?

    positions = [:between, :append].freeze
    keys = [:optional, :required].freeze
    positions.each do |pos|
      keys.each do |key|
        if args[pos] == key
          args[pos] = help_note(:span, "(#{key.l})", class: "ml-3")
        end
      end
    end
    args
  end

  # Adds a help block to the field, with a collapse trigger beside the label.
  def check_for_help_block(args)
    unless args[:help].present? && args[:field].present? && args[:form].present?
      return args
    end

    need_margin = args[:inline].present?
    between_class = need_margin ? "mr-3" : ""

    id = [
      nested_field_id(args),
      "help"
    ].compact_blank.join("_")
    args[:between] = capture do
      tag.span(class: between_class) do
        if args[:between].present?
          concat(tag.span(class: "ml-3") { args[:between] })
        end
        concat(collapse_info_trigger(id, class: "ml-3"))
      end
    end
    args[:append] = capture do
      concat(args[:append])
      concat(collapse_help_block(nil, id:) do
        concat(args[:help])
      end)
    end
    args
  end

  def nested_field_id(args)
    [args[:form].object_name.to_s.id_of_nested_field,
     args[:field].to_s].compact_blank.join("_")
  end

  # These are args that should not be passed to the field
  # Note that :value is sometimes explicitly passed, so it must
  # be excluded separately (not here)
  def separate_field_options_from_args(args, extras = [])
    exceptions = [
      :form, :field, :label, :class, :width, :inline, :between, :label_after,
      :label_end, :append, :help, :addon, :optional, :required, :monospace,
      :type, :wrap_data, :wrap_id, :button, :button_data, :checked_value,
      :unchecked_value, :hidden_name
    ] + extras

    args.clone.except(*exceptions)
  end
end<|MERGE_RESOLUTION|>--- conflicted
+++ resolved
@@ -210,17 +210,8 @@
   # Content for `between` and `label_after` come right after the label on left,
   # content for `label_end` is at the end of the same line, right justified.
   def text_label_row(args, label_opts)
-<<<<<<< HEAD
-    row_class = if args[:inline] == true
-                  "d-inline-block"
-                else
-                  "d-flex justify-content-between"
-                end
-    tag.div(class: row_class) do
-=======
     display = args[:inline] == true ? "d-inline-flex" : "d-flex"
     tag.div(class: "#{display} justify-content-between") do
->>>>>>> 3dc0996d
       concat(tag.div do
         concat(args[:form].label(args[:field], args[:label], label_opts))
         concat(args[:between]) if args[:between].present?
