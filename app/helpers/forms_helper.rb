--- conflicted
+++ resolved
@@ -214,26 +214,16 @@
     args
   end
 
-<<<<<<< HEAD
-=======
   # MO mostly uses year-input_controller to switch the year selects to
   # text inputs, but you can pass data: { controller: "" } to get a year select.
   # The three "selects" will always be inline, but pass inline: true to make
   # the label and selects inline.
->>>>>>> c2fb0759
   def date_select_with_label(**args)
     opts = separate_field_options_from_args(args, [:object, :data])
     opts[:class] = "form-control"
     opts[:data] = { controller: "year-input" }.merge(args[:data] || {})
 
     wrap_class = form_group_wrap_class(args)
-<<<<<<< HEAD
-
-    tag.div(class: wrap_class) do
-      concat(args[:form].label("#{args[:field]}_1i", args[:label]))
-      concat(args[:between]) if args[:between].present?
-      concat(tag.div(class: "form-inline") do
-=======
     selects_class = "form-inline"
     selects_class += " d-inline-block" if args[:inline] == true
 
@@ -242,7 +232,6 @@
                                class: "mr-3"))
       concat(args[:between]) if args[:between].present?
       concat(tag.div(class: selects_class) do
->>>>>>> c2fb0759
         concat(args[:form].date_select(args[:field],
                                        date_select_opts(args), opts))
       end)
@@ -250,11 +239,7 @@
     end
   end
 
-<<<<<<< HEAD
-  def date_select_opts(args)
-=======
   def date_select_opts(args = {})
->>>>>>> c2fb0759
     obj = args[:object]
     start_year = args[:start_year] || 20.years.ago.year
     end_year = args[:end_year] || Time.zone.now.year
