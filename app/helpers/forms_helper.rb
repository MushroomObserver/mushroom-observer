--- conflicted
+++ resolved
@@ -116,7 +116,6 @@
     end
   end
 
-<<<<<<< HEAD
   # TODO: figure out how to handle value: what
   def autocomplete_field(**args)
     tag.div(
@@ -139,12 +138,13 @@
                data: { autocomplete_target: "results" } )
       ].safe_join
     end
-=======
+  end
+
+  # Not using either of these, but may.
   def text_field_with_autocompleter(**args)
     args[:data_autocompleter_type] = args[:type]
 
     text_field_with_label(**args)
->>>>>>> d2c19804
   end
 
   # Bootstrap text_area
