--- conflicted
+++ resolved
@@ -210,7 +210,34 @@
   # rubocop:disable Metrics/AbcSize
   # rubocop:disable Metrics/MethodLength
   def autocompleter_field(**args)
-    ac_args = autocompleter_field_args(**args)
+    ac_args = {
+      placeholder: :start_typing.l, autocomplete: "off",
+      data: { autocompleter_target: "input" }
+    }.deep_merge(args.except(:type, :separator, :textarea,
+                             :hidden, :hidden_data, :create_text,
+                             :keep_text, :edit_text, :find_text))
+    ac_args[:class] = class_names("dropdown", args[:class])
+    ac_args[:wrap_data] = { controller: :autocompleter, type: args[:type],
+                            separator: args[:separator],
+                            autocompleter_map_outlet: ".map-outlet",
+                            autocompleter_geocode_outlet: ".geocode-outlet",
+                            autocompleter_target: "wrap" }
+    ac_args[:between] = capture do
+      [
+        args[:between],
+        autocompleter_has_id_indicator,
+        autocompleter_find_button(args),
+        autocompleter_keep_button(args),
+        autocompleter_hidden_field(**args)
+      ].safe_join
+    end
+    ac_args[:between_end] = capture do
+      autocompleter_create_button(args)
+    end
+    ac_args[:append] = capture do
+      concat(autocompleter_dropdown)
+      concat(args[:append])
+    end
 
     if args[:textarea] == true
       text_area_with_label(**ac_args)
@@ -218,6 +245,8 @@
       text_field_with_label(**ac_args)
     end
   end
+  # rubocop:enable Metrics/AbcSize
+  # rubocop:enable Metrics/MethodLength
 
   # rubocop:disable Metrics/AbcSize
   def autocompleter_field_args(**args)
@@ -252,10 +281,6 @@
     ac_args
   end
   # rubocop:enable Metrics/AbcSize
-<<<<<<< HEAD
-=======
-  # rubocop:enable Metrics/MethodLength
->>>>>>> 457cfda2
 
   def autocompleter_has_id_indicator
     link_icon(:check, title: :autocompleter_has_id.l,
