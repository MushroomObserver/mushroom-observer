--- conflicted
+++ resolved
@@ -239,26 +239,15 @@
     types == [type] ? label : link_with_query(label, link, **help)
   end
 
-<<<<<<< HEAD
-  # Sort links, for indexes
-  def add_sorter(query, links, link_all: false)
-    return unless links && (query&.num_results&.> 1)
-
-    sorts = create_sorting_links(query, links, link_all)
-    content_for(:sorter) do
-      render(partial: "application/content/sorter", locals: { sorts: sorts })
-=======
   # Conditionally dds a group of sorting links, for indexes, if relevant
   # These link back to the same index action, changing only the `by` param.
   #
   def add_sorter(query, sorts, link_all: false)
     return unless sorts && (query&.num_results&.> 1)
 
+    links = create_sorting_links(query, sorts, link_all)
     content_for(:sorter) do
-      links = create_sorting_links(query, sorts, link_all)
-
       render(partial: "application/content/sorter", locals: { links: links })
->>>>>>> d8954514
     end
   end
 
@@ -273,9 +262,10 @@
     sort_links = assemble_sort_links(query, sorts, link_all)
 
     sort_links.map do |title, path, identifier, active|
-      classes = "btn btn-default"
+      classes = "dropdown-item"
       classes += " active" if active
-      args = { class: class_names(classes, identifier) }
+      args = { class: class_names(classes, identifier),
+               role: "menuitem" }
       args = args.merge(disabled: true) if active
 
       link_with_query(title, path, **args)
