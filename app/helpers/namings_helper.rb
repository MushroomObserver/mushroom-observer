# frozen_string_literal: true

# helpers for namings view
# TODO: some of this should be in a presenter or ViewComponents
# NOTE: We don't even print this table unless @user is logged in.
# rubocop:disable Metrics/ModuleLength
module NamingsHelper
  ##### Observation Naming "table" content #########
  def observation_naming_header_row
    heading_html = content_tag(:h4, :show_namings_proposed_names.t,
                               class: "panel-title")
    user_heading_html = content_tag(:small, :show_namings_user.t)
    consensus_heading_html = content_tag(:small, :show_namings_consensus.t)
    your_heading_html = content_tag(:small, :show_namings_your_vote.t)

    {
      heading: heading_html,
      user_name: user_heading_html,
      consensus_vote: consensus_heading_html,
      your_vote: your_heading_html
    }
  end

  def observation_naming_row(observation, naming, vote)
    {
      name: naming_name_html(naming),
      proposer: naming_proposer_html(naming),
      consensus_vote: consensus_vote_html(naming),
      your_vote: your_vote_html(naming, vote),
      eyes: vote_icons_html(observation, naming),
      reasons: reasons_html(naming)
    }
  end

  def observation_naming_buttons(observation, do_suggestions)
    buttons = []
    buttons << propose_naming_link(observation.id,
                                   text: :show_namings_propose_new_name.t,
                                   btn_class: "btn-default btn-sm",
                                   context: "namings_table")
    if do_suggestions
      localizations = {
        processing_images: :suggestions_processing_images.t,
        processing_image: :suggestions_processing_image.t,
        processing_results: :suggestions_processing_results.t,
        error: :suggestions_error.t
      }.to_json
      results_url = add_query_param(
        naming_suggestions_for_observation_path(id: observation.id, names: :xxx)
      )
      buttons << button_tag(
        :show_namings_suggest_names.l,
        type: :button, class: "btn btn-default btn-sm mt-2",
        data: { role: "suggest_names",
                results_url: results_url,
                localization: localizations,
                # N+1: Move the calculation of image_ids to suggestions#show
                # or query obs includes images
                image_ids: observation.image_ids.to_json,
                controller: "suggestions", # Stimulus controller
                action: "suggestions#suggestTaxa" }
      )
    end
    buttons.safe_join(tag.br)
  end

  def propose_naming_link(obs_id, text: :create_naming.t,
                          context: "namings_table",
                          btn_class: "btn-primary my-3")
    modal_link_to(
      "naming_#{obs_id}",
      *new_naming_tab(obs_id,
                      text: text, btn_class: btn_class, context: context)
    )
  end

  private

  # N+1: should not be checking permission here
  def naming_name_html(naming)
    if check_permission(naming)
<<<<<<< HEAD
      edit_link = modal_link_to("naming_#{naming.id}_#{naming.observation_id}",
=======
      edit_link = modal_link_to("naming_#{naming.observation.id}_#{naming.id}",
>>>>>>> 7cfac302
                                *edit_naming_tab(naming))
      delete_link = naming_destroy_button(naming)
      proposer_links = tag.div(class: "text-nowrap") do
        ["[", edit_link, "|", delete_link, "]"].safe_join(" ")
      end
    else
      proposer_links = ""
    end

    [naming_name_link(naming), " ", proposer_links].safe_join
  end

  # see link_helper.rb destroy_button
  # Different from regular destroy button because of necessarily nested route
  def naming_destroy_button(naming)
    name = :DESTROY.t
    path = observation_naming_path(naming.id)
    identifier = "destroy_observation_naming_link_#{naming.id}"
    icon = link_icon(:remove)
    content = tag.span(name, class: "sr-only")

    html_options = {
      method: :delete, title: name,
      class: class_names(identifier, "text-danger"),
      form: { data: { turbo: true, turbo_confirm: :are_you_sure.t } },
      data: { toggle: "tooltip", placement: "top", title: name }
    }

    button_to(path, html_options) do
      [content, icon].safe_join
    end
  end

  # N+1: naming includes name
  def naming_name_link(naming)
    Textile.register_name(naming.name)
    link_with_query(
      naming.display_name_brief_authors.t.break_name.small_author,
      name_path(id: naming.name)
    )
  end

  # N+1: naming includes user
  def naming_proposer_html(naming)
    user_link = user_link(naming.user, naming.user.login,
                          { class: "btn btn-link px-0" })

    # row props have mobile-friendly labels
    [tag.small("#{:show_namings_user.t}: ", class: "visible-xs-inline mr-4"),
     user_link].safe_join
  end

  # N+1: naming includes votes
  def consensus_vote_html(naming)
    consensus_votes =
      (if naming.votes&.length&.positive?
         "#{naming_votes_link(naming)} (#{num_votes_html(naming)})"
       else
         "(#{:show_namings_no_votes.t})"
       end).html_safe # has links

    # row props have mobile-friendly labels
    [tag.small("#{:show_namings_consensus.t}: ",
               class: "visible-xs-inline mr-4"),
     tag.span(consensus_votes)].safe_join
  end

  # Makes a link to observation_naming_vote_path for no-js.
  # The controller will render a modal if turbo request
  # N+1: naming vote percent
  def naming_votes_link(naming)
    percent = "#{naming.vote_percent.round}%"

    modal_link_to("naming_votes_#{naming.id}", h(percent),
                  add_query_param(
                    observation_naming_votes_path(
                      observation_id: naming.observation_id,
                      naming_id: naming.id
                    )
                  ),
                  class: "vote-percent btn btn-link px-0")
  end

  # N+1: naming includes votes
  def num_votes_html(naming)
    tag.span(naming.votes&.length,
             class: "vote-number", data: { id: naming.id })
  end

  def your_vote_html(naming, vote)
    # row props have mobile-friendly labels
    [tag.small("#{:show_namings_your_vote.t}: ", class: "visible-xs-block"),
     naming_vote_form(naming, vote, context: "namings_table")].safe_join
  end

  # form can commit to update or create
  def naming_vote_form_commit_url(naming, vote)
    if vote&.id
      observation_naming_vote_path(
        observation_id: naming.observation_id, naming_id: naming.id, id: vote.id
      )
    else
      observation_naming_votes_path(
        observation_id: naming.observation_id, naming_id: naming.id
      )
    end
  end

  public

  # Naming Vote Form: a select that submits on change with Stimulus
  # a tiny form within a naming row for voting on this naming only
  # also called by matrix_box_vote_or_propose_ui
  # Stimulus just calls "requestSubmit", submits via Turbo
  # N+1: should not be checking permission here
  # N+1: vote is naming.users_vote, so should be an instance of Vote.
  # NamingsController#index iteration over namings in table_row
  # This should be a form with model: vote so it can has an id, sent in url
  # rubocop:disable Metrics/MethodLength
  def naming_vote_form(naming, vote, context: "blank")
    vote_id = vote&.id
    method = vote_id ? :patch : :post
    menu = Vote.confidence_menu
    can_vote = check_permission(naming)
    menu = [Vote.no_opinion] + menu if !can_vote || !vote || vote&.value&.zero?
    localizations = {
      lose_changes: :show_namings_lose_changes.l.tr("\n", " "),
      saving: :show_namings_saving.l
    }.to_json

    form_with(
      model: vote,
      url: naming_vote_form_commit_url(naming, vote), method: method,
      id: "naming_vote_form_#{naming.id}", class: "naming-vote-form",
      data: { turbo: true, controller: "naming-vote",
              localization: localizations }
    ) do |fv|
      [
        fv.select(:value, menu, {},
                  { class: "form-control w-100",
                    id: "vote_value_#{naming.id}",
                    data: { role: "change_vote", id: naming.id,
                            naming_vote_target: "select",
                            localization: localizations,
                            action: "naming-vote#sendVote" } }),
        hidden_field_tag(:context, context),
        tag.noscript do
          submit_button(form: fv, button: :show_namings_cast.l, class: "w-100",
                        data: { role: "save_vote",
                                naming_vote_target: "submit" })
        end
      ].safe_join
    end
  end
  # rubocop:enable Metrics/MethodLength

  # May show both user and consensus icons
  # N+1: observation.consensus_naming and observation.owners_favorite?
  def vote_icons_html(observation, naming)
    consensus = observation.consensus_naming

    [(observation.owners_favorite?(naming) ? vote_icon_yours : ""),
     (naming == consensus ? vote_icon_consensus : "")].safe_join
  end

  def vote_icon_yours
    tag.div("", class: "vote-icon-width") do
      tag.div("", class: "vote-icon-sizer") do
        tag.div("", class: "vote-icon-yours")
      end
    end
  end

  def vote_icon_consensus
    tag.div("", class: "vote-icon-width") do
      tag.div("", class: "vote-icon-sizer") do
        tag.div("", class: "vote-icon-consensus")
      end
    end
  end

  def vote_legend_yours
    tag.div(class: "d-flex flex-row align-items-center small") do
      [vote_icon_yours, " = ", :show_namings_eye_help.t].safe_join
    end
  end

  def vote_legend_consensus
    tag.div(class: "d-flex flex-row align-items-center small") do
      [vote_icon_consensus, " = ", :show_namings_eyes_help.t].safe_join
    end
  end

  def reasons_html(naming)
    reasons = naming.reasons_array.select(&:used?).map do |reason|
      if reason.notes.blank?
        reason.label.t
      else
        "#{reason.label.l}: #{reason.notes.to_s.html_safe}".tl # may have links
      end
    end

    reasons.map { |reason| content_tag(:div, reason) }.safe_join
  end

  def naming_form_reasons_fields(f_r, reasons)
    reasons.values.sort_by(&:order).map do |rsn|
      tag.div(class: "naming-reason-container",
              data: {
                controller: "naming-reason", # stimulus cntrlr explains event
                action: "$shown.bs.collapse->naming-reason#focusInput"
              }) do
        [
          naming_form_reasons_checkbox(f_r, rsn),
          naming_form_reasons_textarea(f_r, rsn)
        ].safe_join
      end
    end.safe_join
  end

  def naming_form_reasons_checkbox(f_r, rsn)
    tag.div(class: "checkbox") do
      f_r.label("#{rsn.num}_check",
                { data: {
                    toggle: "collapse",
                    target: "#reasons_#{rsn.num}_notes"
                  },
                  aria: {
                    expanded: "false",
                    controls: "reasons_#{rsn.num}_notes"
                  } }) do
        [
          f_r.check_box(:check,
                        { index: rsn.num,
                          checked: rsn.used?,
                          class: "" },
                        "1"),
          rsn.label.t
        ].safe_join
      end
    end
  end

  def naming_form_reasons_textarea(f_r, rsn)
    collapse = rsn.used? ? "" : "collapse"

    tag.div(id: "reasons_#{rsn.num}_notes",
            class: class_names("form-group mb-3", collapse),
            data: { naming_reason_target: "collapse" }) do
      f_r.text_area(
        :notes, index: rsn.num, rows: 3, value: rsn.notes,
                class: "form-control",
                data: { naming_reason_target: "input" }
      )
    end
  end
end
# rubocop:enable Metrics/ModuleLength<|MERGE_RESOLUTION|>--- conflicted
+++ resolved
@@ -79,11 +79,7 @@
   # N+1: should not be checking permission here
   def naming_name_html(naming)
     if check_permission(naming)
-<<<<<<< HEAD
-      edit_link = modal_link_to("naming_#{naming.id}_#{naming.observation_id}",
-=======
       edit_link = modal_link_to("naming_#{naming.observation.id}_#{naming.id}",
->>>>>>> 7cfac302
                                 *edit_naming_tab(naming))
       delete_link = naming_destroy_button(naming)
       proposer_links = tag.div(class: "text-nowrap") do
