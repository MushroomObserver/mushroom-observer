--- conflicted
+++ resolved
@@ -5,12 +5,7 @@
 module NamingsHelper
   ##### Observation Naming "table" content #########
   def observation_naming_header_row(logged_in)
-<<<<<<< HEAD
     heading_html = content_tag(:h6, :show_namings_proposed_names.t)
-=======
-    heading_html = content_tag(:h4, :show_namings_proposed_names.t,
-                               class: "panel-title")
->>>>>>> 88f1cc56
     user_heading_html = content_tag(:small, :show_namings_user.t)
     consensus_heading_html = content_tag(:small, :show_namings_consensus.t)
     your_heading_html = content_tag(:small, :show_namings_your_vote.t)
@@ -39,20 +34,12 @@
     buttons = []
     buttons << propose_naming_link(observation.id,
                                    text: :show_namings_propose_new_name.t,
-<<<<<<< HEAD
                                    btn_class: "btn-primary btn-sm",
-=======
-                                   btn_class: "btn-default btn-sm",
->>>>>>> 88f1cc56
                                    context: "namings_table")
     if do_suggestions
       buttons << link_to(:show_namings_suggest_names.l, "#",
                          { data: { role: "suggest_names" },
-<<<<<<< HEAD
                            class: "btn btn-primary btn-sm" })
-=======
-                           class: "btn btn-default btn-sm mt-2" })
->>>>>>> 88f1cc56
     end
     buttons.safe_join(content_tag(:div, "", class: "p-1"))
   end
@@ -63,19 +50,12 @@
     Textile.register_name(naming.name)
 
     if check_permission(naming)
-<<<<<<< HEAD
-      edit_link = edit_button(name: :EDIT.t, target: naming, remote: true,
-                              onclick: "MOEvents.whirly();")
-      delete_link = destroy_button(target: naming, remote: true)
-      proposer_links = ["[", edit_link, " | ", delete_link, "]"].safe_join
-=======
       edit_link = edit_button(name: :EDIT.t, target: naming,
                               remote: true, onclick: "MOEvents.whirly();")
       delete_link = destroy_button(target: naming, remote: true)
       proposer_links = tag.span(class: "small text-nowrap") do
         ["[", edit_link, " | ", delete_link, "]"].safe_join
       end
->>>>>>> 88f1cc56
     else
       proposer_links = ""
     end
