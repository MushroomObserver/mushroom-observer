--- conflicted
+++ resolved
@@ -67,26 +67,15 @@
     end
 
     # These should just be ADD, EDIT, and DELETE.
-<<<<<<< HEAD
-    def new_collection_number_for_obs_tab(obs)
-      [:create_collection_number.l,
-       add_query_param(new_collection_number_path(observation_id: obs.id)),
-       { class: "#{tab_id(__method__.to_s)}_#{obs.id}", icon: :add }]
-=======
     def new_collection_number_tab(obs)
       [:create_collection_number.l,
        add_query_param(new_collection_number_path(observation_id: obs.id)),
        { class: tab_id(__method__.to_s), icon: :add }]
->>>>>>> a98c90f6
     end
 
     def edit_collection_number_tab(c_n, obs = nil)
       back = obs&.id || :show
-<<<<<<< HEAD
-      [:edit_collection_number.t,
-=======
       [:edit_collection_number.l,
->>>>>>> a98c90f6
        add_query_param(edit_collection_number_path(id: c_n.id, back: back)),
        { class: "#{tab_id(__method__.to_s)}_#{c_n.id}", icon: :edit }]
     end
