# frozen_string_literal: true

# html used in tabsets
module Tabs
  module NamesHelper
    # assemble links for "tabset" for show_name
    def name_show_tabs(name:)
      [edit_name_tab(name), new_name_tab].reject(&:empty?)
    end

    def edit_name_tab(name)
      InternalLink::Model.new(:show_name_edit_name.l, name,
                              add_query_param(edit_name_path(name.id)),
                              html_options: { icon: :edit }).tab
    end

    def new_name_tab
      InternalLink::Model.new(:show_name_add_name.l, Name,
                              add_query_param(new_name_path),
                              html_options: { icon: :add }).tab
    end

    def edit_synonym_form_tab(name)
      return unless in_admin_mode? || !name.locked

      edit_name_synonym_tab(name)
    end

    # Can't approve a misspelling
    def approve_synonym_form_tab(name)
      return unless name.deprecated && name&.correct_spelling_id.nil? &&
                    (in_admin_mode? || !name.locked)

      approve_name_synonym_tab(name)
    end

    def deprecate_synonym_form_tab(name)
      return unless !name.deprecated && (in_admin_mode? || !name.locked)

      deprecate_name_tab(name)
    end

    def edit_name_synonym_tab(name)
      InternalLink::Model.new(
        :show_name_change_synonyms.l, name,
        add_query_param(edit_synonyms_of_name_path(name.id)),
        html_options: { icon: :synonyms }
      ).tab
    end

    # Note that the "deprecate" icon appears on approved names, so it's a
    # "check" to indicate at a glance that they're approved.
    def deprecate_name_tab(name)
      InternalLink::Model.new(
        :DEPRECATE.l, name,
        add_query_param(form_to_deprecate_synonym_of_name_path(name.id)),
        html_options: { icon: :deprecate }
      ).tab
    end

    # Likewise, the "approve" icon appears on deprecated names, so it's a "!"
    def approve_name_synonym_tab(name)
      InternalLink::Model.new(
        :APPROVE.l, name,
        add_query_param(form_to_approve_synonym_of_name_path(name.id)),
        html_options: { icon: :approve }
      ).tab
    end

    # Show name panels:
    # Nomenclature tabs
    def index_fungorum_search_page_tab
      InternalLink.new(:index_fungorum_search.l,
                       index_fungorum_search_page_url,
                       html_options: { target: :_blank, rel: :noopener }).tab
    end

    def index_fungorum_record_tab(name)
      external_name_tab("[##{name.icn_id}]", name,
                        index_fungorum_record_url(name.icn_id),
                        alt_title: "index_fungorum_record")
    end

    def external_name_tab(title, name, url, alt_title: nil)
      InternalLink::Model.new(
        title, name, url,
        html_options: { target: :_blank, rel: :noopener },
        alt_title:
      ).tab
    end

    ## In Progress

    def mycobank_record_tab(name)
      external_name_tab("[##{name.icn_id}]", name,
                        mycobank_record_url(name.icn_id),
                        alt_title: :mycobank.t)
    end

    def fungorum_gsd_synonymy_tab(name)
      external_name_tab(:gsd_species_synonymy.l, name,
                        species_fungorum_gsd_synonymy(name.icn_id))
    end

    def fungorum_sf_synonymy_tab(name)
      external_name_tab(:sf_species_synonymy.l, name,
                        species_fungorum_sf_synonymy(name.icn_id))
    end

    def mycobank_name_search_tab(name)
      external_name_tab(:mycobank_search.l, name,
                        mycobank_name_search_url(name))
    end

    def mycobank_basic_search_tab
      InternalLink.new(
        :mycobank_search.l,
        mycobank_basic_search_url,
        html_options: { target: :_blank, rel: :noopener }
      ).tab
    end

    # lifeform tabs:
    def edit_name_lifeform_tab(name)
      InternalLink::Model.new(
        :EDIT.l, name,
        add_query_param(edit_lifeform_of_name_path(name.id)),
        html_options: { icon: :edit }
      ).tab
    end

    # description tabs:
    def name_show_description_tab(name)
      return unless name&.description

      InternalLink::Model.new(
        :show_name_see_more.l, name,
        add_query_param(name_description_path(name.description.id)),
        html_options: { icon: :list }
      ).tab
    end

    def name_edit_description_tab(name)
      return unless name&.description

      InternalLink::Model.new(:EDIT.l, name,
                              edit_name_description_path(name.description.id),
                              html_options: { icon: :edit }).tab
    end

    def name_new_description_tab(name)
      InternalLink::Model.new(:show_name_create_description.l, name,
                              new_name_description_path(name.id),
                              html_options: { icon: :add }).tab
    end

    # classification tabs:
    def name_edit_classification_tab(name)
      InternalLink::Model.new(:EDIT.l, name,
                              edit_classification_of_name_path(name.id),
                              html_options: { icon: :edit }).tab
    end

    def eol_name_tab(name)
      external_name_tab("EOL", name, name.eol_url)
    end

    def google_images_for_name_tab(name)
      url = format("https://images.google.com/images?q=%s",
                   name.real_text_name)
      external_name_tab(:google_images.t, name, url)
    end

    def ascomycete_org_name_tab(name)
      external_name_tab("Ascomycete.org", name, ascomycete_org_name_url(name))
    end

    def gbif_name_tab(name)
      external_name_tab("GBIF", name, gbif_name_search_url(name))
    end

    def google_name_tab(name)
      external_name_tab(:google_name_search.l, name,
                        google_name_search_url(name))
    end

    def inat_name_tab(name)
      external_name_tab("iNaturalist", name, inat_name_search_url(name))
    end

    def index_fungorum_name_search_tab(name)
      external_name_tab(:index_fungorum_web_search.l, name,
                        index_fungorum_name_web_search_url(name))
    end

    def ncbi_nucleotide_term_tab(name)
      external_name_tab("NCBI Nucleotide", name,
                        ncbi_nucleotide_term_search_url(name))
    end

    def mushroomexpert_name_tab(name)
      external_name_tab("MushroomExpert", name,
                        mushroomexpert_name_web_search_url(name))
    end

    def mycoportal_name_tab(name)
      external_name_tab("MyCoPortal", name, mycoportal_url(name))
    end

    def wikipedia_term_tab(name)
      external_name_tab("Wikipedia", name, wikipedia_term_search_url(name))
    end

    def occurrence_map_for_name_tab(name)
      InternalLink::Model.new(
        :show_name_distribution_map.t, name,
        add_query_param(map_name_path(id: name.id)),
        html_options: { data: { action: "links#disable" } }
      ).tab
    end

    # Others
    def name_tracker_form_tab(name, user)
      existing_name_tracker = NameTracker.find_by(name_id: name.id,
                                                  user_id: user.id)
      if existing_name_tracker
        edit_name_tracker_tab(name)
      else
        new_name_tracker_tab(name)
      end
    end

    def name_map_tabs(name:, query:)
      [
        show_object_tab(name, :name_map_about.t(name: name.display_name)),
        related_locations_tab(:names, query),
        related_observations_tab(:names, query)
      ]
    end

    def edit_name_tracker_tab(name)
      InternalLink::Model.new(
        :show_name_email_tracking.t, name,
        add_query_param(edit_tracker_of_name_path(name.id)),
        html_options: { icon: :tracking }
      ).tab
    end

    def new_name_tracker_tab(name)
      InternalLink::Model.new(
        :show_name_email_tracking.t, name,
        add_query_param(new_tracker_of_name_path(name.id)),
        html_options: { icon: :tracking }
      ).tab
    end

    ##########################################################################
    #
    #    Index:

<<<<<<< HEAD
    def names_index_tabs(query:)
      [
        new_name_tab,
        names_with_observations_tab(query),
        related_observations_tab(:names, query),
        related_descriptions_tab(query)
      ].reject(&:empty?)
    end

    def names_with_observations_tab(query)
      return unless query&.params&.dig(:with_observations)

      [:all_objects.t(type: :name), names_path(with_observations: true),
       { class: tab_id(__method__.to_s) }]
    end

    def related_descriptions_tab(names_query)
      # return unless query&.coercable?(:NameDescription)

      desc_query = Query.lookup(:NameDescription, names_query: names_query)
      [:show_objects.t(type: :description),
       add_query_param(name_descriptions_index_path, desc_query),
       { class: tab_id(__method__.to_s) }]
    end
=======
    # Dead code?
    # def names_index_tabs(query:)
    #   [
    #     new_name_tab,
    #     names_with_observations_tab(query),
    #     coerced_observation_query_tab(query),
    #     descriptions_of_these_names_tab(query)
    #   ].reject(&:empty?)
    # end

    # def names_with_observations_tab(query)
    #   return unless query&.params&.dig(:with_observations)

    #   InternalLink.new(
    #     :all_objects.t(type: :name), names_path(with_observations: true)
    #   ).tab
    # end

    # def descriptions_of_these_names_tab(query)
    #   return unless query&.coercable?(:NameDescription)

    #   InternalLink.new(
    #     :show_objects.t(type: :description),
    #     add_query_param(name_descriptions_index_path)
    #   ).tab
    # end
>>>>>>> 4b79844a

    def all_names_index_tabs(query:)
      [
        new_name_tab,
        all_names_tab(query),
        related_observations_tab(:names, query)
      ].reject(&:empty?)
    end

    def all_names_tab(query)
      return unless query&.params&.dig(:with_observations)

      InternalLink.new(
        :all_objects.t(type: :name), names_path
      ).tab
    end

    def names_index_sorts(query:)
      rss_log = query&.params&.dig(:by) == :rss_log
      [
        ["name", :sort_by_name.t],
        ["created_at", :sort_by_created_at.t],
        [(rss_log ? "rss_log" : "updated_at"), :sort_by_updated_at.t],
        ["num_views", :sort_by_num_views.t]
      ]
    end

    ### Forms
    def name_form_new_tabs
      [names_index_tab]
    end

    def names_index_tab
      InternalLink.new(
        :all_objects.t(type: :name), names_path
      ).tab
    end

    def name_form_edit_tabs(name:)
      [object_return_tab(name),
       object_index_tab(name)]
    end

    def name_version_tabs(name:)
      [show_object_tab(name, :show_name.t(name: name.display_name))]
    end

    def name_forms_return_tabs(name:)
      [object_return_tab(name)]
    end
  end
end<|MERGE_RESOLUTION|>--- conflicted
+++ resolved
@@ -258,39 +258,13 @@
     #
     #    Index:
 
-<<<<<<< HEAD
-    def names_index_tabs(query:)
-      [
-        new_name_tab,
-        names_with_observations_tab(query),
-        related_observations_tab(:names, query),
-        related_descriptions_tab(query)
-      ].reject(&:empty?)
-    end
-
-    def names_with_observations_tab(query)
-      return unless query&.params&.dig(:with_observations)
-
-      [:all_objects.t(type: :name), names_path(with_observations: true),
-       { class: tab_id(__method__.to_s) }]
-    end
-
-    def related_descriptions_tab(names_query)
-      # return unless query&.coercable?(:NameDescription)
-
-      desc_query = Query.lookup(:NameDescription, names_query: names_query)
-      [:show_objects.t(type: :description),
-       add_query_param(name_descriptions_index_path, desc_query),
-       { class: tab_id(__method__.to_s) }]
-    end
-=======
     # Dead code?
     # def names_index_tabs(query:)
     #   [
     #     new_name_tab,
     #     names_with_observations_tab(query),
-    #     coerced_observation_query_tab(query),
-    #     descriptions_of_these_names_tab(query)
+    #     related_observations_tab(:names, query),
+    #     related_descriptions_tab(query)
     #   ].reject(&:empty?)
     # end
 
@@ -302,15 +276,14 @@
     #   ).tab
     # end
 
-    # def descriptions_of_these_names_tab(query)
-    #   return unless query&.coercable?(:NameDescription)
-
-    #   InternalLink.new(
-    #     :show_objects.t(type: :description),
-    #     add_query_param(name_descriptions_index_path)
-    #   ).tab
+    # def related_descriptions_tab(names_query)
+    #   # return unless query&.coercable?(:NameDescription)
+
+    #   desc_query = Query.lookup(:NameDescription, names_query: names_query)
+    #   [:show_objects.t(type: :description),
+    #    add_query_param(name_descriptions_index_path, desc_query),
+    #    { class: tab_id(__method__.to_s) }]
     # end
->>>>>>> 4b79844a
 
     def all_names_index_tabs(query:)
       [
