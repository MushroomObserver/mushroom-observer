--- conflicted
+++ resolved
@@ -224,12 +224,8 @@
                     **project_button_args),
         button_link(:IMAGES.l, img_link, **project_button_args),
         button_link(:DOWNLOAD.l,
-<<<<<<< HEAD
-                    add_q_param(new_observations_download_path, query), **project_button_args)
-=======
                     add_q_param(new_observations_download_path, query),
                     **project_button_args)
->>>>>>> e3bc2d25
       ]
       if project.field_slip_prefix
         buttons << button_link(:FIELD_SLIPS.t, field_slips_path(project:),
