# frozen_string_literal: true

# Custom View Helpers for Herbarium Records views
#
module Tabs
  module HerbariumRecordsHelper
    include HerbariaHelper
    def herbarium_records_index_tabs(obs:)
      links = []
      if obs.present?
        links = [
          object_return_tab(obs),
          new_herbarium_record_tab
        ]
      end
      links << new_herbarium_tab
      links << nonpersonal_herbaria_index_tab
    end

    def herbarium_records_index_sorts
      [
        ["herbarium_name",  :sort_by_herbarium_name.t],
        ["herbarium_label", :sort_by_herbarium_label.t],
        ["created_at",      :sort_by_created_at.t],
        ["updated_at",      :sort_by_updated_at.t]
      ].freeze
    end

    def herbarium_record_show_tabs(h_r:)
      links = []
      if in_admin_mode? || h_r.can_edit?
        links.push(
          edit_herbarium_record_tab(h_r),
          destroy_herbarium_record_tab(h_r)
        )
      end
      links << nonpersonal_herbaria_index_tab
      links
    end

    def herbarium_record_form_new_title
      :create_herbarium_record_title.l
    end

    def herbarium_record_form_new_tabs(obs:)
      [
        object_return_tab(obs),
        new_herbarium_tab,
        nonpersonal_herbaria_index_tab
      ]
    end

    def herbarium_record_form_edit_title(h_r:)
      :edit_herbarium_record_title.l(
        herbarium_label: h_r.herbarium_label
      )
    end

    def herbarium_record_form_edit_tabs(back:, back_object:)
      links = []
      if back == "index"
        links << herbarium_records_index_return_tab
      elsif back_object
        links << object_return_tab(back_object)
      end
      links << new_herbarium_tab
      links << nonpersonal_herbaria_index_tab
    end

    def show_herbarium_record_tab(h_r)
      [h_r.accession_at_herbarium.t,
       herbarium_record_path(id: h_r.id, q: get_query_param),
       { class: "#{tab_id(__method__.to_s)}_#{h_r.id}" }]
    end

    def new_herbarium_record_tab
      [:create_herbarium_record.l,
       new_herbarium_record_path(observation_id: params[:id]),
       { class: tab_id(__method__.to_s), icon: :add }]
    end

    def edit_herbarium_record_tab(h_r, obs = nil)
      back = obs&.id || :show
      [:edit_herbarium_record.t,
       add_query_param(edit_herbarium_record_path(h_r.id, back: back)),
<<<<<<< HEAD
       { class: tab_id(__method__.to_s), icon: :edit }]
=======
       { class: "#{tab_id(__method__.to_s)}_#{h_r.id}", icon: :edit }]
>>>>>>> a98c90f6
    end

    def destroy_herbarium_record_tab(h_r)
      [:destroy_object.t(type: :herbarium_record), h_r,
       { button: :destroy, icon: :delete }]
    end

    def herbarium_records_index_return_tab
      [:edit_herbarium_record_back_to_index.t,
       herbarium_records_path(q: get_query_param),
       { class: tab_id(__method__.to_s) }]
    end

    def remove_herbarium_record_tab(h_r, obs)
      [:REMOVE.t,
       add_query_param(edit_herbarium_record_remove_observation_path(
                         herbarium_record_id: h_r.id, observation_id: obs.id
                       )),
       { class: "#{tab_id(__method__.to_s)}_#{h_r.id}", icon: :remove }]
    end
  end
end<|MERGE_RESOLUTION|>--- conflicted
+++ resolved
@@ -83,11 +83,7 @@
       back = obs&.id || :show
       [:edit_herbarium_record.t,
        add_query_param(edit_herbarium_record_path(h_r.id, back: back)),
-<<<<<<< HEAD
-       { class: tab_id(__method__.to_s), icon: :edit }]
-=======
        { class: "#{tab_id(__method__.to_s)}_#{h_r.id}", icon: :edit }]
->>>>>>> a98c90f6
     end
 
     def destroy_herbarium_record_tab(h_r)
