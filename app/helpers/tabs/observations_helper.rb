# frozen_string_literal: true

# html used in tabsets
module Tabs
  module ObservationsHelper
    # assemble links for "tabset" for show_observation
    # actually a list of links and the interest icons
    def show_observation_tabs(obs:, user:)
      [
        observation_manage_lists_tab(obs, user),
        *obs_change_tabs(obs)&.reject(&:empty?)
      ]
    end

    ########################################################################
    # LINKS FOR PANELS
    #
    # Used in the observation panel

    def send_observer_question_tab(obs)
      InternalLink::Model.new(
        :show_observation_send_question.l, obs,
        add_query_param(new_question_for_observation_path(obs.id)),
        html_options: { icon: :email }
      ).tab
    end

    # Used in the lists panel
    # N+1: this looks up User.current.species_lists. Mercifully quick.
    def observation_manage_lists_tab(obs, user)
      return unless user&.species_list_ids&.any?

      InternalLink::Model.new(
        :show_observation_manage_species_lists.l, obs,
        add_query_param(edit_observation_species_lists_path(obs.id)),
        html_options: { icon: :manage_lists }
      ).tab
    end

    # Name panel -- generates HTML

    # uses create_links_to with extra_args { class: "d-block" }
    # the hiccup here is that list_descriptions is already HTML, an inline list
    def name_links_on_mo(name:)
      tabs = create_links_to(obs_related_name_tabs(name), { class: "d-block" })
      tabs += obs_name_description_tabs(name)
      tabs += create_links_to([occurrence_map_for_name_tab(name)],
                              { class: "d-block" })
      tabs.reject(&:empty?)
    end

    def obs_related_name_tabs(name)
      [
        show_object_tab(name,
                        :show_name.t(name: name.display_name_brief_authors)),
        observations_of_name_tab(name),
        observations_of_look_alikes_tab(name),
        observations_of_related_taxa_tab(name)
      ]
    end

    def observations_of_name_tab(name)
      InternalLink::Model.new(
        :show_observation_more_like_this.l, name,
        observations_path(name: name.id)
      ).tab
    end

    def observations_of_look_alikes_tab(name)
      InternalLink::Model.new(
        :show_observation_look_alikes.l, name,
        observations_path(name: name.id, look_alikes: "1")
      ).tab
    end

    def observations_of_related_taxa_tab(name)
      InternalLink::Model.new(
        :show_observation_related_taxa.l, name,
        observations_path(name: name.id, related_taxa: "1")
      ).tab
    end

    # from descriptions_helper
    def obs_name_description_tabs(name)
      list_descriptions(object: name, type: :name)&.map do |link|
        tag.div(link)
      end
    end

    # This appears to be dead code
    # def observation_map_tab(mappable)
    #   return unless mappable

    #   InternalLink.new(
    #     :MAP.t, add_query_param(map_observation_path)
    #   ).tab
    # end

    def name_links_web(name:)
      tabs = create_links_to(observation_web_name_tabs(name),
                             { class: "d-block" })
      tabs.reject(&:empty?)
    end

    def observation_web_name_tabs(name)
      [mycoportal_name_tab(name),
       mycobank_name_search_tab(name),
       google_images_for_name_tab(name)]
    end

    def observation_hide_thumbnail_map_tab(obs)
      InternalLink::Model.new(
        :show_observation_hide_map.l, obs,
        javascript_hide_thumbnail_map_path(id: obs.id),
        html_options: { icon: :hide }
      ).tab
    end

    def reuse_images_for_observation_tab(obs)
      InternalLink::Model.new(
        :show_observation_reuse_image.l, obs,
        reuse_images_for_observation_path(obs.id),
        html_options: { icon: :reuse }
      ).tab
    end

    ############################################
    # INDEX

    def observations_index_tabs(query:)
      links = [
        *observations_at_where_tabs(query), # maybe multiple links
        map_observations_tab(query),
        *observations_related_query_tabs(query), # multiple links
        observations_add_to_list_tab(query),
        observations_download_as_csv_tab(query)
      ]
      links.reject(&:empty?)
    end

    # for debugging
    def dummy_disable_tab
      InternalLink.new(
        "Dummy link",
        "https://google.com",
        html_options: { data: { action: "links#disable" } }
      ).tab
    end

    def observations_at_where_tabs(query)
      # Add some extra links to the index user is sent to if they click on an
      # undefined location.
      return [] if params[:where].blank?

      [define_location_tab(query),
       assign_undefined_location_tab(query),
       locations_index_tab]
    end

    # these are from the observations form
    def define_location_tab(query)
      InternalLink.new(
        :list_observations_location_define.l,
        add_query_param(new_location_path(where: where_param(query.params)))
      ).tab
    end

    # Hack to use the :locations param if it's present and the :user_where
    # param is missing.
    def where_param(query_params)
      query_params[:user_where] || params[:where]
    end

    def assign_undefined_location_tab(query)
      InternalLink.new(
        :list_observations_location_merge.l,
        add_query_param(matching_locations_for_observations_path(
                          where: where_param(query.params)
                        ))
      ).tab
    end

    def observations_index_sorts
      [["rss_log", :sort_by_activity.l],
       ["date", :sort_by_date.l],
       ["created_at", :sort_by_posted.l],
       # kind of redundant to sort by rss_logs, though not strictly ===
       # ["updated_at", :sort_by_updated_at.l],
       ["name", :sort_by_name.l],
       ["user", :sort_by_user.l],
       ["confidence", :sort_by_confidence.l],
       ["thumbnail_quality", :sort_by_thumbnail_quality.l],
       ["num_views", :sort_by_num_views.l]].freeze
    end

    def map_observations_tab(query)
      InternalLink.new(
        :show_object.t(type: :map),
        map_observations_path(q: get_query_param(query)),
        html_options: { data: { action: "links#disable" } }
      ).tab
    end

<<<<<<< HEAD
    # NOTE: each tab returns an array
    def observations_related_query_tabs(query)
      [related_locations_tab(:observations, query),
       related_names_tab(:observations, query),
       related_images_tab(:observations, query)]
=======
    # NOTE: coerced_query_tab returns an array
    def observations_coerced_query_tabs(query)
      [InternalLink::CoercedQuery.new(query, Location).tab,
       InternalLink::CoercedQuery.new(query, Name).tab,
       InternalLink::CoercedQuery.new(query, Image).tab]
>>>>>>> 4b79844a
    end

    def observations_add_to_list_tab(query)
      InternalLink.new(
        :list_observations_add_to_list.l,
        add_query_param(edit_species_list_observations_path, query)
      ).tab
    end

    def observations_download_as_csv_tab(query)
      InternalLink.new(
        :list_observations_download_as_csv.l,
        add_query_param(new_observations_download_path, query)
      ).tab
    end

    ############################################
    # FORMS

    def observation_form_new_tabs
      # [new_inat_import_tab, new_herbarium_tab]
      [new_inat_import_tab]
    end

    def observation_form_edit_tabs(obs:)
      [object_return_tab(obs)]
    end

    def observation_maps_tabs(query:)
      [related_observations_tab(:observations, query), # index of the same obs
       related_locations_tab(:observations, query)]
    end

    def new_inat_import_tab(query: nil)
      InternalLink.new(
        :create_observation_inat_import_link.l,
        add_query_param(new_inat_import_path, query)
      ).tab
    end

    def naming_form_new_title(obs:)
      :create_naming_title.t(id: obs.id)
    end

    def naming_form_new_tabs(obs:)
      [object_return_tab(obs)]
    end

    def naming_form_edit_title(obs:)
      :edit_naming_title.t(id: obs.id)
    end

    def naming_form_edit_tabs(obs:)
      [object_return_tab(obs)]
    end

    def naming_suggestion_tabs(obs:)
      [object_return_tab(obs)]
    end

    def observation_list_tabs(obs:)
      [object_return_tab(obs)]
    end

    def observation_images_edit_tabs(image:)
      [object_return_tab(image)]
    end

    def observation_images_reuse_tabs(obs:)
      [object_return_tab(obs),
       edit_observation_tab(obs)]
    end

    # This appears to be dead code
    # def observation_download_tabs
    #   [observations_index_tab]
    # end

    # def observations_index_tab
    #   InternalLink.new(
    #     :download_observations_back.l,
    #     add_query_param(observations_path)
    #   ).tab
    # end

    def obs_change_tabs(obs)
      return unless check_permission(obs)

      [edit_observation_tab(obs),
       destroy_observation_tab(obs)]
    end

    def obs_details_links(obs)
      print_labels_button(obs)
    end

    # Buttons in "Details" panel header
    def obs_change_links(obs)
      return unless check_permission(obs)

      [edit_button(target: obs, icon: :edit),
       destroy_button(target: obs, icon: :delete)].safe_join(" | ")
    end

    def edit_observation_tab(obs)
      InternalLink::Model.new(
        :edit_object.t(type: Observation), obs,
        add_query_param(edit_observation_path(obs.id)),
        html_options: { icon: :edit }
      ).tab
    end

    def destroy_observation_tab(obs)
      InternalLink::Model.new(
        :destroy_object.t(TYPE: Observation),
        obs, objs,
        html_options: { button: :destroy }
      ).tab
    end

    # for show_obs - query is for a single obs label
    def print_labels_button(obs)
      name = :download_observations_print_labels.l
      query = Query.lookup(Observation, ids: [obs.id])
      path = add_query_param(observations_downloads_path(commit: name), query)

      post_button(name: name, path: path, icon: :print,
                  class: "print_label_observation_#{obs.id}",
                  form: { data: { turbo: false } })
    end
  end
end<|MERGE_RESOLUTION|>--- conflicted
+++ resolved
@@ -201,19 +201,11 @@
       ).tab
     end
 
-<<<<<<< HEAD
     # NOTE: each tab returns an array
     def observations_related_query_tabs(query)
       [related_locations_tab(:observations, query),
        related_names_tab(:observations, query),
        related_images_tab(:observations, query)]
-=======
-    # NOTE: coerced_query_tab returns an array
-    def observations_coerced_query_tabs(query)
-      [InternalLink::CoercedQuery.new(query, Location).tab,
-       InternalLink::CoercedQuery.new(query, Name).tab,
-       InternalLink::CoercedQuery.new(query, Image).tab]
->>>>>>> 4b79844a
     end
 
     def observations_add_to_list_tab(query)
