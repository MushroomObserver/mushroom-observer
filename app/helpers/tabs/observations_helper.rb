--- conflicted
+++ resolved
@@ -7,20 +7,9 @@
     # actually a list of links and the interest icons
     def show_observation_tabs(obs:, user:)
       [
-<<<<<<< HEAD
-        # *show_obs_google_links_for(obs.name),
-        send_observer_question_link(obs, user),
-        observation_manage_lists_link(obs, user)
-        # observation_map_link(mappable),
-        # *obs_change_links(obs)
-      ].reject(&:empty?)
-    end
-
-    def send_observer_question_link(obs, user)
-=======
         send_observer_question_tab(obs, user),
-        observation_manage_lists_tab(obs, user),
-        *obs_change_tabs(obs)&.reject(&:empty?)
+        observation_manage_lists_tab(obs, user)
+        # *obs_change_tabs(obs)&.reject(&:empty?)
       ]
     end
 
@@ -30,7 +19,6 @@
     # Used in the observation panel
 
     def send_observer_question_tab(obs, user)
->>>>>>> 4d125b5f
       return if obs.user.no_emails
       return unless obs.user.email_general_question && obs.user != user
 
@@ -128,19 +116,6 @@
        { class: tab_id(__method__.to_s), target: :_blank, rel: :noopener }]
     end
 
-<<<<<<< HEAD
-    def google_images_for_name_link(name)
-      [:google_images.t,
-       format("https://images.google.com/images?q=%s",
-              name.real_text_name),
-       { class: __method__.to_s, target: :_blank, rel: :noopener }]
-    end
-
-    def occurrence_map_for_name_link(name)
-      [:show_name_distribution_map.t,
-       add_query_param(map_name_path(id: name.id)),
-       { class: __method__.to_s }]
-=======
     def google_images_for_name_tab(obs_name)
       [:google_images.t,
        format("https://images.google.com/images?q=%s",
@@ -152,7 +127,6 @@
       [:show_name_distribution_map.t,
        add_query_param(map_name_path(id: obs_name.id)),
        { class: tab_id(__method__.to_s) }]
->>>>>>> 4d125b5f
     end
 
     ############################################
