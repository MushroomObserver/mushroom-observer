--- conflicted
+++ resolved
@@ -7,7 +7,6 @@
     # actually a list of links and the interest icons
     def show_observation_links(obs:, user:)
       [
-<<<<<<< HEAD
         # *show_obs_google_links_for(obs.name),
         send_observer_question_link(obs, user),
         observation_manage_lists_link(obs, user)
@@ -16,19 +15,6 @@
       ].reject(&:empty?)
     end
 
-=======
-        send_observer_question_link(obs, user),
-        observation_manage_lists_link(obs, user),
-        *obs_change_links(obs)&.reject(&:empty?)
-      ]
-    end
-
-    ########################################################################
-    # LINKS FOR PANELS
-    #
-    # Used in the observation panel
-
->>>>>>> 1504c83c
     def send_observer_question_link(obs, user)
       return if obs.user.no_emails
       return unless obs.user.email_general_question && obs.user != user
@@ -48,26 +34,15 @@
        { class: __method__.to_s }]
     end
 
-<<<<<<< HEAD
     ########################################################################
     # Name section -- generates HTML
-
-    # generates HTML using create_tabs with xtrargs { class: "d-block" }
-    # the hiccup is that list_descriptions is already HTML
-    def name_links_on_mo(name:)
-      tabs = create_links_to(obs_related_name_links(name), { class: "d-block" })
-      tabs += obs_name_description_links(name)
-      tabs += create_links_to([occurrence_map_for_name_link(obs_name)],
-=======
-    # Name panel -- generates HTML
 
     # uses create_links_to with extra_args { class: "d-block" }
     # the hiccup here is that list_descriptions is already HTML, an inline list
     def name_links_on_mo(name:)
       tabs = create_links_to(obs_related_name_links(name), { class: "d-block" })
       tabs += obs_name_description_links(name)
-      tabs += create_links_to([occurrence_map_for_name_link(name)],
->>>>>>> 1504c83c
+      tabs += create_links_to([occurrence_map_for_name_link(obs_name)],
                               { class: "d-block" })
       tabs.reject(&:empty?)
     end
@@ -142,11 +117,7 @@
       [:google_images.t,
        format("https://images.google.com/images?q=%s",
               obs_name.real_text_name),
-<<<<<<< HEAD
-       { class: __method__.to_s }]
-=======
        { class: __method__.to_s, target: :_blank, rel: :noopener }]
->>>>>>> 1504c83c
     end
 
     def occurrence_map_for_name_link(obs_name)
