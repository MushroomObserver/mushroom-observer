--- conflicted
+++ resolved
@@ -15,183 +15,6 @@
     desc.is_reader?(User.current) || in_admin_mode?
   end
 
-<<<<<<< HEAD
-  # Create tabs for show_description page.
-  def show_description_tabset(description:, pager: false)
-    type = description.parent.type_tag
-    admin = is_admin?(description)
-    writer = writer?(description)
-    # assemble HTML for "tabset" for show_{type}_description
-    tabs = [
-      show_parent_link(description, type),
-      edit_description_link(description, writer),
-      destroy_description_link(description, admin),
-      clone_description_link(description),
-      merge_description_link(description, admin),
-      adjust_permissions_link(description, type, admin),
-      make_default_link(description),
-      project_link(description),
-      publish_draft_link(description, type, admin)
-    ].flatten.reject(&:empty?)
-    tabset = { right: draw_tab_set(tabs) }
-    tabset = tabset.merge(pager_for: description) if pager
-    tabset
-  end
-
-  def show_parent_link(description, type)
-    back_button(
-      name: :show_object.t(type: type),
-      path: description.parent.show_link_args.merge(q: get_query_param),
-      class: "back_to_parent_link_#{description.id}"
-    )
-  end
-
-  def new_description_link(object)
-    add_button(
-      name: :show_name_create_description.t,
-      path: send("new_#{object.type_tag}_description_path",
-                 params: { id: object.id, q: get_query_param }),
-      class: "new_description_link_#{object.id}"
-    )
-  end
-
-  def edit_description_link(description, writer)
-    return unless writer
-
-    edit_button(
-      target: description, name: :show_description_edit.t
-    )
-  end
-
-  def destroy_description_link(description, admin)
-    return unless admin
-
-    destroy_button(
-      target: description, name: :show_description_destroy.t
-    )
-  end
-
-  # The following need all the bells and whistles, because they're
-  # special to descriptions and not built with the icon link helpers.
-
-  # Clone is #new with parameters :clone, :id (name_id)
-  def clone_description_link(description)
-    link_to(
-      { controller: description.show_controller,
-        action: :new, id: description.parent_id,
-        clone: description.id, q: get_query_param },
-      class: "clone_description_link_#{description.id}",
-      help: :show_description_clone_help.l,
-      data: { toggle: "tooltip", placement: "top",
-              title: :show_description_clone.t }
-    ) do
-      # concat(:show_description_clone.t)
-      icon("fa-regular", "clone", class: "fa-lg")
-    end
-  end
-
-  def merge_description_link(description, admin)
-    return unless admin
-
-    link_to(
-      { controller: "#{description.show_controller}/merges",
-        action: :new, id: description.id, q: get_query_param },
-      class: "merge_description_link_#{description.id}",
-      help: :show_description_merge_help.l,
-      data: { toggle: "tooltip", placement: "top",
-              title: :show_description_merge.t }
-    ) do
-      # concat(:show_description_merge.t)
-      icon("fa-regular", "code-merge", class: "fa-lg")
-    end
-  end
-
-  def move_description_link(description, admin)
-    return unless admin
-
-    parent_type = description.parent.type_tag.to_s
-    link_to(
-      { controller: "#{description.show_controller}/moves",
-        action: :new, id: description.id, q: get_query_param },
-      class: "move_description_link_#{description.id}",
-      help: :show_description_move_help.l(parent: parent_type),
-      data: { toggle: "tooltip", placement: "top",
-              title: :show_description_move.t }
-    ) do
-      # concat(:show_description_move.t)
-      icon("fa-regular", "file-export", class: "fa-lg")
-    end
-  end
-
-  def adjust_permissions_link(description, type, admin)
-    return unless admin && type == :name
-
-    link_to(
-      { controller: "#{description.show_controller}/permissions",
-        action: :edit, id: description.id, q: get_query_param },
-      class: "adjust_description_permissions_link_#{description.id}",
-      help: :show_description_adjust_permissions_help.l,
-      data: { toggle: "tooltip", placement: "top",
-              title: :show_description_adjust_permissions.t }
-    ) do
-      # concat(:show_description_adjust_permissions.t)
-      icon("fa-regular", "arrows-down-to-people", class: "fa-lg")
-    end
-  end
-
-  def make_default_link(description)
-    return unless description.public && User.current &&
-                  (description.parent.description_id != description.id)
-
-    put_button(
-      name: :show_description_make_default.t,
-      path: { controller: "#{description.show_controller}/defaults",
-              action: :update, id: description.id, q: get_query_param },
-      class: "make_description_default_link_#{description.id}",
-      help: :show_description_make_default_help.l,
-      data: { toggle: "tooltip", placement: "top",
-              title: :show_description_make_default.t }
-    ) do
-      # concat(:show_description_make_default.t)
-      icon("fa-regular", "star", class: "fa-lg")
-    end
-  end
-
-  def project_link(description)
-    return unless (description.source_type == :project) &&
-                  (project = description.source_object)
-
-    link_to(
-      add_query_param(project.show_link_args),
-      data: { toggle: "tooltip", placement: "top",
-              title: :show_object.t(type: :project) }
-    ) do
-      # concat(:show_object.t(type: :project))
-      icon("fa-regular", "people-arrows", class: "fa-lg")
-    end
-  end
-
-  def publish_draft_link(description, type, admin)
-    return unless admin && (type == :name) &&
-                  (description.source_type != :public)
-
-    put_button(
-      name: :show_description_publish.t,
-      path: { controller: "#{description.show_controller}/publish",
-              action: :update, id: description.id,
-              q: get_query_param },
-      class: "publish_description_draft_link_#{description.id}",
-      help: :show_description_publish_help.l,
-      data: { toggle: "tooltip", placement: "top",
-              title: :show_description_publish.t }
-    ) do
-      # concat(:show_description_publish.t
-      icon("fa-regular", "check-to-slot", class: "fa-lg")
-    end
-  end
-
-=======
->>>>>>> 9c5f6546
   # Header of the embedded description within a show_object page.
   #
   #   <%= show_embedded_description_title(desc, name) %>
@@ -201,15 +24,6 @@
   #
   def show_embedded_description_title(desc)
     title = description_title(desc)
-<<<<<<< HEAD
-    writer = writer?(desc)
-    admin = is_admin?(desc)
-    links = [
-      edit_description_link(desc, writer), # checks for writer
-      destroy_description_link(desc, admin) # checks for admin
-    ].compact.safe_join(" | ")
-    content_tag(:p, tag.span(title) + links)
-=======
     links = description_mod_links(desc)
     tag.p(tag.span(title, class: "text-lg") + links.safe_join(" | "))
   end
@@ -219,7 +33,6 @@
     links << link_to(*edit_description_link(desc)) if writer?(desc)
     links << destroy_button(target: desc) if is_admin?(desc)
     links
->>>>>>> 9c5f6546
   end
 
   # Show list of name/location descriptions.
@@ -258,34 +71,15 @@
   def make_list_links(list, fake_default)
     list.map! do |desc|
       item = description_link(desc)
-<<<<<<< HEAD
-      writer = writer?(desc)
-      admin  = is_admin?(desc)
-      if writer || admin
-        links = [
-          edit_description_link(desc, writer), # checks for writer
-          destroy_description_link(desc, admin) # checks for admin
-        ].safe_join(" ")
-        item += indent + links if links.present?
-      end
-=======
       links = description_mod_links(desc)
       item += indent + "[" + links.safe_join(" | ") + "]" if links.any?
->>>>>>> 9c5f6546
       item
     end
 
     # Add "fake" default public description if there aren't any public ones.
     if fake_default && obj.descriptions.none? { |d| d.source_type == :public }
       str = :description_part_title_public.t
-<<<<<<< HEAD
-      link = link_with_query(
-        :CREATE.t,
-        { controller: desc.show_controller, action: :new, id: obj.id }
-      )
-=======
       link = link_to(*create_description_link(obj))
->>>>>>> 9c5f6546
       str += indent + "[" + link + "]"
       list.unshift(str)
     end
@@ -315,13 +109,8 @@
     type = object.type_tag
 
     # Show existing drafts, with link to create new one.
-<<<<<<< HEAD
-    head = content_tag(:b, :show_name_descriptions.t) + ": "
-    head += new_description_link(object)
-=======
     head = tag.b(:show_name_descriptions.t) + ": "
     head += link_to(*create_description_link(object))
->>>>>>> 9c5f6546
 
     # Add title and maybe "no descriptions", wrapping it all up in paragraph.
     list = list_descriptions(object: object).map { |link| indent + link }
@@ -341,16 +130,7 @@
 
     head2 = :show_name_create_draft.t + ": "
     list = [head2] + projects.map do |project|
-<<<<<<< HEAD
-      item = link_to(
-        project.title,
-        { controller: "#{object.show_controller}/descriptions",
-          action: :new, id: object.id, project: project.id,
-          source: "project", q: get_query_param }
-      )
-=======
       item = link_to(*new_description_for_project_link(object, project))
->>>>>>> 9c5f6546
       indent + item
     end
     html2 = list.safe_join(safe_br)
@@ -358,28 +138,6 @@
     html
   end
 
-<<<<<<< HEAD
-=======
-  # Create a div for notes in Description subclasses.
-  #
-  #   <%= notes_panel(html) %>
-  #
-  #   <% notes_panel() do %>
-  #     Render stuff in here.  Note lack of "=" in line above.
-  #   <% end %>
-  #
-  def notes_panel(msg = nil, &block)
-    msg = capture(&block) if block
-    result = tag.div(msg, class: "panel-body")
-    wrapper = tag.div(result, class: "panel panel-default dotted-border")
-    if block
-      concat(wrapper)
-    else
-      wrapper
-    end
-  end
-
->>>>>>> 9c5f6546
   # Create a descriptive title for a Description.  Indicates the source and
   # very rough permissions (e.g. "public", "restricted", or "private").
   def description_title(desc)
