# frozen_string_literal: true

module ThumbnailHelper
  # Draw a thumbnail image.  It takes either an Image instance or an id.
  #
  #   link::             Hash of { controller: xxx, action: xxx, etc. }
  #   size::             Size to show, default is thumbnail.
  #   votes::            Show vote buttons?
  #   original::         Show original file name?
  #   responsive::       Force image to fit into container.
  #   theater_on_click:: Should theater mode be opened when image clicked?
  #   html_options::     Additional HTML attributes to add to <img> tag.
  #   notes::            Show image notes??
  #
  def thumbnail(image, args = {})
    image_id = image.is_a?(Integer) ? image : image.id
    locals = {
      image: image,
      link: show_image_path(image_id),
      size: :small,
      votes: true,
      original: false,
      responsive: true,
      theater_on_click: false,
      html_options: {},
      notes: ""
    }.merge(args)
    render(partial: "image/image_thumbnail", locals: locals)
  end

  def show_best_image(obs)
    return unless obs&.thumb_image

    thumbnail(obs.thumb_image,
              link: observation_path(id: obs.id),
              size: :thumbnail,
              votes: true,
              responsive: false) + image_copyright(obs.thumb_image)
  end

  # Grab the copyright_text for an Image.
  def image_copyright(image)
    link = if image.copyright_holder == image.user.legal_name
             user_link(image.user)
           else
             image.copyright_holder.to_s.t
           end
    image.license.copyright_text(image.year, link)
  end

  # Create an image link vote, where vote param is vote number ie: 3
  def image_vote_link(image, vote)
    current_vote = image.users_vote(@user)
    vote_text = vote.zero? ? "(x)" : image_vote_as_short_string(vote)
<<<<<<< HEAD
    # return a link if the user has NOT voted this way
    link = link_to(vote_text,
                   show_image_path(id: image.id, vote: vote),
                   title: image_vote_as_help_string(vote),
                   data: { role: "image_vote", id: image.id, val: vote })
=======
>>>>>>> 65a0c80a
    if current_vote == vote
      return content_tag(:span, image_vote_as_short_string(vote))
    end

    # return a link if the user has NOT voted this way
    link_to(vote_text,
            { controller: :image,
              action: :show_image,
              id: image.id,
              vote: vote },
            title: image_vote_as_help_string(vote),
            data: { role: "image_vote", id: image.id, val: vote })
  end

  def visual_group_status_link(visual_group, image_id, state, link)
    link_text = visual_group_status_text(link)
    state_text = visual_group_status_text(state)
    return content_tag(:span, link_text) if link_text == state_text

    link_to(link_text,
            { controller: :image,
              action: :show_image,
              id: image_id,
              vote: 1 },
            title: link_text,
            data: { role: "visual_group_status",
                    imgid: image_id,
                    vgid: visual_group.id,
                    status: link })
  end
end<|MERGE_RESOLUTION|>--- conflicted
+++ resolved
@@ -52,14 +52,6 @@
   def image_vote_link(image, vote)
     current_vote = image.users_vote(@user)
     vote_text = vote.zero? ? "(x)" : image_vote_as_short_string(vote)
-<<<<<<< HEAD
-    # return a link if the user has NOT voted this way
-    link = link_to(vote_text,
-                   show_image_path(id: image.id, vote: vote),
-                   title: image_vote_as_help_string(vote),
-                   data: { role: "image_vote", id: image.id, val: vote })
-=======
->>>>>>> 65a0c80a
     if current_vote == vote
       return content_tag(:span, image_vote_as_short_string(vote))
     end
