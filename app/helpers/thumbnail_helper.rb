# frozen_string_literal: true

module ThumbnailHelper
  # Draw a thumbnail image.  It takes either an Image instance or an id.
  #
  #   link::             Hash of { controller: xxx, action: xxx, etc. }
  #   size::             Size to show, default is thumbnail.
  #   votes::            Show vote buttons?
  #   original::         Show original file name?
  #   theater_on_click:: Should theater mode be opened when image clicked?
  #   html_options::     Additional HTML attributes to add to <img> tag.
  #   notes::            Show image notes??
  #
  def thumbnail(image, args = {})
    image_id = image.is_a?(Integer) ? image : image.id
    locals = {
      image: image,
      link: image_path(image_id),
      link_method: :get,
      size: :small,
      votes: true,
      original: false,
      theater_on_click: false,
      html_options: {}, # we don't want to always pass class: "img-fluid"
      extra_classes: "",
      notes: "",
      link_type: :target,
      obs_data: {}
    }.merge(args)
    render(partial: "shared/image_thumbnail", locals: locals)
  end

  def show_best_image(obs)
    return unless obs&.thumb_image

    thumbnail(obs.thumb_image,
              link: observation_path(id: obs.id),
              size: :thumbnail,
              votes: true) + image_copyright(obs.thumb_image)
  end

  # NOTE: The local var `link` might be to #show_image as you'd expect,
  # or it may be a GET with params[:img_id] to the actions for #reuse_image
  # or #remove_image ...or any other link. Firing a POST to those actions
  # might require printing a Rails post_button and putting something like
  # Bootstrap's .stretched-link class on the generated form input.
  # However, the whole reuse_image page is currently a form - refactor?
  def image_link_html(link = "", link_method = :get)
    case link_method
    when :get
      link_with_query("", link, class: "image-link ab-fab")
    when :post
      post_button(name: "", path: link, class: "image-link ab-fab")
    when :put
      put_button(name: "", path: link, class: "image-link ab-fab")
    when :patch
      patch_button(name: "", path: link, class: "image-link ab-fab")
    when :delete
      destroy_button(name: "", target: link, class: "image-link ab-fab")
    when :remote
      link_with_query("", link, class: "image-link ab-fab", remote: true)
    end
  end

  def image_caption_html(image_id, obs_data, link_type)
    html = []
    if obs_data[:id].present?
      html = image_observation_data(html, obs_data, link_type)
    end
    html << caption_image_links(image_id)
    safe_join(html)
  end

  def image_observation_data(html, obs_data, link_type)
<<<<<<< HEAD
    if link_type == :naming || obs_data[:obs].vote_cache.to_f <= 0
      html << caption_propose_naming_link(obs_data[:id])
      html << caption_mark_as_reviewed_toggle(obs_data[:id])
=======
    if link_type == :naming ||
       (obs_data[:obs].vote_cache.present? && obs_data[:obs].vote_cache <= 0)
      html << caption_propose_naming_link(obs_data)
>>>>>>> 2e602c84
    end
    html << caption_obs_title(obs_data)
    html << render(partial: "observations/show/observation",
                   locals: { observation: obs_data[:obs] })
  end

<<<<<<< HEAD
=======
  # Disabled because interpolation produces unsafe html
>>>>>>> 2e602c84
  def caption_image_links(image_id)
    orig_url = Image.url(:original, image_id)
    links = []
    links << original_image_link(orig_url)
    links << " | "
    links << image_exif_link(image_id)
    safe_join(links)
  end

<<<<<<< HEAD
  def caption_propose_naming_link(id)
    link_to(
      :create_naming.t,
      new_observation_naming_path(observation_id: id,
                                  q: get_query_param),
      { class: "btn btn-primary my-3 mr-5 d-inline-block",
        remote: true }
    )
  end

  def caption_mark_as_reviewed_toggle(id, selector = "caption_reviewed")
    # The matrix box checkbox updates if the caption checkbox changes.
    # But keeping the caption checkbox in sync with the matrix box checkbox
    # is blocked because the caption is not created. Updating it would only work
    # with some additions to the lightbox JS, to update the checked state on
    # show, and cost an extra db lookup. Not worth it IMO.
    # - Nimmo 20230215
    form_with(url: observation_view_path(id: id),
              class: "d-inline-block",
              method: :put, local: false) do |f|
      content_tag(:div, class: "d-inline form-group form-inline") do
        f.label("#{selector}_#{id}") do
          concat(:mark_as_reviewed.t)
          concat(
            f.check_box(
              :reviewed,
              { checked: "1", class: "mx-3", id: "#{selector}_#{id}",
                onchange: "Rails.fire(this.closest('form'), 'submit')" }
            )
          )
        end
      end
    end
  end

=======
  def caption_propose_naming_link(obs_data)
    link_to(
      :create_naming.t,
      new_observation_naming_path(observation_id: obs_data[:id]),
      { class: "btn btn-primary my-3 mr-3 d-inline-block",
        target: "_blank", rel: "noopener" }
    )
  end

>>>>>>> 2e602c84
  def caption_obs_title(obs_data)
    content_tag(:h4, show_obs_title(obs: obs_data[:obs]),
                class: "obs-what", id: "observation_what_#{obs_data[:id]}")
  end

  def original_image_link(orig_url)
    link_to(:image_show_original.t, orig_url,
            { class: "lightbox_link", target: "_blank", rel: "noopener" })
  end

  def image_exif_link(image_id)
    content_tag(:button, :image_show_exif.t,
                { class: "btn btn-link px-0 lightbox_link",
                  data: {
                    toggle: "modal",
                    target: "#image_exif_modal",
                    image: image_id
                  } })
  end

  # Grab the copyright_text for an Image.
  def image_copyright(image)
    link = if image.copyright_holder == image.user.legal_name
             user_link(image.user)
           else
             image.copyright_holder.to_s.t
           end
    image.license.copyright_text(image.year, link)
  end

  # Create an image link vote, where vote param is vote number ie: 3
  def image_vote_link(image, vote)
    current_vote = image.users_vote(@user)
    vote_text = vote.zero? ? "(x)" : image_vote_as_short_string(vote)
    if current_vote == vote
      return content_tag(:span, image_vote_as_short_string(vote))
    end

    # return a form input button if the user has NOT voted this way
    # NOTE: JS is checking any element with [data-role="image_vote"],
    # Even though this is not an <a> tag, it's an <input>, it's ok.
    put_button(name: vote_text,
               path: image_vote_path(id: image.id, vote: vote),
               title: image_vote_as_help_string(vote),
               data: { role: "image_vote", id: image.id, val: vote })
  end

  def visual_group_status_link(visual_group, image_id, state, link)
    link_text = visual_group_status_text(link)
    state_text = visual_group_status_text(state)
    return content_tag(:span, link_text) if link_text == state_text

    put_button(name: link_text,
               path: image_vote_path(id: image_id, vote: 1),
               title: link_text,
               data: { role: "visual_group_status",
                       imgid: image_id,
                       vgid: visual_group.id,
                       status: link })
  end
end<|MERGE_RESOLUTION|>--- conflicted
+++ resolved
@@ -72,25 +72,16 @@
   end
 
   def image_observation_data(html, obs_data, link_type)
-<<<<<<< HEAD
-    if link_type == :naming || obs_data[:obs].vote_cache.to_f <= 0
+    if link_type == :naming ||
+       (obs_data[:obs].vote_cache.present? && obs_data[:obs].vote_cache <= 0)
       html << caption_propose_naming_link(obs_data[:id])
       html << caption_mark_as_reviewed_toggle(obs_data[:id])
-=======
-    if link_type == :naming ||
-       (obs_data[:obs].vote_cache.present? && obs_data[:obs].vote_cache <= 0)
-      html << caption_propose_naming_link(obs_data)
->>>>>>> 2e602c84
     end
     html << caption_obs_title(obs_data)
     html << render(partial: "observations/show/observation",
                    locals: { observation: obs_data[:obs] })
   end
 
-<<<<<<< HEAD
-=======
-  # Disabled because interpolation produces unsafe html
->>>>>>> 2e602c84
   def caption_image_links(image_id)
     orig_url = Image.url(:original, image_id)
     links = []
@@ -100,7 +91,6 @@
     safe_join(links)
   end
 
-<<<<<<< HEAD
   def caption_propose_naming_link(id)
     link_to(
       :create_naming.t,
@@ -136,17 +126,6 @@
     end
   end
 
-=======
-  def caption_propose_naming_link(obs_data)
-    link_to(
-      :create_naming.t,
-      new_observation_naming_path(observation_id: obs_data[:id]),
-      { class: "btn btn-primary my-3 mr-3 d-inline-block",
-        target: "_blank", rel: "noopener" }
-    )
-  end
-
->>>>>>> 2e602c84
   def caption_obs_title(obs_data)
     content_tag(:h4, show_obs_title(obs: obs_data[:obs]),
                 class: "obs-what", id: "observation_what_#{obs_data[:id]}")
