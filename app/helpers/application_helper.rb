# frozen_string_literal: true

#
#  = Application Helpers
#
#  Methods available to all templates in the application:
#
#  safe_br                      # <br/>,html_safe
#  safe_empty
#  safe_nbsp
#  escape_html                  # Return escaped HTML
#
#  --- links and buttons ----
#
#  link_to_coerced_query        # link to query coerced into different model
#  link_with_query              # link_to with query params
#  link_next                    # link to next object
#  link_prev                    # link to prev object
#  destroy_button               # button to destroy object
#  post_button                  # button to post to a path
#  create_link                  # convert links into list of tabs
#
#  --------------------------
#
#  indent                       # in-lined white-space element of n pixels
#  content_tag_if
#  content_tag_unless
#  add content_help             # help text viewable on mouse-over
#  add_header                   # add to html header from within view
#  make_table                   # make table from list of arrays
#  reload_with_args             # add args to url that got us to this page
#  add_args_to_url              # change params of arbitrary url
#  url_after_delete             # url to return to after deleting object
#  get_next_id
#  textilize_without_paragraph  # override Rails method of same name
#  textilize                    # override Rails method of same name
#  custom_file_field            # stylable file input field with
#                               # client-side size validation
#  date_select_opts
#  title_tag_contents           # text to put in html header <title>
#
module ApplicationHelper
  include AutocompleteHelper
  include DescriptionHelper
  include ExporterHelper
  include FooterHelper
  include JavascriptHelper
  include LocalizationHelper
  include MapHelper
  include ObjectLinkHelper
  include TabsHelper
  include ThumbnailHelper
  include VersionHelper

  def safe_empty
    "".html_safe
  end

  def safe_br
    "<br/>".html_safe
  end

  def safe_nbsp
    "&nbsp;".html_safe
  end

  # Return escaped HTML.
  #
  #   "<i>X</i>"  -->  "&lt;i&gt;X&lt;/i&gt;"
  def escape_html(html)
    h(html.to_str)
  end

  # --------- links and buttons ------------------------------------------------

  # Call link_to with query params added.
  def link_with_query(name = nil, options = nil, html_options = nil)
    link_to(name, add_query_param(options), html_options)
  end

  # Take a query which can be coerced into a different model, and create a link
  # to the results of that coerced query.  Return +nil+ if not coercable.
  def link_to_coerced_query(query, model)
    link = coerced_query_link(query, model)
    return nil unless link

    link_to(*link)
  end

<<<<<<< HEAD
  REFACTORED_CONTROLLERS = [
    :herbarium,
    :user
=======
  REFACTORED_CONTROLLERS_WITH_FLOW = [
    :herbarium
>>>>>>> 872669dd
  ].freeze

  # link to next object in query results
  def link_next(object)
    path = if REFACTORED_CONTROLLERS_WITH_FLOW.include?(object.type_tag)
             send("#{object.type_tag}_path", object.id, flow: "next")
           else
             { controller: object.show_controller,
               action: object.next_action, id: object.id }
           end
    link_with_query("#{:FORWARD.t} »", path)
  end

  # link to previous object in query results
  def link_prev(object)
    path = if REFACTORED_CONTROLLERS_WITH_FLOW.include?(object.type_tag)
             send("#{object.type_tag}_path", object.id, flow: "prev")
           else
             { controller: object.show_controller,
               action: object.prev_action, id: object.id }
           end
    link_with_query("« #{:BACK.t}", path)
  end

  # button to destroy object
  # Used instead of link because DESTROY link requires js
  # Sample usage:
  #   destroy_button(object: article)
  #   destroy_button(object: term, :destroy_object.t(type: :glossary_term)
  #   destroy_button(
  #     name: :destroy_object.t(type: :herbarium),
  #     target: herbarium_path(@herbarium, back: url_after_delete(@herbarium))
  #   )
  def destroy_button(target:, name: :DESTROY.t)
    options = if target.is_a?(String)
                target
              else
                { action: "destroy", id: target.id }
              end
    button_to(
      name, options, method: :delete, data: { confirm: :are_you_sure.t }
    )
  end

  # POST to a path; used instead of a link because POST link requires js
  # post_button(name: herbarium.name.t,
  #             path: herbaria_merges_path(that: @merge.id,this: herbarium.id),
  #             confirm: :are_you_sure.t)
  def post_button(name:, path:, confirm: nil)
    data = confirm ? { confirm: confirm } : nil
    button_to(name, path, method: :post, data: data)
  end

  # Convert @links in index views into a list of tabs for RHS tab set.
  def create_links(links)
    return [] unless links

    links.reject(&:nil?).map { |str, url| link_to(str, url) }
  end

  # ----------------------------------------------------------------------------

  # Create an in-line white-space element approximately the given width in
  # pixels.  It should be non-line-breakable, too.
  def indent(count = 10)
    "<span style='margin-left:#{count}px'>&nbsp;</span>".html_safe
  end

  def content_tag_if(condition, name, content_or_options_with_block = nil,
                     options = nil, escape = true, &block)
    return unless condition

    content_tag(name, content_or_options_with_block, options, escape, &block)
  end

  def content_tag_unless(condition, name, content_or_options_with_block = nil,
                         options = nil, escape = true, &block)
    content_tag_if(!condition, name, content_or_options_with_block,
                   options, escape, &block)
  end

  # Wrap an html object in '<span title="blah">' tag.  This has the effect of
  # giving it context help (mouse-over popup) in most modern browsers.
  #
  #   <%= add_context_help(link, "Click here to do something.") %>
  #
  def add_context_help(object, help)
    content_tag(:span, object, title: help, data: { toggle: "tooltip" })
  end

  # Add something to the header from within view.  This can be called as many
  # times as necessary -- the application layout will mash them all together
  # and stick them at the end of the <tt>&gt;head&lt;/tt> section.
  #
  #   <%
  #     add_header(GMap.header)       # adds GMap general header
  #     gmap = make_map(@locations)
  #     add_header(finish_map(gmap))  # adds map-specific header
  #   %>
  #
  def add_header(str)
    @header ||= safe_empty
    @header += str
  end

  # Create a table out of a list of Arrays.
  #
  #   make_table([[1,2],[3,4]])
  #
  # Produces:
  #
  #   <table>
  #     <tr>
  #       <td>1</td>
  #       <td>2</td>
  #     </tr>
  #     <tr>
  #       <td>3</td>
  #       <td>4</td>
  #     </tr>
  #   </table>
  #
  def make_table(rows, table_opts = {}, tr_opts = {}, td_opts = {})
    content_tag(:table, table_opts) do
      rows.map do |row|
        make_row(row, tr_opts, td_opts) + make_line(row, td_opts)
      end.safe_join
    end
  end

  def make_row(row, tr_opts = {}, td_opts = {})
    content_tag(:tr, tr_opts) do
      if !row.is_a?(Array)
        row
      else
        row.map do |cell|
          make_cell(cell, td_opts)
        end.safe_join
      end
    end
  end

  def make_cell(cell, td_opts = {})
    content_tag(:td, cell.to_s, td_opts)
  end

  def make_line(_row, td_opts)
    colspan = td_opts[:colspan]
    if colspan
      content_tag(:tr, class: "MatrixLine") do
        content_tag(:td, tag(:hr), class: "MatrixLine", colspan: colspan)
      end
    else
      safe_empty
    end
  end

  # Take URL that got us to this page and add one or more parameters to it.
  # Returns new URL.
  #
  #   link_to("Next Page", reload_with_args(page: 2))
  #
  def reload_with_args(new_args)
    uri = request.url.sub(%r{^\w+:/+[^/]+}, "")
    add_args_to_url(uri, new_args)
  end

  # Take an arbitrary URL and change the parameters. Returns new URL. Should
  # even handle the fancy "/object/id" case. (Note: use +nil+ to mean delete
  # -- i.e. <tt>add_args_to_url(url, old_arg: nil)</tt> deletes the
  # parameter named +old_arg+ from +url+.)
  #
  #   url = url_for(action: "blah", ...)
  #   new_url = add_args_to_url(url, arg1: :val1, arg2: :val2, ...)
  #
  def add_args_to_url(url, new_args)
    new_args = new_args.clone
    args = {}

    # Garbage in, garbage out...
    return url unless url.valid_encoding?

    # Parse parameters off of current URL.
    addr, parms = url.split("?")
    (parms ? parms.split("&") : []).each do |arg|
      var, val = arg.split("=")
      next unless var && var != ""

      var = CGI.unescape(var)
      # See note below about precedence in case of redundancy.
      args[var] = val unless args.key?(var)
    end

    # Deal with the special "/xxx/id" case.
    if %r{/(\d+)$}.match?(addr)
      new_id = new_args[:id] || new_args["id"]
      addr.sub!(/\d+$/, new_id.to_s) if new_id
      new_args.delete(:id)
      new_args.delete("id")
    end

    # Merge in new arguments, deleting where new values are nil.
    new_args.each_key do |var|
      val = new_args[var]
      if val.nil?
        args.delete(var.to_s)
      elsif val.is_a?(ActiveRecord::Base)
        args[var.to_s] = val.id.to_s
      else
        args[var.to_s] = CGI.escape(val.to_s)
      end
    end

    # Put it back together.
    return addr if args.keys.empty?

    addr + "?" + args.keys.sort.map do |k|
      CGI.escape(k) + "=" + (args[k] || "")
    end.join("&")
  end

  # Returns URL to return to after deleting an object.  Can't just return to
  # the index, because we'd prefer to return to the correct page in the index,
  # but to do that we need to know the id of next object.
  def url_after_delete(object)
    return nil unless object

    id = get_next_id(object)
    args = {
      controller: object.show_controller,
      action: object.index_action
    }
    args[:id] = id if id
    url_for(add_query_param(args))
  end

  def get_next_id(object)
    query = passed_query
    return nil unless query
    return nil unless query.model.to_s == object.class.name

    idx = query.index(object)
    return nil unless idx

    query.result_ids[idx + 1] || query.result_ids[idx - 1]
  end

  # Override Rails method of the same name.  Just calls our
  # Textile#textilize_without_paragraph method on the given string.
  def textilize_without_paragraph(str, do_object_links = false)
    Textile.textilize_without_paragraph(str, do_object_links)
  end

  # Override Rails method of the same name.  Just calls our Textile#textilize
  # method on the given string.
  def textilize(str, do_object_links = false)
    Textile.textilize(str, do_object_links)
  end

  # Create stylable file input field with client-side size validation.
  def custom_file_field(obj, attr, opts = {})
    max_size = MO.image_upload_max_size
    max_size_in_mb = (max_size.to_f / 1024 / 1024).round
    file_field = file_field(
      obj,
      attr,
      opts.merge(
        max_upload_msg: :validate_image_file_too_big.l(max: max_size_in_mb),
        max_upload_size: max_size
      )
    )
    content_tag(:span, :select_file.t + file_field, class: "file-field btn") +
      content_tag(:span, :no_file_selected.t)
  end

  def date_select_opts(obj = nil)
    start_year = 20.years.ago.year
    init_value = obj.try(&:when).try(&:year)
    start_year = init_value if init_value && init_value < start_year
    { start_year: start_year,
      end_year: Time.zone.now.year,
      order: [:day, :month, :year] }
  end

  # contents of the <title> in html header
  def title_tag_contents(action_name)
    if @title.present?
      @title.strip_html.html_safe
    elsif TranslationString.where(tag: "title_for_#{action_name}").present?
      :"title_for_#{action_name}".t
    else
      action_name.tr("_", " ").titleize
    end
  end
end<|MERGE_RESOLUTION|>--- conflicted
+++ resolved
@@ -87,14 +87,9 @@
     link_to(*link)
   end
 
-<<<<<<< HEAD
-  REFACTORED_CONTROLLERS = [
+  REFACTORED_CONTROLLERS_WITH_FLOW = [
     :herbarium,
     :user
-=======
-  REFACTORED_CONTROLLERS_WITH_FLOW = [
-    :herbarium
->>>>>>> 872669dd
   ].freeze
 
   # link to next object in query results
