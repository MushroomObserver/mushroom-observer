--- conflicted
+++ resolved
@@ -57,11 +57,8 @@
   end
 
   # This can be called to display flash notices either in the page or a modal.
-<<<<<<< HEAD
-=======
   # `flash_notices?` `flash_get_notices` `flash_notice_level` and `flash_clear`
   # are defined in ApplicationController::FlashNotices.
->>>>>>> 159c2fc1
   def flash_notices_html
     return "" unless flash_notices?
 
