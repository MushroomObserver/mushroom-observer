# frozen_string_literal: true

#
#  = Application Helpers
#
#  Methods available to all templates in the application:
#
<<<<<<< HEAD
=======
#  css_theme
#  container_class
>>>>>>> 28697f45
#
#  --- template navigation ----
#
#  title_tag_contents           # text to put in html header <title>
#  link_next                    # link to next object
#  link_prev                    # link to prev object
<<<<<<< HEAD
#  create_link                  # convert links into list of tabs
#
#  --------------------------
#
=======
#  create_links                 # convert links into list of tabs
#  draw_tab_set
#
#  --------------------------
#
#  indent                       # in-lined white-space element of n pixels
>>>>>>> 28697f45
#  add_header                   # add to html header from within view
#  reload_with_args             # add args to url that got us to this page
#  add_args_to_url              # change params of arbitrary url
#  url_after_delete             # url to return to after deleting object
#  get_next_id
#
module ApplicationHelper
  # All helpers are autoloaded under Zeitwerk

  def css_theme
    if in_admin_mode?
      "Admin"
    elsif session[:real_user_id].present?
      "Sudo"
    elsif browser.bot? || !@user
      MO.default_theme
    elsif MO.themes.member?(controller.action_name)
      # when looking at a theme's info page render it in that theme
      controller.action_name
    elsif @user && @user&.theme.present? &&
          MO.themes.member?(@user.theme)
      @user.theme
    elsif @user
      MO.themes.sample
    end
  end

  # Return a width class for the layout content container.
  # Defaults to :text width, currently the most common. :wide is for forms
  # These classes are MO-defined
  #
  def container_class
    @container ||= :text
    case @container
    when :text
      "container-text"
    when :text_image
      "container-text-image"
    when :wide
      "container-wide"
    else
      "container-full"
    end
  end

  # --------- template nav ------------------------------------------------

  # contents of the <title> in html header
  def title_tag_contents(action_name)
    if @title.present?
      @title.strip_html.html_safe
    elsif TranslationString.where(tag: "title_for_#{action_name}").present?
      :"title_for_#{action_name}".t
    else
      action_name.tr("_", " ").titleize
    end
  end

  # link to next object in query results
  def link_next(object)
    path = if object.class.controller_normalized?
             if object.type_tag == :rss_log
               send(:activity_log_path, object.id, flow: "next")
             else
               send("#{object.type_tag}_path", object.id, flow: "next")
             end
           else
             { controller: object.show_controller,
               action: :show, id: object.id }
           end
    link_with_query("#{:FORWARD.t} »", path)
  end

  # link to previous object in query results
  def link_prev(object)
    path = if object.class.controller_normalized?
             if object.type_tag == :rss_log
               send(:activity_log_path, object.id, flow: "prev")
             else
               send("#{object.type_tag}_path", object.id, flow: "prev")
             end
           else
             { controller: object.show_controller,
               action: :show, id: object.id }
           end
    link_with_query("« #{:BACK.t}", path)
  end

  # Convert @links in index views into a list of tabs for RHS tab set.
  def create_links(links)
    return [] unless links

    links.compact.map { |str, url, args| link_to(str, url, args) }
  end

  # Short-hand to render shared tab_set partial for a given set of links.
  def draw_tab_set(links)
    render(partial: "layouts/content/tab_set", locals: { links: links })
  end

  # ----------------------------------------------------------------------------

  # Add something to the header from within view.  This can be called as many
  # times as necessary -- the application layout will mash them all together
  # and stick them at the end of the <tt>&gt;head&lt;/tt> section.
  #
  #   <%
  #     add_header(GMap.header)       # adds GMap general header
  #     gmap = make_map(@locations)
  #     add_header(finish_map(gmap))  # adds map-specific header
  #   %>
  #
  def add_header(str)
    @header ||= safe_empty
    @header += str
  end

  # Take URL that got us to this page and add one or more parameters to it.
  # Returns new URL.
  #
  #   link_to("Next Page", reload_with_args(page: 2))
  #
  def reload_with_args(new_args)
    uri = request.url.sub(%r{^\w+:/+[^/]+}, "")
    add_args_to_url(uri, new_args)
  end

  # Take an arbitrary URL and change the parameters. Returns new URL. Should
  # even handle the fancy "/object/id" case. (Note: use +nil+ to mean delete
  # -- i.e. <tt>add_args_to_url(url, old_arg: nil)</tt> deletes the
  # parameter named +old_arg+ from +url+.)
  #
  #   url = url_for(action: "blah", ...)
  #   new_url = add_args_to_url(url, arg1: :val1, arg2: :val2, ...)
  #
  def add_args_to_url(url, new_args)
    new_args = new_args.clone
    args = {}

    # Garbage in, garbage out...
    return url unless url.valid_encoding?

    # Parse parameters off of current URL.
    addr, parms = url.split("?")
    (parms ? parms.split("&") : []).each do |arg|
      var, val = arg.split("=")
      next unless var && var != ""

      var = CGI.unescape(var)
      # See note below about precedence in case of redundancy.
      args[var] = val unless args.key?(var)
    end

    # Deal with the special "/xxx/id" case.
    if %r{/(\d+)$}.match?(addr)
      new_id = new_args[:id] || new_args["id"]
      addr.sub!(/\d+$/, new_id.to_s) if new_id
      new_args.delete(:id)
      new_args.delete("id")
    end

    # Merge in new arguments, deleting where new values are nil.
    new_args.each_key do |var|
      val = new_args[var]
      if val.nil?
        args.delete(var.to_s)
      elsif val.is_a?(ActiveRecord::Base)
        args[var.to_s] = val.id.to_s
      else
        args[var.to_s] = CGI.escape(val.to_s)
      end
    end

    # Put it back together.
    return addr if args.keys.empty?

    addr + "?" + args.keys.sort.map do |k|
      CGI.escape(k) + "=" + (args[k] || "")
    end.join("&")
  end

  # Returns URL to return to after deleting an object.  Can't just return to
  # the index, because we'd prefer to return to the correct page in the index,
  # but to do that we need to know the id of next object.
  def url_after_delete(object)
    return nil unless object

    id = get_next_id(object)
    args = {
      controller: object.show_controller,
      action: object.index_action
    }
    args[:id] = id if id
    url_for(add_query_param(args))
  end

  def get_next_id(object)
    query = passed_query
    return nil unless query
    return nil unless query.model.to_s == object.class.name

    idx = query.index(object)
    return nil unless idx

    query.result_ids[idx + 1] || query.result_ids[idx - 1]
  end
end<|MERGE_RESOLUTION|>--- conflicted
+++ resolved
@@ -5,30 +5,20 @@
 #
 #  Methods available to all templates in the application:
 #
-<<<<<<< HEAD
-=======
 #  css_theme
 #  container_class
->>>>>>> 28697f45
 #
 #  --- template navigation ----
 #
 #  title_tag_contents           # text to put in html header <title>
 #  link_next                    # link to next object
 #  link_prev                    # link to prev object
-<<<<<<< HEAD
-#  create_link                  # convert links into list of tabs
-#
-#  --------------------------
-#
-=======
 #  create_links                 # convert links into list of tabs
 #  draw_tab_set
 #
 #  --------------------------
 #
 #  indent                       # in-lined white-space element of n pixels
->>>>>>> 28697f45
 #  add_header                   # add to html header from within view
 #  reload_with_args             # add args to url that got us to this page
 #  add_args_to_url              # change params of arbitrary url
