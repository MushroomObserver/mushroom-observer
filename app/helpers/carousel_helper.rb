--- conflicted
+++ resolved
@@ -20,13 +20,6 @@
     type = args[:object]&.type_tag || "image"
     args[:html_id] ||= "#{type}_#{args[:object].id}_carousel"
 
-<<<<<<< HEAD
-    if !args[:images].nil? && args[:images].any?
-      concat(carousel_basic_html(**args))
-    else
-      if args[:thumbnails] # only need this heading on a show page
-        concat(carousel_heading(args[:title], args[:links]))
-=======
     capture do
       if !args[:images].nil? && args[:images].any?
         concat(carousel_basic_html(**args))
@@ -35,9 +28,7 @@
           concat(carousel_heading(args[:title], args[:links]))
         end
         concat(carousel_no_images_message)
->>>>>>> 7e7d7839
       end
-      concat(carousel_no_images_message)
     end
   end
 
