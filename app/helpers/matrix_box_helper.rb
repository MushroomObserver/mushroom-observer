--- conflicted
+++ resolved
@@ -24,11 +24,8 @@
       content_tag(:div, class: "vote-select-container mb-3",
                         data: { vote_cache: object.vote_cache }) do
         render(partial: "observations/namings/votes/form",
-<<<<<<< HEAD
-               locals: { naming: nam, classes: "form-control-sm" })
-=======
-               locals: { naming: nam, context: "matrix_box" })
->>>>>>> 96a7e404
+               locals: { naming: nam, classes: "form-control-sm",
+                         context: "matrix_box" })
       end
     else
       propose_naming_link(object.id,
