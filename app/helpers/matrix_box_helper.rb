# frozen_string_literal: true

module MatrixBoxHelper
  # Use this helper to produce a li.log-item with an object id.
  # Or, send your own column classes and other args *b4
  def matrix_box(**args, &block)
    columns = args[:columns] || "col"
    extra_classes = args[:class] || ""
    box_id = args[:id] ? "box_#{args[:id]}" : ""
    wrap_class = "mb-4 #{columns} #{extra_classes}"
    wrap_args = args.except(:columns, :class, :id)

    content_tag(:li, class: wrap_class, id: box_id, **wrap_args) do
      capture(&block)
    end
  end

  # Obs with uncertain name: vote on naming, or propose (if it's "Fungi")
  # used if matrix_box local_assigns identify == true
  def matrix_box_vote_or_propose_ui(identify, object)
    return unless identify

    if (object.name_id != 1) && (nam = object.consensus_naming)
      content_tag(:div, class: "vote-select-container mb-3",
                        data: { vote_cache: object.vote_cache }) do
        render(partial: "observations/namings/votes/form",
               locals: { naming: nam, classes: "form-control-sm" })
      end
    else
      propose_naming_link(object.id, "btn-sm btn-outline-secondary mb-3")
    end
  end

  def matrix_box_log_footer(presenter)
    return unless presenter.detail.present? || presenter.display_time.present?

    content_tag(
      :div,
      class: "card-footer log-footer"
    ) do
      if presenter.detail.present?
        concat(content_tag(:div, presenter.detail,
                           class: "log-entry card-text mb-1"))
      end
      concat(content_tag(:div, presenter.display_time,
                         class: "log-what card-text"))
    end
  end

  # Obs with uncertain name: mark as reviewed (to skip in future)
  # used if matrix_box local_assigns identify == true
  def matrix_box_identify_footer(identify, obs_id)
    return unless identify

    content_tag(
      :div,
      class: "card-footer card-active position-relative"
    ) do
<<<<<<< HEAD
      mark_as_reviewed_toggle(object_id, "btn-sm btn-outline-secondary",
                              "box_reviewed")
=======
      mark_as_reviewed_toggle(obs_id, "box_reviewed", "stretched-link")
>>>>>>> 82214bdd
    end
  end
end<|MERGE_RESOLUTION|>--- conflicted
+++ resolved
@@ -56,12 +56,8 @@
       :div,
       class: "card-footer card-active position-relative"
     ) do
-<<<<<<< HEAD
-      mark_as_reviewed_toggle(object_id, "btn-sm btn-outline-secondary",
+      mark_as_reviewed_toggle(obs_id, "btn-sm btn-outline-secondary",
                               "box_reviewed")
-=======
-      mark_as_reviewed_toggle(obs_id, "box_reviewed", "stretched-link")
->>>>>>> 82214bdd
     end
   end
 end