# frozen_string_literal: true

module MatrixBoxHelper
<<<<<<< HEAD
  def matrix_grid(**args, &block)
    partial = args[:partial].presence? || "shared/matrix_box"
    as = args[:as].presence? || :object
    cached = args[:cached].presence? || false
=======
  # Wrapper for a "grid" of matrix_boxes
  def matrix_table(**args, &block)
    partial = args[:partial] || "shared/matrix_box"
    as = args[:as] || :object
    cached = args[:cached] || false
>>>>>>> d17ae871

    concat(
      tag.ul(
        class: "row list-unstyled mt-3",
        data: { controller: "matrix-table",
                action: "resize@window->matrix-table#rearrange" }
      ) do
        if block
          capture(&block)
        else
          render(partial: partial,
                 locals: args.except(:objects, :as, :partial, :cached),
                 collection: args[:objects], as: as, cached: cached)
        end
      end
    )
    concat(tag.div("", class: "clearfix"))
  end

  # Use this helper to produce a standard li.matrix-box with an object id.
  # Or, send your own column classes and other args
  def matrix_box(**args, &block)
    columns = args[:columns] || "col-xs-12 col-sm-6 col-md-4 col-lg-3"
    extra_classes = args[:class] || ""
    box_id = args[:id] ? "box_#{args[:id]}" : ""
    wrap_class = "matrix-box #{columns} #{extra_classes}"
    wrap_args = args.except(:columns, :class, :id)

    tag.li(class: wrap_class, id: box_id, **wrap_args) do
      capture(&block)
    end
  end

<<<<<<< HEAD
  def matrix_box_image(image = nil, user = nil, **)
=======
  def matrix_box_image(image = nil, **)
>>>>>>> d17ae871
    return unless image

    user ||= "no_user"
    tag.div(class: "thumbnail-container") do
<<<<<<< HEAD
      cache([image, user]) do
        concat(interactive_image(image, **))
      end
=======
      interactive_image(image, **)
>>>>>>> d17ae871
    end
  end

  # for matrix_box_carousels:
  # def matrix_box_images(presenter)
  #   presenter.image_data includes context: :matrix_box where appropriate
  #   images = presenter.image_data[:images]
  #   image_args = local_assigns.
  #                except(:columns, :object, :object_counter,
  #                       :object_iteration).
  #                merge(presenter.image_data.except(:images) || {})
  #   top_img = presenter.image_data[:thumb_image] || images.first
  #
  #   tag.div(class: "thumbnail-container") do
  #     carousel_html(object: object, images: images, top_img: top_img,
  #                   thumbnails: false, **image_args)
  #   end
  # end

  # NOTE: object_id may be "no_ID" for logs of deleted records
  def matrix_box_details(presenter, object, object_id, identify)
    tag.div(class: "panel-body rss-box-details") do
      [
        matrix_box_what(presenter, object, object_id, identify),
        matrix_box_where(presenter),
        matrix_box_when_who(presenter)
      ].safe_join
    end
  end

  def matrix_box_what(presenter, object, object_id, identify)
    # heading style: bigger if no image.
    # TODO: make box layouts specific to object type
    h_style = presenter.image_data ? "h5" : "h3"
    what = presenter.what
    consensus = presenter.consensus || nil
    identify_ui = matrix_box_vote_or_propose_ui(identify, object, consensus)

    tag.div(class: "rss-what") do
      [
        tag.h5(class: class_names(%w[mt-0 rss-heading], h_style)) do
          link_with_query(what.show_link_args) do
            [
              matrix_box_id_tag(id: presenter.id),
              matrix_box_title(name: presenter.name, id: object_id)
            ].safe_join
          end
        end,
        identify_ui
      ].safe_join
    end
  end

  def matrix_box_id_tag(id:)
    tag.small("(#{id})", class: "rss-id float-right")
  end

  # NOTE: This is what gets Turbo updates with the identify UI
  #       (does not require presenter, only obs)
  def matrix_box_title(name:, id:)
    tag.span(name, class: "rss-name", id: "box_title_#{id}")
  end

  # Obs with uncertain name: vote on naming, or propose (if it's "Fungi")
  # used if matrix_box local_assigns identify == true
  def matrix_box_vote_or_propose_ui(identify, object, consensus)
    return unless identify

    if (object.name_id != 1) && (naming = consensus.consensus_naming)
      tag.div(class: "vote-select-container mb-3",
              data: { vote_cache: object.vote_cache }) do
        naming_vote_form(naming, nil, context: "matrix_box")
      end
    else
      propose_naming_link(object.id, btn_class: "btn-default mb-3",
                                     context: "matrix_box")
    end
  end

  def matrix_box_where(presenter)
    return unless presenter.place_name

    tag.div(class: "rss-where") do
      tag.small do
        location_link(presenter.place_name, presenter.where)
      end
    end
  end

  def matrix_box_when_who(presenter)
    return if presenter.when.blank?

    tag.div(class: "rss-what") do
      tag.small(class: "nowrap-ellipsis") do
        concat(tag.span(presenter.when, class: "rss-when"))
        concat(": ")
        concat(user_link(presenter.who, nil, class: "rss-who"))
      end
    end
  end

  def matrix_box_log_footer(presenter)
    return unless presenter.detail.present? || presenter.display_time.present?

    tag.div(class: "panel-footer log-footer") do
      if presenter.detail.present?
        concat(tag.div(presenter.detail, class: "rss-detail small"))
      end
      concat(tag.div(presenter.display_time, class: "rss-what small"))
    end
  end

  # Obs with uncertain name: mark as reviewed (to skip in future)
  # used if matrix_box local_assigns identify == true
  def matrix_box_identify_footer(identify, obs_id)
    return unless identify

    tag.div(class: "panel-footer panel-active text-center position-relative") do
      mark_as_reviewed_toggle(obs_id, "box_reviewed", "stretched-link")
    end
  end
end<|MERGE_RESOLUTION|>--- conflicted
+++ resolved
@@ -1,18 +1,11 @@
 # frozen_string_literal: true
 
 module MatrixBoxHelper
-<<<<<<< HEAD
-  def matrix_grid(**args, &block)
-    partial = args[:partial].presence? || "shared/matrix_box"
-    as = args[:as].presence? || :object
-    cached = args[:cached].presence? || false
-=======
   # Wrapper for a "grid" of matrix_boxes
   def matrix_table(**args, &block)
     partial = args[:partial] || "shared/matrix_box"
     as = args[:as] || :object
     cached = args[:cached] || false
->>>>>>> d17ae871
 
     concat(
       tag.ul(
@@ -46,22 +39,14 @@
     end
   end
 
-<<<<<<< HEAD
   def matrix_box_image(image = nil, user = nil, **)
-=======
-  def matrix_box_image(image = nil, **)
->>>>>>> d17ae871
     return unless image
 
     user ||= "no_user"
     tag.div(class: "thumbnail-container") do
-<<<<<<< HEAD
       cache([image, user]) do
         concat(interactive_image(image, **))
       end
-=======
-      interactive_image(image, **)
->>>>>>> d17ae871
     end
   end
 
