--- conflicted
+++ resolved
@@ -9,12 +9,8 @@
     Herbarium: Components::HerbariumForm,
     HerbariumRecord: Components::HerbariumRecordForm,
     CollectionNumber: Components::CollectionNumberForm,
-<<<<<<< HEAD
-    MergeRequest: Components::MergeRequestForm,
-=======
     Location: Components::LocationForm,
     MergeRequest: Components::MergeRequestEmailForm,
->>>>>>> c1c1dae1
     NameChangeRequest: Components::NameChangeRequestForm,
     ProjectAlias: Components::ProjectAliasForm,
     Sequence: Components::SequenceForm,
