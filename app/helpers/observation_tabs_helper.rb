# frozen_string_literal: true

# html used in tabsets
module ObservationTabsHelper
  # assemble HTML for "tabset" for show_observation
  # actually a list of links and the interest icons
  def show_observation_tabset(obs:, user:, mappable:)
    tabs = [
      show_obs_google_links_for(obs.name),
      general_questions_link(obs, user),
      manage_lists_link(obs, user),
      map_link(mappable),
      obs_change_links(obs),
      draw_interest_icons(obs)
    ].flatten.reject(&:empty?)
    { pager_for: obs, right: draw_tab_set(tabs) }
  end

  def show_obs_google_links_for(obs_name)
    return unless obs_name.known?

    [google_images_for(obs_name), google_distribution_map_for(obs_name)]
  end

  def google_images_for(obs_name)
    link_to(:google_images.t, google_images_link(obs_name))
  end

  def google_images_link(obs_name)
    format("http://images.google.com/images?q=%s", obs_name.real_text_name)
  end

  def google_distribution_map_for(obs_name)
    link_with_query(:show_name_distribution_map.t,
                    controller: :name, action: :map, id: obs_name.id)
  end

  def general_questions_link(obs, user)
    return if obs.user.no_emails
    return unless obs.user.email_general_question && obs.user != user

    link_with_query(:show_observation_send_question.t,
                    controller: :emails, action: :ask_observation_question,
                    id: obs.id)
  end

  def manage_lists_link(obs, user)
    return unless user

    link_with_query(:show_observation_manage_species_lists.t,
                    controller: :species_list, action: :manage_species_lists,
                    id: obs.id)
  end

  def map_link(mappable)
    return unless mappable

    link_with_query(:MAP.t, controller: :location, action: :map_locations)
  end

  def obs_change_links(obs)
    return unless check_permission(obs)

    [
      link_with_query(:show_observation_edit_observation.t,
                      edit_observation_path(obs.id)),
      destroy_button(target: obs)
    ]
  end
<<<<<<< HEAD

  def prefs_tabset
    tabs = [
      link_to(:bulk_license_link.t, images_edit_licenses_path),
      link_to(:prefs_change_image_vote_anonymity.t,
              images_edit_vote_anonymity_path),
      link_to(:profile_link.t, action: :profile),
      link_to(:show_user_your_notifications.t, interests_path),
      link_to(:account_api_keys_link.t, action: :api_keys)
    ]
    { right: draw_tab_set(tabs) }
  end
=======
>>>>>>> 3220b7bd
end<|MERGE_RESOLUTION|>--- conflicted
+++ resolved
@@ -67,19 +67,4 @@
       destroy_button(target: obs)
     ]
   end
-<<<<<<< HEAD
-
-  def prefs_tabset
-    tabs = [
-      link_to(:bulk_license_link.t, images_edit_licenses_path),
-      link_to(:prefs_change_image_vote_anonymity.t,
-              images_edit_vote_anonymity_path),
-      link_to(:profile_link.t, action: :profile),
-      link_to(:show_user_your_notifications.t, interests_path),
-      link_to(:account_api_keys_link.t, action: :api_keys)
-    ]
-    { right: draw_tab_set(tabs) }
-  end
-=======
->>>>>>> 3220b7bd
 end