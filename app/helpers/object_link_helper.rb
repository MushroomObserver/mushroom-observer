# frozen_string_literal: true

# helpers for creating links in views
module ObjectLinkHelper
  # Dictionary of urls for searches on external sites
  LOCATION_SEARCH_URLS = {
    Google_Maps: "https://maps.google.com/maps?q=",
    Google_Search: "https://www.google.com/search?q=",
    Wikipedia: "https://en.wikipedia.org/w/index.php?search="
  }.freeze

  # Wrap location name in span: "<span>where (count)</span>"
  #
  #   Where: <%= where_string(obs.place_name) %>
  #
  def where_string(where, count = nil)
    result = where.t
    result += " (#{count})" if count
    content_tag(:span, result, class: "Data")
  end

  # Wrap location name in link to show_location / observations_at_where.
  #
  #   Where: <%= location_link(obs.where, obs.location) %>
  #
  def location_link(where, location, count = nil, click = false)
    if location
      location = Location.find(location) unless location.is_a?(AbstractModel)
      link_string = where_string(location.display_name, count)
      link_string += " [#{:click_for_map.t}]" if click
      # link_to(link_string, location.show_link_args)
      link_to(link_string, location_path(id: location.id))
    else
      link_string = where_string(where, count)
      link_string += " [#{:SEARCH.t}]" if click
      # link_to(link_string, controller: :observations,
      #                      action: :observations_at_where, where: where)
      link_to(link_string,
              observations_observations_at_where_path(where: where))
    end
  end

  # Wrap name in link to show_name.
  #
  #   Parent: <%= name_link(name.parent) %>
  #
  def name_link(name, str = nil)
    if name.is_a?(Integer)
      str ||= :NAME.t + " #" + name.to_s
      # link_to(str, Name.show_link_args(name))
      link_to(str, name_path(name))
    else
      str ||= name.display_name_brief_authors.t
      # link_to(str, name.show_link_args)
      link_to(str, name_path(name.id))
    end
  end

  # Create link for name to MyCoPortal website.
  def mycoportal_url(name)
    "http://mycoportal.org/portal/taxa/index.php?taxauthid=1&taxon=" +
      name.text_name.tr(" ", "+")
  end

  # Create link for name to search in MycoBank
  def mycobank_url(name)
    unescaped_str = (mycobank_path + mycobank_taxon(name) +
                     mycobank_language_suffix(locale).to_s)
    # CGI::escape.html(unescaped_str) should work, but throws error
    #   ActionView::Template::Error: wrong number of arguments (0 for 1)
    unescaped_str.gsub(" ", "%20")
  end

  def mycobank_path
    "http://www.mycobank.org/name/"
  end

  def mycobank_taxon(name)
    name.between_genus_and_species? ? name.text_before_rank : name.text_name
  end

  # language parameter for MycoBank link
  # input is I18n language abbreviation
  # return html parameter of official Mycobank translation,
  # if such translation exists, else return pseudo-English parameter
  # Although MycoBank doesn't recognize &Lang=Eng, this (or another language
  # parameter else which MycoBank does not recognize) must be be included when
  # switching to the default MycoBank language (English); otherwise MycoBank
  # keeps using the last language it did recognize.
  def mycobank_language_suffix(lang)
    "&Lang=" + i18n_to_mycobank_language.fetch(lang, "Eng")
  end

  # hash of i18n languages => Mycobank official translation languages
  def i18n_to_mycobank_language
    { de: "Deu", es: "Spa", fr: "Fra", pt: "Por",
      ar: "Ara", fa: "Far", nl: "Nld", th: "Tha", zh: "Zho" }
  end

  # Wrap user name in link to show_user.
  #
  #   Owner:   <%= user_link(name.user) %>
  #   Authors: <%= name.authors.map(&:user_link).join(", ") %>
  #
  #   # If you don't have a full User instance handy:
  #   Modified by: <%= user_link(login, user_id) %>
  #
  def user_link(user, name = nil)
    if user.is_a?(Integer)
      name ||= :USER.t + " #" + user.to_s
      link_to(name, user_path(user))
    elsif user
      name ||= user.unique_text_name
      link_to(name, user_path(user.id))
    else
      "?"
    end
  end

  # Render a list of users on one line.  (Renders nothing if user list empty.)
  # This renders the following strings:
  #
  #   <%= user_list("Author", name.authors) %>
  #
  #   empty:           ""
  #   [bob]:           "Author: Bob"
  #   [bob,fred,mary]: "Authors: Bob, Fred, Mary"
  #
  def user_list(title, users = [])
    return safe_empty unless users&.any?

    title = users.count > 1 ? title.to_s.pluralize.to_sym.t : title.t
    links = users.map { |u| user_link(u, u.legal_name) }
    title + ": " + links.safe_join(", ")
  end

<<<<<<< HEAD
  # Wrap object's name in link to the object, return nil if no object
  #   Project: <%= project_link(draft_name.project) %>
  #   Species List: <%= species_list_link(observation.species_lists.first) %>
  def link_to_object(object, name = nil)
    return nil unless object

    link_to(name || object.title.t, helpers.object_path(object))
  end

=======
>>>>>>> 162b74fe
  # Wrap description title in link to show_description.
  #
  #   Description: <%= description_link(name.description) %>
  #
  def description_link(obj, desc, type)
    result = description_title(desc)
    return result if result.match?("(#{:private.t})$")

    # TODO: NIMMO resolve or standardize new usage with path/get_query_param
    # Reason: the former way of building links and urls with a passed query,
    # using application_helper's link_with_query and abstract model's
    # show_link_args, will not work for namespaced description controllers.
    #
    # The old way was: link_with_query(result, desc.show_link_args)
    #
    # I tried specifying the module, but the following also does not work:
    # link_with_query(result,
    #                 { module: :names,
    #                   controller: :descriptions,
    #                   action: 'show',
    #                   name_id: obj.id,
    #                   id: desc.id })
    # However this whole way of building paths is no longer preferred in Rails
    # according to the docs. I believe the way to go is to transition to using
    # link_to, the path helpers, and the new method get_query_param broken out
    # from add_query_param in application_controller
    #
    # (type returns name or location -- type.to_s)
    # (or namespace as symbol: type.to_s.pluralize.to_sym)
    if type.to_s == "name"
      link_to(result,
              name_description_path(obj.id, desc.id, q: get_query_param))
    elsif type.to_s == "location"
      link_to(result,
              location_description_path(obj.id, desc.id, q: get_query_param))
    end
  end

  # Array of links to searches on external sites;
  # Shown on create/edit location pages
  def location_search_links(name)
    search_string = name.gsub(" Co.", " County").gsub(", USA", "").
                    tr(" ", "+").gsub(",", "%2C")
    LOCATION_SEARCH_URLS.each_with_object([]) do |site, link_array|
      link_array << search_link_to(site.first, search_string)
    end
  end

  def search_link_to(site_symbol, search_string)
    return unless (url = LOCATION_SEARCH_URLS[site_symbol])

    link_to(site_symbol.to_s.titlecase, "#{url}#{search_string}")
  end

  def add_sequence_link(obs)
    return nil unless check_permission(obs)

    # link = link_with_query(:show_observation_add_sequence.t,
    #                        controller: :sequences,
    #                        action: :new,
    #                        id: obs.id)
    link = link_to(:show_observation_add_sequence.t,
                   new_sequence_path(id: obs.id, q: get_query_param))

    " | ".html_safe + link
  end

  def observation_herbarium_record_link(obs)
    count = obs.herbarium_records.count
    if count.positive?
      # link_to(pluralize(count, :herbarium_record.t),
      #         controller: :herbarium_records,
      #         action: :observation_index,
      #         id: obs.id)
      link_to(pluralize(count, :herbarium_record.t),
              herbarium_records_observation_index_path(id: obs.id))
    else
      return :show_observation_specimen_available.t if obs.specimen

      :show_observation_specimen_not_available.t
    end
  end

  # Wrap object's name in link to the object, return nil if no object
  #   Project: <%= project_link(draft_name.project) %>
  #   Species List: <%= species_list_link(observation.species_lists.first) %>
  def link_to_object(object, name = nil)
    return nil unless object

    link_to(name || object.title.t, object_path(object.id))
  end

  # Output path helpers. Useful when:
  # - code permits different classes of objects, e.g., @back_object
  # - can save space: object_path(@project) vs project_path(@project.id)
  # - can accept params: object_path(@project, q: get_query_param)
  def object_path(obj, params = {})
    objroute = object_route_s(obj)
    params[:id] = obj.id
    send("#{objroute}_path", params)
  end

  def edit_object_path(obj, params = {})
    objroute = object_route_s(obj)
    params[:id] = obj.id
    send("edit_#{objroute}_path", params)
  end

  def new_object_path(obj, params = {})
    objroute = object_route_s(obj)
    params[:id] = obj.id
    send("new_#{objroute}_path", params)
  end

  def object_action_path(obj, action, params = {})
    objroute = object_route_p(obj)
    params[:id] = obj.id
    send("#{route}_#{action.to_s}_path", params)
  end

  def object_route_s(obj)
    obj.model_name.singular_route_key
  end

  def object_route_p(obj)
    obj.model_name.route_key
  end
end<|MERGE_RESOLUTION|>--- conflicted
+++ resolved
@@ -134,7 +134,6 @@
     title + ": " + links.safe_join(", ")
   end
 
-<<<<<<< HEAD
   # Wrap object's name in link to the object, return nil if no object
   #   Project: <%= project_link(draft_name.project) %>
   #   Species List: <%= species_list_link(observation.species_lists.first) %>
@@ -144,8 +143,6 @@
     link_to(name || object.title.t, helpers.object_path(object))
   end
 
-=======
->>>>>>> 162b74fe
   # Wrap description title in link to show_description.
   #
   #   Description: <%= description_link(name.description) %>
