--- conflicted
+++ resolved
@@ -255,14 +255,8 @@
   # - can accept params: object_path(@project, q: get_query_param)
   def object_path(obj, params = {})
     objroute = object_route_s(obj)
-<<<<<<< HEAD
     # params[:id] = obj.id
     add_object_path_params(obj, params)
-=======
-    if !params[:id].present?
-      params[:id] = obj.id
-    end
->>>>>>> 9c88d042
     send("#{objroute}_path", params)
   end
 
@@ -318,6 +312,8 @@
       p_class_id = (p_class.type_tag.to_s + "_id").to_sym
       params[p_class_id] = obj.parent_id
     end
-    params[:id] = obj.id
+    if !params[:id].present?
+      params[:id] = obj.id
+    end
   end
 end