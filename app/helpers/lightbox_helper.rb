# frozen_string_literal: true

# special markup for the lightbox
module LightboxHelper
  # this link needs to contain all the data for the lightbox image
  def lightbox_link(lightbox_data)
<<<<<<< HEAD
    icon = icon("fa-solid", "expand")
=======
    icon = tag.i("", class: "glyphicon glyphicon-fullscreen")
>>>>>>> ee3a61dc
    caption = lightbox_caption_html(lightbox_data)

    link_to(icon, lightbox_data[:url],
            class: "theater-btn",
            data: { lightbox: lightbox_data[:id], title: caption })
  end

  # everything in the caption
  def lightbox_caption_html(lightbox_data)
    obs_data = lightbox_data[:obs_data]
    html = []
    if obs_data[:id].present?
      html = lightbox_obs_caption(html, obs_data, lightbox_data[:identify])
    end
    html << caption_image_links(lightbox_data[:image_id])
    safe_join(html)
  end

  # observation part of the caption. returns an array of html strings (to join)
  # template local assign "caption" skips the obs relations (projects, etc)
  def lightbox_obs_caption(html, obs_data, identify)
    if identify ||
       (obs_data[:obs].vote_cache.present? && obs_data[:obs].vote_cache <= 0)
      html << propose_naming_link(obs_data[:id], context: "lightbox")
      html << content_tag(:span, "&nbsp;".html_safe, class: "mx-2")
      html << mark_as_reviewed_toggle(obs_data[:id], "btn-primary")
    end
    html << caption_obs_title(obs_data)
    html << observation_details_when_where_who(obs: obs_data[:obs])
    html << observation_details_notes(obs: obs_data[:obs])
  end

  def caption_obs_title(obs_data)
    tag.h4(show_obs_title(obs: obs_data[:obs]),
           class: "obs-what", id: "observation_what_#{obs_data[:id]}")
  end

  # links relating to the image object, pre-joined as a div
  def caption_image_links(image_id)
    links = []
    links << original_image_link(image_id, "lightbox_link")
    links << " | "
    links << image_exif_link(image_id, "lightbox_link")
    tag.div(class: "caption-image-links my-3") do
      safe_join(links)
    end
  end
end<|MERGE_RESOLUTION|>--- conflicted
+++ resolved
@@ -4,11 +4,7 @@
 module LightboxHelper
   # this link needs to contain all the data for the lightbox image
   def lightbox_link(lightbox_data)
-<<<<<<< HEAD
     icon = icon("fa-solid", "expand")
-=======
-    icon = tag.i("", class: "glyphicon glyphicon-fullscreen")
->>>>>>> ee3a61dc
     caption = lightbox_caption_html(lightbox_data)
 
     link_to(icon, lightbox_data[:url],
