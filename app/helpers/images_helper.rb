# frozen_string_literal: true

module ImagesHelper
  # Draw an image with all the fixin's. Takes either an Image instance or an id.
  #
  # TODO: Make this a component. This should probably not be a partial: using
  # nested partials has been demonstrated to be VERY slow in loops or
  # collections. (Caching helps though).
  #
  # Uses ImagePresenter to assemble data.

  #   link::             Hash of { controller: xxx, action: xxx, etc. }
  #   size::             Size to show, default is thumbnail.
  #   votes::            Show vote buttons?
  #   original::         Show original file name?
  #   theater_on_click:: Should theater mode be opened when image clicked?
  #   html_options::     Additional HTML attributes to add to <img> tag.
  #   notes::            Show image notes??
  #
<<<<<<< HEAD
  # USE: interactive_image(user, image, args = { notes: "", extra_classes: "" })
=======
  # USE: interactive_image( image, args = { notes: "", extra_classes: "" } )
>>>>>>> 3c307564
  def interactive_image(user, image, **args)
    # Caption needs object for copyright info
    presenter = ImagePresenter.new(user, image, args)
    set_width = presenter.width.present? ? "width: #{presenter.width}px;" : ""

    [
      tag.div(id: presenter.html_id,
              class: "image-sizer position-relative mx-auto",
              style: set_width.to_s) do
        [
          tag.div(class: "image-lazy-sizer overflow-hidden",
                  style: "padding-bottom: #{presenter.proportion}%;") do
            [
              image_tag("placeholder.svg", presenter.options_lazy),
              tag.noscript do
                image_tag(presenter.img_src, presenter.options_noscript)
              end
            ].safe_join
          end,
          image_stretched_link(presenter.image_link,
                               presenter.image_link_method),
<<<<<<< HEAD
          lightbox_link(presenter.lightbox_data),
          image_vote_section_html(user, presenter.image, presenter.votes)
=======
          lightbox_link(user, presenter.lightbox_data),
          image_vote_section_html(presenter.image, presenter.votes)
>>>>>>> 3c307564
        ].safe_join
      end,
      image_owner_original_name(presenter.image, presenter.original)
    ].safe_join
  end

  # Args for the interactive image on Images#show (particular to that context)
  def image_show_presenter_args
    { size: :huge,
      image_link: "#",
      img_class: "huge-image",
      theater_on_click: true,
      votes: false }
  end

  # Needs object for copyright info
  def image_info(image, object, original: false)
    notes = []
    # XXX Consider dropping this from indexes.
    notes << tag.div(image_owner_original_name(image, original),
                     class: "image-original-name")
    notes << tag.div(image_copyright(image, object), class: "image-copyright")
    if image.notes.present?
      notes << tag.div(image.notes.tl.truncate_html(300),
                       class: "image-notes")
    end
    notes.compact_blank.safe_join
  end

  def image_owner_original_name(image, original)
    return "" unless image && show_original_name?(image, original)

    tag.div(image.original_name)
  end

  def show_original_name?(image, original)
    original && image &&
      image.original_name.present? &&
      (check_permission(image) ||
       image.user &&
       image.user.keep_filenames == "keep_and_show")
  end

  # Grab the copyright_text for an Image.
  def image_copyright(image, object = image)
    return "" unless image && show_image_copyright?(image, object)

    holder = if image.copyright_holder == image.user.legal_name
               user_link(image.user)
             else
               image.copyright_holder.to_s.t
             end
    tag.div(image.license&.copyright_text(image.year, holder),
            class: "small")
  end

  def show_image_copyright?(image, object)
    object.type_tag != :observation ||
      (object.type_tag == :observation &&
       image.copyright_holder != object.user&.legal_name)
  end

<<<<<<< HEAD
  # def show_best_image(obs)
  #   return unless obs&.thumb_image

  #   interactive_image(obs.thumb_image,
  #                     link: observation_path(id: obs.id),
  #                     size: :small,
  #                     votes: true) + image_copyright(obs.thumb_image, obs)
  # end

=======
>>>>>>> 3c307564
  # pass an image instance if possible, to ensure access to fallback image.url
  def original_image_link(image_or_image_id, classes)
    id = if image_or_image_id.is_a?(Image)
           image_or_image_id.id
         else
           image_or_image_id
         end
    link_to(
      :image_show_original.t,
      "/images/#{id}/original",
      {
        class: classes,
        target: "_blank",
        rel: "noopener",
        data: {
          controller: "image-loader",
          action: "click->image-loader#load",
          "image-loader-target": "link",
          "loading-text": :image_show_original_loading.t,
          "maxed-out-text": :image_show_original_maxed_out.t,
          "error-text": :image_show_original_error.t
        }
      }
    )
  end

  def image_exif_link(image_or_image_id, classes)
    image_id = if image_or_image_id.is_a?(Image)
                 image_or_image_id.id
               else
                 image_or_image_id
               end
    modal_link_to("image_exif_#{image_id}", :image_show_exif.t,
                  exif_image_path(id: image_id), { class: classes })
  end

  # NOTE: `stretched_link` might be a link to #show_obs or #show_image,
  # but it may also be a button/input (with params[:img_id]) sending to
  # #reuse_image or #remove_image ...or any other clickable element. Elements
  # use .ab-fab instead of .stretched-link to keep .theater-btn clickable
  def image_stretched_link(path, link_method)
    case link_method
    when :get
      link_with_query("", path, class: stretched_link_classes,
                                data: { query_results_target: "link" })
    when :post
      post_button(name: "", path: path, class: stretched_link_classes)
    when :put
      put_button(name: "", path: path, class: stretched_link_classes)
    when :patch
      patch_button(name: "", path: path, class: stretched_link_classes)
    when :delete
      destroy_button(name: "", target: path, class: stretched_link_classes)
    end
  end

  def stretched_link_classes
    "image-link ab-fab stretched-link"
  end

  # This is now a helper to avoid nested partials in loops - AN 2023
  # called in interactive_image above
  def image_vote_section_html(user, image, votes)
    return "" unless votes && image

    tag.div(class: "vote-section require-user",
            id: "image_vote_#{image.id}") do
      image_vote_meter_and_links(user, image)
    end
  end

  # called in votes update.erb
  def image_vote_meter_and_links(user, image)
    vote_pct = if image.vote_cache
                 ((image.vote_cache / Image.all_votes.length) * 100).floor
               else
                 0
               end

    [
      image_vote_meter(image, vote_pct),
      image_vote_buttons(user, image, vote_pct)
    ].safe_join
  end

  def image_vote_meter(image, vote_percentage)
    return "" unless vote_percentage

    tag.div(class: "vote-meter progress",
            title: "#{image.num_votes} #{:Votes.t}") do
      tag.div("", class: "progress-bar", id: "vote_meter_bar_#{image.id}",
                  role: "progressbar", style: "width: #{vote_percentage}%")
    end
  end

  def image_vote_buttons(user, image, vote_percentage)
    tag.div(class: "vote-buttons mt-2") do
      tag.div(class: "image-vote-links", id: "image_vote_links_#{image.id}") do
        [
          tag.div(class: "text-center small") do
            [
              user_vote_link(user, image),
              image_vote_links(user, image)
            ].safe_join
          end,
          tag.span(class: "hidden data_container",
                   data: { id: image.id, percentage: vote_percentage.to_s,
                           role: "image_vote_percentage" })
        ].safe_join
      end
    end
  end

  def user_vote_link(user, image)
    return "" unless user && image.users_vote(user).present?

    image_vote_link(user, image, 0) + "&nbsp;".html_safe
  end

  def image_vote_links(user, image)
    Image.all_votes.map do |vote|
      image_vote_link(user, image, vote)
    end.safe_join("|")
  end

  # Create an image link vote, where vote param is vote number ie: 3
  # Returns a form input button if the user has NOT voted this way
  # JS is listening to any element with [data-role="image_vote"],
  # Even though this is not an <a> tag, but an <input>, it's ok.
  def image_vote_link(user, image, vote)
    current_vote = image.users_vote(user)
    vote_text = if vote.zero?
                  "(x)"
                else
                  image_vote_as_short_string(vote)
                end

    if current_vote == vote
      return tag.span(image_vote_as_short_string(vote),
                      class: "image-vote")
    end

    put_button(name: vote_text, # form data-turbo: true already there
               class: "image-vote-link",
               path: image_vote_path(image_id: image.id, value: vote),
               title: image_vote_as_help_string(vote),
               data: { role: "image_vote", image_id: image.id, value: vote })
  end

  # image vote lookup used in show_image
  def find_list_of_votes(image)
    image.image_votes.sort_by do |v|
      (v.anonymous ? :anonymous.l : v.user.unique_text_name).downcase
    rescue StandardError
      "?"
    end
  end
end<|MERGE_RESOLUTION|>--- conflicted
+++ resolved
@@ -17,11 +17,7 @@
   #   html_options::     Additional HTML attributes to add to <img> tag.
   #   notes::            Show image notes??
   #
-<<<<<<< HEAD
   # USE: interactive_image(user, image, args = { notes: "", extra_classes: "" })
-=======
-  # USE: interactive_image( image, args = { notes: "", extra_classes: "" } )
->>>>>>> 3c307564
   def interactive_image(user, image, **args)
     # Caption needs object for copyright info
     presenter = ImagePresenter.new(user, image, args)
@@ -43,13 +39,8 @@
           end,
           image_stretched_link(presenter.image_link,
                                presenter.image_link_method),
-<<<<<<< HEAD
-          lightbox_link(presenter.lightbox_data),
+          lightbox_link(user, presenter.lightbox_data),
           image_vote_section_html(user, presenter.image, presenter.votes)
-=======
-          lightbox_link(user, presenter.lightbox_data),
-          image_vote_section_html(presenter.image, presenter.votes)
->>>>>>> 3c307564
         ].safe_join
       end,
       image_owner_original_name(presenter.image, presenter.original)
@@ -112,18 +103,6 @@
        image.copyright_holder != object.user&.legal_name)
   end
 
-<<<<<<< HEAD
-  # def show_best_image(obs)
-  #   return unless obs&.thumb_image
-
-  #   interactive_image(obs.thumb_image,
-  #                     link: observation_path(id: obs.id),
-  #                     size: :small,
-  #                     votes: true) + image_copyright(obs.thumb_image, obs)
-  # end
-
-=======
->>>>>>> 3c307564
   # pass an image instance if possible, to ensure access to fallback image.url
   def original_image_link(image_or_image_id, classes)
     id = if image_or_image_id.is_a?(Image)
