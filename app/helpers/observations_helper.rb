# frozen_string_literal: true

# helpers for show Observation view
module ObservationsHelper
  ##### Portion of page title that includes consensus naming (site id) #########
  #
  # Depends on whether consensus is deprecated and user preferences include
  # showing Observer's Preference
  #
  # Consensus not deprecated, observer preference not shown:
  #   Observation nnn: Aaa bbb Author(s)
  # Consensus deprecated, observer preference not shown:
  #   Observation nnn: Ccc ddd Author(s) (Site ID) (Aaa bbb)
  # Observer preference shown, consensus not deprecated:
  #   Observation nnn: Aaa bbb Author(s) (Site ID)
  def show_obs_title(obs)
    capture do
      concat(:show_observation_header.t)
      concat(" #{obs.id || "?"}: ")
      concat(obs_title_consensus_id(obs.name))
    end
  end

  ##### Portion of page title that includes user's naming preference #########

  # Observer Preference: Hydnum repandum
  def owner_naming_line(obs)
    return unless User.current&.view_owner_id

    capture do
      concat(:show_observation_owner_id.t + ": ")
      concat(owner_favorite_or_explanation(obs).t)
    end
  end

  private

  # name portion of Observation title
  def obs_title_consensus_id(name)
    if name.deprecated &&
       (current_name = name.best_preferred_synonym).present?
      capture do
        concat(link_to_display_name_brief_authors(name))
        # Differentiate deprecated consensus from preferred name
        concat(" (#{:show_observation_site_id.t})")
        concat(" ") # concat space separately, else `.t` strips it
        concat("(")
        concat(link_to_display_name_without_authors(current_name))
        concat(")")
      end
    else
      capture do
        concat(link_to_display_name_brief_authors(name))
        # Differentiate this Name from Observer Preference
        # cop disabled per https://github.com/MushroomObserver/mushroom-observer/pull/1060#issuecomment-1179410808
        concat(" (#{:show_observation_site_id.t})") if @owner_naming # rubocop:disable Rails/HelperInstanceVariable
      end
    end
  end

  def owner_favorite_or_explanation(obs)
    if (name = obs.owner_preference)
      link_to_display_name_brief_authors(name)
    else
      :show_observation_no_clear_preference
    end
  end

  def link_to_display_name_brief_authors(name)
    link_to(name.display_name_brief_authors.t,
            name_path(id: name.id))
  end

  def link_to_display_name_without_authors(name)
    link_to(name.display_name_without_authors.t,
            name_path(id: name.id))
  end

  public ######################################################################

  ##### Observation Naming "table" content #########
  def observation_naming_header_row(observation, logged_in)
    any_names = observation.namings&.length&.positive?
    heading = (if any_names
                 :show_namings_proposed_names.t
               else
                 :show_namings_no_names_yet.t
               end)
    heading_html = content_tag(:h4, heading, class: "table-title mb-0")
    user_heading_html = content_tag(:small, :show_namings_user.t)
    consensus_heading_html = content_tag(:small, :show_namings_consensus.t)
    your_heading_html = content_tag(:small, :show_namings_your_vote.t)

    {
      heading: heading_html,
      user_name: user_heading_html,
      consensus_vote: consensus_heading_html,
      your_vote: logged_in ? your_heading_html : ""
    }
  end

  def observation_naming_row(observation, naming, logged_in)
    {
      name: name_html(naming),
      proposer: proposer_html(naming),
      consensus_vote: consensus_vote_html(naming),
      your_vote: logged_in ? your_vote_html(naming) : "",
      eyes: eyes_html(observation, naming),
      reasons: reasons_html(naming)
    }
  end

  def observation_naming_buttons(observation, do_suggestions)
    buttons = []
    buttons << link_with_query(:show_namings_propose_new_name.t,
                               new_observation_naming_path(
                                 observation_id: observation.id
                               ),
                               { class: "btn btn-default" })
    if do_suggestions
      buttons << link_to(:show_namings_suggest_names.l, "#",
                         { data: { role: "suggest_names" },
                           class: "btn btn-default" })
    end
    buttons.safe_join(tag.br)
  end

  private

  def name_html(naming)
    Textile.register_name(naming.name)
<<<<<<< HEAD
    name_link = link_with_query(
      naming.display_name_brief_authors.t.break_name.small_author,
      name_path(id: naming.name)
    )
=======
>>>>>>> 9e25c164

    if check_permission(naming)
      edit_link = link_with_query(:EDIT.t, edit_naming_path(id: naming.id),
                                  class: "edit_naming_link_#{naming.id}")
      delete_link = destroy_button(target: naming)
      proposer_links = [tag.br,
                        "[", edit_link, " | ", delete_link, "]"].safe_join
    else
      proposer_links = ""
    end

    [name_link(naming), proposer_links].safe_join
  end

  def name_link(naming)
    link_with_query(
      naming.display_name_brief_authors.t.break_name.small_author,
      show_name_path(id: naming.name)
    )
  end

  def proposer_html(naming)
    user_link = user_link(naming.user, naming.user.login)

    # row props have mobile-friendly labels
    [content_tag(:small, "#{:show_namings_user.t}: ",
                 class: "visible-xs-inline mr-4"),
     content_tag(:strong, user_link)].safe_join
  end

  def consensus_vote_html(naming)
    consensus_votes =
      (if naming.votes&.length&.positive?
         "#{pct_html(naming)} (#{num_votes_html(naming)})"
       else
         "(#{:show_namings_no_votes.t})"
       end).html_safe # has links

    # row props have mobile-friendly labels
    [content_tag(:small, "#{:show_namings_consensus.t}: ",
                 class: "visible-xs-inline mr-4"),
     content_tag(:span, consensus_votes)].safe_join
  end

  def pct_html(naming)
    percent = naming.vote_percent.round.to_s + "%"

    if can_do_ajax?
      content_tag(:button, h(percent),
                  class: "vote-percent btn btn-link",
                  data: { toggle: "modal",
                          target: "#show_votes_#{naming.id}" })
    else
      link_with_query(h(percent),
                      naming_vote_path(naming_id: naming.id),
                      { class: "vote-percent" })
    end
  end

  def num_votes_html(naming)
    content_tag(:span, naming.votes&.length,
                { class: "vote-number", data: { id: naming.id } })
  end

  def your_vote_html(naming)
    # row props have mobile-friendly labels
    [content_tag(:small, "#{:show_namings_your_vote.t}: ",
                 class: "visible-xs-block"),
     render(partial: "observations/namings/votes/form",
            locals: { naming: naming,
                      can_vote: check_permission(naming) })].safe_join
  end

  def eyes_html(observation, naming)
    consensus = observation.consensus_naming

    [(observation.owners_favorite?(naming) ? image_tag("eye3.png") : ""),
     (naming == consensus ? image_tag("eyes3.png") : "")].safe_join
  end

  def reasons_html(naming)
    reasons = naming.reasons_array.select(&:used?).map do |reason|
      if reason.notes.blank?
        reason.label.t
      else
        "#{reason.label.l}: #{reason.notes.to_s.html_safe}".tl # may have links
      end
    end

    reasons.map { |reason| content_tag(:div, reason) }.safe_join
  end
end<|MERGE_RESOLUTION|>--- conflicted
+++ resolved
@@ -129,13 +129,6 @@
 
   def name_html(naming)
     Textile.register_name(naming.name)
-<<<<<<< HEAD
-    name_link = link_with_query(
-      naming.display_name_brief_authors.t.break_name.small_author,
-      name_path(id: naming.name)
-    )
-=======
->>>>>>> 9e25c164
 
     if check_permission(naming)
       edit_link = link_with_query(:EDIT.t, edit_naming_path(id: naming.id),
@@ -153,7 +146,7 @@
   def name_link(naming)
     link_with_query(
       naming.display_name_brief_authors.t.break_name.small_author,
-      show_name_path(id: naming.name)
+      name_path(id: naming.name)
     )
   end
 
