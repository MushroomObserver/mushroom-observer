# frozen_string_literal: true

#  link_to_coerced_query        # link to query coerced into different model
#  link_with_query              # link_to with query params
#  destroy_button               # button to destroy object
#  post_button                  # button to post to a path
#
#  TO USE CAPTURE &BLOCK
#  content = block_given? ? capture(&block) : name
#  probably need content.html_safe.
#  https://stackoverflow.com/questions/1047861/how-do-i-create-a-helper-with-block
#  heads up about button_to input vs button
#  https://blog.saeloun.com/2021/08/24/rails-7-button-to-rendering

module LinkHelper
  # Call `link_to` with query params added.
  # Should now take exactly the same args as `link_to`.
  # You can pass a hash to `path`, but not separate args. Can take a block.
  def link_with_query(text = nil, path = nil, **opts, &block)
    link = block ? text : path # first two positional, if block then path first
    content = block ? capture(&block) : text

    link_to(add_query_param(link), opts) { content }
  end

  # https://stackoverflow.com/questions/18642001/add-an-active-class-to-all-active-links-in-rails
  # make a link that has .active class if it's a link to the current page
  def active_link_to(text = nil, path = nil, **opts, &block)
    link = block ? text : path # because positional
    content = block ? capture(&block) : text
    opts[:class] = class_names(opts[:class], { active: current_page?(link) })

    link_to(link, opts) { content }
  end

  # mixes in "active" class
  def active_link_with_query(text = nil, path = nil, **opts, &block)
    link = block ? text : path # because positional
    content = block ? capture(&block) : text

    active_link_to(add_query_param(link), **opts) { content }
  end

  # Take a query which can be coerced into a different model, and create a link
  # to the results of that coerced query.  Return +nil+ if not coercable.
  def link_to_coerced_query(query, model)
    tab = coerced_query_tab(query, model)
    return nil unless tab

    link_to(*tab)
  end

  def icon_link_to(text = nil, path = nil, **opts, &block)
    link = block ? text : path # because positional
    content = block ? capture(&block) : text
    icon_type = opts[:icon]
    return link_to(link, opts) { content } if icon_type.blank?

    opts = { title: content,
             data: { toggle: "tooltip" } }.deep_merge(opts.except(:icon))

    link_to(link, opts) do
      concat(tag.span(content, class: "sr-only"))
      concat(link_icon(icon_type))
    end
  end

  def icon_link_with_query(text = nil, path = nil, **opts, &block)
    link = block ? text : path # because positional
    content = block ? capture(&block) : text

    icon_link_to(add_query_param(link), **opts) { content }
  end

<<<<<<< HEAD
  # TODO: Accept icon arg
  # maybe need a modal identifier, in case of multiple form modals
  # Stimulus modal-form-show controller checks if it needs to generate the modal
  # or just show the one already created
  # Args from a *tab will be a hash.
  def modal_link_to(identifier, name, path, args)
    args = args.deep_merge({ data: {
                             turbo_frame: "modal_#{identifier}",
                             controller: "modal-form-show",
                             action: "click->modal-form-show#showModal:prevent"
=======
  # Link should be to a controller action that renders the form in the modal.
  # Stimulus modal-toggle controller fetches the form from the link as a .
  # turbo-stream response. It also checks if it needs to generate a modal, or
  # just show the one in progress.
  # NOTE: Needs a modal `identifier`, in case of multiple form modals
  # NOTE: Args from an MO "tab" will be a hash.
  # Links with data-turbo-frame do a direct page update, and if turbo doesn't
  # find the frame already on the page it's appended after body! That may be
  # why it's appended to the page and not returned to the stimulus caller
  def modal_link_to(identifier, name, path, args)
    args = args.deep_merge({ data: {
                             modal: "modal_#{identifier}",
                             controller: "modal-toggle",
                             action: "modal-toggle#showModal:prevent"
>>>>>>> a98c90f6
                           } })

    if args[:icon].present?
      icon_link_to(name, path, **args)
    else
      link_to(name, path, **args)
    end
  end

  # pass title if it's a plain button (say for collapse) but you want a tooltip
  def link_icon(type, title: "")
    return "" unless (glyph = link_icon_index[type])

    text = ""
    opts = { class: "glyphicon glyphicon-#{glyph} px-2" }

    if title.present?
      tooltip_opts = { data: { toggle: "tooltip", title: title } }
      opts = opts.merge(tooltip_opts)
      text = tag.span(title, class: "sr-only")
    end

    tag.span(text, **opts)
  end

  def link_icon_index
    {
      edit: "edit",
      delete: "remove-circle",
      add: "plus",
      back: "step-backward",
      hide: "eye-close",
      reuse: "share",
      x: "remove",
      remove: "remove-circle",
      send: "send",
      ban: "ban-circle",
      minus: "minus-sign",
      trash: "trash",
<<<<<<< HEAD
      cancel: "remove"
=======
      cancel: "remove",
      email: "envelope",
      question: "question-sign"
>>>>>>> a98c90f6
    }.freeze
  end

  # button to destroy object
  # Used instead of link_to because method: :delete requires jquery_ujs library
  # Sample usage:
  #   destroy_button(target: article)
  #   destroy_button(name: :destroy_object.t(type: :glossary_term),
  #                  target: term)
  #   destroy_button(
  #     name: :destroy_object.t(type: :herbarium),
  #     target: herbarium_path(@herbarium, back: url_after_delete(@herbarium))
  #   )
  #
  def destroy_button(target:, name: :DESTROY.t, **args)
    # necessary if nil/empty string passed
    name = :DESTROY.t if name.blank?
    path, identifier, icon, content = button_atts(:destroy, target, args, name)

    html_options = {
      method: :delete, title: name,
      class: class_names(identifier, args[:class], "text-danger"),
<<<<<<< HEAD
      data: { confirm: :are_you_sure.t,
              toggle: "tooltip", placement: "top", title: name }
=======
      form: { data: { turbo: true, turbo_confirm: :are_you_sure.t } },
      data: { toggle: "tooltip", placement: "top", title: name }
>>>>>>> a98c90f6
    }.deep_merge(args.except(:class, :back))

    button_to(path, html_options) do
      [content, icon].safe_join
    end
  end

  # Note `link_to` - not a <button> element, but an <a> because it's a GET
  def edit_button(target:, name: :EDIT.t, **args)
    # necessary if nil/empty string passed
    name = :EDIT.t if name.blank?
    path, identifier, icon, content = button_atts(:edit, target, args, name)

    html_options = {
      class: class_names(identifier, args[:class]), # usually also btn
      title: name, data: { toggle: "tooltip", placement: "top", title: name }
    }.deep_merge(args.except(:class, :back))

    link_to(path, html_options) do
      [content, icon].safe_join
    end
  end

  def button_atts(action, target, args, name)
    if target.is_a?(String)
      path = target
      identifier = "" # can send one via args[:class]
    else
      prefix = action == :destroy ? "" : "#{action}_"
      path_args = args.slice(:back) # adds back arg, or empty hash if blank
      path = add_query_param(send("#{prefix}#{target.type_tag}_path", target.id,
                                  **path_args))
      identifier = "#{action}_#{target.type_tag}_link_#{target.id}"
    end
    if args[:icon]
      icon = link_icon(args[:icon])
      content = tag.span(name, class: "sr-only")
    else
      icon = ""
      content = name
    end
    [path, identifier, icon, content]
  end

  # Refactor to accept a tab array
  # Note `link_to` - not a <button> element, but an <a> because it's a GET
  def add_button(path:, name: :ADD.t, **args, &block)
    content = block ? capture(&block) : ""
    html_options = {
      class: "", # usually also btn
      data: { toggle: "tooltip", placement: "top", title: name }
    }.deep_merge(args)

    link_to(path, html_options) do
      [content, link_icon(:add)].safe_join
    end
  end

  # Refactor to accept a tab array
  # TODO: Change translations BACK to PREV, or make a BACK TO translation
  # Note `link_to` - not a <button> element, but an <a> because it's a GET
  def back_button(path:, name: :BACK.t, **args, &block)
    content = block ? capture(&block) : ""
    html_options = {
      class: "", # usually also btn
      data: { toggle: "tooltip", placement: "top", title: name }
    }.deep_merge(args)

    link_to(path, html_options) do
      [content, link_icon(:back)].safe_join
    end
  end

  # Refactor to accept a tab array

  # POST to a path; used instead of a link because POST link requires js
  def post_button(name:, path:, **args, &block)
    any_method_button(method: :post, name:, path:, **args, &block)
  end

  # PUT to a path; used instead of a link because PUT link requires js
  def put_button(name:, path:, **args, &block)
    any_method_button(method: :put, name:, path:, **args, &block)
  end

  # PATCH to a path; used instead of a link because PATCH link requires js
  def patch_button(name:, path:, **args, &block)
    any_method_button(method: :patch, name:, path:, **args, &block)
  end

  # any_method_button(method: :patch,
  #                   name: herbarium.name.t,
  #                   path: herbarium_path(id: @herbarium.id),
  #                   data: { confirm: :are_you_sure.t })
  # Pass a block and a name if you want an icon with tooltip
  # NOTE: button_to with block generates a button, not an input #quirksmode
  def any_method_button(name:, path:, method: :post, **args, &block)
    content = block ? capture(&block) : name
<<<<<<< HEAD
    tip = content ? { toggle: "tooltip", placement: "top", title: name } : ""
    html_options = {
      method: method,
      class: "",
=======
    tip = content ? { toggle: "tooltip", placement: "top", title: name } : {}
    html_options = {
      method: method,
      class: "",
      form: { data: { turbo: true } },
>>>>>>> a98c90f6
      data: tip
    }.merge(args) # currently don't have to merge class arg upstream

    button_to(path, html_options) { content }
  end
end<|MERGE_RESOLUTION|>--- conflicted
+++ resolved
@@ -72,18 +72,6 @@
     icon_link_to(add_query_param(link), **opts) { content }
   end
 
-<<<<<<< HEAD
-  # TODO: Accept icon arg
-  # maybe need a modal identifier, in case of multiple form modals
-  # Stimulus modal-form-show controller checks if it needs to generate the modal
-  # or just show the one already created
-  # Args from a *tab will be a hash.
-  def modal_link_to(identifier, name, path, args)
-    args = args.deep_merge({ data: {
-                             turbo_frame: "modal_#{identifier}",
-                             controller: "modal-form-show",
-                             action: "click->modal-form-show#showModal:prevent"
-=======
   # Link should be to a controller action that renders the form in the modal.
   # Stimulus modal-toggle controller fetches the form from the link as a .
   # turbo-stream response. It also checks if it needs to generate a modal, or
@@ -98,7 +86,6 @@
                              modal: "modal_#{identifier}",
                              controller: "modal-toggle",
                              action: "modal-toggle#showModal:prevent"
->>>>>>> a98c90f6
                            } })
 
     if args[:icon].present?
@@ -138,13 +125,9 @@
       ban: "ban-circle",
       minus: "minus-sign",
       trash: "trash",
-<<<<<<< HEAD
-      cancel: "remove"
-=======
       cancel: "remove",
       email: "envelope",
       question: "question-sign"
->>>>>>> a98c90f6
     }.freeze
   end
 
@@ -167,13 +150,8 @@
     html_options = {
       method: :delete, title: name,
       class: class_names(identifier, args[:class], "text-danger"),
-<<<<<<< HEAD
-      data: { confirm: :are_you_sure.t,
-              toggle: "tooltip", placement: "top", title: name }
-=======
       form: { data: { turbo: true, turbo_confirm: :are_you_sure.t } },
       data: { toggle: "tooltip", placement: "top", title: name }
->>>>>>> a98c90f6
     }.deep_merge(args.except(:class, :back))
 
     button_to(path, html_options) do
@@ -272,18 +250,11 @@
   # NOTE: button_to with block generates a button, not an input #quirksmode
   def any_method_button(name:, path:, method: :post, **args, &block)
     content = block ? capture(&block) : name
-<<<<<<< HEAD
-    tip = content ? { toggle: "tooltip", placement: "top", title: name } : ""
-    html_options = {
-      method: method,
-      class: "",
-=======
     tip = content ? { toggle: "tooltip", placement: "top", title: name } : {}
     html_options = {
       method: method,
       class: "",
       form: { data: { turbo: true } },
->>>>>>> a98c90f6
       data: tip
     }.merge(args) # currently don't have to merge class arg upstream
 
