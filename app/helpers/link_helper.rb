--- conflicted
+++ resolved
@@ -100,7 +100,6 @@
       data: { toggle: "tooltip", placement: "top", title: name }
     }.merge(args)
 
-<<<<<<< HEAD
     unless target.is_a?(String)
       html_options[:class] += " edit_#{target.type_tag}_link_#{target.id}"
     end
@@ -108,9 +107,6 @@
     link_to(path, html_options) do
       [content, icon("fa-regular", "pen-to-square", class: "fa-lg")].safe_join
     end
-=======
-    button_to(path, html_options) { name }
->>>>>>> 64297189
   end
 
   # POST to a path; used instead of a link because POST link requires js
@@ -137,11 +133,6 @@
       method: :put,
       class: ""
     }.merge(args)
-<<<<<<< HEAD
-    # Must pass a block in case the button has an icon or html.
-=======
-
->>>>>>> 64297189
     button_to(path, html_options) { name }
   end
 
