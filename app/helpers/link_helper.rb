--- conflicted
+++ resolved
@@ -50,10 +50,6 @@
     link_to(*tab)
   end
 
-<<<<<<< HEAD
-  def link_icon(type)
-    icon("fa-regular", link_icon_index[type], class: "fa-lg")
-=======
   def icon_link_to(text = nil, path = nil, **opts, &block)
     link = block ? text : path # because positional
     content = block ? capture(&block) : text
@@ -79,37 +75,24 @@
   def link_icon(type)
     return "" unless (glyph = link_icon_index[type])
 
-    tag.span("", class: "glyphicon glyphicon-#{glyph} px-2")
->>>>>>> 88f1cc56
+    icon("fa-regular", link_icon_index[type], class: "fa-lg")
   end
 
   def link_icon_index
     {
-<<<<<<< HEAD
       edit: "pen-to-square",
       destroy: "trash",
       add: "square-plus",
-      back: "arrow-left"
-    }.freeze
-  end
-
-  # Buttons to change a target object
-  # Destroy uses button_to instead of link_to because method: :delete requires
-  # Rails to create a whole form around the button, using the jquery_ujs library
-=======
-      edit: "edit",
-      destroy: "remove-circle",
-      add: "plus",
-      back: "step-backward",
+      back: "arrow-left",
       hide: "eye-close",
       reuse: "share",
       remove: "minus-sign"
     }.freeze
   end
 
-  # button to destroy object
-  # Used instead of link_to because method: :delete requires jquery_ujs library
->>>>>>> 88f1cc56
+  # Buttons to change a target object
+  # Destroy uses button_to instead of link_to because method: :delete requires
+  # Rails to create a whole form around the button, using the jquery_ujs library
   # Sample usage:
   #   destroy_button(target: article)
   #   destroy_button(name: :destroy_object.t(type: :glossary_term),
@@ -120,16 +103,6 @@
   #   )
   # NOTE: button_to with block generates a button, not an input
   #
-<<<<<<< HEAD
-  def destroy_button(target:, name: :DESTROY.t, **args, &block)
-    content = block ? capture(&block) : ""
-    name = :DESTROY.t if name.blank? # necessary if nil/empty string passed
-    path, identifier = path_and_identifier_from_target(:destroy, target, args)
-
-    html_options = {
-      method: :delete, # class_names usually also btn
-      class: class_names(identifier, args[:class]),
-=======
   def destroy_button(target:, name: :DESTROY.t, **args)
     # necessary if nil/empty string passed
     name = :DESTROY.t if name.blank?
@@ -138,22 +111,11 @@
     html_options = {
       method: :delete, title: name,
       class: class_names(identifier, args[:class], "text-danger"),
->>>>>>> 88f1cc56
       data: { confirm: :are_you_sure.t,
               toggle: "tooltip", placement: "top", title: name }
     }.merge(args.except(:class, :back))
 
     button_to(path, html_options) do
-<<<<<<< HEAD
-      [content, link_icon(:destroy)].safe_join
-    end
-  end
-
-  # Note `link_to` - not a <button> element, but an <a> because it's a GET
-  def edit_button(target:, name: :EDIT.t, **args, &block)
-    content = block ? capture(&block) : ""
-    path, identifier = path_and_identifier_from_target(:edit, target, args)
-=======
       [content, icon].safe_join
     end
   end
@@ -194,57 +156,6 @@
     end
     [path, identifier, icon, content]
   end
->>>>>>> 88f1cc56
-
-  # Note `link_to` - not a <button> element, but an <a> because it's a GET
-  def add_button(path:, name: :ADD.t, **args, &block)
-    content = block ? capture(&block) : ""
-    html_options = {
-<<<<<<< HEAD
-      class: class_names(identifier, args[:class]), # usually also btn
-      data: { toggle: "tooltip", placement: "top", title: name }
-    }.merge(args.except(:class, :back))
-
-    link_to(path, html_options) do
-      [content, link_icon(:edit)].safe_join
-=======
-      class: "", # usually also btn
-      data: { toggle: "tooltip", placement: "top", title: name }
-    }.merge(args)
-
-    link_to(path, html_options) do
-      [content, link_icon(:add)].safe_join
-    end
-  end
-
-  # TODO: Change translations BACK to PREV, or make a BACK TO translation
-  # Note `link_to` - not a <button> element, but an <a> because it's a GET
-  def back_button(path:, name: :BACK.t, **args, &block)
-    content = block ? capture(&block) : ""
-    html_options = {
-      class: "", # usually also btn
-      data: { toggle: "tooltip", placement: "top", title: name }
-    }.merge(args)
-
-    link_to(path, html_options) do
-      [content, link_icon(:back)].safe_join
->>>>>>> 88f1cc56
-    end
-  end
-
-  def path_and_identifier_from_target(action, target, args)
-    if target.is_a?(String)
-      path = target
-      identifier = "" # can send one via args[:class]
-    else
-      prefix = action == :destroy ? "" : "#{action}_"
-      path_args = args.slice(:back) # adds back arg, or empty hash if blank
-      path = add_query_param(send("#{prefix}#{target.type_tag}_path", target.id,
-                                  **path_args))
-      identifier = "#{action}_#{target.type_tag}_link_#{target.id}"
-    end
-    [path, identifier]
-  end
 
   # Note `link_to` - not a <button> element, but an <a> because it's a GET
   def add_button(path:, name: :ADD.t, **args, &block)
