--- conflicted
+++ resolved
@@ -40,7 +40,6 @@
     h(html.to_str)
   end
 
-<<<<<<< HEAD
   # Override Rails method of the same name.  Just calls our
   # Textile#textilize_without_paragraph method on the given string.
   def textilize_without_paragraph(str, do_object_links = false)
@@ -66,12 +65,5 @@
                          options = nil, escape = true, &block)
     content_tag_if(!condition, name, content_or_options_with_block,
                    options, escape, &block)
-=======
-  def safe_spinner(text = "")
-    [
-      text,
-      tag.span("", class: "spinner-right mx-2")
-    ].safe_join
->>>>>>> b8fb2177
   end
 end