# frozen_string_literal: true

module ImageHelper
  # Draw an image with all the fixin's. Takes either an Image instance or an id.
  #
  # Note: this is NOT rendering a partial because nested partials have been
  # demonstrated to be VERY slow in loops or collections.
  #
  # Uses ImagePresenter to assemble data.
  #
  #   link::             Hash of { controller: xxx, action: xxx, etc. }
  #   size::             Size to show, default is thumbnail.
  #   votes::            Show vote buttons?
  #   original::         Show original file name?
  #   theater_on_click:: Should theater mode be opened when image clicked?
  #   html_options::     Additional HTML attributes to add to <img> tag.
  #   notes::            Show image notes??
  #
  # USE: interactive_image(
  #   image,
  #   args = {
  #     notes: "",
  #     extra_classes: ""
  #   }
  # )
  def interactive_image(image, **args)
    presenter = ImagePresenter.new(image, args.except(:image))
    set_width = presenter.width.present? ? "width: #{presenter.width}px;" : ""

    [
      tag.div(class: "image-sizer position-relative mx-auto",
              style: set_width.to_s) do
        [
          tag.div(class: "image-lazy-sizer overflow-hidden",
                  style: "padding-bottom: #{presenter.proportion}%;") do
            [
              image_tag("placeholder.svg", presenter.options_lazy),
              tag.noscript do
                image_tag(presenter.img_src, presenter.options_noscript)
              end
            ].safe_join
          end,
          image_stretched_link(presenter.image_link,
                               presenter.image_link_method),
          lightbox_link(presenter.lightbox_data),
          image_vote_section_html(presenter.image, presenter.votes)
        ].safe_join
      end,
      image_owner_original_name(presenter.image, presenter.original)
    ].safe_join
  end

  # Needs object for copyright info
  def image_info(image, object, original: false)
    notes = []
    notes << tag.div(image_owner_original_name(image, original),
                     class: "image-original-name")
    notes << tag.div(image_copyright(image, object), class: "image-copyright")
    if image.notes.present?
      notes << tag.div(image.notes.tl.truncate_html(300),
                       class: "image-notes")
    end
    notes.compact_blank.safe_join
  end

  def image_owner_original_name(image, original)
    return "" unless image && show_original_name?(image, original)

    tag.div(image.original_name)
  end

  def show_original_name?(image, original)
    original && image &&
      image.original_name.present? &&
      (check_permission(image) ||
       image.user &&
       image.user.keep_filenames == "keep_and_show")
  end

  # Grab the copyright_text for an Image.
  def image_copyright(image, object = image)
    return "" unless image && show_image_copyright?(image, object)

    holder = if image.copyright_holder == image.user.legal_name
               user_link(image.user)
             else
               image.copyright_holder.to_s.t
             end
    tag.div(image.license.copyright_text(image.year, holder),
            class: "small")
  end

  def show_image_copyright?(image, object)
    object.type_tag != :observation ||
      (object.type_tag == :observation &&
       image.copyright_holder != object.user.legal_name)
  end

  def show_best_image(obs)
    return unless obs&.thumb_image

    interactive_image(obs.thumb_image,
                      link: observation_path(id: obs.id),
                      size: :small,
                      votes: true) + image_copyright(obs.thumb_image, obs)
  end

  def original_image_link(image_id, classes)
    link_to(:image_show_original.t, Image.url(:original, image_id),
            { class: classes, target: "_blank", rel: "noopener" })
  end

  def image_exif_link(image_id, classes)
    link_to(:image_show_exif.t, exif_image_path(image_id),
            { class: classes, remote: true, onclick: "MOEvents.whirly();" })
  end

  # NOTE: `stretched_link` might be a link to #show_obs or #show_image,
  # but it may also be a button/input (with params[:img_id]) sending to
  # #reuse_image or #remove_image ...or any other clickable element. Elements
  # use .ab-fab instead of .stretched-link to keep .theater-btn clickable
  def image_stretched_link(path, link_method)
    case link_method
    when :get
      link_with_query("", path, class: stretched_link_classes)
    when :post
      post_button(name: "", path: path, class: stretched_link_classes)
    when :put
      put_button(name: "", path: path, class: stretched_link_classes)
    when :patch
      patch_button(name: "", path: path, class: stretched_link_classes)
    when :delete
      destroy_button(name: "", target: path, class: stretched_link_classes)
    when :remote
      link_with_query("", path, class: stretched_link_classes, remote: true)
    end
  end

  def stretched_link_classes
    "image-link ab-fab stretched-link"
  end

  def visual_group_status_link(visual_group, image_id, state, link)
    link_text = visual_group_status_text(link)
    state_text = visual_group_status_text(state)
    return tag.b(link_text) if link_text == state_text

    put_button(name: link_text,
               path: image_vote_path(image_id: image_id, vote: 1),
               title: link_text,
               data: { role: "visual_group_status",
                       imgid: image_id,
                       vgid: visual_group.id,
                       status: link })
  end

  # This is now a helper to avoid nested partials in loops - AN 2023
  # called in interactive_image above
  def image_vote_section_html(image, votes)
    return "" unless votes && image && User.current

    tag.div(class: "vote-section") do
      image_vote_meter_and_links(image)
    end
  end

  # called in votes update.js.erb
  def image_vote_meter_and_links(image)
    vote_pct = if image.vote_cache
                 ((image.vote_cache / Image.all_votes.length) * 100).floor
               else
                 0
               end

    [
      image_vote_meter(image, vote_pct),
      image_vote_buttons(image, vote_pct)
    ].safe_join
  end

  def image_vote_meter(image, vote_percentage)
    return "" unless vote_percentage

    tag.div(class: "vote-meter progress",
            title: "#{image.num_votes} #{:Votes.t}") do
      tag.div("", class: "progress-bar", id: "vote_meter_bar_#{image.id}",
                  role: "progressbar", style: "width: #{vote_percentage}%")
    end
  end

  def image_vote_buttons(image, vote_percentage)
    tag.div(class: "vote-buttons mt-2") do
      tag.div(class: "image-vote-links", id: "image_vote_links_#{image.id}") do
        [
          tag.div(class: "text-center small") do
            [
              user_vote_link(image),
              image_vote_links(image)
            ].safe_join
          end,
          tag.span(class: "hidden data_container",
                   data: { id: image.id, percentage: vote_percentage.to_s,
                           role: "image_vote_percentage" })
        ].safe_join
      end
    end
  end

  def user_vote_link(image)
    user = User.current
    return "" unless user && image.users_vote(user).present?

    image_vote_link(image, 0) + "&nbsp;".html_safe
  end

  def image_vote_links(image)
    Image.all_votes.map do |vote|
      image_vote_link(image, vote)
    end.safe_join("|")
  end

  # Create an image link vote, where vote param is vote number ie: 3
  # Returns a form input button if the user has NOT voted this way
  # JS is listening to any element with [data-role="image_vote"],
  # Even though this is not an <a> tag, but an <input>, it's ok.
  def image_vote_link(image, vote)
    current_vote = image.users_vote(User.current)
    vote_text = if vote.zero?
                  image_vote_none.html_safe
                else
                  image_vote_as_short_string(vote)
                end

    if current_vote == vote
      return tag.span(image_vote_as_short_string(vote),
                      class: "image-vote")
    end

    put_button(name: vote_text, remote: true,
               class: "image-vote-link",
               path: image_vote_path(image_id: image.id, value: vote),
               title: image_vote_as_help_string(vote),
               data: { role: "image_vote", image_id: image.id, value: vote })
  end

  def image_vote_none
    icon("fa-solid", "circle-xmark", class: "fa-sm")
  end

  # image vote lookup used in show_image
  def find_list_of_votes(image)
    image.image_votes.sort_by do |v|
      (v.anonymous ? :anonymous.l : v.user.unique_text_name).downcase
    rescue StandardError
      "?"
    end
  end
<<<<<<< HEAD

  def carousel_item(image, default_image, object, **args)
    # Caption needs object for copyright info
    presenter_args = args.merge({ size: :large, fit: :contain, original: true,
                                  extra_classes: "carousel-thumbnail" })
    presenter = ImagePresenter.new(image, presenter_args)
    active = image == default_image ? "active" : ""

    tag.div(class: class_names("carousel-item", active)) do
      [
        image_tag(presenter.img_src, presenter.options_lazy),
        image_stretched_link(presenter.image_link, presenter.image_link_method),
        lightbox_link(presenter.lightbox_data),
        carousel_caption(image, object, presenter)
      ].safe_join
    end
  end

  def carousel_caption(image, object, presenter)
    classes = "carousel-caption d-flex flex-column justify-content-center"
    caption = if (info = image_info(image, object,
                                    original: presenter.original)).present?
                tag.div(info, class: "image-info d-none d-md-block")
              else
                ""
              end

    tag.div(class: classes) do
      [
        image_vote_section_html(presenter.image, presenter.votes),
        caption
      ].safe_join
    end
  end

  def carousel_heading(title, links = "")
    tag.div(class: "card-header carousel-heading row-justified") do
      concat(tag.h6(title))
      concat(tag.div(links, class: "btn-group btn-group-sm"))
    end
  end

  def carousel_thumbnail(image, **args)
    presenter_args = args.merge({ fit: :contain })
    presenter = ImagePresenter.new(image, presenter_args)

    image_tag(presenter.img_src, presenter.options_lazy)
  end
=======
>>>>>>> 8169f1c5
end<|MERGE_RESOLUTION|>--- conflicted
+++ resolved
@@ -255,55 +255,4 @@
       "?"
     end
   end
-<<<<<<< HEAD
-
-  def carousel_item(image, default_image, object, **args)
-    # Caption needs object for copyright info
-    presenter_args = args.merge({ size: :large, fit: :contain, original: true,
-                                  extra_classes: "carousel-thumbnail" })
-    presenter = ImagePresenter.new(image, presenter_args)
-    active = image == default_image ? "active" : ""
-
-    tag.div(class: class_names("carousel-item", active)) do
-      [
-        image_tag(presenter.img_src, presenter.options_lazy),
-        image_stretched_link(presenter.image_link, presenter.image_link_method),
-        lightbox_link(presenter.lightbox_data),
-        carousel_caption(image, object, presenter)
-      ].safe_join
-    end
-  end
-
-  def carousel_caption(image, object, presenter)
-    classes = "carousel-caption d-flex flex-column justify-content-center"
-    caption = if (info = image_info(image, object,
-                                    original: presenter.original)).present?
-                tag.div(info, class: "image-info d-none d-md-block")
-              else
-                ""
-              end
-
-    tag.div(class: classes) do
-      [
-        image_vote_section_html(presenter.image, presenter.votes),
-        caption
-      ].safe_join
-    end
-  end
-
-  def carousel_heading(title, links = "")
-    tag.div(class: "card-header carousel-heading row-justified") do
-      concat(tag.h6(title))
-      concat(tag.div(links, class: "btn-group btn-group-sm"))
-    end
-  end
-
-  def carousel_thumbnail(image, **args)
-    presenter_args = args.merge({ fit: :contain })
-    presenter = ImagePresenter.new(image, presenter_args)
-
-    image_tag(presenter.img_src, presenter.options_lazy)
-  end
-=======
->>>>>>> 8169f1c5
 end