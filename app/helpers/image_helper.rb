--- conflicted
+++ resolved
@@ -254,20 +254,12 @@
 
   def carousel_item(image, default_image, object, **args)
     # Caption needs object for copyright info
-<<<<<<< HEAD
-    presenter_args = args.merge({ size: :large, fit: :contain, original: true })
-    presenter = ImagePresenter.new(image, presenter_args)
-    active = image == default_image ? "active" : ""
-
-    tag.div(class: class_names("carousel-item", active)) do
-=======
     presenter_args = args.merge({ size: :large, fit: :contain, original: true,
                                   extra_classes: "carousel-thumbnail" })
     presenter = ImagePresenter.new(image, presenter_args)
     active = image == default_image ? "active" : ""
 
-    tag.div(class: class_names("item", active)) do
->>>>>>> f35db77d
+    tag.div(class: class_names("carousel-item", active)) do
       [
         image_tag(presenter.img_src, presenter.options_lazy),
         image_stretched_link(presenter.image_link, presenter.image_link_method),
@@ -278,17 +270,10 @@
   end
 
   def carousel_caption(image, object, presenter)
-<<<<<<< HEAD
     classes = "carousel-caption d-flex flex-column justify-content-center"
     caption = if (info = image_info(image, object,
                                     original: presenter.original)).present?
                 tag.div(info, class: "image-info d-none d-md-block")
-=======
-    classes = "carousel-caption"
-    caption = if (info = image_info(image, object,
-                                    original: presenter.original)).present?
-                tag.div(info, class: "image-info d-none d-sm-block")
->>>>>>> f35db77d
               else
                 ""
               end
@@ -301,18 +286,13 @@
     end
   end
 
-<<<<<<< HEAD
-=======
   def carousel_heading(title, links = "")
-    tag.div(class: "panel-heading carousel-heading") do
-      tag.h4(class: "panel-title") do
-        concat(title)
-        concat(tag.span(links, class: "float-right"))
-      end
-    end
-  end
-
->>>>>>> f35db77d
+    tag.div(class: "card-header carousel-heading row-justified") do
+      concat(tag.h6(title))
+      concat(tag.div(links, class: "btn-group btn-group-sm"))
+    end
+  end
+
   def carousel_thumbnail(image, **args)
     presenter_args = args.merge({ fit: :contain })
     presenter = ImagePresenter.new(image, presenter_args)
