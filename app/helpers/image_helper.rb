--- conflicted
+++ resolved
@@ -117,10 +117,6 @@
             { class: classes, target: "_blank", rel: "noopener" })
   end
 
-<<<<<<< HEAD
-  def image_exif_link(image_id, classes)
-    link_to(:image_show_exif.t, exif_image_path(id: image_id),
-=======
   def image_exif_link(image_or_image_id, classes)
     image_id = if image_or_image_id.is_a?(Image)
                  image_or_image_id.id
@@ -128,7 +124,6 @@
                  image_or_image_id
                end
     link_to(:image_show_exif.t, exif_image_path(image_id),
->>>>>>> 6882e5dd
             { class: classes, remote: true, onclick: "MOEvents.whirly();" })
   end
 
