import { Controller } from "@hotwired/stimulus"
import { Loader } from "@googlemaps/js-api-loader"
import { convert } from "geo-coordinates-parser"

// Connects to data-controller="geocode"
// Sort of the "lite" version of the map controller: no map, no markers, but it
// can geocode and get elevations. The connected element should contain a
// location autocompleter and bounding box/elevation inputs.
export default class extends Controller {
  static targets = ["southInput", "westInput", "northInput", "eastInput",
    "highInput", "lowInput", "placeInput", "locationId",
    "latInput", "lngInput", "altInput", "getElevation"]
  static outlets = ["autocompleter"]

  connect() {
    this.element.dataset.stimulus = "connected"

    // These private vars are for keeping track of user inputs to a form
    // that should update the form after a timeout.
    this.map_type = null
    this.map = null // Only gets set in map controller

    this.old_location = null
    this.autocomplete_buffer = 0
    this.geolocate_buffer = 0
    this.ignorePlaceInput = false
    this.lastGeocodedLatLng = { lat: null, lng: null }
    this.lastGeolocatedAddress = ""

    const loader = new Loader({
      apiKey: "AIzaSyCxT5WScc3b99_2h2Qfy5SX6sTnE1CX3FA",
      version: "quarterly",
      libraries: ["maps", "geocoding", "marker", "elevation"]
    })

    loader
      .load()
      .then((google) => {
        this.elevationService = new google.maps.ElevationService()
        this.geocoder = new google.maps.Geocoder()
      })
      .catch((e) => {
        console.error("error loading gmaps: " + e)
      })
  }

  tryToGeocode() {
    let location

    if (location = this.validateLatLngInputs(false) &&
      JSON.stringify(location) !== JSON.stringify(this.lastGeocodedLatLng)) {
      this.geocodeLatLng(location)
    }
  }

  // Geocode a lat/lng location. If we have multiple results, we'll dispatch
  // Send the location from validateLatLngInputs(false) to avoid duplicate calls
  geocodeLatLng(location) {
    this.lastGeocodedLatLng = location
    this.verbose("geocode:geocodeLatLng")
    this.verbose(location)
    this.geocoder
      .geocode({ location: location })
      .then((result) => {
        let { results } = result // destructure, results is part of the result
        results = this.siftResults(results)
        this.ignorePlaceInput = true
        this.sendPrimer(results)
        this.respondToGeocode(results)
      })
      .catch((e) => {
        console.log("Geocode was not successful: " + e)
        // alert("Geocode was not successful for the following reason: " + e)
      });
  }

  tryToGeolocate() {
    let address = this.placeInputTarget.value

    if (this.ignorePlaceInput === false && address !== ""
      && address !== this.lastGeolocatedAddress) {
      this.geolocatePlaceName(address)
    }
  }

  geolocatePlaceName(address) {
    this.lastGeolocatedAddress = address
    this.verbose("geocode:geolocatePlaceName")
    this.verbose(address)
    if (this.location_format == "scientific") {
      address = address.split(/, */).reverse().join(", ")
    }
    this.geocoder
      .geocode({ address: address })
      .then((result) => {
        const { results } = result // destructure, results is part of the result
        this.sendPrimer(results) // will be ignored by non-autocompleters
        this.respondToGeocode(results)
      })
      .catch((e) => {
        console.log("Geocode was not successful: " + e)
        // alert("Geocode was not successful for the following reason: " + e)
      });
  }

  // Remove certain types of results from the geocoder response:
  // both too precise and too general, before sendPrimer
  siftResults(results) {
    if (results.length == 0) return results

    this.verbose("geocode:siftResults")
    this.verbose(results)
    const _skip_types = ["plus_code", "establishment", "premise",
      "subpremise", "point_of_interest", "street_address", "street_number",
      "route", "postal_code", "country"]
    let sifted = []
    results.forEach((result) => {
      if (!_skip_types.some(t => result.types.includes(t))) {
        sifted.push(result)
      }
    })
    return sifted
  }

  // Build a primer for the autocompleter with bounding box data, but -1 id
  sendPrimer(results) {
    let north, south, east, west, name, id = -1
    // Prefer geometry.bounds, but bounds do not exist for point locations.
    // MO locations must be boxes, so use viewport if bounds null.
    // Viewport should exist on all results. The box is editable, after all.
    const primer = results.map((result) => {
      if (result.geometry?.bounds) {
        ({ north, south, east, west } = result.geometry.bounds.toJSON())
      } else {
        ({ north, south, east, west } = result.geometry.viewport.toJSON())
      }
      name = this.formatMOPlaceName(result)
      return { name, north, south, east, west, id }
    })
    this.verbose("geocode:sendPrimer")
    this.verbose(primer)

    // Call autocompleter#refreshGooglePrimer directly
    if (this.hasAutocompleterOutlet) {
      this.autocompleterOutlet.refreshGooglePrimer({ primer })
    }
  }

  // Format the address components for MO style.
  formatMOPlaceName(result) {
    let name_components = [], usa_location = false
    result.address_components.forEach((component) => {
      if (component.types.includes("country") && component.short_name == "US") {
        // MO uses "USA" for US
        usa_location = true
        name_components.push("USA")
      } else if (component.types.includes("administrative_area_level_2") &&
        component.long_name.includes("County")) {
        // MO uses "Co." for County
        name_components.push(component.long_name.replace("County", "Co."))
      } else if (component.types.includes("postal_code")) {
        // skip it for all. non-US countries it's an important differentiator?
      } else {
        name_components.push(component.long_name)
      }
    })
    if (this.location_format == "scientific") {
      name_components.reverse()
    }
    return name_components.join(", ")
  }

  // Called from the geocoder response, to update the map and inputs. If
  // geolocating a string, this only grabs the first result. If geocoding a
  // lat/lng, there may be several. NOTE: SETS LAT/LNG INPUTS if observation.
  // https://developers.google.com/maps/documentation/javascript/geocoding#GeocodingResponses
  respondToGeocode(results) {
    if (results.length == 0) return false

    this.verbose("geocode:respondToGeocode, map_type: " + this.map_type)

    const viewport = results[0].geometry.viewport.toJSON()
    const extents = results[0].geometry.bounds?.toJSON() // may not exist
    const center = results[0].geometry.location.toJSON()

    if (this.map) {
      if (viewport) this.map.fitBounds(viewport)
      this.placeClosestRectangle(viewport, extents) // viewport is optional
    }
    this.updateFields(viewport, extents, center)
    // For non-autocompleted place input in the location form
    this.updatePlaceInputTarget(results[0])
    // this.showBoxBtnTarget.disabled = false
  }

  // Update the place input target with an MO-formatted version of the Google
  // result, only if we're on a form with a non-autocompleted place input.
  updatePlaceInputTarget(result) {
    if (!this.hasPlaceInputTarget ||
      this.placeInputTarget.dataset?.controller == "autocomplete") return false

    this.verbose("geocode:updatePlaceInputTarget")
    this.placeInputTarget.value = this.formatMOPlaceName(result)
    this.placeInputTarget.classList.add("geocoded")
  }

  // NOTE: Second branch of conditional is for map controller
  updateFields(viewport, extents, center) {
    this.verbose("geocode:updateFields")
    let points = [], type = "" // for elevation
    if (this.hasNorthInputTarget) {
      // Prefer extents for rectangle, fallback to viewport
      let bounds = extents || viewport
      if (bounds != undefined && bounds?.north) {
        this.updateBoundsInputs(bounds)
        points = this.sampleElevationPointsOf(bounds)
      }
      // else if (center) {
      //   this.updateBoundsInputs(this.boundsOfPoint(center))
      //   points = [center] // this.sampleElevationCenterOf(center)
      // }
      type = "rectangle"
    } else if (this.hasLatInputTarget) {
      if (center != undefined && center?.lat) {
        this.updateLatLngInputs(center)
        points = [center] // this.sampleElevationCenterOf(center)
      }
      type = "point"
    }
    if (points && type)
      this.getElevations(points, type) // updates inputs
  }

  // Action can be attached to the "Get Elevation" button.
  // `points` is then the event
  getElevations(points, type = "") {
    this.verbose("geocode:getElevations")
    // "Get Elevation" button on a form sends this param
    if (this.hasGetElevationTarget &&
      points.hasOwnProperty('params') && points.params?.points === "input") {
      points = this.sampleElevationPoints() // from marker or rectangle
      type = points.params?.type
    }

    const locationElevationRequest = { locations: points }

    this.elevationService.getElevationForLocations(locationElevationRequest,
      (results, status) => {
        if (status === google.maps.ElevationStatus.OK) {
          if (results[0]) {
            this.updateElevationInputs(results, type)
          } else {
            console.log({ status })
          }
        }
      })
  }

  // defined in the map controller
  sampleElevationPoints() {
  }

  // defined in the map controller
  placeClosestRectangle(viewport, extents) {
  }

  // Computes an array of arrays of [lat, lng] from a set of bounds on the fly
  // Returns array of Google Map points {lat:, lng:} LatLngLiteral objects
  sampleElevationPointsOf(bounds) {
    return [
      { lat: bounds?.south, lng: bounds?.west },
      { lat: bounds?.north, lng: bounds?.west },
      { lat: bounds?.north, lng: bounds?.east },
      { lat: bounds?.south, lng: bounds?.east },
      this.centerFromBounds(bounds)
    ]
  }

  // Computes the center of a Google Maps Rectangle's LatLngBoundsLiteral object
  centerFromBounds(bounds) {
    let lat = (bounds?.north + bounds?.south) / 2.0
    let lng = (bounds?.east + bounds?.west) / 2.0
    if (bounds?.west > bounds?.east) { lng += 180 }
    return { lat: lat, lng: lng }
  }

  // takes a LatLngBoundsLiteral object {south:, west:, north:, east:}
  updateBoundsInputs(bounds) {
    if (!this.hasSouthInputTarget) return false

    this.verbose("geocode:updateBoundsInputs")
    this.southInputTarget.value = this.roundOff(bounds?.south)
    this.westInputTarget.value = this.roundOff(bounds?.west)
    this.northInputTarget.value = this.roundOff(bounds?.north)
    this.eastInputTarget.value = this.roundOff(bounds?.east)
  }

  // requires an array of results from this.getElevations(points, type) above
  //   result objects have the form {elevation:, location:, resolution:}
  updateElevationInputs(results, type) {
    this.verbose("geocode:updateElevationInputs")
    if (this.hasLowInputTarget && type === "rectangle") {
      const hiLo = this.highAndLowOf(results)
      // this.verbose({ hiLo })
      this.lowInputTarget.value = this.roundOff(parseFloat(hiLo.low))
      this.highInputTarget.value = this.roundOff(parseFloat(hiLo.high))
    }
    if (this.hasAltInputTarget && type === "point") {
      // should just need one result
      this.altInputTarget.value =
        this.roundOff(parseFloat(results[0].elevation))
    }
    if (this.hasGetElevationTarget)
      this.getElevationTarget.disabled = true
  }

  // Convert from human readable and do a rough check if they make sense
  validateLatLngInputs(update = false) {
    this.verbose("geocode:validateLatLngInputs")
    if (!this.hasLatInputTarget || !this.hasLngInputTarget ||
      !this.latInputTarget.value || !this.lngInputTarget.value)
      return false

    const origLat = this.latInputTarget.value,
      origLng = this.lngInputTarget.value
    let lat, lng

    try {
      let coords = convert(origLat + " " + origLng)
      lat = coords.decimalLatitude,
        lng = coords.decimalLongitude
    }
    // Toss any degree-minute-second notation and just take the first number
    catch {
      lat = parseFloat(origLat)
      lng = parseFloat(origLng)
    }

    if (!lat || !lng)
      return false
    if (lat > 90 || lat < -90 || lng > 180 || lng < -180)
      return false
    const location = { lat: lat, lng: lng }

    if (update) this.updateLatLngInputs(location)
    return location
  }

  // For reference:
  // This is the regex used on the Ruby side to convert degree-minute-second
  // geocoordinates to decimal degrees when saving raw values to db:
  // lxxxitudeRegex() {
  //   /^\s*(-?\d+(?:\.\d+)?)\s*(?:°|°|o|d|deg|,\s)?\s*(?:(?<![\d.])(\d+(?:\.\d+)?)\s*(?:'|‘|’|′|′|m|min)?\s*)?(?:(?<![\d.])(\d+(?:\.\d+)?)\s*(?:"|“|”|″|″|s|sec)?\s*)?([NSEW]?)\s*$/i
  // }

  // Update inputs with a point's location from map UI
  updateLatLngInputs(center) {
    // This is like toFixed(5), but faster and returns a number
    this.latInputTarget.value = this.roundOff(center.lat)
    this.lngInputTarget.value = this.roundOff(center.lng)
    // If we're here, we have a lat and a lng.
    if (this.ignorePlaceInput !== false)
      this.sendPointChanged(center)
  }

  // Call the swap event on the autocompleter and send the type we need
<<<<<<< HEAD
  // FIXME: rename this function
  dispatchPointChanged({ lat, lng }) {
=======
  sendPointChanged({ lat, lng }) {
>>>>>>> 99db4e9d
    this.clearAutocompleterSwapBuffer()

    if (lat && lng) {
      this.autocomplete_buffer = setTimeout(() => {
<<<<<<< HEAD
        // FIXME: Instead of dispatching a pointChanged event, we should
        // call the swap method in the paired autocompleter controller.
        // this.dispatch("pointChanged", {
        //   detail: {
        //     type: "location_containing",
        //     request_params: { lat, lng },
        //   }
        // })
        if (this.hasAutocompleterOutlet) {
          this.autocompleterOutlet.swap(
            { type: "location_containing", request_params: { lat, lng } }
          )
        }
        // this.verbose("geocode:dispatchPointChanged")
=======
        if (this.hasAutocompleterOutlet) {
          this.autocompleterOutlet.swap({
            detail:
              { type: "location_containing", request_params: { lat, lng } }
          })
        }
        // this.verbose("geocode:sendPointChanged")
>>>>>>> 99db4e9d
      }, 1000)
    } else {
      this.autocomplete_buffer = setTimeout(() => {
<<<<<<< HEAD
        // this.dispatch("pointChanged", { detail: { type: "location" } })
        if (this.hasAutocompleterOutlet) {
          this.autocompleterOutlet.swap({ type: "location" })
=======
        if (this.hasAutocompleterOutlet) {
          this.autocompleterOutlet.swap({ detail: { type: "location" } })
>>>>>>> 99db4e9d
        }
      }, 1000)
    }
  }

  clearAutocompleterSwapBuffer() {
    if (this.autocomplete_buffer) {
      clearTimeout(this.autocomplete_buffer)
      this.autocomplete_buffer = 0
    }
  }

  // Sorts the LocationElevationResponse.results.elevation objects and
  // computes the high and low of these results using bounds and center
  highAndLowOf(results) {
    let altitudesArray = results.map((result) => {
      return result.elevation
    }).sort((a, b) => { return a - b })
    const last = altitudesArray.length - 1
    return { high: altitudesArray[last], low: altitudesArray[0] }
  }

  // Round to 4 decimal places
  roundOff(number) {
    const rounded = Math.round(number * 10000) / 10000
    return rounded
  }

  // Fetches a location from the MO API and maps the bounds
  // async fetchMOLocation(id) {
  //   if (!id) return

  //   const url = this.LOCATION_API_URL + id,
  //     response = await get(url, {
  //       query: { detail: "low" },
  //       responseKind: "json"
  //     })

  //   if (response.ok) {
  //     const json = await response.json
  //     if (json) {
  //       // this.verbose(json)
  //       this.mapLocationBounds(json)
  //     }
  //   } else {
  //     this.verbose(`got a ${response.status}: ${response.text}`);
  //   }
  // }

  // Attributes are particular to the MO API response,
  // note they are different from the Location db column names.
  // mapLocationBounds(json) {
  //   if (json.results.length == 0 || !json.results[0].latitude_north)
  //     return false

  //   const location = json.results[0],
  //     bounds = {
  //       north: location.latitude_north,
  //       south: location.latitude_south,
  //       east: location.longitude_east,
  //       west: location.longitude_west
  //     }

  //   this.placeClosestRectangle(bounds, null)
  // }

  // ------------------------------- DEBUGGING ------------------------------

  helpDebug() {
    debugger
  }

  verbose(str) {
    // console.log(str);
    // document.getElementById("log").
    //   insertAdjacentText("beforeend", str + "<br/>");
  }
}<|MERGE_RESOLUTION|>--- conflicted
+++ resolved
@@ -364,32 +364,11 @@
   }
 
   // Call the swap event on the autocompleter and send the type we need
-<<<<<<< HEAD
-  // FIXME: rename this function
-  dispatchPointChanged({ lat, lng }) {
-=======
   sendPointChanged({ lat, lng }) {
->>>>>>> 99db4e9d
     this.clearAutocompleterSwapBuffer()
 
     if (lat && lng) {
       this.autocomplete_buffer = setTimeout(() => {
-<<<<<<< HEAD
-        // FIXME: Instead of dispatching a pointChanged event, we should
-        // call the swap method in the paired autocompleter controller.
-        // this.dispatch("pointChanged", {
-        //   detail: {
-        //     type: "location_containing",
-        //     request_params: { lat, lng },
-        //   }
-        // })
-        if (this.hasAutocompleterOutlet) {
-          this.autocompleterOutlet.swap(
-            { type: "location_containing", request_params: { lat, lng } }
-          )
-        }
-        // this.verbose("geocode:dispatchPointChanged")
-=======
         if (this.hasAutocompleterOutlet) {
           this.autocompleterOutlet.swap({
             detail:
@@ -397,18 +376,11 @@
           })
         }
         // this.verbose("geocode:sendPointChanged")
->>>>>>> 99db4e9d
       }, 1000)
     } else {
       this.autocomplete_buffer = setTimeout(() => {
-<<<<<<< HEAD
-        // this.dispatch("pointChanged", { detail: { type: "location" } })
-        if (this.hasAutocompleterOutlet) {
-          this.autocompleterOutlet.swap({ type: "location" })
-=======
         if (this.hasAutocompleterOutlet) {
           this.autocompleterOutlet.swap({ detail: { type: "location" } })
->>>>>>> 99db4e9d
         }
       }, 1000)
     }
