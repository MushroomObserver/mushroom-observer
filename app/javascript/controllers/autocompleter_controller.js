import { Controller } from "@hotwired/stimulus"
import { escapeHTML, getScrollBarWidth, EVENT_KEYS } from "src/mo_utilities"
import { get } from "@rails/request.js"

const DEFAULT_OPTS = {
  // what type of autocompleter, subclass of AutoComplete
  TYPE: null,
  // Whether to ignore order of words when matching, set by type
  // (collapse must be 0 if this is true!)
  UNORDERED: false,
  // 0 = normal mode
  // 1 = autocomplete first word, then the rest
  // 2 = autocomplete first word, then second word, then the rest
  // N = etc.
  COLLAPSE: 0,
  // where to request primer from
  AJAX_URL: "/autocompleters/new/",
  // how long to wait before sending AJAX request (seconds)
  REFRESH_DELAY: 0.10,
  // how long to wait before hiding pulldown (seconds)
  HIDE_DELAY: 0.25,
  // initial key repeat delay (seconds)
  KEY_DELAY_1: 0.50,
  // subsequent key repeat delay (seconds)
  KEY_DELAY_2: 0.03,
  // maximum number of options shown at a time
  PULLDOWN_SIZE: 10,
  // amount to move cursor on page up and down
  PAGE_SIZE: 10,
  // max length of string to send via AJAX
  MAX_STRING_LENGTH: 50,
  // Sub-match: starts finding new matches for the string *after the separator*
  // allowed separators (e.g. " OR ")
  SEPARATOR: null,
  // show error messages returned via AJAX?
  SHOW_ERRORS: false,
  // include pulldown-icon on right, and always show all options
  ACT_LIKE_SELECT: false,
  // class of pulldown div, selected by system tests
  PULLDOWN_CLASS: 'auto_complete',
  // class of <li> when highlighted
  HOT_CLASS: 'selected'
}

// Allowed types of autocompleter. Sets some DEFAULT_OPTS from type
const AUTOCOMPLETER_TYPES = {
  clade: {
  },
  herbarium: { // params[:user_id] handled in controller
    UNORDERED: true
  },
  location: { // params[:format] handled in controller
    UNORDERED: true
  },
  location_containing: { // params encoded from dataset
    ACT_LIKE_SELECT: true
  },
  name: {
    COLLAPSE: 1
  },
  project: {
    UNORDERED: true
  },
  region: {
    UNORDERED: true
  },
  species_list: {
    UNORDERED: true
  },
  user: {
    UNORDERED: true
  }
}

// These are internal state variables the user should leave alone.
const INTERNAL_OPTS = {
  PULLDOWN_ELEM: null,   // DOM element of pulldown div
  LIST_ELEM: null,       // DOM element of pulldown ul
  ROW_HEIGHT: null,      // height of a ul li row in pixels (determined below)
  SCROLLBAR_WIDTH: null, // width of scrollbar in browser (determined below)
  focused: false,        // is user in text field?
  menu_up: false,        // is pulldown visible?
  old_value: null,       // previous value of input field
  request_params: {},    // query parameters to send with AJAX request
  primer: [],            // a server-supplied list of many options
  matches: [],           // list of options currently showing
  current_row: -1,       // index of option currently highlighted (0 = none)
  current_value: null,   // value currently highlighted (null = none)
  current_highlight: -1, // row of view highlighted (-1 = none)
  current_width: 0,      // current width of menu
  scroll_offset: 0,      // scroll offset
  last_fetch_request: '', // last fetch request we got results for
  last_fetch_incomplete: true, // did we get all the results we requested?
  fetch_request: null,   // ajax request while underway
  refresh_timer: null,   // timer used to delay update after typing
  hide_timer: null,      // timer used to delay hiding of pulldown
  key_timer: null        // timer used to emulate key repeat
}

// Connects to data-controller="autocomplete"
export default class extends Controller {
  // The select target is not the input element, but a <select> that can
  // swap out the autocompleter type. The input element is the target.
  static targets = ["input", "select"]

  initialize() {
    Object.assign(this, DEFAULT_OPTS);

    // Check the type of autocompleter set on the input element
    // maybe should not happen on connect, or we could be resetting type
    // Or maybe it should, and the filter swapper should just change this? no.
    this.TYPE = this.inputTarget.dataset.autocomplete;
    if (!AUTOCOMPLETER_TYPES.hasOwnProperty(this.TYPE))
      alert("MOAutocompleter: Invalid type: \"" + this.TYPE + "\"");

    // Only allow types we can handle:
    Object.assign(this, AUTOCOMPLETER_TYPES[this.TYPE]);
    Object.assign(this, INTERNAL_OPTS);

    // Shared MO utilities, imported at the top:
    this.EVENT_KEYS = EVENT_KEYS;
    this.escapeHTML = escapeHTML;
    this.getScrollBarWidth = getScrollBarWidth;
  }

  connect() {
    this.element.dataset.stimulus = "connected";

    // Figure out a few browser-dependent dimensions.
    this.getScrollBarWidth;

    // Create pulldown.
    this.create_pulldown();

    // Attach events, etc. to input element.
    this.prepare_input_element();
  }

  // Swap out autocompleter type (and properties)
  // May be called from a <select> with `data-action: "autocompleter-swap"`
  // or by the map controller emitting a "swap" event with detail.
  swap({ detail }) {
    let new_type;

    if (this.hasSelectTarget) {
      new_type = this.selectTarget.value;
    }
    else if (detail?.hasOwnProperty("type")) {
      new_type = detail.type;
    }
    else {
      return;
    }

    if (!AUTOCOMPLETER_TYPES.hasOwnProperty(new_type)) {
      alert("MOAutocompleter: Invalid type: \"" + new_type + "\"");
    } else {
      this.TYPE = new_type;
      this.inputTarget.setAttribute("data-autocomplete", new_type)
      // add dependent properties and allow overrides
      Object.assign(this, AUTOCOMPLETER_TYPES[this.TYPE]);
      const { type, ...new_assigns } = detail;
      Object.assign(this, new_assigns); // request_params
      this.prepare_input_element();
    }
  }

  // Prepare input element: attach elements, set properties.
  prepare_input_element() {
    // console.log(elem)
    this.old_value = null;

    // Attach events
    this.add_event_listeners();

    // sanity check to show which autocompleter is currently on the element
    this.inputTarget.setAttribute("data-ajax-url", this.AJAX_URL + this.TYPE);

    // If the primer is not based on input, go ahead and request from server.
    if (this.ACT_LIKE_SELECT == true) {
      this.inputTarget.click();
      this.inputTarget.focus();
      this.inputTarget.value = ' ';
    }
  }

  // NOTE: `this` within an event listener function refers to the element
  // (the eventTarget) -- unless you pass an arrow function as the listener.
  // But writing a specially named function handleEvent() allows delegating
  // the class as the handler. more info below:
  add_event_listeners() {
    // Stimulus - data-actions on the input can route events to actions here
    this.inputTarget.addEventListener("focus", this);
    this.inputTarget.addEventListener("click", this);
    this.inputTarget.addEventListener("blur", this);
    this.inputTarget.addEventListener("keydown", this);
    this.inputTarget.addEventListener("keyup", this);
    this.inputTarget.addEventListener("keypress", this);
    if (this.ignore_input !== true)
      this.inputTarget.addEventListener("change", this);
    // Turbo: check this. May need to be turbo.before_render or before_visit
    window.addEventListener("beforeunload", this);
  }

  // In a JS class, `handleEvent` is a special function name. If it has this
  // function, you can designate the class itself as the handler for multiple
  // events. Stimulus uses `handleEvent` under the hood.
  // https://developer.mozilla.org/en-US/docs/Web/API/EventTarget/addEventListener
  handleEvent(event) {
    // console.log(this.name);
    switch (event.type) {
      case "focus":
        this.our_focus(event);
        break;
      case "click":
        this.our_click(event);
        break;
      case "blur":
        this.our_blur(event);
        break;
      case "keydown":
        this.our_keydown(event);
        break;
      case "keyup":
        this.our_keyup(event);
        break;
      case "change":
        this.our_change(event);
        break;
      case "beforeunload":
        this.our_unload(event);
        break;
    }
  }

  // ------------------------------ Events ------------------------------

  // User pressed a key in the text field.
  our_keydown(event) {
    const key = event.which == 0 ? event.keyCode : event.which;
    // this.debug("keydown(" + key + ")");
    this.clear_key();
    this.focused = true;
    if (this.menu_up) {
      switch (key) {
        case this.EVENT_KEYS.esc:
          this.schedule_hide();
          this.menu_up = false;
          break;
        case this.EVENT_KEYS.tab:
        case this.EVENT_KEYS.return:
          event.preventDefault();
          if (this.current_row >= 0)
            this.select_row(this.current_row - this.scroll_offset);
          break;
        case this.EVENT_KEYS.home:
          this.go_home();
          break;
        case this.EVENT_KEYS.end:
          this.go_end();
          break;
        case this.EVENT_KEYS.pageup:
          this.page_up();
          this.schedule_key(this.page_up);
          break;
        case this.EVENT_KEYS.up:
          this.arrow_up();
          this.schedule_key(this.arrow_up);
          break;
        case this.EVENT_KEYS.down:
          this.arrow_down();
          this.schedule_key(this.arrow_down);
          break;
        case this.EVENT_KEYS.pagedown:
          this.page_down();
          this.schedule_key(this.page_down);
          break;
        default:
          this.current_row = -1;
          break;
      }
    }
    if (this.menu_up && this.is_hot_key(key) &&
      !(key == 9 || this.current_row < 0))
      return false;
    return true;
  }

  // Need to prevent these keys from being processed by form.
  our_keypress(event) {
    const key = event.which == 0 ? event.keyCode : event.which;
    // this.debug("keypress(key=" + key + ", menu_up=" + this.menu_up + ", hot=" + this.is_hot_key(key) + ")");
    if (this.menu_up && this.is_hot_key(key) &&
      !(key == 9 || this.current_row < 0))
      return false;
    return true;
  }

  // User has released a key.
  our_keyup(event) {
    // this.debug("keyup()");
    this.clear_key();
    this.our_change(true);
    return true;
  }

  // Input field has changed.
  our_change(do_refresh) {
    const old_val = this.old_value;
    const new_val = this.inputTarget.value;
    // this.debug("our_change(" + this.inputTarget.value + ")");
    if (new_val != old_val) {
      this.old_value = new_val;
      if (do_refresh)
        this.schedule_refresh();
    }
  }

  // User clicked into text field.
  our_click(event) {
    if (this.ACT_LIKE_SELECT)
      this.schedule_refresh();
    return false;
  }

  // User entered text field.
  our_focus(event) {
    // this.debug("our_focus()");
    if (!this.ROW_HEIGHT)
      this.get_row_height();
    this.focused = true;
  }

  // User left the text field.
  our_blur(event) {
    // this.debug("our_blur()");
    this.schedule_hide();
    this.focused = false;
  }

  // User has navigated away from page.
  our_unload() {
    // If native browser autocomplete is turned off, browsers like chrome
    // and firefox will not remember the value of fields when you go back.
    // This hack re-enables native autocomplete before leaving the page.
    // [This only works for firefox; should work for chrome but doesn't.]
    this.inputTarget.setAttribute("autocomplete", "on");
    return false;
  }

  // Prevent these keys from propagating to the input field.
  is_hot_key(key) {
    switch (key) {
      case this.EVENT_KEYS.esc:
      case this.EVENT_KEYS.return:
      case this.EVENT_KEYS.tab:
      case this.EVENT_KEYS.up:
      case this.EVENT_KEYS.down:
      case this.EVENT_KEYS.pageup:
      case this.EVENT_KEYS.pagedown:
      case this.EVENT_KEYS.home:
      case this.EVENT_KEYS.end:
        return true;
    }
    return false;
  }

  // ------------------------------ Timers ------------------------------

  // Schedule primer to be refreshed after polite delay.
  schedule_refresh() {
    this.verbose("schedule_refresh()");
    this.clear_refresh();
    this.refresh_timer = window.setTimeout((() => {
      this.verbose("doing_refresh()");
      // this.debug("refresh_timer(" + this.inputTarget.value + ")");
      this.old_value = this.inputTarget.value;
      if (this.AJAX_URL)
        this.refresh_primer();
      this.update_matches();
      this.draw_pulldown();
    }), this.REFRESH_DELAY * 1000);
  }

  // Schedule pulldown to be hidden if nothing happens in the meantime.
  schedule_hide() {
    this.clear_hide();
    this.hide_timer = setTimeout(this.hide_pulldown.bind(this), this.HIDE_DELAY * 1000);
  }

  // Schedule a method to be called after key stays pressed for some time.
  schedule_key(action) {
    this.clear_key();
    this.key_timer = setTimeout((function () {
      action.call(this);
      this.schedule_key2(action);
    }).bind(this), this.KEY_DELAY_1 * 1000);
  }
  schedule_key2(action) {
    this.clear_key();
    this.key_timer = setTimeout((function () {
      action.call(this);
      this.schedule_key2(action);
    }).bind(this), this.KEY_DELAY_2 * 1000);
  }

  // Clear refresh timer.
  clear_refresh() {
    if (this.refresh_timer) {
      clearTimeout(this.refresh_timer);
      this.refresh_timer = null;
    }
  }

  // Clear hide timer.
  clear_hide() {
    if (this.hide_timer) {
      clearTimeout(this.hide_timer);
      this.hide_timer = null;
    }
  }

  // Clear key timer.
  clear_key() {
    if (this.key_timer) {
      clearTimeout(this.key_timer);
      this.key_timer = null;
    }
  }

  // ------------------------------ Cursor ------------------------------

  // Move cursor up or down some number of rows.
  page_up() { this.move_cursor(-this.PAGE_SIZE); }
  page_down() { this.move_cursor(this.PAGE_SIZE); }
  arrow_up() { this.move_cursor(-1); }
  arrow_down() { this.move_cursor(1); }
  go_home() { this.move_cursor(-this.matches.length) }
  go_end() { this.move_cursor(this.matches.length) }
  move_cursor(rows) {
    this.verbose("move_cursor()");
    const old_row = this.current_row,
      old_scr = this.scroll_offset;
    let new_row = old_row + rows,
      new_scr = old_scr;

    // Move cursor, but keep in bounds.
    if (new_row < 0)
      new_row = old_row < 0 ? -1 : 0;
    if (new_row >= this.matches.length)
      new_row = this.matches.length - 1;
    this.current_row = new_row;
    this.current_value = new_row < 0 ? null : this.matches[new_row];

    // Scroll view so new row is visible.
    if (new_row < new_scr)
      new_scr = new_row;
    if (new_scr < 0)
      new_scr = 0;
    if (new_row >= new_scr + this.PULLDOWN_SIZE)
      new_scr = new_row - this.PULLDOWN_SIZE + 1;

    // Update if something changed.
    if (new_row != old_row || new_scr != old_scr) {
      this.scroll_offset = new_scr;
      this.draw_pulldown();
    }
  }

  // Mouse has moved over a menu item.
  highlight_row(new_hl) {
    this.verbose("highlight_row()");
    const rows = this.LIST_ELEM.children,
      old_hl = this.current_highlight;

    this.current_highlight = new_hl;
    this.current_row = this.scroll_offset + new_hl;

    if (old_hl != new_hl) {
      if (old_hl >= 0)
        rows[old_hl].classList.remove(this.HOT_CLASS);
      if (new_hl >= 0)
        rows[new_hl].classList.add(this.HOT_CLASS);
    }
    this.inputTarget.focus();
    this.update_width();
  }

  // Called when users scrolls via scrollbar.
  our_scroll() {
    this.verbose("our_scroll()");
    const old_scr = this.scroll_offset,
      new_scr = Math.round(this.PULLDOWN_ELEM.scrollTop / this.ROW_HEIGHT),
      old_row = this.current_row;
    let new_row = this.current_row;

    if (new_row < new_scr)
      new_row = new_scr;
    if (new_row >= new_scr + this.PULLDOWN_SIZE)
      new_row = new_scr + this.PULLDOWN_SIZE - 1;
    if (new_row != old_row || new_scr != old_scr) {
      this.current_row = new_row;
      this.scroll_offset = new_scr;
      this.draw_pulldown();
    }
  }

  // User selects a value, either pressing tab/return or clicking on an option.
  select_row(row) {
    this.verbose("select_row()");
    // const old_val = this.inputTarget.value;
    let new_val = this.matches[this.scroll_offset + row];
    // Close pulldown unless the value the user selected uncollapses into a set
    // of new options.  In that case schedule a refresh and leave it up.
    if (this.COLLAPSE > 0 &&
      (new_val.match(/ /g) || []).length < this.COLLAPSE) {
      new_val += ' ';
      this.schedule_refresh();
    } else {
      this.schedule_hide();
    }
    this.inputTarget.focus();
    this.focused = true;
    this.inputTarget.value = new_val;
    this.set_search_token(new_val);
    this.our_change(false);
  }

  // ------------------------------ Pulldown ------------------------------

  // Create div for pulldown. Presence of this is checked in system tests.
  create_pulldown() {
    const pulldown = document.createElement("div");
    pulldown.classList.add(this.PULLDOWN_CLASS);

    const list = document.createElement('ul');
    let i, row;
    for (i = 0; i < this.PULLDOWN_SIZE; i++) {
      row = document.createElement("li");
      row.style.display = 'none';
      this.attach_row_events(row, i);
      list.append(row);
    }
    pulldown.appendChild(list)

    pulldown.addEventListener("scroll", this.our_scroll.bind(this));
    this.inputTarget.insertAdjacentElement("afterend", pulldown);
    this.PULLDOWN_ELEM = pulldown;
    this.LIST_ELEM = list;
  }

  // Add "click" and "mouseover" events to a row of the pulldown menu.
  // Need to do this in a separate method, otherwise row doesn't get
  // a separate value for each row!  Something to do with scope of
  // variables inside for loops.
  attach_row_events(e, row) {
    e.addEventListener("click", (function () {
      this.select_row(row);
    }).bind(this));
    e.addEventListener("mouseover", (function () {
      this.highlight_row(row);
    }).bind(this));
  }

  // Stimulus: print this in the document already
  // Get actual row height when it becomes available.
  // Experimentally creates a test row.
  get_row_height() {
    const div = document.createElement('div'),
      ul = document.createElement('ul'),
      li = document.createElement('li');

    div.className = this.PULLDOWN_CLASS;
    div.classList.add('test');
    div.style.display = 'block';
    div.style.border = div.style.margin = div.style.padding = '0px';
    li.innerHTML = 'test';
    ul.appendChild(li);
    div.appendChild(ul);
    document.body.appendChild(div);
    this.temp_row = div;
    // window.setTimeout(this.set_row_height(), 100);
    this.set_row_height();
  }
  set_row_height() {
    if (this.temp_row) {
      this.ROW_HEIGHT = this.temp_row.offsetHeight;
      if (!this.ROW_HEIGHT) {
        // window.setTimeout(this.set_row_height(), 100);
        this.set_row_height();
      } else {
        document.body.removeChild(this.temp_row);
        this.temp_row = null;
      }
    }
  }

  // Redraw the pulldown options.
  draw_pulldown() {
    this.verbose("draw_pulldown()");
    const list = this.LIST_ELEM,
      rows = list.children,
      size = this.PULLDOWN_SIZE,
      scroll = this.scroll_offset,
      cur = this.current_row,
      matches = this.matches;

    if (this.log) {
      this.debug(
        "Redraw: matches=" + matches.length + ", scroll=" + scroll + ", cursor=" + cur
      );
    }

    // Get row height if haven't been able to yet.
    this.get_row_height();
    if (rows.length) {
      this.update_rows(rows, matches, size, scroll);
      this.highlight_new_row(rows, cur, size, scroll)
      this.make_pulldown_visible(matches, size, scroll)
    }

    // Make sure input focus stays on text field!
    this.inputTarget.focus();
  }

  // Update menu text first.
  update_rows(rows, matches, size, scroll) {
    let i, x, y;
    for (i = 0; i < size; i++) {
      let row = rows.item(i);
      x = row.innerHTML;
      if (i + scroll < matches.length) {
        y = this.escapeHTML(matches[i + scroll]);
        if (x != y) {
          if (x == '')
            row.style.display = 'block';
          row.innerHTML = y;
        }
      } else {
        if (x != '') {
          row.innerHTML = '';
          row.style.display = 'none';
        }
      }
    }
  }

  // Highlight that row.
  highlight_new_row(rows, cur, size, scroll) {
    const old_hl = this.current_highlight;
    let new_hl = cur - scroll;

    if (new_hl < 0 || new_hl >= size)
      new_hl = -1;
    this.current_highlight = new_hl;
    if (new_hl != old_hl) {
      if (old_hl >= 0)
        rows[old_hl].classList.remove(this.HOT_CLASS);
      if (new_hl >= 0)
        rows[new_hl].classList.add(this.HOT_CLASS);
    }
  }

  // Make pulldown visible if nonempty.
  make_pulldown_visible(matches, size, scroll) {
    const pulldown = this.PULLDOWN_ELEM,
      list = pulldown.children[0];

    if (matches.length > 0) {
      // console.log("Matches:" + matches)
      const top = this.inputTarget.offsetTop,
        left = this.inputTarget.offsetLeft,
        hgt = this.inputTarget.offsetHeight,
        scr = this.inputTarget.scrollTop;
      pulldown.style.top = (top + hgt + scr) + "px";
      pulldown.style.left = left + "px";

      // Set height of pulldown.
      pulldown.style.overflowY = matches.length > size ? "scroll" : "hidden";
      pulldown.style.height = this.ROW_HEIGHT * (size < matches.length - scroll ? size : matches.length - scroll) + "px";
      list.style.marginTop = this.ROW_HEIGHT * scroll + "px";
      list.style.height = this.ROW_HEIGHT * (matches.length - scroll) + "px";
      pulldown.scrollTo({ top: this.ROW_HEIGHT * scroll });
      // }

      // Set width of pulldown.
      this.set_width();
      this.update_width();

      // Only show pulldown if it is nontrivial, i.e., show an option other than
      // the value that's already in the text field.
      if (matches.length > 1 || this.inputTarget.value != matches[0]) {
        this.clear_hide();
        pulldown.style.display = 'block';
        this.menu_up = true;
      } else {
        pulldown.style.removeProperty('display');
        this.menu_up = false;
      }
    }

    // Hide the pulldown if it's empty now.
    else {
      pulldown.style.removeProperty('display');
      this.menu_up = false;
    }
  }

  // Hide pulldown options.
  hide_pulldown() {
    this.verbose("hide_pulldown()");
    this.PULLDOWN_ELEM.style.removeProperty('display');
    this.menu_up = false;
  }

  // Update width of pulldown.
  update_width() {
    this.verbose("update_width()");
    let w = this.LIST_ELEM.offsetWidth;
    if (this.matches.length > this.PULLDOWN_SIZE)
      w += this.SCROLLBAR_WIDTH;
    if (this.current_width < w) {
      this.current_width = w;
      this.set_width();
    }
  }

  // Set width of pulldown.
  set_width() {
    this.verbose("set_width()");
    const w1 = this.current_width;
    let w2 = w1;
    if (this.matches.length > this.PULLDOWN_SIZE)
      w2 -= this.SCROLLBAR_WIDTH;
    this.LIST_ELEM.style.minWidth = w2 + 'px';
  }

  // ------------------------------ Matches ------------------------------

  // Update content of pulldown.
  update_matches() {
    this.verbose("update_matches()");
    if (this.ACT_LIKE_SELECT)
      this.current_row = 0;
<<<<<<< HEAD
=======

>>>>>>> bc2ed6f3
    // Remember which option used to be highlighted.
    const _last = this.current_row < 0 ? null : this.matches[this.current_row];

    // Update list of options appropriately.
    if (this.ACT_LIKE_SELECT)
      this.update_select();
    else if (this.COLLAPSE > 0)
      this.update_collapsed();
    else if (this.UNORDERED)
      this.update_unordered();
    else
      this.update_normal();

    // Sort and remove duplicates, unless it's already sorted.
    if (!this.ACT_LIKE_SELECT)
      this.matches = this.remove_dups(this.matches.sort());
    // Try to find old highlighted row in new set of options.
    this.update_current_row(_last);
    // Reset width each time we change the options.
    this.current_width = this.inputTarget.offsetWidth;
  }

  // When "acting like a select" make it display all options in the
  // order given right from the moment they enter the field,
  // and pick the first one.
  update_select() {
    this.matches = this.primer;
    if (this.matches.length > 0)
      this.inputTarget.value = this.matches[0];
  }

  // Grab all matches, doing exact match, ignoring number of words.
  update_normal() {
    const token = this.get_search_token().normalize().toLowerCase(),
      // normalize the Unicode of each string in primer for search
      primer = this.primer.map((str) => { return str.normalize() }),
      matches = [];

    if (token != '') {
      for (let i = 0; i < primer.length; i++) {
        let s = primer[i + 1];
        if (s && s.length > 0 && s.toLowerCase().indexOf(token) >= 0) {
          matches.push(s);
        }
      }
    }

    this.matches = matches;
  }

  // Grab matches ignoring order of words.
  update_unordered() {
    // regularize spacing in the input
    const token = this.get_search_token().normalize().toLowerCase().
      replace(/^ */, '').replace(/  +/g, ' '),
      // get the separate words as tokens
      tokens = token.split(' '),
      // normalize the Unicode of each string in primer for search
      primer = this.primer.map((str) => { return str.normalize() }),
      matches = [];

    if (token != '' && primer.length > 1) {
      for (let i = 1; i < primer.length; i++) {
        let s = primer[i] || '',
          s2 = ' ' + s.toLowerCase() + ' ',
          k;
        // check each word in the primer entry for a matching word
        for (k = 0; k < tokens.length; k++) {
          if (s2.indexOf(' ' + tokens[k]) < 0) break;
        }
        if (k >= tokens.length) {
          matches.push(s);
        }
      }
    }

    this.matches = matches;
  }

  // Grab all matches, preferring the ones with no additional words.
  // Note: order must have genera first, then species, then varieties.
  update_collapsed() {
    const token = this.get_search_token().toLowerCase(),
      primer = this.primer,
      // make a lowercased duplicate of primer to regularize search
      primer_lc = this.primer.map((str) => { return str.toLowerCase() }),
      matches = [];

    if (token != '' && primer.length > 1) {
      let the_rest = (token.match(/ /g) || []).length >= this.COLLAPSE;

      for (let i = 1; i < primer_lc.length; i++) {
        if (primer_lc[i].indexOf(token) > -1) {
          let s = primer[i];
          if (s.length > 0) {
            if (the_rest || s.indexOf(' ', token.length) < token.length) {
              matches.push(s);
            } else if (matches.length > 1) {
              break;
            } else {
              if (matches[0] == token)
                matches.pop();
              matches.push(s);
              the_rest = true;
            }
          }
        }
      }
      if (matches.length == 1 &&
        (token == matches[0].toLowerCase() ||
          token == matches[0].toLowerCase() + ' '))
        matches.pop();
    }
    this.matches = matches;
  }

  /**
   * Index of string in future primer array with IDs
   * where primer == [[text_string, id], [text_string, id]]
   * @param primer {!Array} - the input array
   * @param token {object} - the token to search
   * @return {Array} or just i
   */
  // get_primer_index_of(primer, token) {
  //   for (let i = 0; i < primer.length; i++) {
  //     const index = primer[i].indexOf(token);
  //     if (index > -1) {
  //       // return [i, index];
  //       return i;
  //     }
  //   }
  // }

  // Remove duplicates from a sorted array.
  remove_dups(list) {
    let i, j;
    for (i = 0, j = 1; j < list.length; j++) {
      if (list[j] != list[i])
        list[++i] = list[j];
    }
    if (++i < list.length)
      list.splice(i, list.length - i);
    return list;
  }

  // Look for 'token' in list of matches and highlight it,
  // otherwise highlight first match.
  update_current_row(token) {
    this.verbose("update_current_row()");
    const matches = this.matches,
      size = this.PULLDOWN_SIZE;
    let exact = -1,
      part = -1;

    if (token && token.length > 0) {
      for (let i = 0; i < matches.length; i++) {
        if (matches[i] == token) {
          exact = i;
          break;
        }
        if (matches[i] == token.substr(0, matches[i].length) &&
          (part < 0 || matches[i].length > matches[part].length))
          part = i;
      }
    }
    let new_row = exact >= 0 ? exact : part >= 0 ? part : -1;
    let new_scroll = this.scroll_offset;
    if (new_scroll > new_row)
      new_scroll = new_row;
    if (new_scroll > matches.length - size)
      new_scroll = matches.length - size;
    if (new_scroll < new_row - size + 1)
      new_scroll = new_row - size + 1;
    if (new_scroll < 0)
      new_scroll = 0;

    this.current_row = new_row;
    this.scroll_offset = new_scroll;
  }

  /**
  * ------------------------------ Search Token ------------------------------
  *
  * The user input string for which we're currently requesting a server response
  * for matches. Usually that's the whole string, but in cases where the
  * autocompleter accepts a `separator` argument (currently only ' OR ', on the
  * advanced search page) the new search token would be the segment of the user
  * input string *after* that separator.
  *
  * That way, you get autocompletes for each part of "Agaricaceae OR Agaricales"
  */

  // Get search token under or immediately in front of cursor.
  get_search_token() {
    const val = this.inputTarget.value;
    let token = val;
    if (this.SEPARATOR) {
      const extents = this.search_token_extents();
      token = val.substring(extents.start, extents.end);
    }
    return token;
  }

  // Change the token under or immediately in front of the cursor.
  set_search_token(new_val) {
    const old_str = this.inputTarget.value;
    if (this.SEPARATOR) {
      let new_str = "";
      const extents = this.search_token_extents();

      if (extents.start > 0)
        new_str += old_str.substring(0, extents.start);
      new_str += new_val;

      if (extents.end < old_str.length)
        new_str += old_str.substring(extents.end);
      if (old_str != new_str) {
        var old_scroll = this.inputTarget.offsetTop;
        this.inputTarget.value = new_str;
        this.setCursorPosition(this.inputTarget[0],
          extents.start + new_val.length);
        this.inputTarget.offsetTop = old_scroll;
      }
    } else {
      if (old_str != new_val)
        this.inputTarget.value = new_val;
    }
  }

  // Get index of first character and character after last of current token.
  search_token_extents() {
    const val = this.inputTarget.value;
    let start = val.lastIndexOf(this.SEPARATOR),
      end = val.length;

    if (start < 0)
      start = 0;
    else
      start += this.SEPARATOR.length;

    return { start, end };
  }

  // ------------------------------ Fetch matches ------------------------------

  // Send request for updated primer.
  refresh_primer() {
    this.verbose("refresh_primer()");

    const token = this.get_search_token().toLowerCase(),
      last_request = this.last_fetch_request;

    // Don't make request on empty string!
<<<<<<< HEAD
    if (!this.ACT_LIKE_SELECT && (!val || val.length < 1))
=======
    if (!this.ACT_LIKE_SELECT && (!token || token.length < 1))
>>>>>>> bc2ed6f3
      return;

    // Don't repeat last request accidentally!
    if (last_request == token)
      return;

    // Memoize this condition, used twice:
    // "is the new search token an extension of the previous search string?"
    const new_val_refines_last_request =
<<<<<<< HEAD
      (last_request?.length < val.length) &&
      (last_request == val.substr(0, last_request?.length));
=======
      (last_request?.length < token.length) &&
      (last_request == token.substr(0, last_request?.length));
>>>>>>> bc2ed6f3

    // No need to make more constrained request if we got all results last time.
    if (!this.last_fetch_incomplete &&
      last_request && (last_request.length > 0) &&
      new_val_refines_last_request)
      return;

    // If a less constrained request is pending, wait for it to return before
    // refining the request, just in case it returns complete results
    // (rendering the more refined request unnecessary).
    if (this.fetch_request && new_val_refines_last_request)
      return;

<<<<<<< HEAD
    if (val.length > this.MAX_STRING_LENGTH)
      val = val.substr(0, this.MAX_STRING_LENGTH);

    const _query_params = { string: val, ...this.request_params }
    if (this.ACT_LIKE_SELECT) { _query_params["all"] = true; }
    // Make request.
    this.send_fetch_request(_query_params);
=======
    if (token.length > this.MAX_STRING_LENGTH)
      token = token.substr(0, this.MAX_STRING_LENGTH);

    const query_params = { string: token, ...this.request_params }

    // If it's a param search, ignore the search token and return all results.
    if (this.ACT_LIKE_SELECT) { query_params["all"] = true; }

    // Make request.
    this.send_fetch_request(query_params);
>>>>>>> bc2ed6f3
  }

  // Send AJAX request for more matching strings.
  async send_fetch_request(query_params) {
    this.verbose("send_fetch_request()");

    if (this.log) {
      this.debug("Sending fetch request: " + query_params.string + "...");
    }

<<<<<<< HEAD
    // Need to doubly-encode this to prevent router from interpreting slashes,
    // dots, etc.
    // const url = this.AJAX_URL.replace(
    //   '@', encodeURIComponent(encodeURIComponent(val.replace(/\./g, '%2e')))
    // );
    const _url = this.AJAX_URL + this.TYPE

    this.last_fetch_request = query_params.string;

    const _controller = new AbortController();
=======
    const url = this.AJAX_URL + this.TYPE,
      controller = new AbortController();
>>>>>>> bc2ed6f3

    this.last_fetch_request = query_params.string;
    if (this.fetch_request)
      _controller.abort();

<<<<<<< HEAD
    const response = await get(_url, {
      signal: _controller.signal,
      query: query_params,
      responseKind: "json"
    });
=======
    const response = await get(url, {
      signal: controller.signal,
      query: query_params,
      responseKind: "json"
    });

>>>>>>> bc2ed6f3
    if (response.ok) {
      const json = await response.json
      if (json) {
        this.fetch_request = response
        this.process_fetch_response(json)
      }
    } else {
      this.fetch_request = null;
      console.log(`got a ${response.status}: ${response.text}`);
    }

  }

  // Process response from server:
  // 1. first line is string actually used to match;
  // 2. the last string is "..." if the set of results is incomplete;
  // 3. the rest are matching results.
  process_fetch_response(new_primer) {
    this.verbose("process_fetch_response()");

    // Clear flag telling us request is pending.
    this.fetch_request = null;

    // Record string actually used to do matching: might be less strict
    // than one sent in request.
    this.last_fetch_request = new_primer[0];

    // Check for trailing "..." signaling incomplete set of results.
    if (new_primer[new_primer.length - 1] == "...") {
      this.last_fetch_incomplete = true;
      new_primer = new_primer.slice(0, new_primer.length - 1);
      if (this.focused)
        // (just in case we need to refine the request due to
        //  activity while waiting for this response)
        this.schedule_refresh();
    } else {
      this.last_fetch_incomplete = false;
    }

    // Log requests and responses if in debug mode.
    if (this.log) {
      this.debug("Got response for " + this.escapeHTML(this.last_fetch_request) +
        ": " + (new_primer.length - 1) + " strings (" +
        (this.last_fetch_incomplete ? "incomplete" : "complete") + ").");
    }

    // Update menu if anything has changed.
    if (this.primer != new_primer && this.focused) {
      this.primer = new_primer;
      this.update_matches();
      this.draw_pulldown();
    }
  }

  setCursorPosition(el, pos) {
    if (el.setSelectionRange) {
      el.setSelectionRange(pos, pos);
    } else if (el.createTextRange) {
      const range = el.createTextRange();
      range.collapse(true);
      range.moveEnd('character', pos);
      range.moveStart('character', pos);
      range.select();
    }
  }

  // ------------------------------- DEBUGGING ------------------------------

  debug(str) {
    // document.getElementById("log").insertAdjacentText("beforeend", str + "<br/>");
  }

  verbose(str) {
    // console.log(str);
    // document.getElementById("log").insertAdjacentText("beforeend", str + "<br/>");
  }
}<|MERGE_RESOLUTION|>--- conflicted
+++ resolved
@@ -52,9 +52,6 @@
   location: { // params[:format] handled in controller
     UNORDERED: true
   },
-  location_containing: { // params encoded from dataset
-    ACT_LIKE_SELECT: true
-  },
   name: {
     COLLAPSE: 1
   },
@@ -81,7 +78,6 @@
   focused: false,        // is user in text field?
   menu_up: false,        // is pulldown visible?
   old_value: null,       // previous value of input field
-  request_params: {},    // query parameters to send with AJAX request
   primer: [],            // a server-supplied list of many options
   matches: [],           // list of options currently showing
   current_row: -1,       // index of option currently highlighted (0 = none)
@@ -137,30 +133,21 @@
   }
 
   // Swap out autocompleter type (and properties)
-  // May be called from a <select> with `data-action: "autocompleter-swap"`
-  // or by the map controller emitting a "swap" event with detail.
-  swap({ detail }) {
-    let new_type;
-
-    if (this.hasSelectTarget) {
-      new_type = this.selectTarget.value;
-    }
-    else if (detail?.hasOwnProperty("type")) {
-      new_type = detail.type;
-    }
-    else {
+  // Action called from a <select> with `data-action: "autocompleter-swap"`
+  swap(opts = {}) {
+    if (!this.hasSelectTarget)
       return;
-    }
-
-    if (!AUTOCOMPLETER_TYPES.hasOwnProperty(new_type)) {
-      alert("MOAutocompleter: Invalid type: \"" + new_type + "\"");
+
+    const type = this.selectTarget.value;
+
+    if (!AUTOCOMPLETER_TYPES.hasOwnProperty(type)) {
+      alert("MOAutocompleter: Invalid type: \"" + this.TYPE + "\"");
     } else {
-      this.TYPE = new_type;
-      this.inputTarget.setAttribute("data-autocomplete", new_type)
+      this.TYPE = type;
+      this.inputTarget.setAttribute("data-autocompleter", type)
       // add dependent properties and allow overrides
       Object.assign(this, AUTOCOMPLETER_TYPES[this.TYPE]);
-      const { type, ...new_assigns } = detail;
-      Object.assign(this, new_assigns); // request_params
+      Object.assign(this, opts);
       this.prepare_input_element();
     }
   }
@@ -196,8 +183,7 @@
     this.inputTarget.addEventListener("keydown", this);
     this.inputTarget.addEventListener("keyup", this);
     this.inputTarget.addEventListener("keypress", this);
-    if (this.ignore_input !== true)
-      this.inputTarget.addEventListener("change", this);
+    this.inputTarget.addEventListener("change", this);
     // Turbo: check this. May need to be turbo.before_render or before_visit
     window.addEventListener("beforeunload", this);
   }
@@ -742,12 +728,9 @@
     this.verbose("update_matches()");
     if (this.ACT_LIKE_SELECT)
       this.current_row = 0;
-<<<<<<< HEAD
-=======
-
->>>>>>> bc2ed6f3
+
     // Remember which option used to be highlighted.
-    const _last = this.current_row < 0 ? null : this.matches[this.current_row];
+    const last = this.current_row < 0 ? null : this.matches[this.current_row];
 
     // Update list of options appropriately.
     if (this.ACT_LIKE_SELECT)
@@ -763,7 +746,7 @@
     if (!this.ACT_LIKE_SELECT)
       this.matches = this.remove_dups(this.matches.sort());
     // Try to find old highlighted row in new set of options.
-    this.update_current_row(_last);
+    this.update_current_row(last);
     // Reset width each time we change the options.
     this.current_width = this.inputTarget.offsetWidth;
   }
@@ -999,11 +982,7 @@
       last_request = this.last_fetch_request;
 
     // Don't make request on empty string!
-<<<<<<< HEAD
-    if (!this.ACT_LIKE_SELECT && (!val || val.length < 1))
-=======
     if (!this.ACT_LIKE_SELECT && (!token || token.length < 1))
->>>>>>> bc2ed6f3
       return;
 
     // Don't repeat last request accidentally!
@@ -1013,13 +992,8 @@
     // Memoize this condition, used twice:
     // "is the new search token an extension of the previous search string?"
     const new_val_refines_last_request =
-<<<<<<< HEAD
-      (last_request?.length < val.length) &&
-      (last_request == val.substr(0, last_request?.length));
-=======
       (last_request?.length < token.length) &&
       (last_request == token.substr(0, last_request?.length));
->>>>>>> bc2ed6f3
 
     // No need to make more constrained request if we got all results last time.
     if (!this.last_fetch_incomplete &&
@@ -1033,15 +1007,6 @@
     if (this.fetch_request && new_val_refines_last_request)
       return;
 
-<<<<<<< HEAD
-    if (val.length > this.MAX_STRING_LENGTH)
-      val = val.substr(0, this.MAX_STRING_LENGTH);
-
-    const _query_params = { string: val, ...this.request_params }
-    if (this.ACT_LIKE_SELECT) { _query_params["all"] = true; }
-    // Make request.
-    this.send_fetch_request(_query_params);
-=======
     if (token.length > this.MAX_STRING_LENGTH)
       token = token.substr(0, this.MAX_STRING_LENGTH);
 
@@ -1052,7 +1017,6 @@
 
     // Make request.
     this.send_fetch_request(query_params);
->>>>>>> bc2ed6f3
   }
 
   // Send AJAX request for more matching strings.
@@ -1063,40 +1027,19 @@
       this.debug("Sending fetch request: " + query_params.string + "...");
     }
 
-<<<<<<< HEAD
-    // Need to doubly-encode this to prevent router from interpreting slashes,
-    // dots, etc.
-    // const url = this.AJAX_URL.replace(
-    //   '@', encodeURIComponent(encodeURIComponent(val.replace(/\./g, '%2e')))
-    // );
-    const _url = this.AJAX_URL + this.TYPE
-
-    this.last_fetch_request = query_params.string;
-
-    const _controller = new AbortController();
-=======
     const url = this.AJAX_URL + this.TYPE,
       controller = new AbortController();
->>>>>>> bc2ed6f3
 
     this.last_fetch_request = query_params.string;
     if (this.fetch_request)
-      _controller.abort();
-
-<<<<<<< HEAD
-    const response = await get(_url, {
-      signal: _controller.signal,
-      query: query_params,
-      responseKind: "json"
-    });
-=======
+      controller.abort();
+
     const response = await get(url, {
       signal: controller.signal,
       query: query_params,
       responseKind: "json"
     });
 
->>>>>>> bc2ed6f3
     if (response.ok) {
       const json = await response.json
       if (json) {
