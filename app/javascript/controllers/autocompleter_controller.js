import { Controller } from "@hotwired/stimulus"
import { mo_form_utilities, EVENT_KEYS } from "src/mo_form_utilities"
import { get } from "@rails/request.js"

// @pellaea's autocompleter is different from other open source autocompleter
// libraries. It can match words out of order, as in "scientific"
// location_format, and is closely configured to work with the responses MO's
// AutocompleteController produces.

// It is MUCH quicker than off-the-shelf autocompleters in dealing with AJAX
// queries for names and locations, because it calls the db once for all entries
// starting with the typed letter of the alphabet, and then consults this
// internal primer to refine results as the user types more, rather than making
// separate server requests for every letter typed.

// It implements a "virtual list" for the pulldown, which is impossible with the
// HTML <datalist> spec. When there are thousands of `matches`, it is
// impractical to keep them all as DOM nodes; the page becomes unresponsive.
// This controller hot-swaps the innerHTML in the same 10 <li> elements as the
// user scrolls with values from the fetched `matches`, and adjusts the
// margin-top of the <ul> to simulate scrolling.

const DEFAULT_OPTS = {
  // what type of autocompleter, corresponds to a subclass of `AutoComplete`
  TYPE: null,
  // Whether to ignore order of words when matching, set by type
  // (collapse must be 0 if this is true!)
  UNORDERED: false,
  // 0 = normal mode
  // 1 = autocomplete first word, then the rest
  // 2 = autocomplete first word, then second word, then the rest
  // N = etc.
  COLLAPSE: 0,
  // whether to send a new request for every letter, in the case of "region"
  WHOLE_WORDS_ONLY: false,
  // where to request primer from
  AJAX_URL: "/autocompleters/new/",
  // how long to wait before sending AJAX request (seconds)
  REFRESH_DELAY: 0.33,
  // how long to wait before hiding pulldown (seconds)
  HIDE_DELAY: 0.50,
  // initial key repeat delay (seconds)
  KEY_DELAY_1: 0.50,
  // subsequent key repeat delay (seconds)
  KEY_DELAY_2: 0.03,
  // maximum number of options shown at a time
  PULLDOWN_SIZE: 10,
  // amount to move cursor on page up and down
  PAGE_SIZE: 10,
  // max length of string to send via AJAX
  MAX_STRING_LENGTH: 50,
  // Sub-match: starts finding new matches for the string *after the separator*
  // allowed separators (e.g. " OR ")
  SEPARATOR: null,
  // show error messages returned via AJAX?
  SHOW_ERRORS: false,
  // include pulldown-icon on right, and always show all options
  ACT_LIKE_SELECT: false,
  // class of enclosing wrap div, usually also a .form-group.
  // Must have position: relative (or absolute...)
  WRAP_CLASS: 'dropdown',
  // class of <li> when highlighted.
  HOT_CLASS: 'active'
}

// Allowed types of autocompleter. Sets some DEFAULT_OPTS from type
// Model is used for the field identifier in the hidden input.
const AUTOCOMPLETER_TYPES = {
  clade: {
    model: 'name'
  },
  herbarium: { // params[:user_id] handled in controller
    UNORDERED: true,
    model: 'herbarium'
  },
  location: { // params[:format] handled in controller
    ACT_LIKE_SELECT: false,
    AUTOFILL_SINGLE_MATCH: false,
    UNORDERED: true,
    model: 'location',
    // create_link: '/locations/new?where='
  },
  location_containing: { // params encoded from dataset
    ACT_LIKE_SELECT: true,
    AUTOFILL_SINGLE_MATCH: true,
    model: 'location',
    // create_link: '/locations/new?where='
  },
  location_google: { // params encoded from dataset
    ACT_LIKE_SELECT: true,
    AUTOFILL_SINGLE_MATCH: false,
    model: 'location', // because it's creating a location
  },
  name: {
    COLLAPSE: 1,
    model: 'name'
  },
  project: {
    UNORDERED: true,
    model: 'project'
  },
  region: {
    UNORDERED: true,
    WHOLE_WORDS_ONLY: true,
    model: 'location'
  },
  species_list: {
    UNORDERED: true,
    model: 'species_list'
  },
  user: {
    UNORDERED: true,
    model: 'user'
  }
}

// These are internal state variables the user should leave alone.
const INTERNAL_OPTS = {
  ROW_HEIGHT: null,      // height of a ul li row in pixels (determined below)
  SCROLLBAR_WIDTH: null, // width of scrollbar in browser (determined below)
  focused: false,        // is user in text field?
  menu_up: false,        // is pulldown visible?
  old_value: null,       // previous value of input field
  stored_id: 0,          // id of selected option
  stored_data: { id: 0 }, // data of selected option
  primer: [],            // a server-supplied list of many options
  matches: [],           // list of options currently showing
  current_row: -1,       // index of option currently highlighted (0 = none)
  current_value: null,   // value currently highlighted (null = none)
  current_highlight: -1, // row of view highlighted (-1 = none)
  current_width: 0,      // current width of menu
  scroll_offset: 0,      // scroll offset
  last_fetch_request: '', // last fetch request we got results for
  last_fetch_params: '', // last fetch request we sent, minus the string
  last_fetch_incomplete: true, // did we get all the results we requested?
  fetch_request: null,   // ajax request while underway
  refresh_timer: null,   // timer used to delay update after typing
  hide_timer: null,      // timer used to delay hiding of pulldown
  key_timer: null,       // timer used to emulate key repeat
  data_timer: null,      // timer used to delay hidden data updated event (map)
  create_timer: null,    // timer used to delay create link
  log: false,            // log debug messages to console?
  has_create_link: false // pulldown currently has link to create new record
}

// Connects to data-controller="autocompleter"
export default class extends Controller {
  // The root element should usually be the .form-group wrapping the <input>.
  // The select target is not the <input> element, but a <select> that can
  // swap out the autocompleter type. The <input> element is its target.
  static targets = ["input", "select", "pulldown", "list", "hidden", "wrap",
    "createBtn", "hasIdIndicator", "keepBtn"]
  static outlets = ["map"]

  initialize() {
    Object.assign(this, DEFAULT_OPTS);

    // Check the type of autocompleter set on the root or input element
    this.TYPE = this.element.dataset.type ?? this.inputTarget.dataset.type;
    if (!AUTOCOMPLETER_TYPES.hasOwnProperty(this.TYPE))
      alert("MOAutocompleter: Invalid type: \"" + this.TYPE + "\"");

    // Only allow types we can handle:
    Object.assign(this, AUTOCOMPLETER_TYPES[this.TYPE]);
    Object.assign(this, INTERNAL_OPTS);

    // Does this autocompleter affect a map?
    this.hasMap = this.inputTarget.dataset.hasOwnProperty("mapTarget");
    this.hasGeocode = this.inputTarget.dataset.hasOwnProperty("geocodeTarget");

    // Shared MO utilities, imported at the top:
    this.EVENT_KEYS = EVENT_KEYS;
    Object.assign(this, mo_form_utilities);
  }

  connect() {
    this.element.dataset.stimulus = "connected";

    // Figure out a few browser-dependent dimensions.
    this.getScrollBarWidth;

    // Wrap is usually the root element with the controller, a ".form-group".
    // But it could have different markup.
    if (!this.hasWrapTarget) {
      alert("MOAutocompleter: needs a wrapping div with class: \"" +
        this.WRAP_CLASS + "\"");
    }

    // this.create_text = this.inputTarget.dataset?.createText ?? null;
    this.default_action =
      this.listTarget?.children[0]?.children[0]?.dataset.action;
    // Attach events, etc. to input element.
    this.prepareInputElement();
  }

  // Reinitialize autocompleter type (and properties). Callable externally.
  // For example, `swap` may be called from a change event dispatched by another
  // controller: `data-action: "map:pointChanged->autocompleter#swap"`. Both the
  // map & form-exif controllers dispatch a pointChanged event, when changing
  // lat/lngs. For now we need both events - when form-exif updates the lat/lng
  // inputs programmatically, it's not caught as a `change` by map. (Also, map
  // only fires its event after buffering.)
  //
  // Events should pass a detail object with a type property. Example: `event: {
  // detail: { type, request_params: { lat, lng } } }`. However, the calling
  // event may not pass a type, or it may be the same as the current type.
  // Re-initializing the current type is ok, often means we need to refresh the
  // primer (as with location_containing a changed lat/lng).
  //
  // Callable internally if you pass a detail object with a type property.
  //
  swap({ detail }) {
    let type;
    if (this.hasSelectTarget) {
      type = this.selectTarget.value;
    } else if (detail?.hasOwnProperty("type")) {
      type = detail.type;
    }
    if (type == undefined) { return; }

    if (!AUTOCOMPLETER_TYPES.hasOwnProperty(type)) {
      alert("MOAutocompleter: Invalid type: \"" + type + "\"");
    } else {
      this.verbose("autocompleter:swap " + type);
      this.TYPE = type;
      this.element.setAttribute("data-type", type)
      // add dependent properties and allow overrides
      Object.assign(this, AUTOCOMPLETER_TYPES[type]);
      // sanity check to show which autocompleter is currently on the element
      Object.assign(this, detail); // type, request_params
      this.primer = [];
      this.matches = [];
      this.stored_data = { id: 0 };
      this.last_fetch_params = '';
      this.prepareInputElement();
      this.prepareHiddenInput();
      if (!this.hasKeepBtnTarget ||
        !this.keepBtnTarget?.classList?.contains('active')) {
        this.clearHiddenId();
      }
      this.constrainedSelectionUI();
    }
  }

  constrainedSelectionUI() {
    const outlet_class = this.appropriateOutletClass();
    if (this.TYPE === "location_google") {
      this.inputTarget.closest("form").classList.add(outlet_class);
      this.element.classList.add('create');
      this.element.classList.remove('constrained');
    } else if (this.ACT_LIKE_SELECT) {
      this.inputTarget.closest("form").classList.remove(outlet_class);
      // primer is not based on input, so go ahead and request from server.
      this.focused = true; // so it will draw the pulldown immediately
      this.refreshPrimer(); // directly refresh the primer w/request_params
      this.element.classList.add('constrained');
      this.element.classList.remove('create');
    } else {
      this.inputTarget.closest("form").classList.remove(outlet_class);
      this.verbose("autocompleter: regular swap");
      this.scheduleRefresh();
      this.element.classList.remove('constrained', 'create');
    }
  }

  appropriateOutletClass() {
    if (this.hasMap) {
      return 'map-outlet';
    } else if (this.hasGeocode) {
      return 'geocode-outlet';
    }
  }

  swapCreate() {
    // this.createBtnTarget.classList.add('d-none');
    this.swap({ detail: { type: "location_google" } });
  }

  // Connects the location_google autocompleter to call map controller methods
  mapOutletConnected(outlet, element) {
    this.verbose("autocompleter:mapOutletConnected()");
    // open the map if not already open
    if (!outlet.opened) outlet.toggleMapBtnTarget.click();
    // set the map type so box is editable
    outlet.map_type = "hybrid"; // only if location_google

    let location
    if (location = outlet.validateLatLngInputs(false)) {
      outlet.geocodeLatLng(location);
    } else {
      outlet.lockBoxBtnTarget.classList.remove("d-none");
    }
  }

  mapOutletDisconnected(outlet, element) {
    this.verbose("autocompleter: map outlet disconnected");
    outlet.map_type = "observation";
    if (outlet.rectangle) outlet.rectangle.setEditable(false);

    outlet.northInputTarget.value = '';
    outlet.southInputTarget.value = '';
    outlet.eastInputTarget.value = '';
    outlet.westInputTarget.value = '';
    outlet.highInputTarget.value = '';
    outlet.lowInputTarget.value = '';
  }

  // pulldownTargetConnected() {
  //   this.getRowHeight();
  // }

  // Prepare input element: attach elements, set properties.
  prepareInputElement() {
    // console.log(elem)
    this.old_value = null;

    // Attach events
    this.addEventListeners();

<<<<<<< HEAD
    let hidden_id
    if (this.hasHiddenTarget &&
      (hidden_id = parseInt(this.hiddenTarget.value))) {
      this.hasIdOrNo(hidden_id);
    }
=======
    const hidden_id = parseInt(this.hiddenTarget.value);
    this.hasIdOrNo(hidden_id);
>>>>>>> 457cfda2
  }

  // When swapping autocompleter types, swap the hidden input identifiers.
  // and save the current value of the hidden input.
  prepareHiddenInput() {
    const identifier = AUTOCOMPLETER_TYPES[this.TYPE]['model'] + '_id',
      form = this.hiddenTarget.name.split('[')[0];

    if (form === "") {
      this.hiddenTarget.name = identifier;
      this.hiddenTarget.id = identifier;
    } else {
      this.hiddenTarget.name = form + '[' + identifier + ']';
      this.hiddenTarget.id = form + "_" + identifier;
    }
  }

  // NOTE: `this` within an event listener function refers to the element
  // (the eventTarget) -- unless you pass an arrow function as the listener.
  // But writing a specially named function handleEvent() allows delegating
  // the class as the handler. more info below:
  addEventListeners() {
    // Stimulus - data-actions on the input can route events to actions here
    this.inputTarget.addEventListener("focus", this);
    this.inputTarget.addEventListener("click", this);
    this.inputTarget.addEventListener("blur", this);
    this.inputTarget.addEventListener("keydown", this);
    this.inputTarget.addEventListener("keyup", this);
    this.inputTarget.addEventListener("keypress", this);
    this.inputTarget.addEventListener("change", this);
    // Turbo: check this. May need to be turbo.before_render or before_visit
    window.addEventListener("beforeunload", this);
  }

  // In a JS class, `handleEvent` is a special function name. If it has this
  // function, you can designate the class itself as the handler for multiple
  // events. Stimulus uses `handleEvent` under the hood.
  // https://developer.mozilla.org/en-US/docs/Web/API/EventTarget/addEventListener
  handleEvent(event) {
    // console.log(this.name);
    switch (event.type) {
      case "focus":
        this.ourFocus(event);
        break;
      case "click":
        this.ourClick(event);
        break;
      case "blur":
        this.ourBlur(event);
        break;
      case "keydown":
        this.ourKeydown(event);
        break;
      case "keyup":
        this.ourKeyup(event);
        break;
      case "change":
        this.ourChange(event);
        break;
      case "beforeunload":
        this.ourUnload(event);
        break;
    }
  }

  // ------------------------------ Events ------------------------------

  // User pressed a key in the text field.
  ourKeydown(event) {
    const key = event.which == 0 ? event.keyCode : event.which;
    // this.debug("keydown(" + key + ")");
    this.clearKey();
    this.focused = true;
    if (this.menu_up) {
      switch (key) {
        case this.EVENT_KEYS.esc:
          this.scheduleHide();
          this.menu_up = false;
          break;
        case this.EVENT_KEYS.tab:
        case this.EVENT_KEYS.return:
          event.preventDefault();
          if (this.current_row >= 0)
            this.selectRow(this.current_row - this.scroll_offset);
          break;
        case this.EVENT_KEYS.home:
          this.goHome();
          break;
        case this.EVENT_KEYS.end:
          this.goEnd();
          break;
        case this.EVENT_KEYS.pageup:
          this.pageUp();
          this.scheduleKey(this.pageUp);
          break;
        case this.EVENT_KEYS.up:
          this.arrowUp();
          this.scheduleKey(this.arrowUp);
          break;
        case this.EVENT_KEYS.down:
          this.arrowDown();
          this.scheduleKey(this.arrowDown);
          break;
        case this.EVENT_KEYS.pagedown:
          this.pageDown();
          this.scheduleKey(this.pageDown);
          break;
        default:
          this.current_row = -1;
          break;
      }
    }
    if (this.menu_up && this.isHotKey(key) &&
      !(key == 9 || this.current_row < 0))
      return false;
    return true;
  }

  // Need to prevent these keys from being processed by form.
  ourKeypress(event) {
    const key = event.which == 0 ? event.keyCode : event.which;
    // this.debug("keypress(key=" + key + ", menu_up=" + this.menu_up + ", hot=" + this.isHotKey(key) + ")");
    if (this.menu_up && this.isHotKey(key) &&
      !(key == 9 || this.current_row < 0))
      return false;
    return true;
  }

  // User has released a key.
  ourKeyup(event) {
    // this.debug("keyup()");
    this.clearKey();
    this.ourChange(true);
    return true;
  }

  // Input field has changed.
  ourChange(do_refresh) {
    const old_val = this.old_value;
    const new_val = this.inputTarget.value;
    // this.debug("ourChange(" + this.inputTarget.value + ")");
    if (new_val != old_val) {
      this.old_value = new_val;
      if (do_refresh) {
        this.verbose("autocompleter:ourChange()");
        this.scheduleRefresh();
      }
    }
  }

  // User clicked into text field.
  ourClick(event) {
    if (this.ACT_LIKE_SELECT)
      this.verbose("autocompleter:ourClick()");
    this.scheduleRefresh();
    return false;
  }

  // User entered text field.
  ourFocus(event) {
    // this.debug("autocompleter:ourFocus()");
    if (!this.ROW_HEIGHT)
      this.getRowHeight();
    this.focused = true;
  }

  // User left the text field.
  ourBlur(event) {
    // this.debug("autocompleter:ourBlur()");
    this.scheduleHide();
    this.focused = false;
  }

  // User has navigated away from page.
  ourUnload() {
    // If native browser autocomplete is turned off, browsers like chrome
    // and firefox will not remember the value of fields when you go back.
    // This hack re-enables native autocomplete before leaving the page.
    // [This only works for firefox; should work for chrome but doesn't.]
    this.inputTarget.setAttribute("autocomplete", "on");
    return false;
  }

  // Prevent these keys from propagating to the input field.
  isHotKey(key) {
    switch (key) {
      case this.EVENT_KEYS.esc:
      case this.EVENT_KEYS.return:
      case this.EVENT_KEYS.tab:
      case this.EVENT_KEYS.up:
      case this.EVENT_KEYS.down:
      case this.EVENT_KEYS.pageup:
      case this.EVENT_KEYS.pagedown:
      case this.EVENT_KEYS.home:
      case this.EVENT_KEYS.end:
        return true;
    }
    return false;
  }

  // ------------------------------ Timers ------------------------------

  // Schedule matches to be recalculated from primer, or even primer refreshed,
  // after a polite delay. (Primer only refreshed if first letter changes.)
  scheduleRefresh() {
    if (this.TYPE === "location_google") {
      this.scheduleGoogleRefresh();
    } else {
      this.verbose("autocompleter:scheduleRefresh()");
      this.clearRefresh();
      this.refresh_timer = setTimeout((() => {
        this.verbose("autocompleter:doing_refresh()");
        // this.debug("refresh_timer(" + this.inputTarget.value + ")");
        this.old_value = this.inputTarget.value;
        // async, anything after this executes immediately
        if (this.AJAX_URL) { this.refreshPrimer(); }
        // still necessary if primer unchanged, as likely
        this.populateMatches();
        if (!this.AUTOFILL_SINGLE_MATCH || this.matches.length > 1) {
          this.drawPulldown();
        }
      }), this.REFRESH_DELAY * 1000);
    }
  }

  // This should only refresh the primer if we don't have lat/lngs - the lat/lng
  // effectively keeps the selections. If we refresh on the string, we'll get
  // stuck with a single geolocatePlaceName result, which is only ever one.
  // If we don't have lat/lngs, just draw the pulldown.
  scheduleGoogleRefresh() {
    if (this.hasMapOutlet &&
      this.mapOutlet?.latInputTarget.value &&
      this.mapOutlet?.lngInputTarget.value) {
      this.drawPulldown();
      return;
    }

    this.verbose("autocompleter:scheduleGoogleRefresh()");
    this.clearRefresh();
    this.refresh_timer = setTimeout((() => {
      this.verbose("autocompleter:doing_google_refresh()");
      this.old_value = this.inputTarget.value;
      // async, anything after this executes immediately
      if (this.hasGeocodeOutlet) {
        this.geocodeOutlet.geolocatePlaceName(true);
      } else if (this.hasMapOutlet) {
        this.mapOutlet.geolocatePlaceName(true);
      }
      // still necessary if primer unchanged, as likely?
      // this.populateMatches();
      // this.drawPulldown();
    }), this.REFRESH_DELAY * 1000);
  }

  // Schedule pulldown to be hidden if nothing happens in the meantime.
  scheduleHide() {
    this.clearHide();
    this.hide_timer = setTimeout(
      this.hidePulldown.bind(this), this.HIDE_DELAY * 1000
    );
  }

  // Schedule a method to be called after key stays pressed for some time.
  scheduleKey(action) {
    this.clearKey();
    this.key_timer = setTimeout((function () {
      action.call(this);
      this.scheduleKey2(action);
    }).bind(this), this.KEY_DELAY_1 * 1000);
  }
  scheduleKey2(action) {
    this.clearKey();
    this.key_timer = setTimeout((function () {
      action.call(this);
      this.scheduleKey2(action);
    }).bind(this), this.KEY_DELAY_2 * 1000);
  }

  // Clear refresh timer.
  clearRefresh() {
    // if (this.refresh_timer) {
    clearTimeout(this.refresh_timer);
    //   this.refresh_timer = null;
    // }
  }

  // Clear hide timer.
  clearHide() {
    if (this.hide_timer) {
      clearTimeout(this.hide_timer);
      this.hide_timer = null;
    }
  }

  // Clear key timer.
  clearKey() {
    if (this.key_timer) {
      clearTimeout(this.key_timer);
      this.key_timer = null;
    }
  }

  // ------------------------------ Cursor ------------------------------

  // Move cursor up or down some number of rows.
  pageUp() { this.moveCursor(-this.PAGE_SIZE); }
  pageDown() { this.moveCursor(this.PAGE_SIZE); }
  arrowUp() { this.moveCursor(-1); }
  arrowDown() { this.moveCursor(1); }
  goHome() { this.moveCursor(-this.matches.length) }
  goEnd() { this.moveCursor(this.matches.length) }
  moveCursor(rows) {
    // this.verbose("autocompleter: moveCursor()");
    const old_row = this.current_row,
      old_scr = this.scroll_offset;
    let new_row = old_row + rows,
      new_scr = old_scr;

    // Move cursor, but keep in bounds.
    if (new_row < 0)
      new_row = old_row < 0 ? -1 : 0;
    if (new_row >= this.matches.length)
      new_row = this.matches.length - 1;
    this.current_row = new_row;
    this.current_value = new_row < 0 ? null : this.matches[new_row];

    // Scroll view so new row is visible.
    if (new_row < new_scr)
      new_scr = new_row;
    if (new_scr < 0)
      new_scr = 0;
    if (new_row >= new_scr + this.PULLDOWN_SIZE)
      new_scr = new_row - this.PULLDOWN_SIZE + 1;

    // Update if something changed.
    if (new_row != old_row || new_scr != old_scr) {
      this.scroll_offset = new_scr;
      this.drawPulldown();
    }
  }

  // User has tabbed or arrowDown/Up to a menu item.
  // (mouseover handled by CSS)
  highlightRow(new_hl) {
    // this.verbose("autocompleter: highlightRow()");
    const rows = this.listTarget.children,
      old_hl = this.current_highlight;

    this.current_highlight = new_hl;
    this.current_row = this.scroll_offset + new_hl;

    if (old_hl != new_hl) {
      if (old_hl >= 0)
        rows[old_hl].classList.remove(this.HOT_CLASS);
      if (new_hl >= 0)
        rows[new_hl].classList.add(this.HOT_CLASS);
    }
    this.inputTarget.focus();
    this.updateWidth();
  }

  // Called when users scrolls via scrollbar.
  scrollList() {
    this.verbose("autocompleter:scrollList()");
    const old_scr = this.scroll_offset,
      new_scr = Math.round(this.pulldownTarget.scrollTop / this.ROW_HEIGHT),
      old_row = this.current_row;
    let new_row = this.current_row;

    if (new_row < new_scr)
      new_row = new_scr;
    if (new_row >= new_scr + this.PULLDOWN_SIZE)
      new_row = new_scr + this.PULLDOWN_SIZE - 1;
    if (new_row != old_row || new_scr != old_scr) {
      this.current_row = new_row;
      this.scroll_offset = new_scr;
      this.drawPulldown();
    }
  }

  // User selects a value, either pressing tab/return or clicking on an option.
  // Argument needed is the index of the row, not the <li> element. This method
  // may be called from a Stimulus target action or a listener in this class, so
  // the index may be an integer, or have to be derived from the event.target.
  selectRow(idx) {
    // this.verbose("autocompleter: selectRow()");
    if (this.matches.length === 0) return;

    if (idx instanceof Event) { idx = parseInt(idx.target.dataset.row); }
    let new_data = this.matches[this.scroll_offset + idx],
      new_val = new_data.name;
    // Close pulldown unless the value the user selected uncollapses into a set
    // of new options.  In that case schedule a refresh and leave it up.
    if (this.COLLAPSE > 0 &&
      (new_val.match(/ /g) || []).length < this.COLLAPSE) {
      new_val += ' ';
      this.verbose("gotcha!()");
      this.scheduleRefresh();
    } else {
      this.scheduleHide();
    }
    this.inputTarget.focus();
    this.focused = true;
    this.inputTarget.value = new_val;
    this.assignHiddenId(new_data);
    this.setSearchToken(new_val);
    this.ourChange(false);
  }

  // ------------------------------ Pulldown ------------------------------

  // The pulldownTarget is printed in the document already. This measures
  // the row height when it becomes available. Creates a test row by cloning
  // the elements and adding text, which gives the correct height.
  getRowHeight() {
    const div = document.createElement('div'),
      ul = this.listTarget.cloneNode(false),
      li = this.listTarget.children[0].cloneNode(true),
      a = li.children[0];

    Object.keys(ul.dataset).forEach(dataKey => {
      delete ul.dataset[dataKey];
    });
    Object.keys(a.dataset).forEach(dataKey => {
      delete a.dataset[dataKey];
    });

    div.classList.add('test');
    a.innerHTML = 'test';
    ul.appendChild(li);
    div.appendChild(ul);
    document.body.appendChild(div);
    this.temp_row = div;
    this.setRowHeight();
  }

  setRowHeight() {
    if (this.temp_row) {
      this.ROW_HEIGHT = this.temp_row.offsetHeight;
      if (!this.ROW_HEIGHT) {
        this.setRowHeight();
      } else {
        document.body.removeChild(this.temp_row);
        this.temp_row = null;
      }
    }
  }

  // The pulldown is a "virtual list": the <div> contains a <ul> that has only
  // {PULLDOWN_SIZE} (10) <li> elements, but added height and margin to make the
  // element seem "scrollable" within the outer <div>. As the user scrolls, the
  // content of the items is hot-swapped-in from the full `this.matches` list,
  // kept in browser memory, and the <ul> top margin and height are adjusted
  // accordingly. This sleight of hand keeps far fewer elements in the DOM, and
  // is essential for making the page responsive.
  // Called after populateMatches()
  drawPulldown() {
    // this.verbose("autocompleter: drawPulldown()");
    const rows = this.listTarget.children,
      scroll = this.scroll_offset;

    if (this.log) {
      this.debug(
        "Redraw: matches=" + this.matches.length +
        ", scroll=" + scroll + ", cursor=" + this.current_row
      );
    }
    // Get row height if haven't been able to yet.
    if (!this.ROW_HEIGHT)
      this.getRowHeight();
    if (rows.length) {
      this.updateRows(rows);
      this.highlightNewRow(rows);
      this.makePulldownVisible();
      this.updateHiddenId();
    }
    // Make sure input focus stays on text field!
    this.inputTarget.focus();
  }

  // This function swaps out the innerHTML of the items from the `matches` array
  // as needed, as the user scrolls. rows are the <li> elements in the pulldown.
  //  Called from drawPulldown().
  updateRows(rows) {
    // this.verbose("autocompleter: updateRows(rows)");
    let i, text;
    for (i = 0; i < this.PULLDOWN_SIZE; i++) {
      let row = rows.item(i),
        link = row.children[0];
      text = link.innerHTML;
      if (i === 0) link.setAttribute('href', "#");
      if (i + this.scroll_offset < this.matches.length) {
        this.updateRow(i, link, text);
      } else {
        this.emptyRow(i, link, text);
      }
    }
    // If no matches, show a link to create a new record.
    // if (this.matches.length === 1 && this.has_create_link === true) {
    //   this.addCreateLink(rows.item(0));
    // }
  }

  // Needs to restore href and data-action if they were changed.
  updateRow(i, link, text) {
    const { name, ...new_data } = this.matches[i + this.scroll_offset];
    let stored = this.escapeHTML(name);

    if (text != stored) {
      if (stored === " ") stored = "&nbsp;";
      link.innerHTML = stored;
      // Assign the dataset of matches[i + this.scroll_offset], minus name
      Object.keys(new_data).forEach(key => {
        link.dataset[key] = new_data[key];
      });
      if (i === 0) link.dataset.action = this.default_action;
      delete this.dataset?.turboStream;
      link.classList.remove('d-none');
    }
  }

  emptyRow(i, link, text) {
    if (text != '') {
      link.innerHTML = '';
      Object.keys(link.dataset).forEach(key => {
        if (!['row', 'action'].includes(key))
          delete link.dataset[key];
      });
      if (i === 0) link.dataset.action = this.default_action;
      link.classList.add('d-none');
    }
  }

  // Highlight that row (CSS only - does not populate hidden ID).
  //  Called from drawPulldown().
  highlightNewRow(rows) {
    // this.verbose("autocompleter: highlightNewRow(rows)");
    const old_hl = this.current_highlight;
    let new_hl = this.current_row - this.scroll_offset;

    if (new_hl < 0 || new_hl >= this.PULLDOWN_SIZE)
      new_hl = -1;
    this.current_highlight = new_hl;
    if (new_hl != old_hl) {
      if (old_hl >= 0)
        rows[old_hl].classList.remove(this.HOT_CLASS);
      if (new_hl >= 0)
        rows[new_hl].classList.add(this.HOT_CLASS);
    }
  }

  // Make pulldown visible if nonempty. Positioning currently depends on
  // Bootstrap classes: the .dropdown-menu will be positioned relative to the
  // wrapping .form-group which must have class .dropdown.
  //  Called from drawPulldown().
  makePulldownVisible() {
    // this.verbose("autocompleter: makePulldownVisible()");
    const matches = this.matches,
      offset = this.scroll_offset,
      size = this.PULLDOWN_SIZE,
      row_height = this.ROW_HEIGHT,
      length_ahead = this.matches.length - this.scroll_offset,
      current_size = size < length_ahead ? size : length_ahead,
      overflow = this.matches.length > this.PULLDOWN_SIZE ? "scroll" : "hidden";

    if (matches.length > 0) {
      // console.log("Matches:" + matches)
      this.pulldownTarget.style.overflowY = overflow;
      // Set height of pulldown.
      this.pulldownTarget.style.height = row_height * current_size + "px";
      // Set margin-top and declared height of virtual list.
      this.listTarget.style.marginTop = row_height * offset + "px";
      this.listTarget.style.height = row_height * length_ahead + "px";
      this.pulldownTarget.scrollTo({ top: row_height * offset });

      // Set width of pulldown.
      this.setWidth();
      this.updateWidth();

      // Only show pulldown if it is nontrivial, i.e., has an option other than
      // the value that's already in the text field.
      if (matches.length > 1 || this.inputTarget.value != matches[0]['name']) {
        this.clearHide();
        this.wrapTarget?.classList?.add('open');
        this.menu_up = true;
      } else {
        this.hidePulldown();
      }
    } else {
      // Hide the pulldown if it's empty now.
      this.hidePulldown();
    }
  }

  // Assign ID of any perfectly matching option, even if not expressly selected.
  // This guards against user selecting a match, then, say, deleting a letter
  // and retyping the letter. Without this, an exact match would lose its ID.
  updateHiddenId() {
    this.verbose("autocompleter:updateHiddenId()");
    if (this.COLLAPSE > 0) return;

    const perfect_match =
      this.matches.find((m) => m['name'] === this.inputTarget.value.trim());

    if (perfect_match) {
      // only assign if it's not already assigned
      if (this.hiddenTarget.value != perfect_match['id']) {
        this.assignHiddenId(perfect_match);
      }
    } else if (!this.ignoringTextInput()) {
      this.clearHiddenId();
    }
  }

  // only clear if we're not in "ignorePlaceInput" mode
  ignoringTextInput() {
    if (!this.hasMapOutlet) return false;

    this.verbose("autocompleter:ignoringTextInput()");
    return this.mapOutlet.ignorePlaceInput;
  }

  // Assigns not only the ID, but also any data attributes of selected row.
  // Data is stored as numbers and floats, not strings.
  assignHiddenId(match) {
    this.verbose("autocompleter:assignHiddenId()");
    this.verbose(match);
    if (!match) return;
    // Before we change the hidden input, store the old value and data
    this.storeCurrentHiddenData();

    // update the new value of the hidden input, which casts it as a string.
    this.hiddenTarget.value = match['id']; // converts to string
    // assign the dataset of the selected row to the hidden input
    Object.keys(match).forEach(key => {
      if (!['id', 'name'].includes(key))
        this.hiddenTarget.dataset[key] = match[key];
    });

    this.hasIdOrNo(parseInt(match['id']));
    this.dispatchHiddenIdEvents();
  }

  // Clears not only the ID, but also any data attributes of selected row.
  // Don't remove target data-attributes.
  clearHiddenId() {
    this.verbose("autocompleter:clearHiddenId()");
    // Before we change the hidden input, store the old value and data
    this.storeCurrentHiddenData();

    this.hiddenTarget.value = '';
    Object.keys(this.hiddenTarget.dataset).forEach(key => {
      if (!key.match(/Target/))
        delete this.hiddenTarget.dataset[key];
    });

    this.dispatchHiddenIdEvents();
  }

  hasIdOrNo(hidden_id) {
    if (hidden_id && hidden_id !== NaN && hidden_id != 0) {
      this.wrapTarget.classList.add('has-id');
    } else {
      this.wrapTarget.classList.remove('has-id');
    }
  }

  storeCurrentHiddenData() {
    this.verbose("autocompleter:storeCurrentHiddenData()");
    this.stored_id = parseInt(this.hiddenTarget.value); // value is a string
    let { north, south, east, west } = this.hiddenTarget.dataset;
    this.stored_data = { id: this.stored_id, north, south, east, west };
    this.verbose("stored_data: " + JSON.stringify(this.stored_data));
  }

  // called on assign and clear, also when mapOutlet is connected
  dispatchHiddenIdEvents() {
    const hidden_id = parseInt(this.hiddenTarget.value || 0),
      // stored_id = parseInt(this.stored_id || 0),
      { north, south, east, west } = this.hiddenTarget.dataset,
      hidden_data = { id: hidden_id, north, south, east, west };

    this.verbose("autocompleter:hidden_data: " + JSON.stringify(hidden_data));
    // comparing data, not just ids, because google locations have same -1 id
    if (JSON.stringify(hidden_data) == JSON.stringify(this.stored_data)) {
      this.verbose("autocompleter: not dispatching hiddenIdDataChanged");
    } else {
      clearTimeout(this.data_timer);
      this.data_timer = setTimeout(() => {
        this.verbose("autocompleter: dispatching hiddenIdDataChanged");
        this.hasIdOrNo(hidden_id);
        if (this.hasKeepBtnTarget) {
          this.keepBtnTarget.classList.remove('active');
        }
        this.inputTarget.focus();
        this.dispatch('hiddenIdDataChanged', {
          detail: { id: this.hiddenTarget.value }
        });
      }, 750)
    }
  }

  // Hide pulldown options.
  hidePulldown() {
    // this.verbose("hidePulldown()");
    this.wrapTarget?.classList?.remove('open');
    this.menu_up = false;
  }

  // Update width of pulldown.
  updateWidth() {
    // this.verbose("updateWidth()");
    let w = this.listTarget.offsetWidth;
    if (this.matches.length > this.PULLDOWN_SIZE)
      w += this.SCROLLBAR_WIDTH;
    if (this.current_width < w) {
      this.current_width = w;
      this.setWidth();
    }
  }

  // Set width of pulldown.
  setWidth() {
    // this.verbose("setWidth()");
    const w1 = this.current_width;
    let w2 = w1;
    if (this.matches.length > this.PULLDOWN_SIZE)
      w2 -= this.SCROLLBAR_WIDTH;
    this.listTarget.style.minWidth = w2 + 'px';
  }

  // ------------------------------ Matches ------------------------------

  // Populate virtual list of `matches` from `primer`. This is sort of a query
  // after the query: the `primer` is like an alphabet-letter volume fetched
  // from ActiveRecord's encyclopedia of all possible records, and these
  // functions maintain the evolving `matches` list based on the user's input.
  // There are four strategies for refining the list, below.
  populateMatches() {
    this.verbose("autocompleter:populateMatches()");

    // Remember which option used to be highlighted.
    const last = this.current_row < 0 ? null : this.matches[this.current_row];

    // Populate list of matches appropriately.
    if (this.ACT_LIKE_SELECT)
      this.populateSelect();
    else if (this.COLLAPSE > 0)
      this.populateCollapsed();
    else if (this.UNORDERED)
      this.populateUnordered();
    else
      this.populateNormal();

    // Sort and remove duplicates, unless it's already sorted.
    if (!this.ACT_LIKE_SELECT)
      this.matches = this.removeDups(this.matches.sort(
        (a, b) => (a.name || "").localeCompare(b.name || "")
      ));

    this.verbose(this.matches);
    // Try to find old highlighted row in new set of options.
    this.updateCurrentRow(last);
    // Reset width each time we change the options.
    this.current_width = this.inputTarget.offsetWidth;
  }

  // When "acting like a select" make it display all options in the
  // order given right from the moment they enter the field,
  // and pick the first one, as long as there isn't one already selected.
  // They can still override the selections by clearing the field and typing.
  // The create link is added both here and in the updateRows() method.
  populateSelect() {
    // Laborious but necessary(?) way to check if these are the same options.
    const match_names = this.matches.map((m) => m['name']),
      primer_names = this.primer.map((m) => m['name']);

    if (match_names.every(item => primer_names.includes(item)) &&
      primer_names.every(item => match_names.includes(item))) return;

    this.matches = this.primer;

    const _selected = this.matches.find(
      (m) => m['name'] === this.inputTarget.value
    );
    if (this.matches.length > 0 && !_selected) {
      // if (!this.has_create_link) {
      this.inputTarget.value = this.matches[0]['name'];
      this.assignHiddenId(this.matches[0]);
      // } else {
      //   this.inputTarget.value = " ";
      // }
    }
  }

  // Grab all matches, doing exact match, ignoring number of words.
  populateNormal() {
    const token = this.getSearchToken().normalize().toLowerCase(),
      // normalize the Unicode of each string in primer for search
      primer = this.primer,
      primer_nm = this.primer.map((obj) => (
        { name: obj['name'].normalize().toLowerCase() }
      )),
      matches = [];

    if (token != '' && primer.length > 1) {
      for (let i = 1; i < primer.length; i++) {
        let s = primer_nm[i]['name'];
        if (s && s.length > 0 && s.indexOf(token) >= 0) {
          matches.push(primer[i]);
        }
      }
    }
    this.matches = matches;
  }

  // Grab matches ignoring order of words.
  populateUnordered() {
    // regularize spacing in the input
    const token = this.getSearchToken().normalize().toLowerCase().
      replace(/^ */, '').replace(/  +/g, ' '),
      // get the separate words as tokens
      tokens = token.split(' '),
      primer = this.primer,
      // normalize the Unicode of each string in primer for search
      primer_nm = this.primer.map((obj) => (
        { name: obj['name'].normalize().toLowerCase() }
      )),
      matches = [];

    if (token != '' && primer.length > 1) {
      for (let i = 1; i < primer.length; i++) {
        let s = primer_nm[i]['name'] || '',
          s2 = ' ' + s + ' ',
          k;
        // check each word in the primer entry for a matching word
        for (k = 0; k < tokens.length; k++) {
          if (s2.indexOf(' ' + tokens[k]) < 0) break;
        }
        if (k >= tokens.length) {
          matches.push(primer[i]);
        }
      }
    }
    // If no matches, show a link to create a new record.
    // This is here because the primer may have results, but not the matches.
    if (this.hasCreateBtnTarget && this.TYPE !== "location_google") {
      if (matches.length === 0) {
        clearTimeout(this.create_timer);
        this.create_timer = setTimeout(() => {
          this.createBtnTarget.classList.remove('d-none');
        }, 1000)
      } else {
        this.createBtnTarget.classList.add('d-none');
      }
    }
    this.matches = matches;
  }

  // Grab all matches, preferring the ones with no additional words.
  // Note: order must have genera first, then species, then varieties.
  populateCollapsed() {
    const token = this.getSearchToken().toLowerCase(),
      primer = this.primer,
      // make a lowercased duplicate of primer to regularize search
      primer_lc = this.primer.map((obj) => (
        { name: obj['name'].toLowerCase() }
      )),
      matches = [];

    if (token != '' && primer.length > 1) {
      let the_rest = (token.match(/ /g) || []).length >= this.COLLAPSE;

      for (let i = 1; i < primer.length; i++) {
        if (primer_lc[i]['name'].indexOf(token) > -1) {
          let s = primer[i]['name'];
          if (s.length > 0) {
            if (the_rest || s.indexOf(' ', token.length) < token.length) {
              matches.push(primer[i]);
            } else if (matches.length > 1) {
              break;
            } else {
              if (matches[0] == token)
                matches.pop();
              matches.push(primer[i]);
              the_rest = true;
            }
          }
        }
      }
      if (matches.length == 1 &&
        (token == matches[0]['name'].toLowerCase() ||
          token == matches[0]['name'].toLowerCase() + ' '))
        matches.pop();
    }
    this.matches = matches;
  }

  // Remove duplicates from a sorted array.
  removeDups(list) {
    let i, j;
    for (i = 0, j = 1; j < list.length; j++) {
      if (list[j] != list[i])
        list[++i] = list[j];
    }
    if (++i < list.length)
      list.splice(i, list.length - i);
    return list;
  }

  // Look for 'token' in list of matches and highlight it,
  // otherwise highlight first match.
  updateCurrentRow(token) {
    this.verbose("autocompleter:updateCurrentRow()");
    const matches = this.matches,
      size = this.PULLDOWN_SIZE;
    let exact = -1,
      part = -1;

    if (token && token.length > 0) {
      for (let i = 0; i < matches.length; i++) {
        if (matches[i]['name'] == token) {
          exact = i;
          break;
        }
        if (matches[i]['name'] == token.substr(0, matches[i]['name'].length) &&
          (part < 0 ||
            matches[i]['name'].length > matches[part]['name'].length))
          part = i;
      }
    }
    let new_row = exact >= 0 ? exact : part >= 0 ? part : -1;
    let new_scroll = this.scroll_offset;
    if (new_scroll > new_row)
      new_scroll = new_row;
    if (new_scroll > matches.length - size)
      new_scroll = matches.length - size;
    if (new_scroll < new_row - size + 1)
      new_scroll = new_row - size + 1;
    if (new_scroll < 0)
      new_scroll = 0;

    this.current_row = new_row;
    this.scroll_offset = new_scroll;
  }

  /**
  * ------------------------------ Search Token ------------------------------
  *
  * The user input string for which we're currently requesting a server response
  * for matches. Usually that's the whole string, but in cases where the
  * autocompleter accepts a `separator` argument (currently only ' OR ', on the
  * advanced search page) the new search token would be the segment of the user
  * input string *after* that separator.
  *
  * That way, you get autocompletes for each part of "Agaricaceae OR Agaricales"
  */

  // Get search token under or immediately in front of cursor.
  getSearchToken() {
    const val = this.inputTarget.value;
    let token = val;

    // If we're only looking for whole words, don't make a request unless
    // trailing space or comma, indicating a user has finished typing a word.
    if (this.WHOLE_WORDS_ONLY && token.charAt(token.length - 1) != ',' &&
      token.charAt(token.length - 1) != ' ') {
      return '';
    }
    if (this.SEPARATOR) {
      const extents = this.searchTokenExtents();
      token = val.substring(extents.start, extents.end);
    }
    return token;
  }

  // Change the token under or immediately in front of the cursor.
  setSearchToken(new_val) {
    const old_str = this.inputTarget.value;
    if (this.SEPARATOR) {
      let new_str = "";
      const extents = this.searchTokenExtents();

      if (extents.start > 0)
        new_str += old_str.substring(0, extents.start);
      new_str += new_val;

      if (extents.end < old_str.length)
        new_str += old_str.substring(extents.end);
      if (old_str != new_str) {
        var old_scroll = this.inputTarget.offsetTop;
        this.inputTarget.value = new_str;
        this.setCursorPosition(this.inputTarget[0],
          extents.start + new_val.length);
        this.inputTarget.offsetTop = old_scroll;
      }
    } else {
      if (old_str != new_val)
        this.inputTarget.value = new_val;
    }
  }

  // Get index of first character and character after last of current token.
  searchTokenExtents() {
    const val = this.inputTarget.value;
    let start = val.lastIndexOf(this.SEPARATOR),
      end = val.length;

    if (start < 0)
      start = 0;
    else
      start += this.SEPARATOR.length;

    return { start, end };
  }

  // ------------------------------ Fetch matches ------------------------------

  // Send request for updated primer.
  refreshPrimer() {
    this.verbose("autocompleter:refreshPrimer()");

    // token may be refined within this function, so it's a variable.
    let token = this.getSearchToken().toLowerCase(),
      last_request = this.last_fetch_request.toLowerCase();

    // Don't repeat last request accidentally, and unless we don't care about
    // input (as with location_containing), don't make request on empty string.
    // Furthermore, don't keep requesting if someone's trying to delete a
    // selection already made in act_like_select.
    if (!this.ACT_LIKE_SELECT &&
      (last_request == token || (!token || token.length < 1))) {
      this.verbose("autocompleter: same request, bailing");
      return;
    }

    // Memoize this condition, used twice:
    // "is the new search token an extension of the previous search string?"
    const new_val_refines_last_request =
      !this.WHOLE_WORDS_ONLY &&
      (last_request?.length < token.length) &&
      (last_request == token.substr(0, last_request?.length));

    // No need to make more constrained request if we got all results last time.
    if (!this.last_fetch_incomplete &&
      last_request && (last_request.length > 0) &&
      new_val_refines_last_request) {
      this.verbose("autocompleter: got all results last time, bailing");
      return;
    }

    // If a less constrained request is pending, wait for it to return before
    // refining the request, just in case it returns complete results
    // (rendering the more refined request unnecessary).
    if (this.fetch_request && new_val_refines_last_request) {
      this.verbose("autocompleter: request pending, bailing");
      return;
    }

    if (token.length > this.MAX_STRING_LENGTH)
      token = token.substr(0, this.MAX_STRING_LENGTH);

    // If we're only looking for whole words, strip off trailing space or comma
    if (this.WHOLE_WORDS_ONLY) {
      token = token.trim().replace(/,.*$/, '')
    }

    const query_params = { string: token, ...this.request_params }

    // If it's a param search, ignore the search token and return all results.
    if (this.ACT_LIKE_SELECT) { query_params["all"] = true; }
    if (this.WHOLE_WORDS_ONLY) { query_params["whole"] = true; }

    // If in select mode (ignoring string), and params haven't changed, bail.
    const { string, ...new_params } = query_params;
    if (this.last_fetch_params && this.ACT_LIKE_SELECT &&
      (JSON.stringify(new_params) === this.last_fetch_params)) {
      this.verbose("autocompleter: params haven't changed, bailing");
      this.verbose(new_params)
      return;
    }

    // Make request.
    this.sendFetchRequest(query_params);
  }

  // Send fetch request for more matching strings.
  async sendFetchRequest(query_params) {
    this.verbose("autocompleter:sendFetchRequest()");
    this.verbose(query_params);

    if (this.log) {
      this.verbose("Sending fetch request: " + query_params.string + "...");
    }

    const url = this.AJAX_URL + this.TYPE,
      abort_controller = new AbortController();

    const { string, ...params } = query_params;
    this.last_fetch_request = string;
    this.last_fetch_params = JSON.stringify(params);

    if (this.fetch_request)
      abort_controller.abort();

    const response = await get(url, {
      signal: abort_controller.signal,
      query: query_params,
      responseKind: "json"
    });

    if (response.ok) {
      const json = await response.json
      if (json) {
        this.fetch_request = response
        this.processFetchResponse(json)
      }
    } else {
      this.fetch_request = null;
      console.log(`got a ${response.status}: ${response.text}`);
    }
  }

  // Map controller sends back a primer formatted for the autocompleter
  refreshGooglePrimer({ detail }) {
    this.processFetchResponse(detail.primer)
  }

  // Process response from server:
  // 1. first line is string actually used to match;
  // 2. the last string is "..." if the set of results is incomplete;
  // 3. the rest are matching results.
  //
  // `this.primer` is a huge array of records usually matching only the first
  // letter typed, which is assumed not to change too often. `this.matches` is
  // the smaller array of records "refined" from the primer, matching the search
  // token as it is typed out. The pulldown menu is populated with the matches.
  //
  processFetchResponse(new_primer) {
    this.verbose("autocompleter:processFetchResponse()");

    // Clear flag telling us request is pending.
    this.fetch_request = null;
    // Record string actually used to do matching: might be less strict
    // than one sent in request.
    if (new_primer.length > 0)
      this.last_fetch_request = new_primer[0]['name'];

    // Check for trailing "..." signaling incomplete set of results.
    if (new_primer.length > 1 &&
      new_primer[new_primer.length - 1]['name'] == "...") {
      this.last_fetch_incomplete = true;
      new_primer = new_primer.slice(0, new_primer.length - 1);
      // if (this.focused)
      //   just in case we need to refine the request due to
      //   activity while waiting for this response
      //   this.scheduleRefresh();
    } else {
      this.last_fetch_incomplete = false;
    }

    // Log requests and responses if in debug mode.
    if (this.log) {
      this.debug("Got response for " +
        this.escapeHTML(this.last_fetch_request) + ": " +
        (new_primer.length - 1) + " strings (" +
        (this.last_fetch_incomplete ? "incomplete" : "complete") + ").");
    }

    this.verbose("autocompleter:new_primer length:" + new_primer.length)
    if (new_primer.length === 0) {
      // this.has_create_link = true;
      // this.primer = [{ name: this.create_text, id: 0 }];
      if (this.ACT_LIKE_SELECT) {
        const { lat, lng, ..._params } = JSON.parse(this.last_fetch_params);
        this.swap({
          detail: {
            type: "location_google", request_params: { lat, lng },
          }
        })
      }
    } else if (this.primer != new_primer && this.focused) {
      // Update menu if anything has changed.
      // this.has_create_link = false;
      this.primer = new_primer;
      this.populateMatches();
      if (!this.AUTOFILL_SINGLE_MATCH || this.matches.length > 1) {
        this.drawPulldown();
      }
    }

    // If act like select, focus the input field.`
    if ((this.primer.length > 1) && this.ACT_LIKE_SELECT) {
      // this.inputTarget.click(); // this fires another scheduleRefresh
      this.inputTarget.focus();
    }
  }

  setCursorPosition(el, pos) {
    if (el.setSelectionRange) {
      el.setSelectionRange(pos, pos);
    } else if (el.createTextRange) {
      const range = el.createTextRange();
      range.collapse(true);
      range.moveEnd('character', pos);
      range.moveStart('character', pos);
      range.select();
    }
  }

  // ------------------------------- DEBUGGING ------------------------------

  debug(str) {
    // document.getElementById("log").
    //   insertAdjacentText("beforeend", str + "<br/>");
  }

  verbose(str) {
    console.log(str);
    // document.getElementById("log").
    //   insertAdjacentText("beforeend", str + "<br/>");
  }
}<|MERGE_RESOLUTION|>--- conflicted
+++ resolved
@@ -317,16 +317,8 @@
     // Attach events
     this.addEventListeners();
 
-<<<<<<< HEAD
-    let hidden_id
-    if (this.hasHiddenTarget &&
-      (hidden_id = parseInt(this.hiddenTarget.value))) {
-      this.hasIdOrNo(hidden_id);
-    }
-=======
     const hidden_id = parseInt(this.hiddenTarget.value);
     this.hasIdOrNo(hidden_id);
->>>>>>> 457cfda2
   }
 
   // When swapping autocompleter types, swap the hidden input identifiers.
