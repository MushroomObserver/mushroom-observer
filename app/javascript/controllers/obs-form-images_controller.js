import { Controller } from "@hotwired/stimulus"
import { get, post } from '@rails/request.js'
import ExifReader from 'exifreader';

// When the user selects images, our JS loads them into browser memory. Note
// that this takes a couple seconds, but it is NOT the upload step, even though
// it may seem like it to the user: we are just displaying the image thumbnail
// preview from memory, and offering form fields for the eventual Image record
// creation. But nothing of the image exists on our servers yet.

// On form submit, our JS blocks submission of the observation form, while it
// first uploads the images, creates image records, processes them, and
// transfers them. The images at the moment of creation do not have an
// Observation association yet. If any do not process, we sort the good from the
// bad and send them back to the JS ajax response, displaying the “good images”
// as created records (no longer editable) and giving the user a report on the
// “bad images”, offering a chance to add further images, or remove good
// images.

// If all images are processed without problems, the JS adds the list of created
// image IDs to the obs form, and programmatically submits the form without any
// further input from the user. The images are finally attached to the
// observation after it’s created, along with collection numbers, etc. But note
// that this create-obs step is all very quick. Even when image uploads have
// gone smoothly, the previous step above, image upload/process/transfer,
// accounts for ~75-95% of the time “creating the obs” that the user
// experiences.

const internalConfig = {
  // Make some of these targets for the controller
  block_form_submission: true,
  content: document.getElementById('content'),
  // TODO: replace this with two routes below
  get_template_uri: "/observations/images/uploads/new",
  // image_template_uri: "/observations/images/uploads/show",
  // image_form_uri: "/observations/images/uploads/new",
  upload_image_uri: "/observations/images/uploads",
  // progress_uri: "/ajax/upload_progress",
  dots: [".", "..", "..."],
  localized_text: {
    uploading_text: "Uploading",
    image_too_big_text: "This image is too large. Image files must be less than 20Mb.",
    creating_observation_text: "Creating Observation...",
    months: "January, February, March, April, May, June, July, August, September, October, November, December",
    show_on_map: "Show on map",
    something_went_wrong: "Something went wrong while uploading image."
  }
}

// This controller needs to be on the whole form, to enable the large drop area.
// (formerly "observation_images" section of the form)
// Connects to data-controller="obs-form-images"
export default class extends Controller {
  static targets = ["form", "dateMessages", "imgDateRadios", "obsDateRadios",
    "gpsMessages", "gpsRadios", "setLatLngAlt", "ignoreGps", "imageGpsMap",
    "addedImages", "goodImages", "thumbImageId", "setThumbImg", "isThumbImg",
    "thumbImgRadio", "removeImg"]

  initialize() {
  }

  connect() {
    this.element.dataset.stimulus = "connected";

    Object.assign(this, internalConfig);
    Object.assign(this.localized_text,
      JSON.parse(this.element.dataset.localization));

    // Doesn't seem reliably available from internalConfig.
    // this.form = document.forms.observation_form;
    this.form = this.element;
    this.drop_zone = this.formTarget;
    this.submit_buttons = this.element.querySelectorAll('input[type="submit"]');
    this.max_image_size = this.element.dataset.upload_max_size;

    this.fileStore = { items: [], index: {} }

    this.set_bindings();
  }

  // Doing this rather than stimulus actions on the form element, because there
  // are so many, and this gives finer-grain control (e.g. dragenter, below)
  set_bindings() {
    // make sure submit buttons are enabled when the dom is loaded
    this.submit_buttons.forEach((element) => {
      element.disabled = false;
    });

    // this.formTarget.dataset.targetStimulus = "connected";

    // Drag and Drop bindings on the form
    this.drop_zone.addEventListener('dragover', (e) => {
      e.preventDefault();
      this.addDashedBorder();
      return false;
    });
    this.drop_zone.addEventListener('dragenter', (e) => {
      e.preventDefault();
      e.stopPropagation();
      this.addDashedBorder();
      return false;
    });
    this.drop_zone.addEventListener('dragleave', this.removeDashedBorder());

    // ADDING FILES
    this.drop_zone.addEventListener('drop', (e) => {
      this.dropFiles(e);
    });

    // Detect when a user submits observation; includes upload logic
    this.form.onsubmit = (event) => {
      if (this.block_form_submission) {
        this.uploadAll();
        return false;
      }
      return true;
    };
  }

  addDashedBorder() {
    // console.log("addDashedBorder")
    this.drop_zone.classList.add('dashed-border');
  }

  removeDashedBorder() {
    // console.log("removeDashedBorder")
    this.drop_zone.classList.remove('dashed-border');
  }

  dropFiles(e) {
    if (e.preventDefault) { e.preventDefault(); }
    this.removeDashedBorder();
    const dataTransfer = e.dataTransfer;
    if (dataTransfer.files.length > 0)
      this.addFiles(dataTransfer.files);
  }

  fixDates() {
    const _selectedItem =
      document.querySelector('input[name=fix_date]:checked');

    if (_selectedItem && _selectedItem.hasAttribute('data-date')) {
      const _itemData = _selectedItem.dataset;

      this.reconcileDates(JSON.parse(_itemData.date), _itemData.target);
    }
  }

  ignoreDates() { this.hide(this.imageMessagesTarget); }

  setGps() {
    const _selectedItem =
      document.querySelector('input[name=fix_geocode]:checked');

    if (_selectedItem && _selectedItem.hasAttribute('data-geocode')) {
      const _gps = JSON.parse(_selectedItem.dataset.geocode);

      document.getElementById('observation_lat').value = _gps.latitude;
      document.getElementById('observation_lng').value = _gps.longitude;
      document.getElementById('observation_alt').value = _gps.altitude;
      this.hide(this.gpsMessagesTarget);
    }
  }

  ignoreGps() { this.hide(this.gpsMessagesTarget); }

  setObsThumbnail(event) {
    // event.target is the button clicked to make whichever the default image
    const elem = event.target;

    // reset selections
    // remove hidden from the links
    this.setThumbImgTargets.forEach((elem) => {
      elem.classList.remove('hidden');
    });
    // add hidden to the default thumbnail text
    this.isThumbImgTargets.forEach((elem) => {
      elem.classList.add('hidden');
    });
    // reset the checked default thumbnail
    this.thumbImgRadioTargets.forEach((elem) => {
      elem.setAttribute('checked', false);
    });

    // set sibling selections... don't know how to use targets here
    // add hidden to the link clicked
    elem.classList.add('hidden');
    // show that the image is default
    elem.parentNode.querySelector(
      '.is_thumb_image'
    ).classList.remove('hidden');
    // adjust hidden radio button to select obs thumbnail
    elem.parentNode.querySelector(
      'input[type="radio"][name="observation[thumb_image_id]"]'
      // ).setAttribute('checked', true);
    ).click() // to trigger setHiidenThumbField below.
  }

  // this just sets the hidden field value. do this directly or trigger click
  setHiddenThumbField(event) {
    this.thumbImageIdTarget.setAttribute('value', event.target.value);
  }

  addSelectedFiles(event) {
    // Get the files from the browser
    const files = event.target.files;
    this.addFiles(files);
    event.target.value = "";
  }

  /*********************/
  /*     FileStore     */
  /*********************/
  // Container for the image files.

  areAllItemsProcessed() {
    for (let i = 0; i < this.fileStore.items.length; i++) {
      if (!this.fileStore.items[i].processed)
        return false;
    }
    return true;
  }

  addFiles(files) {
    // loop through attached files
    for (let i = 0; i < files.length; i++) {
      // uuid is used as the index for the ruby form template. // **
      const _item = this.FileStoreItem(files[i], this.generateUUID());
      this.loadAndDisplayItem(_item);

      // add an item to the dictionary with the file size as the key
      this.fileStore.index[files[i].size] = _item;
      this.fileStore.items.push(_item)
    }

    // check status of when all the selected files have processed.
    this.checkStoreStatus();
  }

  checkStoreStatus() {
    setTimeout(() => {
      if (!this.areAllItemsProcessed()) {
        this.checkStoreStatus();
      } else {
        this.refreshImageMessages();
        this.refreshGeocodeMessages();
      }
    }, 30)
  }

  addUrl(url) {
    if (this.fileStore.index[url] == undefined) {
      const _item = this.FileStoreItem(url, this.generateUUID());
      this.loadAndDisplayItem(_item);

      this.fileStore.index[url] = _item;
      this.fileStore.items.push(_item);
    }
  }

  updateImageDates(simpleDate) {
    this.fileStore.items.forEach((item) => {
      this.imageDate(item, simpleDate);
    });
  }

  getDistinctImageDates() {
    let _testAgainst = "";
    const _distinct = [];

    for (let i = 0; i < this.fileStore.items.length; i++) {
      const _ds =
        this.simpleDateAsString(this.imageDate(this.fileStore.items[i]));

      if (_testAgainst.indexOf(_ds) != -1)
        continue;

      _testAgainst += _ds;
      _distinct.push(this.imageDate(this.fileStore.items[i]))
    }

    return _distinct;
  }

  // remove all the images as they were uploaded. unused
  removeAll() {
    // or maybe bump the item from the fileStore.items? indexOf and splice
    this.fileStore.items.forEach((item) => { this.removeItem(item) });
  }

  uploadAll() {
    // disable submit and remove image buttons during upload process.
    this.submit_buttons.forEach(
      (element) => { element.disabled = true }
    );
    // Note that remove image links are not present at initialization
    this.removeImgTargets.forEach((elem) => {
      this.hide(elem);
    });

    let _firstUpload;
    // uploads first image. if we have one, and bumps it off the list
    if (_firstUpload = this.fileStore.items.shift()) {
      this.uploadItem(_firstUpload);
    } else {
      // no images to upload, submit form
      this.block_form_submission = false;
      this.form.submit();
    }

    return false;
  }

  onUploadedCallback() {
    let _nextInLine;
    // uploads next image. if we have one, and bumps it off the list
    if (_nextInLine = this.fileStore.items.shift())
      this.uploadItem(_nextInLine);
    // now the form will be submitted without hitting the uploads.
    else {
      this.block_form_submission = false;
      this.submit_buttons.forEach((element) => {
        element.value = this.localized_text.creating_observation_text;
      });
      this.form.submit();
    }
  }

  /*********************/
  /*   FileStoreItem   */
  /*********************/
  // This is the object itself.
  // When initializing, also loadAndDisplayItem(item)
  FileStoreItem(file_or_url, uuid) {
    const item = {};

    if (typeof file_or_url == "string") {
      item.is_file = false;
      item.url = file_or_url;
      item.file_name = decodeURI(file_or_url.replace(/.*\//, ""));
      item.file_size = 0;
    } else {
      item.is_file = true;
      item.file = file_or_url;
      item.file_name = file_or_url.name;
      item.file_size = file_or_url.size;
    }
    item.uuid = uuid;
    item.dom_element = null;
    item.exif_data = null;
    item.processed = false; // check the async status of files

    return item;
  }

  // Use requestjs-rails to a fetch request to get the template, populate it
  // with the item data, then get EXIF data, and read the file with FileReader.
  // Could definitely send item.file_name and item.file_size as params.
  async loadAndDisplayItem(item) {
    const _file_size = item.is_file ?
      Math.floor((item.file_size / 1024)) + "kb" : "";
    const response = await get(this.get_template_uri,
<<<<<<< HEAD
      { contentType: "text/html", query: { img_number: item.uuid } });
=======
      {
        contentType: "text/html",
        query: {
          img_number: item.uuid,
          img_file_name: item.file_name,
          img_file_size: _file_size
        }
      });
>>>>>>> 1e38d487

    if (response.ok) {
      const html = await response.text
      if (html) {
        // the text returned is the raw HTML template
        this.addTemplateToPage(item, html)
        // extract the EXIF data (async) and then load it
        this.getExifData(item);
        // uses FileReader to load image as base64 async
        this.fileReadImage(item);
      }
    } else {
      console.log(`got a ${response.status}`);
    }
  }

  // TODO: There should be two templates. Could be a turbo response?
  // One for the carousel image, and one for the tab for the image form.
  addTemplateToPage(item, html) {
    html = html.replace(/\s\s+/g, ' ').replace(/[\n\r]/.gm, '').trim();

    // Create the DOM element and add it to FileStoreItem;
    // This should work if the html is valid!
    const template = document.createElement('template');
    template.innerHTML = html;

    // Hard to find without dev tools, but this is where the goods are:
    // TODO: Need a carousel image element and a form element.
    item.dom_element = template.content.childNodes[0];
    // Give it a blank dataset
    item.dom_element.dataset.geocode = "";

    if (item.file_size > this.max_image_size)
      item.dom_element.querySelector('.warn-text').innerText =
        this.localized_text.image_too_big_text;

    // add it to the page
    this.addedImagesTarget.append(item.dom_element);
    // scroll to it
    window.scrollTo({
      top: this.addedImagesTarget.offsetTop,
      behavior: 'smooth',
    });

    // bind the removeItem function.
    // can't be called from outside because it's about the FileStore item
    item.dom_element.querySelector('.remove_image_link')
      .onclick = () => {
        this.removeItem(item);
        this.refreshImageMessages();
        this.refreshGeocodeMessages();
      };

    // Has to be, because the select has a different controller
    item.dom_element.querySelector('select')
      .onchange = () => {
        this.refreshImageMessages();
      };

    // Need to also bind to year input
    item.dom_element.querySelector("[id$=_1i]")
      .onchange = () => {
        this.refreshImageMessages();
      };
  }

  fileReadImage(item) {
    if (item.is_file) {
      const fileReader = new FileReader();

      fileReader.onload = (fileLoadedEvent) => {
        // find the actual image element
        const _img = item.dom_element.querySelector('.img-responsive');
        // get image element in container and set the src to base64 img url
        _img.setAttribute('src', fileLoadedEvent.target.result);
      };

      fileReader.readAsDataURL(item.file);
    } else {
      const _img = item.dom_element.querySelector('.img-responsive');
      _img.setAttribute('src', item.url)
        .onerror = () => {
          alert("Couldn't read image from: " + item.url);
          this.removeItem(item);
        };
    }
  }

  // extracts the exif data async;
  getExifData(item) {
    const _image = item.dom_element.querySelector('.img-responsive');

    _image.onload = async () => {
      item.exif_data = await ExifReader.load(_image.src);
      this.applyExifData(item);
    };
  }

  // applies exif data to the DOM element, must already be attached
  applyExifData(item) {
    const _exif = item.exif_data,
      _camera_date = item.dom_element.querySelector(".camera_date_text");

    _camera_date.dataset.found = 'false';

    if (item.dom_element == null) {
      console.warn("Error: DOM element for this file has not been created, so cannot update it with exif data!");
      return;
    }

    item.dom_element.dataset.initialized = "true"

    // Geocode Logic
    // check if there is geodata on the image
    if (_exif.GPSLatitude && _exif.GPSLongitude) {
      const latLngAlt = this.getLatLongEXIF(_exif);
      // Set item's data-geocode attribute so we can have a record
      item.dom_element.dataset.geocode = JSON.stringify(latLngAlt);
    }

    // Image Date Logic
    if (_exif.DateTimeOriginal) {
      // we found the date taken, let's parse it down.
      // returns an array of [YYYY,MM,DD]
      const _date_taken_array =
        _exif.DateTimeOriginal.description.substring(' ', 10).
          split(':').reverse(),
        _exifSimpleDate = this.SimpleDate(..._date_taken_array);

      this.imageDate(item, _exifSimpleDate);

      // shows the exif date by the photo
      _camera_date.innerText = this.simpleDateAsString(_exifSimpleDate);
      _camera_date.dataset.found = "true";
      _camera_date.dataset.exif_date = _exifSimpleDate;
      // bind _camera_date so it will set the image date if clicked
      _camera_date.onclick = () => {
        this.imageDate(item, _exifSimpleDate);
        this.refreshImageMessages();
      }
    }
    // no date was found in EXIF data
    else {
      // Use observation date
      this.imageDate(item, this.observationDate());
    }

    item.processed = true;
  }

  // Maybe add a radio button option to set obs gps to this item's gps.
  // Or, if there are no more images with that location, remove the option.
  // Or, remove the whole gps_messages box.
  refreshGeocodeMessages() {
    const _geoOptions = this.gpsRadiosTarget;
    let _currentOptions = _geoOptions.querySelectorAll('input[type="radio"]');

    if (this.fileStore.items.length > 0) {
      let itemsHadGeocode = false;
      // We're comparing items in the FileStore against existing gps options.
      this.fileStore.items.forEach((item) => {
        let itemData = item.dom_element.dataset;
        if (itemData && itemData.geocode) {
          const itemGeocode = JSON.parse(item.dom_element.dataset.geocode)
          let _addGeoRadio = true;
          itemsHadGeocode = true;

          // check all current radio buttons
          if (_currentOptions.length > 0) {
            _currentOptions.forEach((element) => {
              const _existingGeocode = JSON.parse(element.dataset.geocode);
              const _latDif = Math.abs(itemGeocode.latitude)
                - Math.abs(_existingGeocode.latitude);
              const _lngDif = Math.abs(itemGeocode.longitude)
                - Math.abs(_existingGeocode.longitude);

              // don't add geocodes that are only slightly different
              if ((Math.abs(_latDif) < 0.0002) || Math.abs(_lngDif) < 0.0002)
                _addGeoRadio = false;
            });
          }

          if (_addGeoRadio) {
            const _radioBtnToInsert = this.makeGeocodeRadioBtn(itemGeocode);
            this.gpsRadiosTarget.appendChild(_radioBtnToInsert);
          }
        }
      })

      // Clean up if there's no images with geocodes (approximates may linger)
      if (!itemsHadGeocode) {
        _geoOptions.querySelectorAll('input[type="radio"]')
          .forEach((elem) => { elem.closest('.radio').remove(); })
      }

      // now check buttons again
      _currentOptions = _geoOptions.querySelectorAll('input[type="radio"]');

      if (_currentOptions.length > 0) {
        this.show(this.gpsMessagesTarget);
      } else {
        this.hide(this.gpsMessagesTarget);
      }
    }
  }

  // gets or sets image date
  imageDate(item, simpleDate) {
    const _img_day_select = item.dom_element.querySelector('[id$="_when_3i"]'),
      _img_month_select = item.dom_element.querySelector('[id$="_when_2i"]'),
      _img_year_field = item.dom_element.querySelector('[id$="_when_1i"]');

    // set it if we've got a date
    if (simpleDate) {
      _img_day_select.value = simpleDate.day;
      _img_month_select.value = simpleDate.month;
      _img_year_field.value = simpleDate.year;

      // Make these easier to find with Capybara by explicitly setting the HTML
      _img_day_select.options[_img_day_select.options.selectedIndex]
        .setAttribute('selected', 'true');
      _img_month_select.options[_img_month_select.options.selectedIndex]
        .setAttribute('selected', 'true');

      return simpleDate;
    } else {
      return this.SimpleDate(
        _img_day_select.value, _img_month_select.value, _img_year_field.value
      )
    }
  }

  // This is too brittle. Selectors needed.
  getUserEnteredInfo(item) {
    return {
      day: item.dom_element.querySelectorAll('select')[0].value,
      month: item.dom_element.querySelectorAll('select')[1].value,
      year: item.dom_element.querySelectorAll('input')[2].value,
      license: item.dom_element.querySelectorAll('select')[2].value,
      notes: item.dom_element.querySelectorAll('textarea')[0].value,
      copyright_holder: item.dom_element.querySelectorAll('input')[1].value
    };
  }

  asFormData(item) {
    const _info = this.getUserEnteredInfo(item),
      _fd = new FormData();

    if (item.file_size > this.max_image_size)
      return null;

    if (item.is_file)
      _fd.append("image[upload]", item.file, item.file_name);
    else
      _fd.append("image[url]", item.url);
    _fd.append("image[when][3i]", _info.day);
    _fd.append("image[when][2i]", _info.month);
    _fd.append("image[when][1i]", _info.year);
    _fd.append("image[notes]", _info.notes);
    _fd.append("image[copyright_holder]", _info.copyright_holder);
    _fd.append("image[license]", _info.license);
    _fd.append("image[original_name]", item.file_name);
    return _fd;
  }

  // This essentially submits a "form" for each image. But there can't
  // currently be a form element, because the image fields are nested inside
  // the obs form. So we turn the fields into a FormData object with JS.
  async uploadItem(item) {
    // It would be nice to do a progress bar, but as of now, upload with
    // readable stream is not implemented yet for fetch in the browser spec.
    // https://stackoverflow.com/questions/35711724/upload-progress-indicators-for-fetch
    // https://developer.mozilla.org/en-US/docs/Web/API/Streams_API/Using_readable_streams
    // https://developer.mozilla.org/en-US/docs/Web/API/ReadableStream
    this.submit_buttons.forEach((element) => {
      element.value = this.localized_text.uploading_text + '...';
    });

    const _formData = this.asFormData(item);
    const response = await post(this.upload_image_uri,
      { body: _formData, responseKind: "json" });

    // Note: It never hits any of the below, even with multiple images (!)
    // The controller action at upload_image_uri is uploading the images, and
    // it's already submitting the form and leaving the page.
    // Maybe because this is async? Anyway, it seems to work.
    // updateObsImages is never called, nor onUploadedCallback.
    if (response.ok) {
      const image = await response.json
      if (image) {
        this.updateObsImages(item, image);
        this.hide(item.dom_element);
        this.onUploadedCallback();
      }
    } else {
      console.log(`got a ${response.status}`);
    }
  }

  // add the image to `good_images` and maybe set the thumb_image_id
  updateObsImages(item, image) {
    // #good_images is a hidden field
    const _good_image_vals = this.goodImagesTarget.value || "";
    const _radio = item.dom_element.querySelector(
      'input[name="observation[thumb_image_id]"]'
    )

    // add id to the good images form field.
    this.goodImagesTarget.value = [_good_image_vals, image.id].join(' ').trim();

    // set the hidden thumb_image_id field if the item's radio is checked
    if (_radio.checked) {
      _radio.value = image.id; // it's grabbing the val from the radio
      this.thumbImageIdTarget.value = image.id; // does not matter!
    }
  }

  removeItem(item) {
    // remove element from the dom;
    item.dom_element.remove();

    // remove the file from the dictionary
    if (item.is_file)
      delete this.fileStore.index[this.file_size];
    else
      delete this.fileStore.index[this.url];

    // remove item from items
    const idx = this.fileStore.items.indexOf(item);
    if (idx > -1)
      this.fileStore.items.splice(idx, 1);
  }

  /*********************/
  /*    DateUpdater    */
  /*********************/
  // Deals with synchronizing image and observation dates through
  // a message box presenting radio buttons. Pick image date or obs date.

  // will check differences between the image dates and observation dates
  areDatesInconsistent() {
    const _obsDate = this.observationDate(),
      _distinctDates = this.getDistinctImageDates();

    for (let i = 0; i < _distinctDates.length; i++) {
      if (!this.simpleDatesAreEqual(_distinctDates[i], _obsDate))
        return true;
    }
    return false;
  }

  refreshImageMessages() {
    const _distinctImgDates = this.getDistinctImageDates(),
      _obsDate = this.observationDate();

    this.imgDateRadiosTarget.innerHTML = '';
    this.obsDateRadiosTarget.innerHTML = '';
    this.makeObservationDateRadio(_obsDate);

    _distinctImgDates.forEach((simpleDate) => {
      if (!this.simpleDatesAreEqual(_obsDate, simpleDate))
        this.makeImageDateRadio(simpleDate);
    });

    if (this.areDatesInconsistent()) {
      this.show(this.dateMessagesTarget);
    } else {
      this.hide(this.dateMessagesTarget);
    }
  }

  reconcileDates(simpleDate, target) {
    if (target == "image")
      this.updateImageDates(simpleDate);
    if (target == "observation")
      this.observationDate(simpleDate);
    this.hide(this.dateMessagesTarget);
  }

  makeImageDateRadio(simpleDate) {
    const _date = JSON.stringify(simpleDate),
      _date_string = this.simpleDateAsString(simpleDate),
      _html = document.createElement('div');

    _html.classList.add("radio");
    _html.innerHTML = "<label><input type='radio' data-target='observation' data-date='" + _date + "' name='fix_date'/>" + _date_string + "</label>"

    this.imgDateRadiosTarget.appendChild(_html);
  }

  makeObservationDateRadio(simpleDate) {
    const _date = JSON.stringify(simpleDate),
      _date_string = this.simpleDateAsString(simpleDate),
      _html = document.createElement('div');

    _html.classList.add("radio");
    _html.innerHTML = "<label><input type='radio' data-target='image' data-date='" + _date + "' name='fix_date'/><span>" + _date_string + "</span></label>";

    this.obsDateRadiosTarget.appendChild(_html);
  }

  updateObservationDateRadio() {
    // _currentObsDate is an instance of this.SimpleDate(values)
    const _currentObsDate = this.observationDate();

    this.obsDateRadiosTarget.querySelectorAll('input')
      .forEach((elem) => { elem.dataset.date = _currentObsDate; })

    this.obsDateRadiosTarget.querySelectorAll('span')
      .forEach((elem) => {
        elem.innerText = this.simpleDateAsString(_currentObsDate);
      })

    if (this.areDatesInconsistent())
      this.show(this.dateMessagesTarget);
  }

  // gets or sets current obs date, simpledate object updates date
  observationDate(simpleDate) {
    // These aren't targets because they are created on the fly by Rails
    // date_select, and because our year-input_controller may fire after
    // this connects, making obs_year (the select) an obsolete element.
    if (!this.obs_day || !this.obs_month || !this.obs_year) {
      this.obs_day = document.getElementById('observation_when_3i');
      this.obs_month = document.getElementById('observation_when_2i');
      this.obs_year = document.getElementById('observation_when_1i');
    }

    // set the obs date, if passed a simpleDate
    if (simpleDate && simpleDate.day && simpleDate.month &&
      simpleDate.year) {
      this.obs_day.value = simpleDate.day;
      this.obs_month.value = simpleDate.month;
      this.obs_year.value = simpleDate.year;

      // Make these easier to find with Capybara by explicitly setting the HTML
      this.obs_day.options[this.obs_day.options.selectedIndex]
        .setAttribute('selected', 'true');
      this.obs_month.options[this.obs_month.options.selectedIndex]
        .setAttribute('selected', 'true');

      return simpleDate;
    } else {
      // or get it. Have to check these values first, cannot send to function
      const day = this.obs_day?.value
      const month = this.obs_month?.value
      const year = this.obs_year?.value
      return this.SimpleDate(day, month, year)
    }
  }

  /**********************/
  /* Simple Date Object */
  /**********************/

  SimpleDate(day, month, year) {
    return {
      day: parseInt(day),
      month: parseInt(month),
      year: parseInt(year),
    }
  }

  // returns true if same
  simpleDatesAreEqual(simpleDate1, simpleDate2) {
    return simpleDate1.day == simpleDate2.day
      && simpleDate1.month == simpleDate2.month
      && simpleDate1.year == simpleDate2.year;
  }

  /*********************/
  /*      Helpers      */
  /*********************/

  // notice this is for block-level
  show(element) {
    if (element !== undefined) {
      element.style.display = 'block';
      element.classList.add('in');
    }
  }

  hide(element) {
    if (element !== undefined) {
      element.classList.remove('in');
      window.setTimeout(() => { element.style.display = 'none'; }, 600);
    }
  }

  generateUUID() {
    return 'xxxxxxxxxxxx4xxxyxxxxxxxxxxxxxxx'.replace(/[xy]/g, function (c) {
      const r = Math.random() * 16 | 0, v = c == 'x' ? r : (r & 0x3 | 0x8);
      return v.toString(16);
    });
  }

  simpleDateAsString(simpleDate) {
    const _months = this.localized_text.months.split(' ');

    return simpleDate.day + "-"
      + _months[simpleDate.month - 1]
      + "-" + simpleDate.year;
  }

  /** Geocode Helpers **/

  makeGeocodeRadioBtn(latLngAlt) {
    const _geocode_string = latLngAlt.latitude.toFixed(5) + ", "
      + latLngAlt.longitude.toFixed(5),
      _html = document.createElement('div'),
      _label = document.createElement('label'),
      _input = document.createElement('input'),
      _a = document.createElement('a');

    _input.type = 'radio';
    _input.name = 'fix_geocode';
    _input.dataset.geocode = JSON.stringify(latLngAlt);

    _label.appendChild(_input);
    _label.insertAdjacentText('beforeend', _geocode_string)

    // dataset is read-only. attributes must be assigned singly
    _a.href = '#geocode_map';
    _a.dataset.role = 'show_on_map';
    _a.dataset.geocode = JSON.stringify(latLngAlt);
    _a.dataset.observationImagesTarget = 'showOnMap';
    _a.dataset.action = 'obs-form-images#showGeocodeonMap';
    _a.dataset.observationImagesLatLngAltParam = JSON.stringify(latLngAlt)
    _a.classList.add('ml-3');
    _a.textContent = this.localized_text.show_on_map;

    _html.classList.add("radio");
    _html.appendChild(_label);
    _html.appendChild(_a);

    return _html;
  }

  getLatLongEXIF(exifObject) {
    let lat = exifObject.GPSLatitude.description;
    let long = exifObject.GPSLongitude.description;

    const alt = exifObject.GPSAltitude ? (exifObject.GPSAltitude.value[0]
      / exifObject.GPSAltitude.value[1]).toFixed(0) + " m" : "";

    // make sure you don't end up on the wrong side of the world
    long = exifObject.GPSLongitudeRef.value[0] == "W" ? long * -1 : long;
    lat = exifObject.GPSLatitudeRef.value[0] == "S" ? lat * -1 : lat;

    return {
      latitude: lat,
      longitude: long,
      altitude: alt
    }
  }

  // Create a map object and specify the DOM element for display.
  showGeocodeonMap({ params: { latLngAlt } }) {
    const _latLng = { lat: latLngAlt.latitude, lng: latLngAlt.longitude },
      _map_container = document.getElementById('geocode_map');

    _map_container.setAttribute('height', '250');

    // Issue: there should not be two google maps on the page.
    const _map = new google.maps.Map(_map_container, {
      center: _latLng,
      zoom: 12
    });

    new google.maps.Marker({
      map: _map,
      position: _latLng
    });
  }
}<|MERGE_RESOLUTION|>--- conflicted
+++ resolved
@@ -360,9 +360,6 @@
     const _file_size = item.is_file ?
       Math.floor((item.file_size / 1024)) + "kb" : "";
     const response = await get(this.get_template_uri,
-<<<<<<< HEAD
-      { contentType: "text/html", query: { img_number: item.uuid } });
-=======
       {
         contentType: "text/html",
         query: {
@@ -371,7 +368,6 @@
           img_file_size: _file_size
         }
       });
->>>>>>> 1e38d487
 
     if (response.ok) {
       const html = await response.text
