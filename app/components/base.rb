# frozen_string_literal: true

class Components::Base < Phlex::HTML
  extend Literal::Properties

  # Include any helpers you want to be available across all components
  include Phlex::Rails::Helpers::Routes
  include Phlex::Rails::Helpers::AssetPath
  include Phlex::Rails::Helpers::LinkTo
  include Phlex::Rails::Helpers::ButtonTo
  include Phlex::Rails::Helpers::ClassNames

  # Register custom output helpers (return HTML)
  register_output_helper :show_title_id_badge
  register_output_helper :naming_vote_form
  register_output_helper :propose_naming_link
  register_output_helper :location_link
  register_output_helper :user_link
  register_output_helper :mark_as_reviewed_toggle
  register_output_helper :modal_link_to
  register_output_helper :put_button
  register_output_helper :text_area_with_label
  register_output_helper :date_select_with_label
  register_output_helper :text_field_with_label
  register_output_helper :select_with_label
  register_output_helper :link_icon
  register_output_helper :make_table
  register_output_helper :help_block_with_arrow

  # Register custom value helpers (return values)
  register_value_helper :permission?
  register_value_helper :url_for
  register_value_helper :image_vote_as_short_string
  register_value_helper :image_vote_as_help_string
  register_value_helper :send_observer_question_tab
  register_value_helper :sequence_archive_options
<<<<<<< HEAD
  register_value_helper :add_q_param
=======
  register_value_helper :add_args_to_url
>>>>>>> 238852cc

  # Enable fragment caching
  def cache_store
    Rails.cache
  end

  if Rails.env.development?
    def before_template
      comment { "Before #{self.class.name}" }
      super
    end
  end
end<|MERGE_RESOLUTION|>--- conflicted
+++ resolved
@@ -34,11 +34,8 @@
   register_value_helper :image_vote_as_help_string
   register_value_helper :send_observer_question_tab
   register_value_helper :sequence_archive_options
-<<<<<<< HEAD
   register_value_helper :add_q_param
-=======
   register_value_helper :add_args_to_url
->>>>>>> 238852cc
 
   # Enable fragment caching
   def cache_store
