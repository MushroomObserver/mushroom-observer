--- conflicted
+++ resolved
@@ -19,12 +19,8 @@
 
     attr_reader :wrapper_options, :autocompleter_type, :textarea,
                 :find_text, :keep_text, :edit_text, :create_text,
-<<<<<<< HEAD
-                :create, :create_path, :hidden_name, :hidden_data,
-=======
-                :create, :create_path, :hidden_value, :hidden_data,
->>>>>>> d91d8f05
-                :extra_controller_data
+                :create, :create_path, :hidden_name, :hidden_value,
+                :hidden_data, :extra_controller_data
 
     def initialize(field, type:, textarea: false, **options)
       super(field, attributes: {})
@@ -42,11 +38,8 @@
       @create_text = options[:create_text]
       @create = options[:create]
       @create_path = options[:create_path]
-<<<<<<< HEAD
       @hidden_name = options[:hidden_name]
-=======
       @hidden_value = options[:hidden_value]
->>>>>>> d91d8f05
       @hidden_data = options[:hidden_data]
       @extra_controller_data = options[:controller_data] || {}
     end
@@ -73,7 +66,6 @@
     end
 
     def controller_data
-<<<<<<< HEAD
       {
         controller: stimulus_controller_name,
         type: autocompleter_type
@@ -98,17 +90,6 @@
     # data-autocompleter--location-target (autocompleter__location_target)
     def target_attr_key
       :"#{stimulus_controller_name.to_s.tr("-", "_")}_target"
-=======
-      data = {
-        controller: :autocompleter,
-        # Use string to prevent underscore-to-hyphen conversion in data attrs
-        type: autocompleter_type.to_s
-      }
-      # Textarea autocompleters accept multiple values separated by newlines
-      data[:separator] = "\n" if textarea
-      # Merge any extra data attributes (e.g., outlet connections)
-      data.merge(extra_controller_data)
->>>>>>> d91d8f05
     end
 
     def render_input_field(&block)
@@ -133,13 +114,8 @@
       {
         placeholder: :start_typing.l,
         autocomplete: "off",
-<<<<<<< HEAD
         data: { target_attr_key => "input" }
       }.deep_merge(attributes)
-=======
-        data: { autocompleter_target: "input" }
-      }.deep_merge(@field_attributes)
->>>>>>> d91d8f05
     end
 
     def autocompleter_wrapper_options
@@ -273,28 +249,24 @@
     end
 
     def render_hidden_field
-<<<<<<< HEAD
       input(
         type: "hidden",
         id: hidden_field_id,
         name: hidden_field_name,
-=======
-      # Hidden field stores the selected ID. Use field.key (original field name)
-      # so controller gets e.g. by_users_id, not user_id.
-      input(
-        type: "hidden",
-        id: "#{field.dom.id}_id",
-        name: field.dom.name.sub(/\[#{field.key}\]$/,
-                                 "[#{field.key}_id]"),
         value: normalized_hidden_value,
->>>>>>> d91d8f05
         class: "form-control",
         readonly: true,
         data: hidden_field_data
       )
     end
 
-<<<<<<< HEAD
+    # Convert array of IDs to comma-separated string for multi-value fields
+    def normalized_hidden_value
+      return hidden_value unless hidden_value.is_a?(Array)
+
+      hidden_value.join(",")
+    end
+
     def hidden_field_data
       base_data = { target_attr_key => "hidden" }
       return base_data unless hidden_data
@@ -315,20 +287,6 @@
 
       key = field.key.to_s.tr("[]", "_").chomp("_")
       field.dom.name.sub(/\[#{field.key}\]$/, "[#{key}_id]")
-=======
-    # Convert array of IDs to comma-separated string for multi-value fields
-    def normalized_hidden_value
-      return hidden_value unless hidden_value.is_a?(Array)
-
-      hidden_value.join(",")
-    end
-
-    def hidden_field_data
-      base_data = { autocompleter_target: "hidden" }
-      return base_data unless hidden_data
-
-      base_data.merge(hidden_data)
->>>>>>> d91d8f05
     end
   end
 end