--- conflicted
+++ resolved
@@ -73,21 +73,6 @@
     end
     # rubocop:enable Metrics/AbcSize
 
-<<<<<<< HEAD
-    def render_label_row(label_text, inline)
-      display = inline ? "d-inline-flex" : "d-flex"
-
-      div(class: "#{display} justify-content-between") do
-        div do
-          label(for: field.dom.id, class: "mr-3") { label_text }
-          render_help_in_label_row
-          render_between_slot
-        end
-      end
-    end
-
-=======
->>>>>>> a99abf16
     def form_group_class(base, inline, wrap_class)
       classes = base
       classes += " form-inline" if inline && base == "form-group"
