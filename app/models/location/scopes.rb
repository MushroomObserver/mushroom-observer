# frozen_string_literal: true

module Location::Scopes
  # This is using Concern so we can define the scopes in this included module.
  extend ActiveSupport::Concern

  # NOTE: To improve Coveralls display, avoid one-line stabby lambda scopes.
  # Two line stabby lambdas are OK, it's just the declaration line that will
  # always show as covered.
  included do # rubocop:disable Metrics/BlockLength
    # default ordering for index queries
    scope :index_order,
          -> { order(name: :asc, id: :desc) }

    scope :in_regions, lambda { |place_names|
      place_names = [place_names].flatten
      if place_names.length > 1
        starting = in_region(place_names.shift)
        place_names.reduce(starting) do |result, place_name|
          result.or(Location.in_region(place_name))
        end
      else
        in_region(place_names.first)
      end
    }
    scope :in_region, lambda { |place_name|
      region = Location.reverse_name_if_necessary(place_name)

      if understood_continent?(region)
        countries = countries_in_continent(region)
        where(Location[:name] =~ ", (#{countries.join("|")})$")
      else
        where(Location[:name].matches("%#{region}"))
      end
    }
    scope :name_has,
          ->(phrase) { search_columns(Location[:name], phrase) }

<<<<<<< HEAD
    scope :has_notes,
          ->(bool = true) { notes_condition(Location[:notes], bool:) }
=======
    scope :has_notes, lambda { |bool = true|
      coalesce_presence_condition(Location[:notes], bool:)
    }
>>>>>>> ff029745
    scope :notes_has,
          ->(phrase) { search_columns(Location[:notes], phrase) }

    scope :search_content,
          ->(phrase) { search_columns(Location.searchable_columns, phrase) }
    # Location[:name] + descriptions, Observation[:notes] + comments
    # Does not search location notes or location comments.
    scope :advanced_search, lambda { |phrase|
      ids = Location.name_has(phrase).map(&:id)
      ids += Location.description_has(phrase).map(&:id)
      ids += Observation.advanced_search(phrase).
             includes(:location).map(&:location).flatten.uniq
      where(id: ids).distinct
    }
    # Does not search location notes, observation notes or comments on either.
    # We do not yet support location comment queries.
    scope :pattern, lambda { |phrase|
      cols = Location[:name] + LocationDescription.searchable_columns
      joins_default_descriptions.search_columns(cols, phrase)
    }
    scope :regexp, lambda { |phrase|
      where(Location[:name] =~ phrase.to_s.strip.squeeze(" "))
    }
    # https://stackoverflow.com/a/77064711/3357635
    # AR's assumed join condition is
    #   `Location[:id].eq(LocationDescription[:location_id])`
    # but we want the converse. It is a bit complicated to write a left outer
    # join in AR that joins on a non-standard condition, so here it is:
    scope :joins_default_descriptions, lambda {
      joins(
        Location.arel_table.
        join(LocationDescription.arel_table, Arel::Nodes::OuterJoin).
        on(Location[:description_id].eq(LocationDescription[:id])).join_sources
      )
    }

    scope :has_descriptions, lambda { |bool = true|
      presence_condition(Location[:description_id], bool:)
    }
    scope :description_has, lambda { |phrase|
      joins(:descriptions).
        merge(LocationDescription.search_content(phrase)).distinct
    }
    scope :has_description_created_by, lambda { |user|
      joins(:descriptions).
        merge(LocationDescription.where(user: user)).distinct
    }
    scope :has_description_reviewed_by, lambda { |user|
      joins(:descriptions).
        merge(LocationDescription.where(reviewer: user)).distinct
    }
    scope :has_description_of_type, lambda { |source|
      # Check that it's a valid source type (string enum value)
      return none if Description::ALL_SOURCE_TYPES.exclude?(source)

      joins(:descriptions).
        merge(LocationDescription.where(source_type: source)).distinct
    }
    scope :has_observations,
          -> { joins(:observations).distinct }

    # Returns locations whose bounding box is entirely within the given box.
    # Pass kwargs (:north, :south, :east, :west), any order
    scope :in_box, lambda { |**args|
      box = Mappable::Box.new(**args)
      return none unless box.valid?

      if box.straddles_180_deg?
        in_box_over_dateline(**args)
      else
        in_box_regular(**args)
      end
    }
    # mostly a helper for in_box
    scope :in_box_over_dateline, lambda { |**args|
      box = Mappable::Box.new(**args)
      return none unless box.valid?

      where((Location[:south] >= box.south).and(Location[:north] <= box.north).
            # Location[:west] between w & 180 OR between 180 and e
            and((Location[:west] >= box.west).or(Location[:west] <= box.east)).
            and((Location[:east] >= box.west).or(Location[:east] <= box.east)))
    }
    # mostly a helper for in_box
    scope :in_box_regular, lambda { |**args|
      box = Mappable::Box.new(**args)
      return none unless box.valid?

      where((Location[:south] >= box.south).and(Location[:north] <= box.north).
            and(Location[:west] >= box.west).and(Location[:east] <= box.east).
            and(Location[:west] <= Location[:east]))
    }
    # Pass kwargs (:north, :south, :east, :west), any order
    scope :not_in_box, lambda { |**args|
      box = Mappable::Box.new(**args)
      return none unless box.valid?

      in_box(**args).invert_where
    }
    # Use named parameters (lat:, lng:), any order
    scope :contains_point, lambda { |**args|
      args => { lat:, lng: }
      where((Location[:south]).lteq(lat).and((Location[:north]).gteq(lat)).
            and(Location[:west].lteq(lng).and(Location[:east].gteq(lng)).
                or(Location[:west].gteq(lng).and(Location[:east].lteq(lng)))))
    }
    # Use named parameters (lat:, lng:), any order
    scope :with_minimum_bounding_box_containing_point, lambda { |**args|
      args => {lat:, lng:}
      containers = contains_point(lat: lat, lng: lng)
      # prevents returning all containers if contaimers empty
      return none if containers.empty?

      containers.min_by(&:box_area)
    }
    # Use named parameters, north:, south:, east:, west:
    #
    #   w/e    | Location     | Location contains w/e
    #   ______ | ____________ | ______________________
    #   w <= e | west <= east | west <= w && e <= east
    #   w <= e | west > east  | west <= w || e <= east
    #   w > e  | west <= east | none
    #   w > e  | west > east  | west <= w && e <= east
    #
    scope :contains_box, lambda { |**args|
      args => { north:, south:, east:, west: }

      if west <= east # w / e don't straddle 180
        where(Location[:south].lteq(south).and(Location[:north].gteq(north)).
              # Location doesn't straddle 180
              and(Location[:west].lteq(Location[:east]).
              and(Location[:west] <= west).and(Location[:east] >= east).
              # Location straddles 180
              or(Location[:west].gt(Location[:east]).
                and((Location[:west] <= west).or(Location[:east] >= east)))))
      else # Location straddles 180
        where(Location[:south].lteq(south).and(Location[:north].gteq(north)).
              # Location 100% wrap; necessarily straddles w/e
              and(Location[:west].eq(Location[:east] - 360)).
              # Location < 100% wrap-around
              or(Location[:west].gt(Location[:east]).
                and(Location[:west] <= west).and(Location[:east] >= east)))
      end
    }

    scope :show_includes, lambda {
      strict_loading.includes(
        { comments: :user },
        { description: { comments: :user } },
        { descriptions: [:authors, :editors] },
        :interests,
        :observations,
        :rss_log,
        :versions
      )
    }
  end

  module ClassMethods
    # class methods here, `self` included
  end
end<|MERGE_RESOLUTION|>--- conflicted
+++ resolved
@@ -36,14 +36,9 @@
     scope :name_has,
           ->(phrase) { search_columns(Location[:name], phrase) }
 
-<<<<<<< HEAD
-    scope :has_notes,
-          ->(bool = true) { notes_condition(Location[:notes], bool:) }
-=======
     scope :has_notes, lambda { |bool = true|
       coalesce_presence_condition(Location[:notes], bool:)
     }
->>>>>>> ff029745
     scope :notes_has,
           ->(phrase) { search_columns(Location[:notes], phrase) }
 
