--- conflicted
+++ resolved
@@ -63,13 +63,8 @@
       old_version = desc.version - (desc.saved_changes? || force_prev ? 1 : 0)
       result.add_integer(:old_description_version, old_version)
       result.add_string(:review_status,
-<<<<<<< HEAD
-                        review_status_changed ? desc.review_status :
-                        "no_change")
-=======
                         review_status_changed ?
                           desc.review_status : "no_change")
->>>>>>> b16710ce
     else
       result.add_integer(:description, 0)
       result.add_integer(:new_description_version, 0)
