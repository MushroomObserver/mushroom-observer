--- conflicted
+++ resolved
@@ -46,18 +46,8 @@
       end
     }
 
-<<<<<<< HEAD
     scope :has_notes,
-          ->(bool = true) { notes_condition(Image[:notes], bool:) }
-=======
-    scope :has_notes, lambda { |bool = true|
-      if bool.to_s.to_boolean == true
-        where(Image[:notes].coalesce("").length.gt(0))
-      else
-        where(Image[:notes].coalesce("").length.eq(0))
-      end
-    }
->>>>>>> 80f719c4
+          ->(bool = true) { coalesce_presence_condition(Image[:notes], bool:) }
     scope :notes_has,
           ->(phrase) { search_columns(Image[:notes], phrase) }
 
