# frozen_string_literal: true

module Image::Scopes
  # This is using Concern so we can define the scopes in this included module.
  extend ActiveSupport::Concern

  # NOTE: To improve Coveralls display, avoid one-line stabby lambda scopes.
  # Two line stabby lambdas are OK, it's just the declaration line that will
  # always show as covered.
  included do
    scope :order_by_default,
          -> { order_by(::Query::Images.default_order) }

    scope :sizes, lambda { |min, max = nil|
      min, max = min if min.is_a?(Array)
      if max
        min_size(min).max_size(max)
      else
        min_size(min)
      end
    }
    scope :min_size, lambda { |min|
      size = Image::ALL_SIZES_INDEX[min.to_sym]
      where(Image[:width].gteq(size).or(Image[:height].gteq(size)))
    }
    scope :max_size, lambda { |max|
      size = Image::ALL_SIZES_INDEX[max.to_sym]
      where(Image[:width].lt(size).or(Image[:height].lt(size)))
    }
    scope :content_types, lambda { |types|
      exts  = Image::ALL_EXTENSIONS.map(&:to_s)
      mimes = Image::ALL_CONTENT_TYPES.map(&:to_s).compact_blank
      types &= exts # intersection
      return if types.empty?

      other = types.include?("raw")
      types -= ["raw"]
      types = types.map { |x| mimes[exts.index(x)] }
      in_types = Image[:content_type].in(types)
      not_in_mimes = Image[:content_type].not_in(mimes)
      if types.empty?
        where(not_in_mimes)
      elsif other
        where(in_types.or(not_in_mimes))
      else
        where(in_types)
      end
    }

    scope :has_notes,
          ->(bool = true) { not_blank_condition(Image[:notes], bool:) }
    scope :notes_has,
          ->(phrase) { search_columns(Image[:notes], phrase) }

    scope :copyright_holder_has,
          ->(phrase) { search_columns(Image[:copyright_holder], phrase) }
    scope :license,
          ->(license) { where(license: license) }
    scope :ok_for_export,
          ->(bool = true) { where(ok_for_export: bool) }

    scope :has_votes,
          ->(bool = true) { presence_condition(Image[:vote_cache], bool:) }
    # quality is on a scale from 1.0 to 4.0
    scope :quality, lambda { |min, max = nil|
      min, max = min if min.is_a?(Array)
      if max.nil? || max == min
        where(Image[:vote_cache].gteq(min))
      else
        where(Image[:vote_cache].gteq(min).and(Image[:vote_cache].lteq(max)))
      end
    }
    # relates to Observation confidence, not image votes. -3.0..3.0
    scope :confidence, lambda { |min, max = nil|
      joins(:observations).merge(Observation.confidence(min, max))
    }

    scope :has_observations, lambda { |bool = true|
      joined_relation_condition(:observation_images, bool:)
    }
    scope :observations, lambda { |obs|
      joins(:observation_images).
        where(observation_images: { observation: obs })
    }
    scope :locations, lambda { |locations|
<<<<<<< HEAD
      return none if locations.blank?

=======
      ids = Lookup::Locations.new(locations).ids
>>>>>>> 500255d9
      joins(observation_images: :observation).
        merge(Observation.locations(locations)).distinct
    }
    scope :projects, lambda { |projects|
      ids = Lookup::Projects.new(projects).ids
      joins(:project_images).where(project_images: { project_id: ids })
    }
    scope :species_lists, lambda { |species_lists|
      ids = Lookup::SpeciesLists.new(species_lists).ids
      joins(observation_images: { observation: :species_list_observations }).
        where(species_list_observations: { species_list_id: ids })
    }

    # FOR FUTURE REFERENCE
    # A search of all Image SEARCHABLE_FIELDS, concatenated.
    # scope :search_content,
    #       ->(phrase) { search_columns(Image.searchable_columns, phrase) }
    # Grabbing image ids from the Observation.includes is waay faster than
    # a 3x join from images to observation_images to observations to comments.
    # Does not check Name[:search_name] (author)
    # scope :advanced_search, lambda { |phrase|
    #   obs_imgs = Observation.advanced_search(phrase).
    #              includes(:images).map(&:images).flatten.uniq
    #   search_content(phrase).distinct.or(Image.where(id: obs_imgs).distinct)
    # }

    # Excludes images without observations!
    scope :pattern, lambda { |phrase|
      cols = Image.searchable_columns + Observation[:where] + Name[:search_name]
      joins(observations: :name).search_columns(cols, phrase)
    }

    scope :observation_query, lambda { |hash|
      joins(:observations).subquery(:Observation, hash)
    }

    scope :interactive_includes, lambda {
      strict_loading.includes(
        :image_votes, :license, :projects, :user
      )
    }
  end

  module ClassMethods
    # class methods here, `self` included
  end
end<|MERGE_RESOLUTION|>--- conflicted
+++ resolved
@@ -83,12 +83,8 @@
         where(observation_images: { observation: obs })
     }
     scope :locations, lambda { |locations|
-<<<<<<< HEAD
       return none if locations.blank?
 
-=======
-      ids = Lookup::Locations.new(locations).ids
->>>>>>> 500255d9
       joins(observation_images: :observation).
         merge(Observation.locations(locations)).distinct
     }
