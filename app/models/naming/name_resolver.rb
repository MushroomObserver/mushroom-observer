# frozen_string_literal: true

# Resolves the name using these heuristics:
#   First time through:
#     Only 'what' will be filled in.
#     Prompts the user if not found.
#     Gives user a list of options if matches more than one. ('names')
#     Gives user a list of options if deprecated. ('valid_names')
#   Second time through:
#     'what' is a new string if user typed new name, else same as old 'what'
#     'approved_name' is old 'what'
#     'chosen_name' hash on name.id: radio buttons
#     Uses the name chosen from the radio buttons first.
#     If 'what' has changed, then go back to "First time through" above.
#     Else 'what' has been approved, create it if necessary.
#
# INPUTS:
#   what           params[:naming][:name]          Text field.
#   approved_name  params[:approved_name]          Last name user entered.
#   chosen_name    params[:chosen_name][:name_id]  Name id from radio boxes.
#   (User.current -- might be used by one or more things)
#
# RETURNS:
#   success       true: okay to use name; false: user needs to approve name.
#   name          Name object if it resolved without reservations.
#
#   Used by form_name_feedback if name not resolved:
#   names         List of choices if name matched multiple objects.
#   valid_names   List of choices if name is deprecated.
#   parent_deprecated   Boolean
#   suggest_corrections Boolean
#
class Naming
  class NameResolver
    attr_reader :success, :name, :names, :valid_names, :parent_deprecated,
                :suggest_corrections

<<<<<<< HEAD
    def initialize(given_name: "", given_id: 0, approved_name: "",
=======
    def initialize(given_name: "", approved_name: "",
>>>>>>> 1f4de5bd
                   chosen_name: "")
      @success = true
      @given_name = given_name
      @name = nil
      @names = nil
      @valid_names = nil
      @parent_deprecated = nil
      @suggest_corrections = false

<<<<<<< HEAD
      resolve(given_name:, given_id:, approved_name:, chosen_name:)
    end

    # rubocop:disable Metrics/MethodLength
    def resolve(given_name:, given_id:, approved_name:, chosen_name:)
=======
      resolve(given_name:, approved_name:, chosen_name:)
    end

    # rubocop:disable Metrics/MethodLength
    def resolve(given_name:, approved_name:, chosen_name:)
>>>>>>> 1f4de5bd
      corrected = given_name.to_s.tr("_", " ").strip_squeeze
      approved_name2 = approved_name.to_s.tr("_", " ").strip_squeeze
      if corrected.blank? || Name.names_for_unknown.member?(corrected.downcase)
        return
      end

      @success = false
      ignore_approved_name = false
      # Has user chosen among multiple matching names or among
      # multiple approved names?
      if chosen_name.blank?
        # If it's an autocompleted match, take that directly.
        # (It could still be deprecated, but we'll deal with that below.)
<<<<<<< HEAD
        if given_id.is_a?(Integer) && given_id.nonzero?
          @names = [Name.find(given_id)]
        else
          corrected = Name.fix_capitalized_species_epithet(corrected)

          # Look up name: can return zero (unrecognized), one
          # (unambiguous match), or many (multiple authors match).
          @names = Name.find_names_filling_in_authors(corrected)
        end
=======
        # if given_id.is_a?(Integer) && given_id.nonzero?
        #   @names = [Name.find(given_id)]
        # else
        corrected = Name.fix_capitalized_species_epithet(corrected)

        # Look up name: can return zero (unrecognized), one
        # (unambiguous match), or many (multiple authors match).
        @names = Name.find_names_filling_in_authors(corrected)
        # end
>>>>>>> 1f4de5bd
      else
        @names = [Name.find(chosen_name)]
        # This tells it to check if this name is deprecated (below) EVEN IF the
        # user didn't change the what field.  This will solve the problem of
        # multiple matching deprecated names discussed below.
        ignore_approved_name = true
      end

      # Create temporary name object for it.  (This will not save anything
      # EXCEPT in the case of user supplying author for existing name that
      # has no author.)
      if @names.empty? &&
         (@name = Name.create_needed_names(approved_name2, corrected))
        @names << name
      end

      # No matches -- suggest some correct names to make Debbie happy.
      if @names.empty?
        if (parent = Name.parent_if_parent_deprecated(corrected))
          @valid_names = Name.names_from_synonymous_genera(corrected, parent)
          @parent_deprecated = parent
        else
          @valid_names = Name.suggest_alternate_spellings(corrected)
          @suggest_corrections = true
        end

      # Only one match (or we just created an approved new name).
      elsif @names.length == 1
        target_name = names.first
        # Single matching name.  Check if it's deprecated.
        if target_name.deprecated &&
           (ignore_approved_name || (approved_name != given_name))
          # User has not explicitly approved the deprecated name: get list of
          # valid synonyms.  Will display them for user to choose among.
          @valid_names = target_name.approved_synonyms
        else
          # User has selected an unambiguous, accepted name... or they have
          # chosen or approved of their choice.  Either way, go with it.
          @name = target_name
          # Fill in author, just in case user has chosen between two authors.
          # If the form fails for some other reason and we don't do this, it
          # will ask the user to choose between the authors *again* later.
          @given_name = name.real_search_name
          # (This is the only way to get out of here with success.)
          @success = true
        end

      # Multiple matches.
      elsif @names.length > 1
        if @names.reject(&:deprecated).empty?
          # Multiple matches, all of which are deprecated.  Check if
          # they all have the same set of approved names.  Pain in the
          # butt, but otherwise can get stuck choosing between
          # Helvella infula Fr. and H. infula Schaeff. without anyone
          # mentioning that both are deprecated by Gyromitra infula.
          valid_set = Set.new
          @names.each do |n|
            valid_set.merge(n.approved_synonyms)
          end
          @valid_names = valid_set.sort_by(&:sort_name)
        end
      end
    end
    # rubocop:enable Metrics/MethodLength

    # Convenience method returning a hash for mass ivar assignment
    def results
      { success: @success,
        given_name: @given_name,
        name: @name,
        names: @names,
        valid_names: @valid_names,
        parent_deprecated: @parent_deprecated,
        suggest_corrections: @suggest_corrections }
    end
  end
end<|MERGE_RESOLUTION|>--- conflicted
+++ resolved
@@ -35,11 +35,7 @@
     attr_reader :success, :name, :names, :valid_names, :parent_deprecated,
                 :suggest_corrections
 
-<<<<<<< HEAD
-    def initialize(given_name: "", given_id: 0, approved_name: "",
-=======
     def initialize(given_name: "", approved_name: "",
->>>>>>> 1f4de5bd
                    chosen_name: "")
       @success = true
       @given_name = given_name
@@ -49,19 +45,11 @@
       @parent_deprecated = nil
       @suggest_corrections = false
 
-<<<<<<< HEAD
-      resolve(given_name:, given_id:, approved_name:, chosen_name:)
-    end
-
-    # rubocop:disable Metrics/MethodLength
-    def resolve(given_name:, given_id:, approved_name:, chosen_name:)
-=======
       resolve(given_name:, approved_name:, chosen_name:)
     end
 
     # rubocop:disable Metrics/MethodLength
     def resolve(given_name:, approved_name:, chosen_name:)
->>>>>>> 1f4de5bd
       corrected = given_name.to_s.tr("_", " ").strip_squeeze
       approved_name2 = approved_name.to_s.tr("_", " ").strip_squeeze
       if corrected.blank? || Name.names_for_unknown.member?(corrected.downcase)
@@ -75,17 +63,6 @@
       if chosen_name.blank?
         # If it's an autocompleted match, take that directly.
         # (It could still be deprecated, but we'll deal with that below.)
-<<<<<<< HEAD
-        if given_id.is_a?(Integer) && given_id.nonzero?
-          @names = [Name.find(given_id)]
-        else
-          corrected = Name.fix_capitalized_species_epithet(corrected)
-
-          # Look up name: can return zero (unrecognized), one
-          # (unambiguous match), or many (multiple authors match).
-          @names = Name.find_names_filling_in_authors(corrected)
-        end
-=======
         # if given_id.is_a?(Integer) && given_id.nonzero?
         #   @names = [Name.find(given_id)]
         # else
@@ -95,7 +72,6 @@
         # (unambiguous match), or many (multiple authors match).
         @names = Name.find_names_filling_in_authors(corrected)
         # end
->>>>>>> 1f4de5bd
       else
         @names = [Name.find(chosen_name)]
         # This tells it to check if this name is deprecated (below) EVEN IF the
