--- conflicted
+++ resolved
@@ -174,7 +174,7 @@
     tag = :"description_#{full_or_part}_title_#{source_type}"
     user_name = begin
                   user.legal_name
-                rescue StandardError
+                rescue
                   "?"
                 end
     args = {
@@ -414,11 +414,7 @@
     elsif user.to_i != 0
       group_user_ids(table).include?(user.to_i)
     else
-<<<<<<< HEAD
-      fail ArgumentError.new("Was expecting User instance, id or nil.")
-=======
       raise "ArgumentError", "Was expecting User instance, id or nil."
->>>>>>> e1e0d350
     end
   end
 
