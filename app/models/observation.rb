--- conflicted
+++ resolved
@@ -489,22 +489,14 @@
     strict_loading.includes(
       :collection_numbers,
       { comments: :user },
-<<<<<<< HEAD
-      { external_links: { external_site: :project } },
-=======
       { external_links: { external_site: { project: :user_group } } },
->>>>>>> 42749178
       { herbarium_records: [{ herbarium: :curators }, :user] },
       { images: [:image_votes, :license, :projects, :user] },
       { interests: :user },
       :location,
       :name,
       { namings: [:name, :user, { votes: [:observation, :user] }] },
-<<<<<<< HEAD
-      :projects,
-=======
       { projects: :admin_group },
->>>>>>> 42749178
       :rss_log,
       :sequences,
       { species_lists: [:projects, :user] },
@@ -524,7 +516,6 @@
       :user
     )
   }
-<<<<<<< HEAD
   scope :naming_includes, lambda {
     strict_loading.includes(
       :location, # ugh. worth it because of cache_content_filter_data
@@ -533,8 +524,6 @@
       :user
     )
   }
-=======
->>>>>>> 42749178
 
   def location?
     false
