# frozen_string_literal: true

#  = Observation Model
#
#  An Observation is a mushroom seen at a certain Location and time, as
#  recorded by a User.  This is at the core of the site.  It can have any
#  number of Image's, Naming's, Comment's, Interest's.
#
#  == Voting
#
#  Voting is still in a state of flux.  At the moment User's create Naming's
#  and other User's Vote on them.  We combine the Vote's for each Naming, cache
#  the Vote for each Naming in the Naming.  However no Naming necessarily wins
#  -- instead Vote's are tallied for each Synonym (see calc_consensus for full
#  details).  Thus the accepted Name of the winning Synonym is cached in the
#  Observation along with its winning Vote score.
#
#  == Location
#
#  An Observation can belong to either a defined Location (+location+, a
#  Location instance) or an undefined one (+where+, just a String), and even
#  occasionally both (see below).  To make this a little easier, you can refer
#  to +place_name+ instead, which returns the name of whichever is present.
#
#  *NOTE*: We were clearly having trouble making up our mind whether or not to
#  set +where+ when +location+ was present.  The only safe heuristic is to use
#  +location+ if it's present, then fall back on +where+ -- +where+ may or may
#  not be set (or even accurate?) if +location+ is present.
#
#  *NOTE*: If a mushroom is seen at a mushroom fair or an herbarium, we don't
#  necessarily know where the mushroom actually grew.  In this case, we enter
#  the mushroom fair / herbarium as the +place_name+ and set the special flag
#  +is_collection_location+ to false.
#
#  == Attributes
#
#  id::                     Locally unique numerical id, starting at 1.
#  created_at::             Date/time it was first created.
#  updated_at::             Date/time it was last updated.
#  user_id::                User that created it.
#  when::                   Date it was seen.
#  where::                  Where it was seen (just a String).
#  location::               Where it was seen (Location).
#  lat::                    Exact latitude of location.
#  long::                   Exact longitude of location.
#  alt::                    Exact altitude of location. (meters)
#  is_collection_location:: Is this where it was growing?
#  gps_hidden::             Hide exact lat/long?
#  name::                   Consensus Name (never deprecated, never nil).
#  vote_cache::             Cache Vote score for the winning Name.
#  thumb_image::            Image to use as thumbnail (if any).
#  specimen::               Does User have a specimen available?
#  notes::                  Arbitrary text supplied by User and serialized.
#  num_views::              Number of times it has been viewed.
#  last_view::              Last time it was viewed.
#  log_updated_at::         Cache of RssLogs.updated_at, for speedier index
#
#  ==== "Fake" attributes
#  place_name::             Wrapper on top of +where+ and +location+.
#                           Handles location_format.
#
#  == Class methods
#
#  refresh_vote_cache::     Refresh cache for all Observation's.
#  define_a_location::      Update any observations using the old "where" name.
#  touch_when_logging::     Override of AbstractModel's hook when updating log
#  ---
#  no_notes::               value of observation.notes if there are no notes
#  no_notes_persisted::     no_notes persisted in the db
#  other_notes_key::        key used for general Observation notes
#  other_notes_part::       other_notes_key as a String
#  notes_part_id::          id of textarea for a Notes heading
#  notes_area_id_prefix     prefix for id of textarea for a Notes heading
#  export_formatted::       notes (or any hash) to string with marked up
#                           captions (keys)
#  show_formatted::         notes (or any hash) to string with plain
#                           captions (keys)
#
#  ==== Scopes
#
#  created_on("yyyymmdd")
#  created_after("yyyymmdd")
#  created_before("yyyymmdd")
#  created_between(start, end)
#  updated_on("yyyymmdd")
#  updated_after("yyyymmdd")
#  updated_before("yyyymmdd")
#  updated_between(start, end)
#  found_on("yyyymmdd")
#  found_after("yyyymmdd")
#  found_before("yyyymmdd")
#  found_between(start, end)
#  of_name(name)
#  of_name_like(string)
#  with_name
#  without_name
#  by_user(user)
#  with_location
#  without_location
#  at_location(location)
#  in_region(where)
#  in_box(n,s,e,w) geoloc is in the box
#  outside(n,s,e,w) geoloc is outside the box
#  is_collection_location
#  not_collection_location
#  with_image
#  without_image
#  with_notes
#  without_notes
#  has_notes_field(field)
#  notes_include(note)
#  with_specimen
#  without_specimen
#  with_sequence
#  without_sequence
#  confidence (min %, max %)
#  with_comments
#  without_comments
#  comments_include(summary)
#  for_project(project)
#  in_herbarium(herbarium)
#  herbarium_record_notes_include(notes)
#  on_species_list(species_list)
#  on_species_list_of_project(project)
#
#  == Instance methods
#
#  comments::               List of Comment's attached to this Observation.
#  interests::              List of Interest's attached to this Observation.
#  sequences::              List of Sequences which belong to this Observation.
#  species_lists::          List of SpeciesList's that contain this Observation.
#  other_notes_key::        key used for general Observation notes
#  other_notes_part::       other_notes_key as a String
#  notes_part_id::          id of textarea for a Notes heading
#  notes_part_value::       value for textarea for a Notes heading
#  form_notes_parts::       note parts to display in create & edit form
#  notes_normalized_key::   key (of the notes parts array)
#  notes_export_formatted:: notes to string with marked up captions (keys)
#  notes_show_formatted::   notes to string with plain captions (keys)
#
#  ==== Name Formats #  text_name::              Plain text.
#  format_name::            Textilized. (uses name.observation_name)
#  unique_text_name::       Plain text, with id added to make unique.
#  unique_format_name::     Textilized, with id added to make unique.
#
#  ==== Namings and Votes
#  name::                   Conensus Name instance. (never nil)
#  namings::                List of Naming's proposed for this Observation.
#  name_been_proposed?::    Has someone proposed this Name already?
#  owner_voted?::           Has the owner voted on a given Naming?
#  user_voted?::            Has a given User voted on a given Naming?
#  owners_vote::            Owner's Vote on a given Naming.
#  users_vote::             A given User's Vote on a given Naming
#  owners_votes::           Get all of the onwer's Vote's for this Observation.
#  owners_favorite?::       Is a given Naming one of the owner's favorite(s)
#                           for this Observation?
#  users_favorite?::        Is a given Naming one of the given user's
#                           favorites for this Observation?
#  owner_preference         owners's unique prefered Name (if any) for this Obs
#  change_vote::            Change a given User's Vote for a given Naming.
#  consensus_naming::       Guess which Naming is responsible for consensus.
#  calc_consensus::         Calculate and cache the consensus naming/name.
#  review_status::          Decide what the review status is for this Obs.
#  lookup_naming::          Return corresponding Naming instance from this
#                           Observation's namings association.
#  dump_votes::             Dump all the Naming and Vote info as known by this
#                           Observation and its associations.
#
#  ==== Images
#  images::                 List of Image's attached to this Observation.
#  add_image::              Attach an Image.
#  remove_image::           Remove an Image.
#
#  ==== Projects
#  can_edit?::              Check if user has permission to edit this obs.
#
#  ==== Callbacks
#  add_spl_callback::           After add: update contribution.
#  remove_spl_callback::        After remove: update contribution.
#  notify_species_lists::       Before destroy: log destruction on spls.
#  destroy_dependents::         After destroy: destroy Naming's.
#  notify_users_after_change::  After save: call notify_users (if important).
#  notify_users_before_destroy:: Before destroy: call notify_users.
#  notify_users::               After save/destroy/image: send email.
#  announce_consensus_change::  After consensus changes: send email.
#
<<<<<<< HEAD
class Observation < AbstractModel # rubocop:disable Metrics/ClassLength
=======
# rubocop:disable Metrics/ClassLength
class Observation < AbstractModel
>>>>>>> 5c09295c
  belongs_to :thumb_image, class_name: "Image",
                           inverse_of: :thumb_glossary_terms
  belongs_to :name # (used to cache consensus name)
  belongs_to :location
  belongs_to :rss_log
  belongs_to :user

  # Has to go before "has many interests" or interests will be destroyed
  # before it has a chance to notify the interested users of the destruction.
  before_destroy :notify_users_before_destroy

  has_many :votes
  has_many :comments,  as: :target, dependent: :destroy, inverse_of: :target
  has_many :interests, as: :target, dependent: :destroy, inverse_of: :target
  has_many :sequences, dependent: :destroy
  has_many :external_links, dependent: :destroy

  # DO NOT use :dependent => :destroy -- this causes it to recalc the
  # consensus several times and send bogus emails!!
  has_many :namings

  has_many :observation_images, dependent: :destroy
  has_many :images, through: :observation_images

  has_many :project_observations, dependent: :destroy
  has_many :projects, through: :project_observations

  has_many :species_list_observations, dependent: :destroy
  has_many :species_lists, through: :species_list_observations,
                           after_add: :add_spl_callback,
                           before_remove: :remove_spl_callback

  has_many :observation_collection_numbers, dependent: :destroy
  has_many :collection_numbers, through: :observation_collection_numbers

  has_many :observation_herbarium_records, dependent: :destroy
  has_many :herbarium_records, through: :observation_herbarium_records

  has_many :observation_views, dependent: :destroy
  has_many :viewers, class_name: "User",
                     through: :observation_views,
                     source: :user

  # rubocop:disable Rails/ActiveRecordCallbacksOrder
  # else Rubocop says: "before_save is supposed to appear before before_destroy"
  # because a before_destroy must precede the has_many's
  before_save :cache_content_filter_data
  # rubocop:enable Rails/ActiveRecordCallbacksOrder
  after_update :notify_users_after_change
  before_destroy :destroy_orphaned_collection_numbers
  before_destroy :notify_species_lists
  after_destroy :destroy_dependents

  # Automatically (but silently) log destruction.
  self.autolog_events = [:destroyed]

  # NOTE: To improve Coveralls display, do not use one-line stabby lambda scopes
  # Extra timestamp scopes for when Observation found:
  scope :found_on, lambda { |ymd_string|
    where(arel_table[:when].format("%Y-%m-%d") == ymd_string)
  }
  scope :found_after, lambda { |ymd_string|
    where(arel_table[:when].format("%Y-%m-%d") >= ymd_string)
  }
  scope :found_before, lambda { |ymd_string|
    where(arel_table[:when].format("%Y-%m-%d") <= ymd_string)
  }
  scope :found_between, lambda { |earliest, latest|
    where(arel_table[:when].format("%Y-%m-%d") >= earliest).
      where(arel_table[:when].format("%Y-%m-%d") <= latest)
  }

  scope :with_name,
        -> { where.not(name: Name.unknown) }
  scope :without_name,
        -> { where(name: Name.unknown) }
  scope :with_name_above_genus,
        -> { where(name_id: Name.with_rank_above_genus.map(&:id)) }
  scope :without_confident_name,
        -> { where(vote_cache: ..0) }
  scope :needs_id, lambda {
    with_name_above_genus.or(without_confident_name)
  }

  scope :with_vote_by_user, lambda { |user|
    user_id = user.is_a?(Integer) ? user : user&.id
    joins(:votes).where(votes: { user_id: user_id })
  }
  scope :without_vote_by_user, lambda { |user|
    user_id = user.is_a?(Integer) ? user : user&.id
    where.not(id: Vote.where(user_id: user_id).map(&:observation_id).uniq)
  }
  scope :reviewed_by_user, lambda { |user|
    user_id = user.is_a?(Integer) ? user : user&.id
    joins(:observation_views).
      where(observation_views: { user_id: user_id, reviewed: 1 })
  }
  scope :not_reviewed_by_user, lambda { |user|
    user_id = user.is_a?(Integer) ? user : user&.id
    where.not(id: ObservationView.where(user_id: user_id, reviewed: 1).
              map(&:observation_id).uniq)
  }
  scope :needs_id_for_user, lambda { |user|
    needs_id.without_vote_by_user(user).not_reviewed_by_user(user).distinct
  }
  # Higher taxa: returns narrowed-down group of id'd obs,
  # in higher taxa under the given taxon
  # scope :needs_id_by_taxon, lambda { |user, name|
  #   name_plus_subtaxa = Name.include_subtaxa_of(name)
  #   subtaxa_above_genus = name_plus_subtaxa.with_rank_above_genus.map(&:id)
  #   lower_subtaxa = name_plus_subtaxa.with_rank_at_or_below_genus.map(&:id)

  #   where(name_id: subtaxa_above_genus).or(
  #     Observation.where(name_id: lower_subtaxa).and(
  #       Observation.where(vote_cache: ..0)
  #     )
  #   ).without_vote_by_user(user).not_reviewed_by_user(user).distinct
  # }

  # scope :of_name(name, **args)
  #
  # Accepts either a Name instance, a string, or an id as the first argument.
  #  Other args:
  #  - include_synonyms: boolean
  #  - include_subtaxa: boolean
  #  - include_all_name_proposals: boolean
  #  - of_look_alikes: boolean
  #
  scope :of_name, lambda { |name, **args|
    # First, get a name record if string or id submitted
    case name
    when String
      name = Name.find_by(text_name: name)
    when Integer
      name = Name.find_by(id: name)
    end
    return Observation.none unless name.is_a?(Name)

    # Filter args may add to an array of names to collect Observations
    names_array = [name]
    # Maybe add synonyms (Name#synonyms includes original name)
    names_array = name.synonyms if args[:include_synonyms]
    # Keep names_array intact as is; maybe add more to its clone name_ids.
    # (I'm thinking it's easier to pass name ids to the Observation query)
    name_ids = names_array.map(&:id)

    # Add subtaxa to name_ids array. Subtaxa of synonyms too, if requested
    # (don't modify the names_array we're iterating over)
    if args[:include_subtaxa]
      names_array.each do |n|
        # |= don't add duplicates
        name_ids |= Name.subtaxa_of(n).map(&:id)
      end
    end

    # Query, with possible join to Naming. Mutually exclusive options:
    if args[:include_all_name_proposals]
      joins(:namings).where(namings: { name_id: name_ids })
    elsif args[:of_look_alikes]
      joins(:namings).where(namings: { name_id: name_ids }).
        where.not(name: name_ids)
    else
      where(name_id: name_ids)
    end
  }

  scope :of_name_like,
        ->(name) { where(name: Name.text_name_includes(name)) }

  scope :in_clade, lambda { |val|
    if val.is_a?(Name)
      name = val
      text_name = name.text_name
      rank = name.rank
    elsif val.is_a?(String) && (name = Name.best_match(val))
      text_name = name.text_name
      rank = name.rank
    else
      text_name = val
      rank = "Genus"
    end

    if Name.ranks_above_genus.include?(rank)
      where(text_name: text_name).or(
        where(Observation[:classification].matches("%#{rank}: _#{text_name}_%"))
      )
    else
      where(text_name: text_name).or(
        where(Observation[:text_name].matches("#{text_name} %"))
      )
    end
  }

  scope :by_user,
        ->(user) { where(user: user) }
  scope :mappable,
        -> { where.not(location: nil).or(where.not(lat: nil)) }
  scope :unmappable,
        -> { where(location: nil).and(where(lat: nil)) }
  scope :with_location,
        -> { where.not(location: nil) }
  scope :without_location,
        -> { where(location: nil) }
  scope :at_location,
        ->(location) { where(location: location) }
  scope :in_region,
        lambda { |region|
          region = Location.reverse_name_if_necessary(region)
          if Location.understood_continent?(region)
            countries = Location.countries_in_continent(region).join("|")
            where(Observation[:where].matches(", (#{countries})$"))
          else
            where(Observation[:where].matches("%#{region}"))
          end
        }
  scope :in_box, # Use named parameters (n, s, e, w), any order
        lambda { |**args|
          box = Mappable::Box.new(
            north: args[:n], south: args[:s], east: args[:e], west: args[:w]
          )
          return none unless box.valid?

          # resize box by epsilon to create leeway for Float rounding
          # Fixes a bug where Califoria fixture was not in a box
          # defined by the fixture's north, south, east, west
          resized_box = box.expand(0.00001)

          if box.straddles_180_deg?
            where(
              (Observation[:lat] >= resized_box.south).
              and(Observation[:lat] <= resized_box.north).
              and(Observation[:long] >= resized_box.west).
              or(Observation[:long] <= resized_box.east)
            )
          else
            where(
              (Observation[:lat] >= resized_box.south).
              and(Observation[:lat] <= resized_box.north).
              and(Observation[:long] >= resized_box.west).
              and(Observation[:long] <= resized_box.east)
            )
          end
        }
  scope :outside_box, # Use named parameters (n, s, e, w), any order
        lambda { |**args|
          box = Mappable::Box.new(
            north: args[:n], south: args[:s], east: args[:e], west: args[:w]
          )
          return none unless box.valid?

          # resize box by epsilon to create leeway for Float rounding
          resized_box = box.expand(-0.00001)

          if box.straddles_180_deg?
            where(
              (Observation[:lat] < resized_box.south).
               or.where(Observation[:lat] > resized_box.north).
               or.where(Observation[:long] < resized_box.west).
               or.where(Observation[:long] > resized_box.east)
            )
          else
            where(
              (Observation[:lat] < resized_box.south).
              or(Observation[:lat] > resized_box.north).
              or(Observation[:long] < resized_box.west).
              or(Observation[:long] > resized_box.east)
            )
          end
        }

  scope :is_collection_location,
        -> { where(is_collection_location: true) }
  scope :not_collection_location,
        -> { where(is_collection_location: false) }
  scope :with_image,
        -> { where.not(thumb_image: nil) }
  scope :without_image,
        -> { where(thumb_image: nil) }
  scope :with_notes,
        -> { where.not(notes: no_notes) }
  scope :without_notes,
        -> { where(notes: no_notes) }
  scope :has_notes_field,
        ->(field) { where(Observation[:notes].matches("%:#{field}:%")) }
  scope :notes_include,
        ->(notes) { where(Observation[:notes].matches("%#{notes}%")) }
  scope :with_specimen,
        -> { where(specimen: true) }
  scope :without_specimen,
        -> { where(specimen: false) }
  scope :with_sequence,
        -> { joins(:sequences).distinct }
  scope :without_sequence, lambda {
    # much faster than `missing(:sequences)` which uses left outer join.
    where.not(id: with_sequence)
  }
  scope :confidence, lambda { |min, max = min| # confidence between min & max %
    where(vote_cache: (min.to_f / (100 / 3))..(max.to_f / (100 / 3)))
  }
  scope :with_comments,
        -> { joins(:comments).distinct }
  scope :without_comments,
        -> { where.not(id: Observation.with_comments) }
  scope :comments_include, lambda { |summary|
    joins(:comments).where(Comment[:summary].matches("%#{summary}%")).distinct
  }
  scope :for_project, lambda { |project|
    joins(:project_observations).
      where(ProjectObservation[:project_id] == project.id).distinct
  }
  scope :in_herbarium, lambda { |herbarium|
    joins(:herbarium_records).
      where(HerbariumRecord[:herbarium_id] == herbarium.id).distinct
  }
  scope :herbarium_record_notes_include, lambda { |notes|
    joins(:herbarium_records).
      where(HerbariumRecord[:notes].matches("%#{notes}%")).distinct
  }
  scope :on_species_list, lambda { |species_list|
    joins(:species_list_observations).
      where(SpeciesListObservation[:species_list_id] == species_list.id).
      distinct
  }
  scope :on_species_list_of_project, lambda { |project|
    joins(species_lists: :project_species_lists).
      where(ProjectSpeciesList[:project_id] == project.id).distinct
  }
  scope :show_includes, lambda {
    includes(
      :collection_numbers,
      { comments: :user },
      { external_links: { external_site: { project: :user_group } } },
      { herbarium_records: [{ herbarium: :curators }, :user] },
      { images: [:image_votes, :license, :projects, :user] },
      { interests: :user },
      :location,
      :name,
      { namings: [:name, :user, { votes: [:observation, :user] }] },
      { projects: :admin_group },
      :rss_log,
      :sequences,
      { species_lists: [:projects, :user] },
      :thumb_image,
      :user
    )
  }
  scope :not_logged_in_show_includes, lambda {
    strict_loading.includes(
      { comments: :user },
      { images: [:license, :user] },
      :location,
      :name,
      { namings: :name },
      :projects,
      :thumb_image,
      :user
    )
  }
  scope :naming_includes, lambda {
    includes(
      :location, # ugh. worth it because of cache_content_filter_data
      :name,
      # Observation#find_matches complains synonym is not eager-loaded. TBD
      { namings: [{ name: { synonym: :names } }, :user,
                  { votes: [:observation, :user] }] },
      :user
    )
  }

  def location?
    false
  end

  def observation?
    true
  end

  def can_edit?(user = User.current)
    Project.can_edit?(self, user)
  end

  def project_admin?(user = User.current)
    Project.admin_power?(self, user)
  end

  # There is no value to keeping a collection number record after all its
  # observations are destroyed or removed from it.
  def destroy_orphaned_collection_numbers
    collection_numbers.each do |col_num|
      col_num.destroy_without_callbacks if col_num.observations == [self]
    end
  end

  # Cache location and name data used by content filters.
  def cache_content_filter_data
    if name && name_id_changed?
      self.lifeform = name.lifeform
      self.text_name = name.text_name
      self.classification = name.classification
    end
    self.where = location.name if location && location_id_changed?
  end

  # This is meant to be run nightly to ensure that the cached name
  # and location data used by content filters is kept in sync.
  def self.refresh_content_filter_caches
    refresh_cached_column("name", "lifeform") +
      refresh_cached_column("name", "text_name") +
      refresh_cached_column("name", "classification") +
      refresh_cached_column("location", "name", "where")
  end

  # Refresh a column which is a mirror of a foreign column.  Fixes all the
  # errors, and reports which ids were broken.
  def self.refresh_cached_column(type, foreign, local = foreign)
    tbl = type.camelize.constantize.arel_table
    broken_caches = get_broken_caches(type, tbl, foreign, local)
    broken_caches.map do |id|
      "Fixing #{type} #{foreign} for obs ##{id}."
    end
    # Refresh the mirror of a foreign table's column in the observations table.
    broken_caches.update_all(
      Observation[local.to_sym].eq(tbl[foreign.to_sym]).to_sql
    )
  end

  private_class_method def self.get_broken_caches(type, tbl, foreign, local)
    Observation.joins(type.to_sym).
      where(Observation[local.to_sym].not_eq(tbl[foreign.to_sym]))
  end

  # Used by Name and Location to update the observation cache when a cached
  # field value is changed.
  def self.update_cache(type, field, id, val)
    Observation.where("#{type}_id": id).update_all("#{field}": val)
  end

  # Check for any observations whose consensus is a misspelled name.  This can
  # mess up the mirrors because misspelled names are "invisible", so their
  # classification and lifeform and such will not necessarily be kept up to
  # date.  Fixes and returns a messages for each one that was wrong.
  def self.make_sure_no_observations_are_misspelled
    misspellings = Observation.joins(:name).
                   where(Name[:correct_spelling_id].not_eq(nil))

    misspellings.
      pluck(Observation[:id], Name[:text_name]).map do |id, search_name|
      "Observation ##{id} was misspelled: #{search_name.inspect}"
    end
    misspellings.update_all(
      Observation[:name_id].eq(Name[:correct_spelling_id]).to_sql
    )
  end

  def update_view_stats
    super
    return if User.current.blank?

    @old_last_viewed_by ||= {}
    @old_last_viewed_by[User.current_id] = last_viewed_by(User.current)
    ObservationView.update_view_stats(id, User.current_id)
  end

  def last_viewed_by(user)
    observation_views.find_by(user: user)&.last_view
  end

  def old_last_viewed_by(user)
    @old_last_viewed_by && @old_last_viewed_by[user&.id]
  end

  # This allows Observation to override AR `touch` in this context only,
  # to cache a log_updated_at value
  def touch_when_logging
    self.log_updated_at = Time.zone.now
    save
  end

  ##############################################################################
  #
  #  :section: Location Stuff
  #
  ##############################################################################

  # Abstraction over +where+ and +location.display_name+.  Returns Location
  # name as a string, preferring +location+ over +where+ wherever both exist.
  # Also applies the location_format of the current user (defaults to "postal").
  def place_name
    if location
      location.display_name
    elsif User.current_location_format == "scientific"
      Location.reverse_name(where)
    else
      where
    end
  end

  # Set +where+ or +location+, depending on whether a Location is defined with
  # the given +display_name+.  (Fills the other in with +nil+.)
  # Adjusts for the current user's location_format as well.
  def place_name=(place_name)
    place_name = place_name.strip_squeeze
    where = if User.current_location_format == "scientific"
              Location.reverse_name(place_name)
            else
              place_name
            end
    loc = Location.find_by_name(where)
    if loc
      self.where = loc.name
      self.location = loc
    else
      self.where = where
      self.location = nil
    end
  end

  # Useful for forms in which date is entered in YYYYMMDD format: When form tag
  # helper creates input field, it reads obs.when_str and gets date in
  # YYYYMMDD.  When form submits, assigning string to obs.when_str saves string
  # verbatim in @when_str, and if it is valid, sets the actual when field.
  # When you go to save the observation, it detects invalid format and prevents
  # save.  When it renders form again, it notes the error, populates the input
  # field with the old invalid string for editing, and colors it red.
  def when_str
    @when_str || self.when.strftime("%Y-%m-%d")
  end

  def when_str=(val)
    @when_str = val
    begin
      self.when = val if Date.parse(val)
    rescue ArgumentError
    end
    val
  end

  def lat=(val)
    lat = Location.parse_latitude(val)
    lat = val if lat.nil? && val.present?
    self[:lat] = lat
  end

  def long=(val)
    long = Location.parse_longitude(val)
    long = val if long.nil? && val.present?
    self[:long] = long
  end

  def alt=(val)
    alt = Location.parse_altitude(val)
    alt = val if alt.nil? && val.present?
    self[:alt] = alt
  end

  # Is lat/long more than 10% outside of location extents?
  def lat_long_dubious?
    lat && location && !location.lat_long_close?(lat, long)
  end

  # Alias for access by Mappable::CollapsibleCollectionOfObjects
  # which must provide `lng` for Google Maps from an obs OR a MapSet
  # Makes related methods so much simpler: parallel data types.
  def lng
    long
  end

  def place_name_and_coordinates
    if lat.present? && long.present?
      lat_string = format_coordinate(lat, "N", "S")
      long_string = format_coordinate(long, "E", "W")
      "#{place_name} (#{lat_string} #{long_string})"
    else
      place_name
    end
  end

  # Returns latitude if public or if the current user owns the observation.
  # The user should also be able to see hidden latitudes if they are an admin
  # or they are members of a project that the observation belongs to, but
  # those are harder to determine. This catches the majority of cases.
  def public_lat
    gps_hidden && user_id != User.current_id ? nil : lat
  end

  def public_long
    gps_hidden && user_id != User.current_id ? nil : long
  end

  def reveal_location?
    !gps_hidden || can_edit? || project_admin?
  end

  def display_lat_long
    return "" unless lat

    "#{lat.abs}°#{lat.negative? ? "S" : "N"} " \
      "#{long.abs}°#{long.negative? ? "W" : "E"}"
  end

  def display_alt
    return "" unless alt

    "#{alt.round}m"
  end

  def saved_change_to_place?
    saved_change_to_location_id? || saved_change_to_where?
  end

  ##############################################################################
  #
  #  :section: Notes
  #
  ##############################################################################
  #
  # Notes are arbitrary text supplied by the User.
  # They are read and written as a serialized Hash.
  #
  # The Hash keys are:
  #   - key(s) from the User's notes template, and
  #   - a general Other key supplied by the system.
  #
  # Keys with empty values are not saved.
  #
  # The notes template is a comma-separated list of arbitrary keys (except for
  # the following which are reserved for the system: "Other", "other", etc., and
  # translations thereof.
  # Sample observation.notes
  #  { }                                        no notes
  #  { Other: "rare" }                          generalized notes
  #  { Cap: "red", stem: "white" }              With only user-supplied keys
  #  { Cap: "red", stem: "white", Other: rare } both user-supplied and general
  #
  # The create Observation form displays separate fields for the keys in the
  # following order:
  #   - each key in the notes template, in the order listed in the template; and
  #   - Other.
  #
  # The edit Observation form displays separate fields in the following order:
  #   - each key in the notes template, in the order listed in the template;
  #   - each "orphaned" key -- one which is neither in the template nor Other;
  #   - Other.
  #
  # The show Observation view displays notes as follows, with Other underscored:
  #   no notes - nothing shown
  #   only generalized notes:
  #     Notes: value
  #   only user-supplied keys:
  #     Notes:
  #     First user key: value
  #     Second user key: value
  #     ...
  #   both user-supplied  and general Other keys:
  #     Notes:
  #     First user key: value
  #     Second user key: value
  #     ...
  #     Other: value
  # Because keys with empty values are not saved in observation.notes, they are
  # not displayed with show Observaation.
  #
  # Notes are exported as shown, except that the intial "Notes:" caption is
  # omitted, and any markup is stripped from the keys.

  serialize :notes

  # value of observation.notes if there are no notes
  def self.no_notes
    {}
  end

  # no_notes persisted in the db
  def self.no_notes_persisted
    no_notes.to_yaml
  end

  # Key used for general Observation.notes
  # (notes which were not entered in a notes_template field)
  def self.other_notes_key
    :Other
  end

  # convenience wrapper around class method of same name
  def other_notes_key
    Observation.other_notes_key
  end

  # other_notes_key as a String
  # Makes it easy to combine with notes_template
  def self.other_notes_part
    other_notes_key.to_s
  end

  def other_notes_part
    Observation.other_notes_part
  end

  def other_notes
    notes ? notes[other_notes_key] : nil
  end

  def other_notes=(val)
    self.notes ||= {}
    notes[other_notes_key] = val
  end

  # id of view textarea for a Notes heading. Used in tests
  def self.notes_part_id(part)
    "#{notes_area_id_prefix}#{part.tr(" ", "_")}"
  end

  def notes_part_id(part)
    Observation.notes_part_id(part)
  end

  # prefix for id of textarea
  def self.notes_area_id_prefix
    "observation_notes_"
  end

  # value of notes part
  #   notes: { Other: abc }
  #   observation.notes_part_value("Other") #=> "abc"
  #   observation.notes_part_value(:Other)  #=> "abc"
  def notes_part_value(part)
    notes.blank? ? "" : notes[notes_normalized_key(part)]
  end

  # Change spaces to underscores in keys
  #   notes_normalized_key("Nearby trees") #=> :Nearby_trees
  #   notes_normalized_key(:Other)         #=> :Other
  def notes_normalized_key(part)
    part.to_s.tr(" ", "_").to_sym
  end

  # Array of note parts (Strings) to display in create & edit form,
  # in following (display) order. Used by views.
  #   notes_template fields
  #   orphaned fields (field in obs, but not in notes_template, not "Other")
  #   "Other"
  # Example outputs:
  #   ["Other"]
  #   ["orphaned_part", "Other"]
  #   ["template_1st_part", "template_2nd_part", "Other"]
  #   ["template_1st_part", "template_2nd_part", "orphaned_part", "Other"]
  def form_notes_parts(user)
    return user.notes_template_parts + [other_notes_part] if notes.blank?

    user.notes_template_parts + notes_orphaned_parts(user) +
      [other_notes_part]
  end

  # Array of notes parts (Strings) which are
  # neither in the notes_template nor the caption for other notes
  def notes_orphaned_parts(user)
    return [] if notes.blank?

    # Change spaces to underscores in order to subtract template parts from
    # stringified keys because keys have underscores instead of spaces
    template_parts_underscored = user.notes_template_parts.each do |part|
      part.tr!(" ", "_")
    end
    notes.keys.map(&:to_s) - template_parts_underscored - [other_notes_part]
  end

  # notes as a String, captions (keys) without added formstting,
  # omitting "Other" if it's the only caption.
  #  notes: {}                                 ::=> ""
  #  notes: { Other: "abc" }                   ::=> "abc"
  #  notes: { cap: "red" }                     ::=> "cap: red"
  #  notes: { cap: "red", stem: , Other: "x" } ::=> "cap: red
  #                                                  stem:
  #                                                  Other: x"
  def self.export_formatted(notes, markup = nil)
    return "" if notes.blank?
    return notes[other_notes_key] if notes.keys == [other_notes_key]

    result = notes.each_with_object(+"") do |(key, value), str|
      str << "#{markup}#{key}#{markup}: #{value}\n"
    end
    result.chomp
  end

  # wraps Class method with slightly different name
  def notes_export_formatted
    Observation.export_formatted(notes)
  end

  # Notes (or other hash) as a String, captions (keys) with added formstting,
  # omitting "Other" if it's the only caption.
  #
  # Used in views which display notes
  #  notes: {}                                 => ""
  #  notes: { Other: "abc" }                   => "abc"
  #  notes: { cap: "red" }                     => "+cap+: red"
  #  notes: { cap: "red", stem: , other: "x" } => "+cap+: red
  #                                                +stem+:
  #                                                +Other+: x"
  def self.show_formatted(notes)
    export_formatted(notes, "+")
  end

  # wraps Class method with slightly different name
  def notes_show_formatted
    Observation.show_formatted(notes)
  end

  ##############################################################################
  #
  #  :section: Namings and Votes
  #
  ##############################################################################

  # Name in plain text with id to make it unique, never nil.
  def unique_text_name
    string_with_id(name.real_search_name)
  end

  # Textile-marked-up name, never nil.
  def format_name
    name.observation_name
  end

  # Textile-marked-up name with id to make it unique, never nil.
  def unique_format_name
    string_with_id(name.observation_name)
  rescue StandardError
    ""
  end

  # Look up the corresponding instance in our namings association.  If we are
  # careful to keep all the operations within the tree of assocations of the
  # observations, we should never need to reload anything.
  # `find` here does not hit the db
  def lookup_naming(naming)
    # Disable cop; test suite chokes when the following "raise"
    # is re-written in "exploded" style (the Rubocop default)
    # rubocop:disable Style/RaiseArgs
    namings.find { |n| n == naming } ||
      raise(ActiveRecord::RecordNotFound,
            "Observation doesn't have naming with ID=#{naming.id}")
    # rubocop:enable Style/RaiseArgs
  end

  # Dump out the sitatuation as the observation sees it.  Useful for debugging
  # problems with reloading requirements.
  def dump_votes
    namings.map do |n|
      str = "#{n.id} #{n.name.real_search_name}: "
      if n.votes.empty?
        str += "no votes"
      else
        votes = n.votes.map do |v|
          "#{v.user.login}=#{v.value}" + (v.favorite ? "(*)" : "")
        end
        str += votes.join(", ")
      end
      str
    end.join("\n")
  end

  # Has anyone proposed a given Name yet for this observation?
  # Count is ok here because we have eager-loaded the namings.
  def name_been_proposed?(name)
    namings.count { |n| n.name == name }.positive?
  end

  # Has the owner voted on a given Naming?
  def owner_voted?(naming)
    !lookup_naming(naming).users_vote(user).nil?
  end

  # Has a given User owner voted on a given Naming?
  def user_voted?(naming, user)
    !lookup_naming(naming).users_vote(user).nil?
  end

  # Get the owner's Vote on a given Naming.
  def owners_vote(naming)
    lookup_naming(naming).users_vote(user)
  end

  # Get a given User's Vote on a given Naming.
  def users_vote(naming, user)
    lookup_naming(naming).users_vote(user)
  end

  # Disable method name cops to avoid breaking 3rd parties' use of API

  # Returns true if a given Naming has received one of the highest positive
  # votes from the owner of this observation.
  # Note: multiple namings can return true for a given observation.
  # This is used to display eyes next to Proposed Name on Observation page
  def owners_favorite?(naming)
    lookup_naming(naming).users_favorite?(user)
  end

  # Returns true if a given Naming has received one of the highest positive
  # votes from the given user (among namings for this observation).
  # Note: multiple namings can return true for a given user and observation.
  def users_favorite?(naming, user)
    lookup_naming(naming).users_favorite?(user)
  end

  # All of observation.user's votes on all Namings for this Observation
  # Used in Observation and in tests
  def owners_votes
    user_votes(user)
  end

  # All of a given User's votes on all Namings for this Observation
  def user_votes(user)
    namings.each_with_object([]) do |n, votes|
      v = n.users_vote(user)
      votes << v if v
    end
  end

  # Change User's Vote for this naming.  Automatically recalculates the
  # consensus for the Observation in question if anything is changed.  Returns
  # true if something was changed.
  def change_vote(naming, value, user = User.current)
    result = false
    naming = lookup_naming(naming)
    vote = naming.users_vote(user)
    value = value.to_f

    if value == Vote.delete_vote
      result = delete_vote(naming, vote, user)

    # If no existing vote, or if changing value.
    elsif !vote || (vote.value != value)
      result = true
      process_real_vote(naming, vote, value, user)
    end

    # Update consensus if anything changed.
    calc_consensus if result

    result
  end

  def logged_change_vote(naming, vote)
    reload
    change_vote(naming, vote.value, naming.user)
    log(:log_naming_created, name: naming.format_name)
  end

  # Try to guess which Naming is responsible for the consensus.  This will
  # always return a Naming, no matter how ambiguous, unless there are no
  # namings.
  def consensus_naming
    matches = find_matches
    return nil if matches.empty?
    return matches.first if matches.length == 1

    best_naming = matches.first
    best_value = matches.first.vote_cache
    matches.each do |naming|
      next unless naming.vote_cache > best_value

      best_naming = naming
      best_value = naming.vote_cache
    end
    best_naming
  end

  def calc_consensus
    reload
    calculator = Observation::ConsensusCalculator.new(namings)
    best, best_val = calculator.calc
    old = name
    if name != best || vote_cache != best_val
      self.name = best
      self.vote_cache = best_val
      save
    end
    announce_consensus_change(old, best) if best != old
  end

  # Admin tool that refreshes the vote cache for all observations with a vote.
  def self.refresh_vote_cache
    Observation.find_each(&:calc_consensus)
  end

  ##############################################################################
  #
  #  :section: Preferred ID
  #
  ##############################################################################

  # Observation.user's unique preferred positive Name for this observation
  # Returns falsy if there's no unique preferred positive id
  # Used on show_observation page
  def owner_preference
    owner_uniq_favorite_name if owner_preference?
  end

  private

  def find_matches
    matches = namings.select { |n| n.name_id == name_id }
    return matches unless matches == [] && name && name.synonym_id

    namings.select { |n| name.synonyms.include?(n.name) }
  end

  def format_coordinate(value, positive_point, negative_point)
    return "#{-value.round(4)}°#{negative_point}" if value.negative?

    "#{value.round(4)}°#{positive_point}"
  end

  def delete_vote(naming, vote, user)
    return false unless vote

    naming.votes.delete(vote)
    find_new_favorite(user) if vote.favorite
    true
  end

  def find_new_favorite(user)
    max = max_positive_vote(user)
    return unless max.positive?

    user_votes(user).each do |v|
      next if v.value != max || v.favorite

      v.favorite = true
      v.save
    end
  end

  def max_positive_vote(user)
    max = 0
    user_votes(user).each do |v|
      max = v.value if v.value > max
    end
    max
  end

  def process_real_vote(naming, vote, value, user)
    downgrade_totally_confident_votes(value, user)
    favorite = adjust_other_favorites(value, other_votes(vote, user))
    if vote
      vote.value = value
      vote.favorite = favorite
      vote.save
    else
      naming.votes.create!(
        user: user,
        observation: self,
        value: value,
        favorite: favorite
      )
    end
  end

  def downgrade_totally_confident_votes(value, user)
    # First downgrade any existing 100% votes (if casting a 100% vote).
    v80 = Vote.next_best_vote
    return if value <= v80

    user_votes(user).each do |v|
      next unless v.value > v80

      v.value = v80
      v.save
    end
  end

  def adjust_other_favorites(value, other_votes)
    favorite = false
    if value.positive?
      favorite = true
      other_votes.each do |v|
        if v.value > value
          favorite = false
          break
        end
        if (v.value < value) && v.favorite
          v.favorite = false
          v.save
        end
      end
    end

    # Will any other vote become a favorite?
    max_positive_value = (other_votes.map(&:value) + [value, 0]).max
    other_votes.each do |v|
      if (v.value >= max_positive_value) && !v.favorite
        v.favorite = true
        v.save
      end
    end
    favorite
  end

  def other_votes(vote, user)
    user_votes(user) - [vote]
  end

  # Does observation.user have a single preferred id for this observation?
  def owner_preference?
    owner_uniq_favorite_vote&.value&.>= Vote.owner_id_min_confidence
  end

  def owner_uniq_favorite_name
    favs = owner_favorite_votes
    favs[0].naming.name if favs.count == 1
  end

  def owner_uniq_favorite_vote
    votes = owner_favorite_votes
    votes.first if votes.count == 1
  end

  def owner_favorite_votes
    votes.where(user_id: user_id, favorite: true)
  end

  public

  ##############################################################################
  #
  #  :section: Images
  #
  ##############################################################################

  # Add Image to this Observation, making it the thumbnail if none set already.
  # Saves changes.  Returns Image.
  def add_image(img)
    unless images.include?(img)
      images << img
      self.thumb_image = img unless thumb_image
      self.updated_at = Time.zone.now
      save
      notify_users(:added_image)
      reload
    end
    img
  end

  # Removes an Image from this Observation.  If it's the thumbnail, changes
  # thumbnail to next available Image.  Saves change to thumbnail, might save
  # change to Image.  Returns Image.
  def remove_image(img)
    if images.include?(img) || thumb_image_id == img.id
      images.delete(img)
      update(thumb_image: images.empty? ? nil : images.first) \
        if thumb_image_id == img.id
      notify_users(:removed_image)
    end
    img
  end

  def has_backup_data?
    !thumb_image_id.nil? ||
      species_lists.count.positive? ||
      herbarium_records.count.positive? ||
      specimen ||
      notes.length >= 100
  end

  ##############################################################################
  #
  #  :section: Specimens
  #
  ##############################################################################

  def turn_off_specimen_if_no_more_records
    return unless specimen
    return unless collection_numbers.empty?
    return unless herbarium_records.empty?
    return unless sequences.empty?

    update(specimen: false)
  end

  # Return primary collector and their number if available, else just return
  # the observer's name.
  def collector_and_number
    return user.legal_name if collection_numbers.empty?

    collection_numbers.first.format_name
  end

  ##############################################################################
  #
  #  :section: Sources
  #
  ##############################################################################

  # Which agent created this observation?
  enum source:
        {
          mo_website: 1,
          mo_android_app: 2,
          mo_iphone_app: 3,
          mo_api: 4
        }

  # Message to use to credit the agent which created this observation.
  # Intended to be used with .tpl to render as HTML:
  #   <%= observation.source_credit.tpl %>
  def source_credit
    :"source_credit_#{source}" if source.present?
  end

  # Do we want to prominantly advertise the source of this observation?
  def source_noteworthy?
    source.present? && source != "mo_website"
  end

  ##############################################################################
  #
  #  :section: Callbacks
  #
  ##############################################################################

  # Callback that updates a User's contribution after adding an Observation to
  # a SpeciesList.
  def add_spl_callback(_obs)
    SiteData.update_contribution(:add, :species_list_entries, user_id)
  end

  # Callback that updates a User's contribution after removing an Observation
  # from a SpeciesList.
  def remove_spl_callback(_obs)
    SiteData.update_contribution(:del, :species_list_entries, user_id)
  end

  # Callback that logs an Observation's destruction on all of its
  # SpeciesList's.  (Also saves list of Namings so they can be destroyed
  # by hand afterword without causing superfluous calc_consensuses.)
  def notify_species_lists
    # Tell all the species lists it belonged to.
    species_lists.each do |spl|
      spl.log(:log_observation_destroyed2, name: unique_format_name,
                                           touch: false)
    end

    # Save namings so we can delete them after it's dead.
    @old_namings = namings
  end

  # Callback that destroys an Observation's Naming's (carefully) after the
  # Observation is destroyed.
  def destroy_dependents
    @old_namings.each do |naming|
      naming.observation = nil # (tells it not to recalc consensus)
      naming.destroy
    end
  end

  # Callback that sends email notifications after save.
  def notify_users_after_change
    if !id ||
       saved_change_to_when? ||
       saved_change_to_where? ||
       saved_change_to_location_id? ||
       saved_change_to_notes? ||
       saved_change_to_specimen? ||
       saved_change_to_is_collection_location? ||
       saved_change_to_thumb_image_id?
      notify_users(:change)
    end
  end

  # Callback that sends email notifications after destroy.
  def notify_users_before_destroy
    notify_users(:destroy)
  end

  # Send email notifications upon change to Observation.  Several actions are
  # possible:
  #
  # added_image::   Image was added.
  # removed_image:: Image was removed.
  # change::        Other changes (e.g. to notes).
  # destroy::       Observation destroyed.
  #
  #   obs.images << Image.create
  #   obs.notify_users(:added_image)
  #
  def notify_users(action)
    sender = user
    recipients = []

    # Send to people who have registered interest.
    interests.each do |interest|
      recipients.push(interest.user) if interest.state
    end

    # Tell masochists who want to know about all observation changes.
    User.where(email_observations_all: true).find_each do |user|
      recipients.push(user)
    end

    # Send notification to all except the person who triggered the change.
    recipients.uniq.each do |recipient|
      next if !recipient || recipient == sender || recipient.no_emails

      case action
      when :destroy
        QueuedEmail::ObservationChange.destroy_observation(sender, recipient,
                                                           self)
      when :change
        QueuedEmail::ObservationChange.change_observation(sender, recipient,
                                                          self)
      else
        QueuedEmail::ObservationChange.change_images(sender, recipient, self,
                                                     action)
      end
    end
  end

  # Send email notifications upon change to consensus.
  #
  #   old_name = obs.name
  #   obs.name = new_name
  #   obs.announce_consensus_change(old_name, new_name)
  #
  def announce_consensus_change(old_name, new_name)
    log_consensus_change(old_name, new_name)

    # Change can trigger emails.
    owner  = user
    sender = User.current
    recipients = []

    # Tell owner of observation if they want.
    recipients.push(owner) if owner&.email_observations_consensus

    # Send to people who have registered interest.
    # Also remove everyone who has explicitly said they are NOT interested.
    interests.each do |interest|
      if interest.state
        recipients.push(interest.user)
      else
        recipients.delete(interest.user)
      end
    end

    # Remove users who have opted out of all emails.
    recipients.reject!(&:no_emails)

    # Send notification to all except the person who triggered the change.
    (recipients.uniq - [sender]).each do |recipient|
      QueuedEmail::ConsensusChange.create_email(sender, recipient, self,
                                                old_name, new_name)
    end
  end

  def log_consensus_change(old_name, new_name)
    if old_name
      log(:log_consensus_changed, old: old_name.display_name,
                                  new: new_name.display_name)
    else
      log(:log_consensus_created, name: new_name.display_name)
    end
  end

  # After defining a location, update any lists using old "where" name.
  def self.define_a_location(location, old_name)
    old_name = connection.quote(old_name)
    new_name = connection.quote(location.name)
    connection.update(%(
      UPDATE observations
      SET `where` = #{new_name}, location_id = #{location.id}
      WHERE `where` = #{old_name}
    ))
  end

  ##############################################################################

  protected

  include Validations # currently only `validate_when`

  validate :check_requirements, :check_when

  def check_requirements
    check_where
    check_user
    check_coordinates

    return unless @when_str

    begin
      Date.parse(@when_str)
    rescue ArgumentError
      if /^\d{4}-\d{1,2}-\d{1,2}$/.match?(@when_str)
        errors.add(:when_str, :runtime_date_invalid.t)
      else
        errors.add(:when_str, :runtime_date_should_be_yyyymmdd.t)
      end
    end
  end

  def check_where
    # Clean off leading/trailing whitespace from +where+.
    self.where = where.strip_squeeze if where
    self.where = nil if where == ""

    if where.to_s.blank? && !location_id
      self.location = Location.unknown
      # errors.add(:where, :validate_observation_where_missing.t)
    elsif where.to_s.size > 1024
      errors.add(:where, :validate_observation_where_too_long.t)
    end
  end

  def check_user
    return if user || User.current

    errors.add(:user, :validate_observation_user_missing.t)
  end

  def check_coordinates
    check_latitude
    check_longitude
    check_altitude
  end

  def check_latitude
    if lat.blank? && long.present? ||
       lat.present? && !Location.parse_latitude(lat)
      errors.add(:lat, :runtime_lat_long_error.t)
    end
  end

  def check_longitude
    if lat.present? && long.blank? ||
       long.present? && !Location.parse_longitude(long)
      errors.add(:long, :runtime_lat_long_error.t)
    end
  end

  def check_altitude
    return unless alt.present? && !Location.parse_altitude(alt)

    # As of July 5, 2020 this statement appears to be unreachable
    # because .to_i returns 0 for unparsable strings.
    errors.add(:alt, :runtime_altitude_error.t)
  end

  def check_when
    self.when ||= Time.zone.now
    validate_when(self.when, errors)
  end
end
# rubocop:enable Metrics/ClassLength<|MERGE_RESOLUTION|>--- conflicted
+++ resolved
@@ -184,12 +184,7 @@
 #  notify_users::               After save/destroy/image: send email.
 #  announce_consensus_change::  After consensus changes: send email.
 #
-<<<<<<< HEAD
 class Observation < AbstractModel # rubocop:disable Metrics/ClassLength
-=======
-# rubocop:disable Metrics/ClassLength
-class Observation < AbstractModel
->>>>>>> 5c09295c
   belongs_to :thumb_image, class_name: "Image",
                            inverse_of: :thumb_glossary_terms
   belongs_to :name # (used to cache consensus name)
@@ -1642,5 +1637,4 @@
     self.when ||= Time.zone.now
     validate_when(self.when, errors)
   end
-end
-# rubocop:enable Metrics/ClassLength+end