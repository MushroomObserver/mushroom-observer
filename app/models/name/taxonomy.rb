# frozen_string_literal: true

module Name::Taxonomy
  # When we `include` a module, the way to add class methods is like this:
  def self.included(base)
    base.extend(ClassMethods)
  end

  def at_or_below_genus?
    rank == "Genus" || below_genus?
  end

  def above_genus?
    Name.ranks_above_genus.include?(rank)
  end

  def below_genus?
    Name.ranks_below_genus.include?(rank) ||
      rank == "Group" && text_name.include?(" ")
  end

  def between_genus_and_species?
    below_genus? && !at_or_below_species?
  end

  def at_or_below_species?
    (rank == "Species") || Name.ranks_below_species.include?(rank)
  end

  def rank_index(rank)
    Name.all_ranks.index(rank)
  end

  def rank_translated
    Name.translate_rank(rank)
  end

  def has_eol_data?
    if ok_for_export && !deprecated && MO.eol_ranks_for_export.member?(rank)
      observations.each do |o|
        next unless o.vote_cache && o.vote_cache >= MO.eol_min_observation_vote

        o.images.each do |i|
          if i.ok_for_export && i.vote_cache &&
             i.vote_cache >= MO.eol_min_image_vote
            return true
          end
        end
      end
      descriptions.each do |d|
        return true if d.review_status == "vetted" &&
                       d.ok_for_export && d.public
      end
    end
    false
  end

  # ----------------------------------------------------------------------------

  # Is the Name (potentially) registrable in a fungal nomenclature repository?
  # This and #unregistrable are used in the views to determine whether
  # to display the ICN identifier, links to nomenclature records or searches
  def registrable?
    # Almost all Names in MO are potentially registrable, so use a blacklist
    # instead of a whitelist
    !unregistrable?
  end

  # Is name definitely in a fungal nomenclature repository?
  # (A heuristic that works for almost all cases)
  def unregistrable?
    rank == "Group" ||
      rank == "Domain" ||
      unpublished? ||
      # name includes quote marks, but limit this to below Order in order to
      # account for things like "Discomycetes", which is registered & quoted
      /"/ =~ text_name && rank >= "Class" ||
      # Use kingdom: Protozoa as a rough proxy for slime molds
      # Slime molds, which are Protozoa, are in fungal nomenclature registries.
      # But most Protozoa are not slime molds and there's no efficient way
      # for MO to tell the difference. So err on the side of registrability.
      kingdom.present? && /(Fungi|Protozoa)/ !~ kingdom
  end

  # Name for which it makes sense to have links to search pages in fungal
  # databases,though the name might be unregistrable. Ex: Boletus edulis group
  def searchable_in_registry?
    # Use blacklist instead of whitelist; almost all MO names are searchable
    !unsearchable_in_registry?
  end

  def unsearchable_in_registry?
    kingdom.present? && /(Fungi|Protozoa)/ !~ kingdom ||
      rank == "Domain" ||
      /\bcrypt temp\b/i =~ author&.delete(".")
  end

  ################

  private

  # Not published in any sense, or not intended as an ICN publication of a name.
  def unpublished?
    /\b(nom prov|comb prov|sensu lato|ined)\b/i =~ author&.delete(".")
  end

  # Kingdom as a string, e.g., "Fungi", or nil if no Kingdom
  def kingdom
    return text_name if rank == "Kingdom"

    parse_classification.find { |rank| rank.first == "Kingdom" }&.last
  end

  public

  # ----------------------------------------------------------------------------

  # Returns an Array of all of this Name's ancestors, starting with its
  # immediate parent, running back to Eukarya.  It ignores misspellings.  It
  # chooses at random if there are more than one accepted parent taxa at a
  # given level.  (See comments for +parents+.)
  #
  #    child = Name.find_by_text_name('Letharia vulpina')
  #    child.all_parents.each do |parent|
  #      puts parent.text_name
  #    end
  #
  #    # Produces:
  #    Letharia
  #    Parmeliaceae
  #    Lecanorales
  #    Ascomycotina
  #    Ascomycota
  #    Fungi
  #    Eukarya
  #
  def all_parents(add_self: false, add_lichen: false, includes: [])
    parents(all: true, add_self: add_self, add_lichen: add_lichen,
            includes: includes)
  end

  # Returns an Array of all Name's under this one.  Ignores misspellings, but
  # includes deprecated Name's.  *NOTE*: This can be a _huge_ array!
  #
  #   parent = Name.find_by_text_name('Letharia')
  #   parent.all_children.each do |child|
  #     puts child.text_name
  #   end
  #
  #   # Produces:
  #   'Letharia californica'
  #   'Letharia columbiana'
  #   'Letharia lupina'
  #   'Letharia vulpina'
  #   'Letharia vulpina f. californica'
  #
  def all_children
    children(all: true)
  end

  # Returns the Name of the genus above this taxon.  If there are multiple
  # matching genera, it prefers accepted ones that are not "sensu xxx".
  # Beyond that it just chooses the first one arbitrarily.
  def accepted_genus
    @accepted_genus ||=
      begin
        accepted = approved_name
        if accepted.text_name.include?(" ")
          genus_name = accepted.text_name.split(" ", 2).first
          genera     = Name.with_correct_spelling.where(text_name: genus_name)
          accepted   = genera.reject(&:deprecated)
          genera     = accepted if accepted.any?
          nonsensu   = genera.reject { |n| n.author.start_with?("sensu ") }
          genera     = nonsensu if nonsensu.any?
          genera.first
        end
      end
  end

  # Returns an Array of all Name's in the rank above that contain this Name.
  # If there are multiple names at a given rank, it prefers accepted, non-sensu
  # names, but beyond that it chooses the first one arbitrarily.  It ignores
  # misspellings.
  #
  #    child = Name.find_by_text_name('Letharia vulpina')
  #    child.parents.each do |parent|
  #      puts parent.text_name
  #    end
  #
  #    # Produces:
  #    Letharia (First) Author
  #    Letharia (Another) One
  #
  # NOTE: This method previously "climbed the tree", looking up each parent
  # in the classification string sequentially, running up to 14 new queries
  # of the Name table and slowing down the show_name page noticeably.
  # It's been painstakingly refactored to batch those lookups and select the
  # matches from a single set of results. Very time consuming!
  # Bonus for the naming emails query (doesn't work yet, though):
  # Now allows eager loading (interests), plus adding self and "Lichen".
  def parents(all: false, add_self: false, add_lichen: false, includes: [])
    parents = []
    text_names = add_self ? [text_name] : []

    # Start with infrageneric and genus names.
    # Get rid of quoted words and ssp., var., f., etc.
    words = text_name.split - %w[group clade complex]
    words.pop
    until words.empty?
      name = words.join(" ")
      words.pop
      next if name == text_name || name[-1] == "."

<<<<<<< HEAD
      parent = Name.best_match(name)
      if parent
        parents << parent
        return [parent] if !all && parent && !parent.deprecated
      end
=======
      # Maintain ascending order in case we want the immediate parent
      text_names << name
>>>>>>> 0e94b1fe
    end

    # Next grab the names out of the classification string.
    lines = try(&:parse_classification) || []
<<<<<<< HEAD
    lines.reverse_each do |(_line_rank, line_name)|
      parent = Name.best_match(line_name)
      if parent
        parents << parent
        return [parent] if !all && !parent.deprecated
      end
    end
=======
    reverse_names = lines.reverse.map { |(_rank, line_name)| line_name }
    text_names += reverse_names
    text_names << "Lichen" if add_lichen

    # Do the batch lookup. This is a bit longer than "climbing the tree" if we
    # just want one parent and the first result would've been an approved name,
    # but way shorter if the first one is deprecated or we need more parents.
    parents += Name.best_matches_from_array(text_names, includes)
>>>>>>> 0e94b1fe

    # Get rid of deprecated names unless all the results are deprecated.
    parents.reject!(&:deprecated) unless parents.all?(&:deprecated)

    # Return single parent as an array for backwards compatibility.
    return parents.uniq if all
    return [] unless parents.any?

    [parents.first]
  end

  # Returns an Array of Name's directly under this one.  Ignores misspellings,
  # but includes deprecated Name's.
  #
  #   parent = Name.find_by_text_name('Letharia')
  #   parent.children.each do |child|
  #     puts child.text_name
  #   end
  #
  #   # Produces:
  #   'Letharia californica'
  #   'Letharia columbiana'
  #   'Letharia lupina'
  #   'Letharia vulpina'
  #
  #   parent = Name.find_by_text_name('Letharia vulpina')
  #   parent.children.each do |child|
  #     puts child.text_name
  #   end
  #
  #   # Produces:
  #   'Letharia vulpina var. bogus'
  #   'Letharia vulpina f. californica'
  #
  #   # BUT NOT THIS!!
  #   'Letharia vulpina var. bogus f. foobar'
  #
  def children(all: false)
    scoped_children =
      if at_or_below_genus?
        Name.with_correct_spelling.subtaxa_of_genus_or_below(text_name)
      else
        Name.with_correct_spelling.
          with_rank_and_name_in_classification(rank, text_name)
      end

    return scoped_children.to_a if all

    Name.all_ranks.reverse_each do |rank2|
      next if rank_index(rank2) >= rank_index(rank)

      matches = scoped_children.with_rank(rank2)
      return matches.to_a if matches.any?
    end
    []
  end

  # Pass off to class method of the same name.
  def validate_classification(str = nil)
    self.class.validate_classification(str || classification)
  end

  # Pass off to class method of the same name.
  def parse_classification(str = nil)
    self.class.parse_classification(str || classification)
  end

  # Does this Name have notes (presumably discussing taxonomy).
  def has_notes?
    notes&.match(/\S/)
  end

  # This is called before a name is created to let us populate things like
  # classification and lifeform from the parent (if infrageneric only).
  def inherit_stuff
    return unless accepted_genus

    self.classification ||= accepted_genus.classification
    self.lifeform       ||= accepted_genus.lifeform
  end

  # Let attached observations update their cache if these fields changed.
  def update_observation_cache
    Observation.update_cache("name", "lifeform", id, lifeform) \
      if lifeform_changed?
    Observation.update_cache("name", "text_name", id, text_name) \
      if text_name_changed?
    Observation.update_cache("name", "classification", id, classification) \
      if classification_changed?
  end

  # Copy classification from parent.  Just take parent's classification string
  # and add the parent's name to the bottom of it.  Nice and easy.
  def inherit_classification(parent)
    raise("missing parent!")               unless parent
    raise("only do this on genera or up!") if below_genus?
    raise("parent has no classification!") if parent.classification.blank?

    str = parent.classification.to_s.sub(/\s+\z/, "")
    str += "\r\n#{parent.rank}: _#{parent.text_name}_\r\n"
    change_classification(str)
  end

  # Change this name's classification.  Change its synonyms and its parent
  # genus, too, if below genus.  Propagate to subtaxa if at or below genus.
  def change_classification(new_str)
    root = below_genus? && accepted_genus || self
    root.synonyms.each do |name|
      name.update(classification: new_str)
      name.description.update(classification: new_str) if name.description_id
    end
    root.propagate_classification if root.rank == "Genus"
  end

  # Copy the classification of a genus to all of its children.  Does not change
  # updated_at or rss_log or anything.  Just changes the classification field
  # in the name and default description records.
  def propagate_classification
    raise("Name#propagate_classification only works on genera for now.") \
      if rank != "Genus"

    subtaxa = subtaxa_whose_classification_needs_to_be_changed
    Name.where(id: subtaxa).
      update_all(classification: classification)
    NameDescription.where(name_id: subtaxa).
      update_all(classification: classification)
    Observation.where(name_id: subtaxa).
      update_all(classification: classification)
  end

  # Get list of subtaxa whose classification doesn't match (and therefore
  # needs to be updated to be in sync with this name).  Start with approved
  # names below genus with the same generic epithet.  Then add all those
  # names' synonyms.
  def subtaxa_whose_classification_needs_to_be_changed
    subtaxa = Name.subtaxa_of_genus_or_below(text_name).not_deprecated.to_a
    uniq_subtaxa = subtaxa.filter_map(&:synonym_id).uniq
    # Beware of AR where.not gotcha - will not match a null classification below
    synonyms = Name.where(deprecated: true, synonym_id: uniq_subtaxa).
               where(Name[:classification].not_eq(classification))
    (subtaxa + synonyms).map(&:id).uniq
  end

  # ----------------------------------------------------------------------------

  # Does another Name "depend" on this Name?
  def dependents?
    approved_synonym_of_correctly_spelt_proposed_name? ||
      correctly_spelled_ancestor_of_proposed_name? ||
      ancestor_of_correctly_spelled_name?
  end

  ################

  private

  def approved_synonym_of_correctly_spelt_proposed_name?
    !deprecated &&
      Naming.joins(:name).where(name: other_synonyms).
        merge(Name.with_correct_spelling).any?
  end

  def ancestor_of_correctly_spelled_name?
    if at_or_below_genus?
      Name.subtaxa_of_genus_or_below(text_name).with_correct_spelling.any?
    else
      Name.with_correct_spelling.
        with_rank_and_name_in_classification(rank, text_name).any?
    end
  end

  def correctly_spelled_ancestor_of_proposed_name?
    return false if correct_spelling.present?
    return above_genus_is_ancestor? unless at_or_below_genus?
    return genus_or_species_is_ancestor? if %w[Genus Species].include?(rank)

    false
  end

  def above_genus_is_ancestor?
    Name.joins(:namings).
      with_rank_and_name_in_classification(rank, text_name).any?
  end

  def genus_or_species_is_ancestor?
    Name.joins(:namings).subtaxa_of_genus_or_below(text_name).
      with_rank_below(rank).any?
  end

  module ClassMethods
    def all_ranks
      ranks.map do |name, _integer|
        name
      end
    end

    # Returns a Hash mapping alternative ranks to standard ranks (all Symbol's).
    def alt_ranks
      { Division: "Phylum" }
    end

    def ranks_above_genus
      %w[Family Order Class Phylum Kingdom Domain Group]
    end

    def ranks_between_kingdom_and_genus
      %w[Phylum Subphylum Class Subclass Order Suborder Family]
    end

    def ranks_above_species
      %w[Stirps Subsection Section Subgenus Genus
         Family Order Class Phylum Kingdom Domain]
    end

    def ranks_below_genus
      %w[Form Variety Subspecies Species Stirps Subsection Section Subgenus]
    end

    def ranks_below_species
      %w[Form Variety Subspecies]
    end

    def rank_index(rank)
      Name.all_ranks.index(rank)
    end

    def compare_ranks(rank_a, rank_b)
      all_ranks.index(rank_a) <=> all_ranks.index(rank_b)
    end

    def translate_rank(rank)
      "rank_#{rank}".downcase.to_sym.l
    end

    # Handy method which searches for a plain old text name and picks the "best"
    # version available.  That is, it ignores misspellings, chooses accepted,
    # non-"sensu" names where possible, and finally picks the first one
    # arbitrarily where there is still ambiguity.  Useful if you just need a
    # name and it's not so critical that it be the exactly correct one.
    def best_match(name, includes = [])
      all = batch_lookup_all_matches(name, includes)

      best_match_accepted_or_nonsensu(name, all)
    end

    # Does the above with a list (like parents) - does a single batch lookup,
    # then loops over them and returns the matches
    def best_matches_from_array(names, includes = [])
      all = batch_lookup_all_matches(names, includes)

      best = names.map do |name|
        best_match_accepted_or_nonsensu(name, all)
      end
      # must compact. best_match_accepted_or_nonsensu may return nil
      best.compact
    end

    # Batch lookup of any name matching the given name or names (strings)
    # Refactored to do a single db lookup, rather than two.
    # Now allows includes, for batch lookup of Naming email interested parties
    # GOTCHA: `search_name` cannot be used as a field in this AR where clause
    def batch_lookup_all_matches(name_or_names, includes = [])
      Name.includes(includes).where(Name[:search_name].in(name_or_names)).
        or(Name.where(Name[:text_name].in(name_or_names))).
        with_correct_spelling
    end

    # NOTE: may return nil if no match
    def best_match_accepted_or_nonsensu(name, all)
      matches = all.select { |match| match.search_name == name }
      unless matches.any?
        matches  = all.select { |match| match.text_name == name }
        accepted = matches.reject(&:deprecated)
        matches  = accepted if accepted.any?
        nonsensu = matches.reject { |match| match.author.start_with?("sensu ") }
        matches  = nonsensu if nonsensu.any?
      end
      matches.first
    end

    # Parse the given +classification+ String, validate it, and reformat it so
    # that it is standardized.  Return the reformatted String.  Throws a
    # RuntimeError if there are any errors.
    #
    # rank::  Ensure all Names are of higher rank than this.
    # text::  The +classification+ String.
    #
    # Example output:
    #
    #   Domain: _Eukarya_\r\n
    #   Kingdom: _Fungi_\r\n
    #   Phylum: _Basidiomycota_\r\n
    #   Class: _Basidomycotina_\r\n
    #   Order: _Agaricales_\r\n
    #   Family: _Agaricaceae_\r\n
    #
    # rubocop:disable Metrics/MethodLength
    def validate_classification(rank, text)
      result = text
      if text
        parsed_names = {}
        if rank_index(rank).nil?
          raise(:runtime_user_bad_rank.t(rank: rank.to_s))
        end

        rank_idx = [rank_index("Genus"), rank_index(rank)].max
        rank_str = Name.translate_rank(rank)

        # Check parsed output to make sure ranks are correct, names exist, etc.
        kingdom = "Fungi"
        parse_classification(text).each do |line_rank, line_name|
          real_rank = Name.guess_rank(line_name)
          real_rank_str = Name.translate_rank(real_rank)
          expect_rank = if ranks_between_kingdom_and_genus.include?(line_rank)
                          line_rank
                        else
                          "Genus" # cannot guess Kingdom or Domain
                        end
          line_rank_idx = rank_index(line_rank)
          if line_rank_idx.nil?
            raise(:runtime_user_bad_rank.t(rank: line_rank.to_s))
          end

          line_rank_str = Name.translate_rank(line_rank)

          if line_rank_idx <= rank_idx
            raise(:runtime_invalid_rank.t(line_rank: line_rank_str,
                                          rank: rank_str))
          end
          if parsed_names[line_rank]
            raise(:runtime_duplicate_rank.t(rank: line_rank_str))
          end

          if real_rank != expect_rank && kingdom == "Fungi"
            raise(:runtime_wrong_rank.t(expect: line_rank_str,
                                        actual: real_rank_str, name: line_name))
          end
          parsed_names[line_rank] = line_name
          kingdom = line_name if line_rank == "Kingdom"
        end

        # Reformat output, writing out lines in correct order.
        if parsed_names != {}
          result = ""
          Name.all_ranks.reverse_each do |r|
            if (name = parsed_names[r])
              result += "#{r}: _#{name}_\r\n"
            end
          end
          result.strip!
        end
      end
      result
    end
    # rubocop:enable Metrics/MethodLength

    # Parses the Classification String to eturns an Array of pairs of values.
    #
    #  [["Kingdom", "Fungi"], ["Phylum", "Basidiomycota"],
    #   ["Class", "Basidiomycetes"]]
    #
    # String syntax is a bunch of lines of the form "rank: name":
    #
    #   Kingdom: Fungi
    #   Order: Agaricales
    #   Family: Agaricaceae
    #
    # It strips out excess whitespace.  Names can be surrounded by underscores.
    # It throws a RuntimeError if there are any syntax errors.
    #
    #   lines = Name.parse_classification(str)
    #   for (rank, name) in lines
    #     # rank = "Family"
    #     # name = "Agaricaceae"
    #   end
    #
    def parse_classification(text)
      results = []
      if text
        alt_ranks = Name.alt_ranks
        text.split(/\r?\n/).each do |line|
          match = line.match(/^\s*([a-zA-Z]+):\s*_*([a-zA-Z]+)_*\s*$/)
          if match
            line_rank = match[1].downcase.capitalize
            if (alt_rank = alt_ranks[line_rank])
              line_rank = alt_rank
            end
            line_name = match[2]
            results.push([line_rank, line_name])
          elsif line.present?
            raise(:runtime_invalid_classification.t(text: line))
          end
        end
      end
      results
    end

    # This is meant to be run nightly to ensure that all the classification
    # caches are up to date.  It only pays attention to genera or higher.
    def refresh_classification_caches(dry_run: false)
      query =
        Name.joins(:description).
        where(rank: 0..Name.ranks[:Genus]).
        where(NameDescription[:classification].not_eq(Name[:classification])).
        where(NameDescription[:classification].not_blank)
      msgs = query.map do |name|
        "Classification for #{name.search_name} didn't match description."
      end
      unless dry_run || msgs.none?
        query.update_all(
          Name[:classification].eq(NameDescription[:classification]).to_sql
        )
      end
      msgs
    end
  end
end<|MERGE_RESOLUTION|>--- conflicted
+++ resolved
@@ -211,29 +211,12 @@
       words.pop
       next if name == text_name || name[-1] == "."
 
-<<<<<<< HEAD
-      parent = Name.best_match(name)
-      if parent
-        parents << parent
-        return [parent] if !all && parent && !parent.deprecated
-      end
-=======
       # Maintain ascending order in case we want the immediate parent
       text_names << name
->>>>>>> 0e94b1fe
     end
 
     # Next grab the names out of the classification string.
     lines = try(&:parse_classification) || []
-<<<<<<< HEAD
-    lines.reverse_each do |(_line_rank, line_name)|
-      parent = Name.best_match(line_name)
-      if parent
-        parents << parent
-        return [parent] if !all && !parent.deprecated
-      end
-    end
-=======
     reverse_names = lines.reverse.map { |(_rank, line_name)| line_name }
     text_names += reverse_names
     text_names << "Lichen" if add_lichen
@@ -242,7 +225,6 @@
     # just want one parent and the first result would've been an approved name,
     # but way shorter if the first one is deprecated or we need more parents.
     parents += Name.best_matches_from_array(text_names, includes)
->>>>>>> 0e94b1fe
 
     # Get rid of deprecated names unless all the results are deprecated.
     parents.reject!(&:deprecated) unless parents.all?(&:deprecated)
