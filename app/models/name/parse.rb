# frozen_string_literal: true

# Usage: in class Name, `extend Parse`, not `include Parse`.
# Extending makes these module methods into class methods of Name.
module Name::Parse
  # RankMatcher:: Lighweight class used to get ranks from text strings
  # Use:
  #   XXX_MATCHERS = [RankMatcher.new(:Rank1, /regexp1/),
  #                   ...
  #                   RankMatcher.new(:Rankn, /regexpn/)]
  #
  #   def self.guess_rank(text_name)
  #     TEXT_NAME_MATCHERS.find { |matcher| matcher.match?(text_name) }.rank
  #   end
  #
  class RankMatcher
    attr_reader :pattern, :rank

    def initialize(rank, pattern)
      @rank = rank
      @pattern = pattern
    end

    def match?(str)
      str.match?(@pattern)
    end
  end

  # All abbrevisations for a given rank
  # Used by RANK_FROM_ABBREV_MATCHERS and in app/models/name/parse.rb
  SUBG_ABBR    = / subgenus | subgen\.? | subg\.?          /xi
  SECT_ABBR    = / section | sect\.?                       /xi
  SUBSECT_ABBR = / subsection | subsect\.?                 /xi
  STIRPS_ABBR  = / stirps                                  /xi
  SP_ABBR      = / species | sp\.?                         /xi
  SSP_ABBR     = / subspecies | subsp\.? | ssp\.? | s\.?   /xi
  VAR_ABBR     = / variety | var\.? | v\.?                 /xi
  F_ABBR       = / forma | form\.? | fo\.? | f\.?          /xi
  GROUP_ABBR   = / group | gr\.? | gp\.? | clade | complex /xi

  PROV_RANKS = {
    "Gen." => "Genus",
    "Fam." => "Family",
    "Ord." => "Order",
    "Cl." => "Class",
    "Phy." => "Plylum"
  }.freeze

  RANKS_BELOW_GENUS = ["subg.", "subgen.", "subgenus",
                       "sect.", "sect",
                       "subsect.", "subsect", "stirps", "sp.",
                       "subsp.", "ssp.", "var.", "var", "v.", "f."].freeze

  # Match text_name to rank
  TEXT_NAME_MATCHERS = [
    RankMatcher.new("Group",      / (group|clade|complex)$/),
    RankMatcher.new("Form",       / f\. /),
    RankMatcher.new("Variety",    / var\. /),
    RankMatcher.new("Subspecies", / subsp\. /),
    RankMatcher.new("Stirps",     / stirps /),
    RankMatcher.new("Subsection", / subsect\. /),
    RankMatcher.new("Section",    / sect\. /),
    RankMatcher.new("Subgenus",   / subg\. /),
    RankMatcher.new("Species",    / /),
    RankMatcher.new("Family",     /^\S+aceae$/),
    RankMatcher.new("Family",     /^\S+ineae$/), # :Suborder
    RankMatcher.new("Order",      /^\S+ales$/),
    RankMatcher.new("Order",      /^\S+mycetidae$/), # :Subclass
    RankMatcher.new("Class",      /^\S+mycetes$/),
    RankMatcher.new("Class",      /^\S+mycotina$/), # :Subphylum
    RankMatcher.new("Phylum",     /^\S+mycota$/),
    RankMatcher.new("Phylum",     /^Fossil-/),
    RankMatcher.new("Genus",      //) # match anything else
  ].freeze

  # Matcher abbreviation to rank
  RANK_FROM_ABBREV_MATCHERS = [
    RankMatcher.new("Subgenus",   SUBG_ABBR),
    RankMatcher.new("Section",    SECT_ABBR),
    RankMatcher.new("Subsection", SUBSECT_ABBR),
    RankMatcher.new("Stirps",     STIRPS_ABBR),
    RankMatcher.new("Subspecies", SSP_ABBR),
    RankMatcher.new("Variety",    VAR_ABBR),
    RankMatcher.new("Form",       F_ABBR),
    RankMatcher.new(nil,          //) # match anything else
  ].freeze

  AUCT_ABBR    = / auct\.? /xi
  INED_ABBR    = / in\s?ed\.? /xi
  NOM_ABBR     = / nomen | nom\.? /xi
  COMB_ABBR    = / combinatio | comb\.? /xi
  SENSU_ABBR   = / sensu?\.? /xi
  NOV_ABBR     = / nova | novum | nov\.? /xi
  PROV_ABBR    = / provisional | prov\.? /xi
  CRYPT_ABBR   = / crypt\.? \s temp\.? /xi

  ANY_SUBG_ABBR   = / #{SUBG_ABBR} | #{SECT_ABBR} | #{SUBSECT_ABBR} |
                      #{STIRPS_ABBR} /x
  ANY_SSP_ABBR    = / #{SSP_ABBR} | #{VAR_ABBR} | #{F_ABBR} /x
  ANY_NAME_ABBR   = / #{ANY_SUBG_ABBR} | #{SP_ABBR} | #{ANY_SSP_ABBR} |
                      #{GROUP_ABBR} /x
  ANY_AUTHOR_ABBR = / (?: #{AUCT_ABBR} | #{INED_ABBR} | #{NOM_ABBR} |
                          #{COMB_ABBR} | #{SENSU_ABBR} | #{CRYPT_ABBR} )
                      (?:\s|$) /x
  ANY_RANK_ABBR   = / #{ANY_SUBG_ABBR} | #{SP_ABBR} | #{ANY_SSP_ABBR} /x

  UPPER_WORD = /
                [A-Z][a-zë-]*[a-zë] | ['"][A-Z][a-zë\-.]*[a-zë]['"]
  /x
  LOWER_WORD = /
    (?!(?:sensu|van|de)\b) [a-z][a-zë-]*[a-zë] |
    (?:sp\. \s)?['"][a-z][\wë\-.]*[\wë]['"] /x
  BINOMIAL   = / #{UPPER_WORD} \s #{LOWER_WORD} /x
  LOWER_WORD_OR_SP_NOV = / (?! sp\s|sp$|species) #{LOWER_WORD} |
                           sp\.\s\S*\d\S* /x

  # Matches the last epithet in a (standardized) name,
  # including preceding abbreviation if there is one.
  LAST_PART = / (?: \s[a-z]+\.? )? \s \S+ $/x

  AUTHOR_START = /
    #{ANY_AUTHOR_ABBR} |
    van\s | d[eu]\s |
    [A-ZÀÁÂÃÄÅÆÇĐÈÉÊËÌÍÎÏÐÑÒÓÔÕÖØÙÚÛÜÝÞČŚŠ(] |
    ['"][^a-z\s]
  /x

  # AUTHOR_PAT is separate from, and can't include GENUS_OR_UP_TAXON, etc.
  #   AUTHOR_PAT ensures "sp", "ssp", etc., aren't included in author.
  #   AUTHOR_PAT removes the author first thing.
  # Then the other parsers have a much easier job.
  AUTHOR_PAT =
    /^
      ( ['"]?
        #{UPPER_WORD}
        (?:
            # >= 1 of (rank Epithet)
            \s     #{ANY_SUBG_ABBR} \s #{UPPER_WORD}
            (?: \s #{ANY_SUBG_ABBR} \s #{UPPER_WORD} )* ['"]?
          |
            \s (?! #{AUTHOR_START} | #{ANY_SUBG_ABBR} ) #{LOWER_WORD}
            (?: \s #{ANY_SSP_ABBR} \s #{LOWER_WORD} )* ['"]?
          |
            ['"]? \s #{SP_ABBR}
        )?
      )
      ( \s (?! #{ANY_NAME_ABBR} \s ) #{AUTHOR_START}.* )
    $/x

  # Disable cop to allow alignment and easier comparison of regexps
  # rubocop:disable Layout/LineLength

  PROV_RANK_PREFIX = /[A-Z][a-z]+\.\ /x

  # Taxa without authors (for use by GROUP PAT)
  GENUS_OR_UP_TAXON = /(#{PROV_RANK_PREFIX})?(['"]? (?:Fossil-)? #{UPPER_WORD} ['"]?) (?: \s #{SP_ABBR} )?/x # ([A-Z][a-z]+\. )?
  SUBGENUS_TAXON    = /(#{PROV_RANK_PREFIX})?(['"]? #{UPPER_WORD} \s (?: #{SUBG_ABBR} \s #{UPPER_WORD}) ['"]?)/x
  SECTION_TAXON     = /(#{PROV_RANK_PREFIX})?(['"]? #{UPPER_WORD} \s (?: #{SUBG_ABBR} \s #{UPPER_WORD} \s)?
                       (?: #{SECT_ABBR} \s #{UPPER_WORD}) ['"]?)/x
  SUBSECTION_TAXON  = /(#{PROV_RANK_PREFIX})?(['"]? #{UPPER_WORD} \s (?: #{SUBG_ABBR} \s #{UPPER_WORD} \s)?
                       (?: #{SECT_ABBR} \s #{UPPER_WORD} \s)?
                       (?: #{SUBSECT_ABBR} \s #{UPPER_WORD}) ['"]?)/x
  STIRPS_TAXON      = /(#{PROV_RANK_PREFIX})?(['"]? #{UPPER_WORD} \s (?: #{SUBG_ABBR} \s #{UPPER_WORD} \s)?
                       (?: #{SECT_ABBR} \s #{UPPER_WORD} \s)?
                       (?: #{SUBSECT_ABBR} \s #{UPPER_WORD} \s)?
                       (?: #{STIRPS_ABBR} \s #{UPPER_WORD}) ['"]?)/x
  SPECIES_TAXON     = /(#{PROV_RANK_PREFIX})?(['"]? #{UPPER_WORD} \s #{LOWER_WORD_OR_SP_NOV} ['"]?)/x
  # rubocop:enable Layout/LineLength

  GENUS_OR_UP_PAT = /^ #{GENUS_OR_UP_TAXON} (\s #{AUTHOR_START}.*)? $/x
  SUBGENUS_PAT    = /^ #{SUBGENUS_TAXON}    (\s #{AUTHOR_START}.*)? $/x
  SECTION_PAT     = /^ #{SECTION_TAXON}     (\s #{AUTHOR_START}.*)? $/x
  SUBSECTION_PAT  = /^ #{SUBSECTION_TAXON}  (\s #{AUTHOR_START}.*)? $/x
  STIRPS_PAT      = /^ #{STIRPS_TAXON}      (\s #{AUTHOR_START}.*)? $/x
  SPECIES_PAT     = /^ #{SPECIES_TAXON}     (\s #{AUTHOR_START}.*)? $/x
  SUBSPECIES_PAT  = /^ (#{PROV_RANK_PREFIX})?(['"]? #{BINOMIAL}
                       (?: \s #{SSP_ABBR} \s #{LOWER_WORD}) ['"]?)
                       (\s #{AUTHOR_START}.*)?
                   $/x
  VARIETY_PAT     = /^ (#{PROV_RANK_PREFIX})?(['"]? #{BINOMIAL}
                       (?: \s #{SSP_ABBR} \s #{LOWER_WORD})?
                       (?: \s #{VAR_ABBR} \s #{LOWER_WORD}) ['"]?)
                       (\s #{AUTHOR_START}.*)?
                   $/x
  FORM_PAT        = /^ (#{PROV_RANK_PREFIX})?(['"]? #{BINOMIAL}
                         (?: \s #{SSP_ABBR} \s #{LOWER_WORD})?
                         (?: \s #{VAR_ABBR} \s #{LOWER_WORD})?
                         (?: \s #{F_ABBR} \s #{LOWER_WORD}) ['"]?)
                       (\s #{AUTHOR_START}.*)?
                   $/x

  GROUP_PAT       = /^(?<taxon>
                        #{GENUS_OR_UP_TAXON} |
                        #{SUBGENUS_TAXON}    |
                        #{SECTION_TAXON}     |
                        #{SUBSECTION_TAXON}  |
                        #{STIRPS_TAXON}      |
                        #{SPECIES_TAXON}     |
                        (?: (?: #{PROV_RANK_PREFIX})?['"]? #{UPPER_WORD}
                          (?: \s #{LOWER_WORD}
                            (?: \s #{SSP_ABBR} \s #{LOWER_WORD})?
                            (?: \s #{VAR_ABBR} \s #{LOWER_WORD})?
                            (?: \s #{F_ABBR}   \s #{LOWER_WORD})?
                          )? ['"]?
                        )
                      )
                      (
                        ( # group, optionally followed by author
                          \s #{GROUP_ABBR} (\s (#{AUTHOR_START}.*))?
                        )
                        | # or
                        ( # author followed by group
                          ( \s (#{AUTHOR_START}.*)) \s #{GROUP_ABBR}
                        )
                      )
                    $/x

  # group or clade part of name, with
  # <group_wd> capture group capturing the stripped group or clade abbr
  GROUP_CHUNK     = /\s (?<group_wd>#{GROUP_ABBR}) \b/x

  # matches to ranks that are included in the name proper
  RANK_START_MATCHER = /^(f|sect|stirps|subg|subsect|v|sp|ssp|subsp|s)/i

  # convert rank start_match to standard form of rank
  # subspecies is not included because it's the catchall default
  STANDARD_SECONDARY_RANKS = {
    f: "f.",
    sect: "sect.",
    section: "sect.",
    sp: "sp.",
    stirps: "stirps",
    subg: "subg.",
    subsect: "subsect.",
    v: "var.",
    s: "subsp.",
    ssp: "subsp.",
    subsp: "subsp."
  }.freeze

  class RankMessedUp < ::StandardError
  end

  # Parse a name given no additional information. Returns a ParsedName instance.
  def parse_name(str, rank: "Genus", deprecated: false)
    str = clean_incoming_string(str)
    parse_group(str, deprecated) ||
      parse_subgenus(str, deprecated) ||
      parse_section(str, deprecated) ||
      parse_subsection(str, deprecated) ||
      parse_stirps(str, deprecated) ||
      parse_subspecies(str, deprecated) ||
      parse_variety(str, deprecated) ||
      parse_form(str, deprecated) ||
      parse_species(str, deprecated) ||
      parse_genus_or_up(str, deprecated, rank)
  end

  # Guess rank of +text_name+.
  def guess_rank(text_name, prov_rank = "")
    rank = prov_rank&.strip
    return PROV_RANKS[rank] if PROV_RANKS.include?(rank)

    TEXT_NAME_MATCHERS.find { |m| m.match?(text_name) }.rank
  end

  def parse_author(str)
    str = clean_incoming_string(str)
    results = [str, nil]
    if (match = AUTHOR_PAT.match(str))
      results = [match[1].strip, match[2].strip]
    end
    results
  end

  def parse_group(str, deprecated = false)
    return unless GROUP_PAT.match(str)

    result = parse_name(str_without_group(str),
                        rank: "Group", deprecated: deprecated)
    return nil unless result

    # Adjust the parsed name
    group_type = standardized_group_abbr(str)

    result.text_name += " #{group_type}"

    if result.author.present?
      # Add "clade" or "group" before author
      author = Regexp.escape(result.author)
      result.search_name.sub!(/(#{author})$/, "#{group_type} \\1")
      result.sort_name.sub!(/(#{author})$/, " #{group_type}  \\1")
      result.display_name.sub!(/(#{author})$/, "#{group_type} \\1")
    else
      # Append "group" at end
      result.search_name +=  " #{group_type}"
      result.sort_name +=    "   #{group_type}"
      result.display_name += " #{group_type}"
    end

    result.rank = "Group"
    result.parent_name ||= ""

    result
  end

  def str_without_group(str)
    str.sub(GROUP_CHUNK, "")
  end

  def standardized_group_abbr(str)
    word = group_wd(str.to_s.downcase)
    word.start_with?("g") ? "group" : word
  end

  # sripped group_abbr
  def group_wd(str)
    GROUP_CHUNK.match(str)[:group_wd]
  end

  def standardize_text_name(name, rank)
    result = name.tr('"', "'")
    if result[0] == "'"
      prefix = PROV_RANKS.key(rank)
      result = "#{prefix} #{result}" if prefix
    end
    result.tr("ë", "e")
  end

  def parse_genus_or_up(str, deprecated = false, rank = "Genus")
    results = nil
    if (match = GENUS_OR_UP_PAT.match(str))
      prov_rank = match[1]
      name = match[2]
      author = match[3]
      unless Name.ranks_above_genus.include?(rank)
        rank = guess_rank(name,
                          prov_rank)
      end
      (name, author, rank) = fix_autonym(name, author, rank)
      author = standardize_author(author)
      author2 = author.blank? ? "" : " #{author}"
      text_name = standardize_text_name(name, rank)
      parent_name = if Name.ranks_below_genus.include?(rank)
                      name.sub(LAST_PART, "")
                    end
      display_name = format_autonym(text_name, author, rank, deprecated)
      results = ParsedName.new(
        text_name: text_name,
        search_name: text_name + author2,
        sort_name: format_sort_name(text_name, author),
        display_name: display_name,
        parent_name: parent_name,
        rank: rank,
        author: author
      )
    end
    results
  rescue RankMessedUp
    nil
  end

  def parse_below_genus(str, deprecated, rank, pattern)
    results = nil
    if (match = pattern.match(str))
      name = match[2].tr('"', "'")
      author = match[3].to_s
      name = standardize_sp_nov_variants(name) if rank == "Species"
      (name, author, rank) = fix_autonym(name, author, rank)
      name = standardize_name(name)
      author = standardize_author(author)
      author2 = author.blank? ? "" : " #{author}"
      text_name = name.tr("ë", "e")
      parent_name = name.sub(LAST_PART, "")
      display_name = format_autonym(name, author, rank, deprecated)
      results = ParsedName.new(
        text_name: text_name,
        search_name: text_name + author2,
        sort_name: format_sort_name(text_name, author),
        display_name: display_name,
        parent_name: parent_name,
        rank: rank,
        author: author
      )
    end
    results
  rescue RankMessedUp
    nil
  end

  def parse_subgenus(str, deprecated = false)
    parse_below_genus(str, deprecated, "Subgenus", SUBGENUS_PAT)
  end

  def parse_section(str, deprecated = false)
    parse_below_genus(str, deprecated, "Section", SECTION_PAT)
  end

  def parse_subsection(str, deprecated = false)
    parse_below_genus(str, deprecated, "Subsection", SUBSECTION_PAT)
  end

  def parse_stirps(str, deprecated = false)
    parse_below_genus(str, deprecated, "Stirps", STIRPS_PAT)
  end

  def parse_species(str, deprecated = false)
    parse_below_genus(str, deprecated, "Species", SPECIES_PAT)
  end

  def parse_subspecies(str, deprecated = false)
    parse_below_genus(str, deprecated, "Subspecies", SUBSPECIES_PAT)
  end

  def parse_variety(str, deprecated = false)
    parse_below_genus(str, deprecated, "Variety", VARIETY_PAT)
  end

  def parse_form(str, deprecated = false)
    parse_below_genus(str, deprecated, "Form", FORM_PAT)
  end

  def parse_rank_abbreviation(str)
    RANK_FROM_ABBREV_MATCHERS.find { |matcher| matcher.match?(str) }.rank
  end

  # Standardize various ways of writing sp. nov.  Convert to: Amanita sp. "T44"
  def standardize_sp_nov_variants(name)
    names = split_name(name)
    return name if names.length != 2

    split_name(name)
    names[1].sub!(/^'sp-/i, "sp. '")
    names[1].sub!(/^'/, "sp. '")
    names.join(" ").strip
  end

  def split_name(name)
    result = []
    words = name.split
    result.append(take_name(words)) while words.length.positive?
    result
  end

  def take_name(words)
    result = words.shift
    unless PROV_RANKS.include?(result) ||
           /^#{ANY_RANK_ABBR}$/o.match?(result.downcase)
      return result
    end

    result = result.downcase if ANY_RANK_ABBR.match?(result.downcase)
    "#{result} #{words.shift}"
  end

  # Fix common error: Amanita vaginatae Author var. vaginatae
  # Convert to: Amanita vaginatae var. vaginatae Author
  def fix_autonym(name, author, rank)
    last_word = name.split.last.gsub(/[()]/, "")
    if (match = author.to_s.match(
      /^(.*?)(( (#{ANY_SUBG_ABBR}|#{ANY_SSP_ABBR}) #{last_word})+)$/
    ))
      name = "#{name}#{match[2]}"
      author = match[1].strip
      words = match[2].split
      while words.any?
        next_rank = parse_rank_abbreviation(words.shift)
        words.shift
        make_sure_ranks_ordered_right!(rank, next_rank)
        rank = next_rank
      end
    end
    [name, author, rank]
  end

  def make_sure_ranks_ordered_right!(prev_rank, next_rank)
    if compare_ranks(prev_rank, next_rank) <= 0 ||
       Name.ranks_above_species.include?(prev_rank) &&
       Name.ranks_below_species.include?(next_rank)
      raise(RankMessedUp.new)
    end
  end

  def find_autonyms(names)
    return [] if names.empty?

    last_name = names.last
    nym = last_name.split[-1]
    (names.length - 1).downto(0) do |i|
      return i + 1 unless nym == names[i].split[-1]
    end
    0
  end

  # Format a name ranked below genus, moving the author to before the var.
  # in natural varieties such as
  # "__Acarospora nodulosa__ (Dufour) Hue var. __nodulosa__".
  def format_autonym(name, author, _rank, deprecated)
<<<<<<< HEAD
    words = name.split
    if author.blank?
      format_name(name, deprecated)
    elsif words[-7] == words[-1]
      [
        format_name(words[0..-7].join(" "), deprecated),
        author,
        words[-6],
        format_name(words[-5], deprecated),
        words[-4],
        format_name(words[-3], deprecated),
        words[-2],
        format_name(words[-1], deprecated)
      ].join(" ")
    elsif words[-5] == words[-1]
      [
        format_name(words[0..-5].join(" "), deprecated),
        author,
        words[-4],
        format_name(words[-3], deprecated),
        words[-2],
        format_name(words[-1], deprecated)
      ].join(" ")
    elsif words[-3] == words[-1]
      [
        format_name(words[0..-3].join(" "), deprecated),
        author,
        words[-2],
        format_name(words[-1], deprecated)
      ].join(" ")
    else
      "#{format_name(name, deprecated)} #{author}"
=======
    return format_name(name, deprecated) if author.blank?

    names = split_name(name)
    index = find_autonyms(names)
    [
      format_name(names[..index].join(" "), deprecated),
      author,
      format_name(names[index + 1..].join(" ").strip, deprecated)
    ].join(" ").strip
  end

  def standardize_name(name)
    subnames = split_name(name)
    subnames[0] = "Gen. #{subnames[0]}" if subnames[0][0] == "'"
    1.upto(subnames.length - 1) do |i|
      subnames[i] = standardize_subname(subnames[i])
>>>>>>> 0c309bbe
    end
    subnames.join(" ").strip
  end

  def standardize_subname(subname)
    if /^#{ANY_RANK_ABBR} /o.match?(subname)
      match = /^([^\.\s]+)\.? (.+)$/.match(subname)
      raise(RankMessedUp.new) unless match

      rank = standardize_subrank(match[1])
      term = match[2]
      term = "'#{term}'" if rank == "sp." && term[0] != "'"
      return "#{rank} #{term}" if match
    end
    subname
  end

  def standardize_subrank(rank)
    match = RANK_START_MATCHER.match(rank)
    return rank unless match

    STANDARD_SECONDARY_RANKS[match[1].downcase.to_sym]
  end

  def standardize_author(str)
    str = str.to_s.
          sub(/^ ?#{AUCT_ABBR}/o,  "auct. ").
          sub(/^ ?#{INED_ABBR}/o,  "ined. ").
          sub(/^ ?#{NOM_ABBR}/o,   "nom. ").
          sub(/^ ?#{COMB_ABBR}/o,  "comb. ").
          sub(/^ ?#{SENSU_ABBR}/o, "sensu ").
          # Having fixed comb. & nom., standardize their suffixes
          sub(/(?<=comb. |nom. ) ?#{NOV_ABBR}/o,  "nov. ").
          sub(/(?<=comb. |nom. ) ?#{PROV_ABBR}/o, "prov. ").
          strip_squeeze
    squeeze_author(str)
  end

  # Squeeze "A. H. Smith" into "A.H. Smith".
  def squeeze_author(str)
    str.gsub(/([A-Z]\.) (?=[A-Z]\.)/, '\\1')
  end

  # Add italics and boldface markup to a standardized name (without author).
  def format_name(str, deprecated = false)
    boldness = deprecated ? "" : "**"
<<<<<<< HEAD
    words = str.split
    if words.length.even?
      genus = words.shift
      words[0] = "#{genus} #{words[0]}"
    end
    i = words.length - 1
    while i >= 0
      words[i] = "#{boldness}__#{words[i]}__#{boldness}"
      i -= 2
=======
    raw_names = split_name(str)
    result_names = []
    raw_names.each do |name|
      if name.index(" ")
        name.sub!(" ", " #{boldness}__")
      else
        name = "#{boldness}__#{name}"
      end
      result_names.append("#{name}__#{boldness}")
>>>>>>> 0c309bbe
    end
    result_names.join(" ")
  end

  def clean_incoming_string(str)
    str = str.unicode_normalize(:nfc) if str.encoding == Encoding::UTF_8
    str.to_s.
      gsub(/“|”/, '"'). # let RedCloth format quotes
      gsub(/‘|’/, "'").
      delete("\u2028"). # Unicode RLE that we see occasionally as line separator
      gsub(/\s+/, " ").
      strip_squeeze
  end

  # Adjust +search_name+ string to collate correctly. Pass in +search_name+.
  def format_sort_name(name, author)
    str = format_name(name, :deprecated).
          sub(/_+$/, " "). # put genus at the top
          gsub(/_+/, "").
          sub(/ sp. /, " "). # ignore sp.
          sub(/^[A-Z][a-z]+\. /, ""). # ignore leading ranks like Gen.
          gsub(/ '([^']*')/, &:downcase). # downcase prov epithets
          delete("'"). # Now ignore quotes
          sub(" subg. ", "  {1subg.  ").
          sub(" sect. ",    "  {2sect.  ").
          sub(" subsect. ", "  {3subsect.  ").
          sub(" stirps ",   "  {4stirps  ").
          sub(" subsp. ",   "  {5subsp.  ").
          sub(" var. ",     "  {6var.  ").
          sub(" f. ", "  {7f.  ").
          strip.
          sub(/(^\S+)aceae$/,        '\1!7').
          sub(/(^\S+)ineae$/,        '\1!6').
          sub(/(^\S+)ales$/,         '\1!5').
          sub(/(^\S+?)o?mycetidae$/, '\1!4').
          sub(/(^\S+?)o?mycetes$/,   '\1!3').
          sub(/(^\S+?)o?mycotina$/,  '\1!2').
          sub(/(^\S+?)o?mycota$/,    '\1!1')

    # put autonyms at the top
    1 while str.sub!(/(^| )([A-Za-z-]+) (.*) \2( |$)/, '\1\2 \3 !\2\4')

    if author.present?
<<<<<<< HEAD
      str += "  " + author. # rubocop:disable Style/StringConcatenation
             gsub(/"([^"]*")/, '\1'). # collate "baccata" with baccata
=======
      str += "  " + author.
             delete('"'). # Ignore quotes in author
>>>>>>> 0c309bbe
             gsub(/[Đđ]/, "d"). # mysql isn't collating these right
             gsub(/[Øø]/, "O").
             strip
    end
    str
  end
end<|MERGE_RESOLUTION|>--- conflicted
+++ resolved
@@ -496,40 +496,6 @@
   # in natural varieties such as
   # "__Acarospora nodulosa__ (Dufour) Hue var. __nodulosa__".
   def format_autonym(name, author, _rank, deprecated)
-<<<<<<< HEAD
-    words = name.split
-    if author.blank?
-      format_name(name, deprecated)
-    elsif words[-7] == words[-1]
-      [
-        format_name(words[0..-7].join(" "), deprecated),
-        author,
-        words[-6],
-        format_name(words[-5], deprecated),
-        words[-4],
-        format_name(words[-3], deprecated),
-        words[-2],
-        format_name(words[-1], deprecated)
-      ].join(" ")
-    elsif words[-5] == words[-1]
-      [
-        format_name(words[0..-5].join(" "), deprecated),
-        author,
-        words[-4],
-        format_name(words[-3], deprecated),
-        words[-2],
-        format_name(words[-1], deprecated)
-      ].join(" ")
-    elsif words[-3] == words[-1]
-      [
-        format_name(words[0..-3].join(" "), deprecated),
-        author,
-        words[-2],
-        format_name(words[-1], deprecated)
-      ].join(" ")
-    else
-      "#{format_name(name, deprecated)} #{author}"
-=======
     return format_name(name, deprecated) if author.blank?
 
     names = split_name(name)
@@ -546,7 +512,6 @@
     subnames[0] = "Gen. #{subnames[0]}" if subnames[0][0] == "'"
     1.upto(subnames.length - 1) do |i|
       subnames[i] = standardize_subname(subnames[i])
->>>>>>> 0c309bbe
     end
     subnames.join(" ").strip
   end
@@ -593,17 +558,6 @@
   # Add italics and boldface markup to a standardized name (without author).
   def format_name(str, deprecated = false)
     boldness = deprecated ? "" : "**"
-<<<<<<< HEAD
-    words = str.split
-    if words.length.even?
-      genus = words.shift
-      words[0] = "#{genus} #{words[0]}"
-    end
-    i = words.length - 1
-    while i >= 0
-      words[i] = "#{boldness}__#{words[i]}__#{boldness}"
-      i -= 2
-=======
     raw_names = split_name(str)
     result_names = []
     raw_names.each do |name|
@@ -613,7 +567,6 @@
         name = "#{boldness}__#{name}"
       end
       result_names.append("#{name}__#{boldness}")
->>>>>>> 0c309bbe
     end
     result_names.join(" ")
   end
@@ -657,13 +610,8 @@
     1 while str.sub!(/(^| )([A-Za-z-]+) (.*) \2( |$)/, '\1\2 \3 !\2\4')
 
     if author.present?
-<<<<<<< HEAD
-      str += "  " + author. # rubocop:disable Style/StringConcatenation
-             gsub(/"([^"]*")/, '\1'). # collate "baccata" with baccata
-=======
       str += "  " + author.
              delete('"'). # Ignore quotes in author
->>>>>>> 0c309bbe
              gsub(/[Đđ]/, "d"). # mysql isn't collating these right
              gsub(/[Øø]/, "O").
              strip
