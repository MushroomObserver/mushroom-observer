--- conflicted
+++ resolved
@@ -2,11 +2,7 @@
   # This is called after saving potential changes to a Name.  It will determine
   # if the changes are important enough to notify the authors, and do so.
   def notify_users
-<<<<<<< HEAD
-    return unless version_altered?
-=======
     return unless saved_changes? # Was altered?
->>>>>>> 7d85b9a4
 
     sender = User.current
     recipients = []
