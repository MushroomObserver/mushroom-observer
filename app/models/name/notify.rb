# frozen_string_literal: true

module Name::Notify
  attr_writer :skip_notify

  def skip_notify
    @skip_notify || false
  end

  # Notify webmaster that a new name was created.
  def notify_webmaster
<<<<<<< HEAD
    return if @skip_notify
=======
    return if skip_notify
>>>>>>> bce4339d

    user = User.current || User.admin
    QueuedEmail::Webmaster.create_email(
      sender_email: user.email,
      subject: "#{user.login} created #{real_text_name}",
      content: "#{MO.http_domain}/names/#{id}"
    )
  end

  # This is called after saving potential changes to a Name.  It will determine
  # if the changes are important enough to notify the authors, and do so.
  def notify_users
<<<<<<< HEAD
    return if @skip_notify
=======
    return if skip_notify
>>>>>>> bce4339d
    return unless saved_version_changes?

    sender = User.current
    recipients = []

    notify_admins(recipients)
    notify_authors(recipients)
    notify_editors(recipients)
    notify_reviewers(recipients)
    notify_interested(recipients)

    # Remove users who have opted out of all emails.
    recipients.reject!(&:no_emails)

    # Send notification to all except the person who triggered the change.
    (recipients.uniq - [sender]).each do |recipient|
      QueuedEmail::NameChange.create_email(sender, recipient, self, nil, false)
    end
  end

  # Tell admins of the change.
  def notify_admins(recipients)
    descriptions.map(&:admins).each do |user_list|
      user_list.each do |user|
        recipients.push(user) if user.email_names_admin
      end
    end
  end

  # Tell authors of the change.
  def notify_authors(recipients)
    descriptions.map(&:authors).each do |user_list|
      user_list.each do |user|
        recipients.push(user) if user.email_names_author
      end
    end
  end

  # Tell editors of the change.
  def notify_editors(recipients)
    descriptions.map(&:editors).each do |user_list|
      user_list.each do |user|
        recipients.push(user) if user.email_names_editor
      end
    end
  end

  # Tell reviewers of the change.
  def notify_reviewers(recipients)
    descriptions.map(&:reviewer).each do |user|
      recipients.push(user) if user&.email_names_reviewer
    end
  end

  # Send to people who have registered interest.
  # Also remove everyone who has explicitly said they are NOT interested.
  def notify_interested(recipients)
    interests.each do |interest|
      if interest.state
        recipients.push(interest.user)
      else
        recipients.delete(interest.user)
      end
    end
  end
end<|MERGE_RESOLUTION|>--- conflicted
+++ resolved
@@ -9,11 +9,7 @@
 
   # Notify webmaster that a new name was created.
   def notify_webmaster
-<<<<<<< HEAD
-    return if @skip_notify
-=======
     return if skip_notify
->>>>>>> bce4339d
 
     user = User.current || User.admin
     QueuedEmail::Webmaster.create_email(
@@ -26,11 +22,7 @@
   # This is called after saving potential changes to a Name.  It will determine
   # if the changes are important enough to notify the authors, and do so.
   def notify_users
-<<<<<<< HEAD
-    return if @skip_notify
-=======
     return if skip_notify
->>>>>>> bce4339d
     return unless saved_version_changes?
 
     sender = User.current
