# frozen_string_literal: true

#  ==== Scopes
#  created_at("yyyy-mm-dd", "yyyy-mm-dd")
#  updated_at("yyyy-mm-dd", "yyyy-mm-dd")
#  deprecated
#  has_description
#  with_correct_spelling
#  with_incorrect_spelling
#  with_self_referential_misspelling
#  has_synonyms
#  ok_for_export
#  rank(ranks)
#  with_rank(rank)
#  with_rank_below(rank)
#  with_rank_and_name_in_classification(rank, text_name)
#  with_rank_at_or_below_genus
#  with_rank_above_genus
#  subtaxa_of_genus_or_below(genus)
#  subtaxa_of(name)
#  include_synonyms_of(name)
#  clade(name)
#  text_name_has(text_name)
#  search_name_has(phrase)
#  has_classification
#  classification_has(classification)
#  has_author
#  author_has(author)
#  has_citation
#  citation_has(citation)
#  has_notes
#  notes_has(notes)
#  has_comments
#  comments_has(summary)
#  species_lists(species_list)
#  locations(location)
#  in_box(north:, south:, east:, west:)
#
module Name::Scopes
  # This is using Concern so we can define the scopes in this included module.
  extend ActiveSupport::Concern

  # NOTE: To improve Coveralls display, avoid one-line stabby lambda scopes.
  # Two line stabby lambdas are OK, it's just the declaration line that will
  # always show as covered.
  included do
    # default ordering for index queries
    scope :order_by_default,
          -> { order_by(::Query::Names.default_order) }

    scope :names, lambda { |lookup:, **related_name_args|
      ids = Lookup::Names.new(lookup, related_name_args.compact).ids
      return none unless ids

      where(id: ids).with_correct_spelling.distinct
    }
    scope :text_name_has,
          ->(phrase) { search_columns(Name[:text_name], phrase) }
    # scope :search_name_has,
    #       ->(phrase) { search_columns(Name[:search_name], phrase) }

    # NOTE: with_correct_spelling is tacked on to most Name queries.
    scope :misspellings, lambda { |boolish = :no|
      # if :either, returns all
      case boolish.to_sym
      when :no
        where(correct_spelling_id: nil)
      when :only
        where.not(correct_spelling_id: nil)
      when :either
        all
      end
    }
    scope :with_correct_spelling,
          -> { misspellings(:no) }
    scope :with_incorrect_spelling,
          -> { misspellings(:only) }
    scope :with_self_referential_misspelling,
          -> { where(Name[:correct_spelling_id].eq(Name[:id])) }

    # Query parses "yes" and "no", "on" and "off" to boolean. nil ignored.
    scope :lichen, lambda { |bool = true|
      case bool
      when true
        where(Name[:lifeform].matches("%lichen%"))
      when false
        where(Name[:lifeform].does_not_match("% lichen %"))
      end
    }

    scope :deprecated,
          ->(bool = true) { boolean_condition(Name[:deprecated], bool:) }
    scope :not_deprecated,
          -> { where(deprecated: false) }

    scope :has_synonyms,
          ->(bool = true) { presence_condition(Name[:synonym_id], bool:) }

    scope :ok_for_export,
          ->(bool = true) { where(ok_for_export: bool) }

    scope :has_author,
          ->(bool = true) { not_blank_condition(Name[:author], bool:) }
    scope :author_has,
          ->(phrase) { search_columns(Name[:author], phrase) }

    scope :has_citation,
          ->(bool = true) { not_blank_condition(Name[:citation], bool:) }
    scope :citation_has,
          ->(phrase) { search_columns(Name[:citation], phrase) }

    scope :has_classification,
          ->(bool = true) { not_blank_condition(Name[:classification], bool:) }
    scope :classification_has,
          ->(phrase) { search_columns(Name[:classification], phrase) }

    scope :has_notes,
          ->(bool = true) { not_blank_condition(Name[:notes], bool:) }
    scope :notes_has,
          ->(phrase) { search_columns(Name[:notes], phrase) }

    ### Module Name::Taxonomy. Rank scopes take text values, e.g. "Genus"
    # Query's scope: rank at or between
    scope :rank, lambda { |min, max = nil|
      min, max = min if min.is_a?(Array)
      return with_rank(min) if min.present? && max.blank?

      where(Name[:rank].in(rank_range(min, max)))
    }
    scope :with_rank,
          ->(rank) { where(rank: ranks[rank]) if rank }
    scope :with_rank_below, lambda { |rank|
      where(Name[:rank] < ranks[rank]) if rank
    }
    scope :with_rank_and_name_in_classification, lambda { |rank, text_name|
      where(Name[:classification].matches("%#{rank}: _#{text_name}_%"))
    }
    scope :with_rank_at_or_below_genus, lambda {
      where((Name[:rank] <= ranks[:Genus]).or(Name[:rank].eq(ranks[:Group])))
    }
    scope :with_rank_above_genus, lambda {
      where(Name[:rank] > ranks[:Genus]).
        where(Name[:rank].not_eq(ranks[:Group]))
    }
    scope :subtaxa_of_genus_or_below, lambda { |text_name|
      # Note the space " " difference from :text_name_has scope
      with_correct_spelling.where(Name[:text_name].matches("#{text_name} %"))
    }
    scope :subtaxa_of, lambda { |names, excl = true|
      names(lookup: names, include_subtaxa: true, exclude_original_names: excl).
        misspellings(:no)
    }
    # "Immediate" has a vaguer meaning at and below Genus
    scope :include_immediate_subtaxa_of, lambda { |name|
      # This should be equivalent, but it misses subtaxa with rank: "Variety".
      # (Changed to accept plural names.)
      # immediate_subtaxa_of(names, false)
      name = find_by(text_name: name) if name.is_a?(String)
      immediate_subtaxa_of(name, false) # include original name
    }
    scope :immediate_subtaxa_of, lambda { |name, exclude_original = true|
      # This should be equivalent, but it misses subtaxa with rank: "Variety".
      # (Changed to accept plural names.)
      # names(lookup: names, include_immediate_subtaxa: true,
      #       exclude_original_names: exclude_original)
      name = find_by(text_name: name) if name.is_a?(String)
      scope = if ranks_above_genus.include?(name.rank)
                subtaxa_of(name).rank(ranks[name.rank] - 1)
              else
                subtaxa_of(name)
              end
      unless exclude_original == true
        # Add `distinct` to balance `or` clause: subtaxa_of calls `distinct`
        scope = scope.or(Name.where(id: name.id).distinct)
      end
      scope
    }
    ### Pattern Search
    scope :include_synonyms_of, lambda { |name|
      with_correct_spelling.where(id: name.synonyms.map(&:id))
    }

    # This should really be clades/clade, but changing user prefs/filters and
    # autocompleters is very involved, requires migration and script.
    scope :clade, lambda { |clades|
      clades = [clades].flatten
      clades.map! { |val| one_clade(val) }
      or_clause(*clades).distinct
    }
    scope :one_clade, lambda { |names|
      names(lookup: names, include_subtaxa: true).misspellings(:no)
    }
    # scope :clade_above_genus,
    #       ->(name) { clade(name).with_rank_above_genus }

    # # A search of all searchable Name fields, concatenated.
    # scope :search_content, lambda { |phrase|
    #   cols = Name.searchable_columns + Name[:classification]
    #   search_columns(cols, phrase)
    # }
    # scope :search_name,
    #       ->(phrase) { search_columns(Name[:search_name], phrase) }
    # # A more comprehensive search of Name fields, plus comments/descriptions.
    # scope :search_content_and_associations, lambda { |phrase|
    #   fields = Name.search_content(phrase).map(&:id)
    #   comments = Name.comments_has(phrase).map(&:id)
    #   descs = Name.description_query(content_has: phrase).map(&:id)
    #   where(id: fields + comments + descs).distinct
    # }
    # This is what's called by advanced_search
    # scope :advanced_search, lambda { |phrase|
    #   fields = Name.search_columns(Name[:search_name], phrase).map(&:id)
    #   comments = Name.comments_has(phrase).map(&:id)
    #   where(id: fields + comments).distinct
    # }
    # This is what's called by pattern_search
    scope :pattern, lambda { |phrase|
      cols = Name.searchable_columns + NameDescription.searchable_columns
      joins_default_descriptions.search_columns(cols, phrase)
    }
    # https://stackoverflow.com/a/77064711/3357635
    # AR's assumed join condition is `Name[:id].eq(NameDescription[:name_id])`
    # but we want the converse. It is a bit complicated to write a left outer
    # join in AR that joins on a non-standard condition, so here it is:
    scope :joins_default_descriptions, lambda {
      joins(
        Name.arel_table.
        join(NameDescription.arel_table, Arel::Nodes::OuterJoin).
        on(Name[:description_id].eq(NameDescription[:id])).join_sources
      )
    }

    # Query just ignores `has_descriptions(false)`, so for now we will here too.
    scope :has_descriptions, lambda { |bool = true|
      return all unless bool

      joins(:descriptions).distinct
    }
    # This is the scope we're more likely interested in
    scope :has_default_description,
          ->(bool = true) { presence_condition(Name[:description_id], bool:) }
    # Called by a special index page
    scope :needs_description, lambda { |bool = true|
      return all unless bool

      has_default_description(false).joins(:observations).distinct.
        group(:name_id).order(Observation[:name_id].count.desc, Name[:id].desc)
    }
    # used by Name::Taxonomy
    scope :has_description_classification_differing, lambda {
      joins(:description).
        where(rank: 0..Name.ranks[:Genus]).
        where(NameDescription[:classification].not_eq(Name[:classification])).
        where(NameDescription[:classification].not_blank).distinct
    }

    # Query just ignores `has_observations(false)`, so for now we will here too.
    scope :has_observations, lambda { |bool = true|
      return all unless bool

      joins(:observations).distinct
    }
    scope :species_lists, lambda { |species_lists|
      species_list_ids = Lookup::SpeciesLists.new(species_lists).ids
      joins(observations: :species_list_observations).
        merge(SpeciesListObservation.where(species_list: species_list_ids)).
        distinct
    }
    # Accepts region string, location_id, or Location instance
    scope :locations, lambda { |locations|
<<<<<<< HEAD
      return none if locations.blank?

      joins(:observations).merge(Observation.locations(locations)).distinct
=======
      location_ids = Lookup::Regions.new(locations).ids
      joins(:observations).
        where(observations: { location: location_ids }).distinct
>>>>>>> 500255d9
    }
    # Names with Observations whose lat/lon are in a box
    # Pass kwargs (:north, :south, :east, :west), any order
    scope :in_box, lambda { |**args|
      joins(:observations).merge(Observation.in_box(**args)).distinct
    }

    ### Specialized Scopes for Name::Create
    # Get list of Names that are potential matches when creating a new name.
    # Takes results of Name.parse_name.  Used by NameController#create_name.
    # Three cases:
    #
    #   1. group with author       - only accept exact matches
    #   2. nongroup with author    - match names with correct or no author
    #   3. any name without author - ignore authors when matching names
    #
    # If the user provides an author, but the only match has no author, then we
    # just need to add an author to the existing Name.  If the user didn't give
    # an author, but there are matches with an author, then it already exists
    # and we should just ignore the request.
    #
    scope :matching_desired_new_parsed_name, lambda { |parsed_name|
      if parsed_name.rank == "Group"
        where(search_name: parsed_name.search_name)
      elsif parsed_name.author.empty?
        where(text_name: parsed_name.text_name)
      else
        where(text_name: parsed_name.text_name).
          where(author: [parsed_name.author, ""])
      end
    }

    # Pull any :names param out to the main Name query.
    # Skip it in subqueries, where it would be inefficient and redundant.
    # (We don't want to query indirectly for "Names of Observations of Names".)
    scope :description_query, lambda { |hash|
      scope = all
      names_params = hash.delete(:names)
      scope = scope.names(**names_params) if names_params.present?
      scope.joins(:descriptions).subquery(:NameDescription, hash)
    }
    # Likewise here, filter :names, :clade or :lichen directly, not the
    # circuitous way via Observations.
    scope :observation_query, lambda { |hash|
      scope = all
      names_params = hash.delete(:names)
      scope = scope.names(**names_params) if names_params.present?
      clades = hash.delete(:clade)
      scope = scope.clade(clades) if clades.present?
      lichens = hash.delete(:lichen)
      scope = scope.lichen(lichens) unless lichens.nil?
      # Lichen unexpectedly unscopes `distinct`, other scopes don't. IDK why.
      scope.joins(:observations).distinct.subquery(:Observation, hash)
    }

    scope :show_includes, lambda {
      strict_loading.includes(
        { comments: :user },
        :correct_spelling,
        { description: [:authors, :reviewer] },
        { descriptions: [:authors, :editors, :reviewer, :writer_groups] },
        { interests: :user },
        :misspellings,
        # { namings: [:user] },
        # { observations: [:location, :thumb_image, :user] },
        :rss_log,
        { synonym: :names },
        :user,
        :versions
      )
    }
  end

  module ClassMethods
    # class methods here, `self` included
    def rank_range(min, max)
      all_ranks = Name.all_ranks
      a = all_ranks.index(min) || 0
      b = all_ranks.index(max) || (all_ranks.length - 1)
      a, b = b, a if a > b # reverse if wrong order
      all_ranks[a..b].map { |r| Name.ranks[r] } # values start at 1
    end
  end
end<|MERGE_RESOLUTION|>--- conflicted
+++ resolved
@@ -268,15 +268,9 @@
     }
     # Accepts region string, location_id, or Location instance
     scope :locations, lambda { |locations|
-<<<<<<< HEAD
       return none if locations.blank?
 
       joins(:observations).merge(Observation.locations(locations)).distinct
-=======
-      location_ids = Lookup::Regions.new(locations).ids
-      joins(:observations).
-        where(observations: { location: location_ids }).distinct
->>>>>>> 500255d9
     }
     # Names with Observations whose lat/lon are in a box
     # Pass kwargs (:north, :south, :east, :west), any order
