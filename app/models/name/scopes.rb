--- conflicted
+++ resolved
@@ -70,10 +70,6 @@
     scope :citation_has,
           ->(phrase) { search_columns(Name[:citation], phrase) }
 
-<<<<<<< HEAD
-    scope :has_notes,
-          ->(bool = true) { notes_condition(Name[:notes], bool:) }
-=======
     scope :has_classification,
           ->(bool = true) { not_blank_condition(Name[:classification], bool:) }
     scope :classification_has,
@@ -81,7 +77,6 @@
 
     scope :has_notes,
           ->(bool = true) { not_blank_condition(Name[:notes], bool:) }
->>>>>>> ce32e50b
     scope :notes_has,
           ->(phrase) { search_columns(Name[:notes], phrase) }
 
