--- conflicted
+++ resolved
@@ -122,11 +122,7 @@
   module ClassMethods
     def display_to_real_text(name)
       name.display_name.gsub(/ ^\*?\*?__ | __\*?\*?[^_*]*$ /x, "").
-<<<<<<< HEAD
         gsub(/__\*?\*? [^_*]* \s (#{Name::Parse::ANY_NAME_ABBR}) \s \*?\*?__/x,
-=======
-        gsub(/__\*?\*? [^_*]* \s (#{Name::ANY_NAME_ABBR}) \s \*?\*?__/x,
->>>>>>> f6558b24
              ' \1 ').
         # (this part should be unnecessary)
         # Because "group" was removed by the 1st gsub above,
@@ -140,11 +136,7 @@
     end
 
     def group_suffix(name)
-<<<<<<< HEAD
       Name::Parse::GROUP_CHUNK.match(name.display_name).to_s
-=======
-      Name::GROUP_CHUNK.match(name.display_name).to_s
->>>>>>> f6558b24
     end
 
     # Make sure display names are in boldface for accepted names, and not in
