--- conflicted
+++ resolved
@@ -131,12 +131,7 @@
   #
   # rubocop:disable Style/RedundantSelf
   # I think these methods read much better with self explicitly included. -JPH
-<<<<<<< HEAD
   # rubocop:disable Metrics/AbcSize, Metrics/CyclomaticComplexity, Metrics/PerceivedComplexity
-=======
-  # rubocop:disable Metrics/AbcSize, Metrics/CyclomaticComplexity
-  # rubucop:disable Metrics/PerceivedComplexity
->>>>>>> fa8ec37a
   # This is the best I can do. I think splitting it up will make it worse. -JPH
   def merge_synonyms(name)
     if !self.synonym && !name.synonym
@@ -161,12 +156,7 @@
       end
     end
   end
-<<<<<<< HEAD
   # rubocop:enable Metrics/AbcSize, Metrics/CyclomaticComplexity, Metrics/PerceivedComplexity
-=======
-  # rubucop:enable Metrics/PerceivedComplexity
-  # rubocop:enable Metrics/AbcSize, Metrics/CyclomaticComplexity
->>>>>>> fa8ec37a
 
   # Add Name to this Name's Synonym, but don't transfer that Name's synonyms.
   # Delete the other Name's old Synonym if there aren't any Name's in it
