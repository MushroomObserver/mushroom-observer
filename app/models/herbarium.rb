--- conflicted
+++ resolved
@@ -66,10 +66,6 @@
   scope :index_order,
         -> { order(name: :asc, id: :desc) }
 
-<<<<<<< HEAD
-  scope :nonpersonal,
-        -> { where(personal_user_id: nil) }
-=======
   scope :nonpersonal, lambda { |bool = true|
     if bool.to_s.to_boolean == true
       where(personal_user_id: nil)
@@ -77,7 +73,6 @@
       where.not(personal_user_id: nil)
     end
   }
->>>>>>> 5cc71a8a
 
   scope :code_has,
         ->(str) { search_columns(Herbarium[:code], str) }
@@ -88,21 +83,13 @@
   scope :mailing_address_has,
         ->(str) { search_columns(Herbarium[:mailing_address], str) }
 
-<<<<<<< HEAD
-  scope :pattern_search, lambda { |phrase|
-=======
   scope :pattern, lambda { |phrase|
->>>>>>> 5cc71a8a
     cols = (Herbarium[:code] + Herbarium[:name] +
             Herbarium[:description].coalesce("") +
             Herbarium[:mailing_address].coalesce(""))
     search_columns(cols, phrase).distinct
   }
 
-<<<<<<< HEAD
-
-=======
->>>>>>> 5cc71a8a
   def self.mcp_collections
     @mcp_collections ||=
       begin
