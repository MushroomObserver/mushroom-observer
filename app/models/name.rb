--- conflicted
+++ resolved
@@ -454,212 +454,6 @@
     end
   end
 
-<<<<<<< HEAD
-  scope :index_order, -> { order(sort_name: :asc, id: :desc) }
-
-  # NOTE: To improve Coveralls display, do not use one-line stabby lambda scopes
-  scope :of_lichens, -> { where(Name[:lifeform].matches("%lichen%")) }
-  scope :not_lichens, -> { where(Name[:lifeform].does_not_match("% lichen %")) }
-  scope :deprecated, -> { where(deprecated: true) }
-  scope :not_deprecated, -> { where(deprecated: false) }
-  scope :with_description, lambda {
-    with_correct_spelling.where.not(description_id: nil)
-  }
-  scope :without_description, lambda {
-    with_correct_spelling.where(description_id: nil)
-  }
-  # Names needing descriptions
-  scope :description_needed, lambda {
-    without_description.joins(:observations).distinct
-    # in the template: order by most frequently used
-    # group(:name_id).reorder(Arel.star.count.desc)
-  }
-  # FIXME: different in Query. Add google conditions to AbstractModel
-  scope :description_includes, lambda { |text|
-    joins(:descriptions).
-      where(NameDescription[:gen_desc].matches("%#{text}%")).
-      or(where(NameDescription[:diag_desc].matches("%#{text}%"))).
-      or(where(NameDescription[:distribution].matches("%#{text}%"))).
-      or(where(NameDescription[:habitat].matches("%#{text}%"))).
-      or(where(NameDescription[:look_alikes].matches("%#{text}%"))).
-      or(where(NameDescription[:notes].matches("%#{text}%"))).
-      or(where(NameDescription[:refs].matches("%#{text}%")))
-  }
-  scope :with_description_in_project, lambda { |project|
-    joins(descriptions: :project).merge(NameDescription.where(project: project))
-  }
-  scope :with_description_created_by, lambda { |user|
-    joins(:descriptions).merge(NameDescription.where(user: user))
-  }
-  scope :with_description_reviewed_by, lambda { |user|
-    joins(:descriptions).merge(NameDescription.where(reviewer: user))
-  }
-  scope :with_description_of_type, lambda { |source|
-    # Check that it's a valid source type (string enum value)
-    return none if Description::ALL_SOURCE_TYPES.exclude?(source)
-
-    joins(:descriptions).merge(NameDescription.where(source_type: source))
-  }
-  scope :with_description_classification_differing, lambda {
-    joins(:description).
-      where(rank: 0..Name.ranks[:Genus]).
-      where(NameDescription[:classification].
-            not_eq(Name[:classification])).
-      where(NameDescription[:classification].not_blank)
-  }
-
-  ### Module Name::Spelling
-  scope :with_correct_spelling, -> { where(correct_spelling_id: nil) }
-  scope :with_incorrect_spelling, -> { where.not(correct_spelling_id: nil) }
-  scope :with_self_referential_misspelling, lambda {
-    where(Name[:correct_spelling_id].eq(Name[:id]))
-  }
-  scope :with_synonyms, -> { where.not(synonym_id: nil) }
-  scope :without_synonyms, -> { where(synonym_id: nil) }
-  scope :ok_for_export, -> { where(ok_for_export: true) }
-
-  ### Module Name::Taxonomy. Rank scopes take text values, e.g. "Genus"
-  scope :with_rank, ->(rank) { where(rank: ranks[rank]) if rank }
-  scope :with_rank_between, lambda { |min, max = min|
-    return with_rank(min) if min == max
-
-    all_ranks = Name.all_ranks
-    a = all_ranks.index(min) || 0
-    b = all_ranks.index(max) || (all_ranks.length - 1)
-    a, b = b, a if a > b # reverse if wrong order
-    range = all_ranks[a..b].map { |r| Name.ranks[r] } # values start at 1
-    where(Name[:rank].in(range))
-  }
-  scope :with_rank_below, ->(rank) { where(Name[:rank] < ranks[rank]) if rank }
-  scope :with_rank_and_name_in_classification, lambda { |rank, text_name|
-    where(Name[:classification].matches("%#{rank}: _#{text_name}_%"))
-  }
-  scope :with_rank_at_or_below_genus, lambda {
-    where((Name[:rank] <= ranks[:Genus]).or(Name[:rank].eq(ranks[:Group])))
-  }
-  scope :with_rank_above_genus, lambda {
-    where(Name[:rank] > ranks[:Genus]).where(Name[:rank].not_eq(ranks[:Group]))
-  }
-  scope :subtaxa_of_genus_or_below, lambda { |text_name|
-    # Note small diff w :text_name_includes scope
-    where(Name[:text_name].matches("#{text_name} %"))
-  }
-  scope :subtaxa_of, lambda { |name|
-    if name.at_or_below_genus?
-      # Subtaxa can be determined from the text_nam
-      subtaxa_of_genus_or_below(name.text_name).
-        with_correct_spelling
-    else
-      # Need to examine the classification strings
-      with_rank_and_name_in_classification(name.rank, name.text_name).
-        with_correct_spelling
-    end
-  }
-
-  ### Pattern Search
-  scope :include_synonyms_of, lambda { |name|
-    where(id: name.synonyms.map(&:id)).with_correct_spelling
-  }
-  # alias of `include_subtaxa_of`
-  scope :in_clade, ->(name) { include_subtaxa_of(name) }
-  scope :include_subtaxa_of, lambda { |name|
-    names = [name] + subtaxa_of(name)
-    where(id: names.map(&:id)).with_correct_spelling
-  }
-  scope :include_subtaxa_above_genus, lambda { |name|
-    include_subtaxa_of(name).with_rank_above_genus
-  }
-  scope :text_name_includes, lambda { |text_name|
-    where(Name[:text_name].matches("%#{text_name}%"))
-  }
-  scope :with_classification, -> { where(Name[:classification].not_blank) }
-  scope :without_classification, -> { where(Name[:classification].blank) }
-  scope :classification_includes, lambda { |classification|
-    where(Name[:classification].matches("%#{classification}%"))
-  }
-  scope :with_author, -> { where(Name[:author].not_blank) }
-  scope :without_author, -> { where(Name[:author].blank) }
-  scope :author_includes, lambda { |author|
-    where(Name[:author].matches("%#{author}%"))
-  }
-  scope :with_citation, -> { where(Name[:citation].not_blank) }
-  scope :without_citation, -> { where(Name[:citation].blank) }
-  scope :citation_includes, lambda { |citation|
-    where(Name[:citation].matches("%#{citation}%"))
-  }
-  scope :with_notes, -> { where(Name[:notes].not_blank) }
-  scope :without_notes, -> { where(Name[:notes].blank) }
-  scope :notes_include, ->(notes) { where(Name[:notes].matches("%#{notes}%")) }
-  scope :with_comments, -> { joins(:comments).distinct }
-  scope :without_comments, -> { where.not(id: with_comments) }
-  scope :comments_include, lambda { |summary|
-    joins(:comments).where(Comment[:summary].matches("%#{summary}%")).distinct
-  }
-  scope :on_species_list, lambda { |species_list|
-    joins(observations: :species_lists).
-      merge(SpeciesListObservation.where(species_list: species_list))
-  }
-  # Accepts region string, location_id, or Location instance
-  scope :at_location, lambda { |location|
-    case location
-    when String # treat it as a region, not looking for all string matches
-      joins(observations: :location).
-        where(Location[:name].matches("%#{location}"))
-    when Integer, Location
-      joins(:observations).where(observations: { location: location })
-    else
-      none
-    end
-  }
-  # Names with Observations whose lat/lon are in a box
-  # Pass kwargs (:north, :south, :east, :west), any order
-  scope :in_box, lambda { |**args|
-    joins(:observations).merge(Observation.in_box(**args)).distinct
-  }
-
-  ### Specialized Scopes for Name::Create
-  # Get list of Names that are potential matches when creating a new name.
-  # Takes results of Name.parse_name.  Used by NameController#create_name.
-  # Three cases:
-  #
-  #   1. group with author       - only accept exact matches
-  #   2. nongroup with author    - match names with correct author or no author
-  #   3. any name without author - ignore authors completely when matching names
-  #
-  # If the user provides an author, but the only match has no author, then we
-  # just need to add an author to the existing Name.  If the user didn't give
-  # an author, but there are matches with an author, then it already exists
-  # and we should just ignore the request.
-  #
-  scope :matching_desired_new_parsed_name, lambda { |parsed_name|
-    if parsed_name.rank == "Group"
-      where(search_name: parsed_name.search_name)
-    elsif parsed_name.author.empty?
-      where(text_name: parsed_name.text_name)
-    else
-      where(text_name: parsed_name.text_name).
-        where(author: [parsed_name.author, ""])
-    end
-  }
-  scope :show_includes, lambda {
-    strict_loading.includes(
-      { comments: :user },
-      :correct_spelling,
-      { description: [:authors, :reviewer] },
-      { descriptions: [:authors, :editors, :reviewer, :writer_groups] },
-      { interests: :user },
-      :misspellings,
-      # { namings: [:user] },
-      # { observations: [:location, :thumb_image, :user] },
-      :rss_log,
-      { synonym: :names },
-      :user,
-      :versions
-    )
-  }
-
-=======
->>>>>>> 96a190ab
   # This is called before a name is created to let us populate things like
   # classification and lifeform from the parent (if infrageneric only).
   def inherit_stuff
