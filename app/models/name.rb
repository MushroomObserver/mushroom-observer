# frozen_string_literal: true

#
#  = Name Model
#
#  This model describes a single scientific name.  The related class Synonym,
#  which can own multiple Name's, more accurately embodies the abstract concept
#  of a species.  A Name, on the other hand, refers to a single epithet, in a
#  single sense -- that is, a unique combination of genus, species, and author.
#  (Name also embraces infraspecies and extrageneric taxa as well.)
#
#  == Name Formats
#
#    text_name          "Xanthoparmelia" coloradoensis
#    (real_text_name)   "Xanthoparmelia" coloradoënsis
#                         (derived on the fly from display_name)
#    search_name        "Xanthoparmelia" coloradoensis Fries
#    (real_search_name) "Xanthoparmelia" coloradoënsis Fries
#                         (derived on the fly from display_name)
#    sort_name          "Xanthoparmelia" coloradoensis Fries
#    display_name       **__"Xanthoparmelia" coloradoënsis__** Fries
#    observation_name   **__"Xanthoparmelia" coloradoënsis__** Fries
#                         (adds "sp." on the fly for genera)
#
#    text_name          Amanita muscaria var. muscaria
#                         (pure text, no accents or authors)
#    (real_text_name)   Amanita muscaria var. muscaria
#                         (minus authors, but with umlauts if exist)
#    search_name        Amanita muscaria var. muscaria (L.) Lam.
#                         (what one would typically search for)
#    (real_search_name) Amanita muscaria (L.) Lam. var. muscaria
#                         (parsing this should result in identical name)
#    sort_name          Amanita muscaria  {6var.  !muscaria  (L.) Lam.
#                         (nonsense string which sorts name in correct place)
#    display_name       **__Amanita muscaria__** (L.) Lam. var. **__muscaria__**
#                         (formatted as for publication)
#    observation_name   **__Amanita muscaria__** (L.) Lam. var. **__muscaria__**
#                         (formatted as for publication)
#
#  Note about "real" text_name and search_name: These are required by edit
#  forms.  If the user inputs a name with an accent (ë is the only one
#  allowed), but there is an error or warning that requires the user to
#  resubmit the form, we need to be able to fill the field in with the correct
#  name *including* the umlaut.  That is, if you re-parse real_search_name, it
#  must result in the identical Name object.  This is not true of search_name,
#  because it will lose the umlaut.
#
#  == Regular Expressions
#
#  These are the sorts of things the regular expressions match:
#
#  GENUS_OR_UP_PAT::  (Xxx) sp? (Author)
#  SUBGENUS_PAT::     (Xxx subgenus yyy) (Author)
#  SECTION_PAT::      (Xxx ... sect. yyy) (Author)
#  SUBSECTION_PAT:    (Xxx ... subsect. yyy) (Author)
#  STIRPS_PAT::       (Xxx ... stirps yyy) (Author)
#  SPECIES_PAT:       (Xxx yyy) (Author)
#  SUBSPECIES_PAT::   (Xxx yyy ssp. zzz) (Author)
#  VARIETY_PAT::      (Xxx yyy ... var. zzz) (Author)
#  FORM_PAT::         (Xxx yyy ... f. zzz) (Author)
#  GROUP_PAT::        (Xxx yyy ...) group or clade
#  AUTHOR_PAT:        (any of the above) (Author)
#
#
#  * Results are grouped according to the parentheses shown above.
#  * Extra whitespace allowed on ends and in middle.
#  * Epithets ("Xxx" and "yyy" above) may contain any letters, including
#    "e" with umlaut, and embedded dashes.
#  * Specific epithets ("yyy" above) may be surrounded by double-quotes.
#  * Authors can be virtually anything: they start at the second uppercase
#    letter or any punctuation mark not allowed in the epithet patterns.
#  * "Whatever" is anything starting with an uppercase.
#  * Lastly, "comment" is anthing at all inside square brackets.
#
#  == Misspellings
#
#  As an intermediate solution, misspelled names should be synonymized with the
#  correct name, and the id of the correct Name placed in correct_spelling_id.
#  This has three results: the misspelled name is removed from auto-completion
#  lists and name_lister; show_name will include this in the "real" list of
#  Observation's instead of the "synonym" list.
#
#  == Classification
#
#  Taxonomic classification is currently a big hodgepodge of heuristics.  Taxa
#  at and below genus are handled by straight-forward parsing.  Taxa above
#  genus require a +classification+ string.  Taxa below genus should _not_ have
#  a +classification+ string (it is probably ignored?) _All_ taxa from genus
#  and up must have a +classification+ string if you want access to that
#  taxon's parents, and for taxa above genus, that taxon's children.  Note,
#  there is a lot of redundancy: even if a genus supplies its entire
#  classification, its parents must _also_ supply their entire classification.
#
#  *NOTE*: The classification string is sort of shared between the Name and
#  NameDescription instances.  It is structural, so it sort of belongs here,
#  however, at the same time, we want to allow draft descriptions to own a
#  copy.  Thus it is stored in both.  The one in Name is set whenever the
#  official NameDescription's copy changes.  Think of the one in Name as
#  caching the official version.
#
#  == Version
#
#  Changes are kept in the "name_versions" table using
#  ActiveRecord::Acts::Versioned.
#
#  == Attributes
#
#  id::               (-) Locally unique numerical id, starting at 1.
#  created_at::       (-) Date/time it was first created.
#  updated_at::       (V) Date/time it was last updated.
#  user::             (V) User that created it.
#  version::          (V) Version number.
#  notes::            (V) Discussion of taxonomy.
#  ok_for_export::    (-) Mark names like "Candy canes" so they don't go to EOL.
#
#  ==== Definition of Taxon
#  rank::             (V) "Species", "Genus", "Order", etc.
#  icn_id             (V) numerical identifier issued by an
#                         ICN-recognized registration repository
#  text_name::        (V) "Xanthoparmelia" coloradoensis
#  real_text_name::   (V) "Xanthoparmelia" coloradoënsis
#  search_name::      (V) "Xanthoparmelia" coloradoensis Fries
#  real_search_name:: (V) "Xanthoparmelia" coloradoënsis Fries
#  sort_name::        (V) "Xanthoparmelia" coloradoensis Fries
#  display_name::     (V) **__"Xanthoparmelia" coloradoënsis__** Fries
#  observation_name:: (V) **__"Xanthoparmelia" coloradoënsis__** Fries
#                         (adds "sp." on the fly for genera)
#  author::           (V) Fries
#  citation::         (V) Citation where name was first published.
#  deprecated::       (V) Boolean: is this name deprecated?
#  synonym::          (-) Used to group synonyms.
#  correct_spelling:: (V) Name of correct spelling if misspelled.
#
#  ('V' indicates that this attribute is versioned in name_versions table.)
#
#  == Class methods
#
#  ==== Constants
#  unknown::                 "Unknown": instance of Name.
#  names_for_unknown::       "Unknown": accepted names in local language.
#  all_ranks::               Ranks: all. Defined by enum.
#  ranks_above_genus::       Ranks: above "Genus".
#  ranks_below_genus::       Ranks: below "Genus".
#  ranks_above_species::     Ranks: above "Species".
#  ranks_below_species::     Ranks: below "Species".
#  alt_ranks::               Ranks: map alternatives to our values.
#
#  ==== Scopes
#  created_on("yyyymmdd")
#  created_after("yyyymmdd")
#  created_before("yyyymmdd")
#  created_between(start, end)
#  updated_on("yyyymmdd")
#  updated_after("yyyymmdd")
#  updated_before("yyyymmdd")
#  updated_between(start, end)
#  deprecated
#  has_description
#  description_has
#  has_description_in_project(project)
#  has_description_created_by(user)
#  has_description_reviewed_by(user)
#  has_description_of_type(source_type)
#  with_correct_spelling
#  with_incorrect_spelling
#  with_self_referential_misspelling
#  has_synonyms
#  ok_for_export
#  rank(ranks)
#  with_rank(rank)
#  with_rank_below(rank)
#  with_rank_and_name_in_classification(rank, text_name)
#  with_rank_at_or_below_genus
#  with_rank_above_genus
#  subtaxa_of_genus_or_below(genus)
#  subtaxa_of(name)
#  include_synonyms_of(name)
#  clade(name)
#  text_name_has(text_name)
#  search_name_has(phrase)
#  has_classification
#  classification_has(classification)
#  has_author
#  author_has(author)
#  has_citation
#  citation_has(citation)
#  has_notes
#  notes_has(notes)
#  has_comments
#  comments_has(summary)
#  species_lists(species_list)
#  locations(location)
#  in_box(north:, south:, east:, west:)
#
#  ==== Classification
#  validate_classification:: Make sure +classification+ syntax is valid.
#  parse_classification::    Parse +classification+ string.
#
#  ==== Name Parsing
#  find_names::              Parses string, looks up Name by search_name,
#                              falls back on text_name.
#  find_names_filling_in_authors:: Look up Name's by text_name and search_name;
#                              fills in authors if supplied.
#  find_or_create_name_and_parents:: Look up Name, create it,
#                              return it and parents.
#  extant_match_to_parsed_name :: 1st existing Name matching ParsedName
#  new_name_from_parsed_name:: Make new Name instance from a ParsedName
#  parse_name::               Parse arbitrary taxon, return parts.
#  parse_author::             Grab the author from the end of a name.
#  parse_group::              Parse "Whatever group" or "whatever clade".
#  parse_genus_or_up::        Parse "Xxx".
#  parse_subgenus::           Parse "Xxx subgenus yyy".
#  parse_section::            Parse "Xxx sect. yyy".
#  parse_stirps::             Parse "Xxx stirps yyy".
#  parse_species::            Parse "Xxx yyy".
#  parse_subspecies::         Parse "Xxx yyy subsp. zzz".
#  parse_variety::            Parse "Xxx yyy var. zzz".
#  parse_form::               Parse "Xxx yyy f. zzz".
#
#  ==== Other
#  format_name::             Add itallics and/or boldness to string.
#  clean_incoming_string::   Preprocess string from user before parsing.
#  standardize_name::        Standardize abbreviations in parsed name string.
#  standardize_author::      Standardize special abbreviations
#                              at start of parsed author.
#  squeeze_author::          Squeeze out space between initials,
#                              such as in "A. H. Smith".
#  ==== Limits
#  author_limit::            Max # of characters for author
#  display_name_limit::      Max # of characters for display_name
#  search_name_limit::       Max # of characters for search_name
#  sort_name_limit::         Max # of characters for sort_name
#  text_name_limit::         Max # of characters for text_name
#
#  == Instance methods
#
#  ==== Formatting
#  text_name::               "Xxx"
#  format_name::             "**_Xxx sp.__** Author"
#  unique_text_name::        "Xxx (123)"
#  unique_format_name::      "**__Xxx sp.__** Author (123)"
#  unique_search_name::      Xxx yyy Author (123)
#  stripped_text_name        text_name minus quotes, periods, sp, group, etc.
#  display_name_brief_authors:: Marked up name with authors shortened:
#                            **__"Xxx yyy__ author**
#                            **__"Xxx yyy__ author1 & author2**
#                            **__"Xxx yyy__ author1 et al.**
#  change_text_name::        Change name, updating formats.
#  change_author::           Change author, updating formats.
#
#  ==== Propagation
#  can_propagate?::          Can Classification be propagated to subtaxa?
#
#  ==== Taxonomy
#  below_genus?::            Is ranked below genus?
#  at_or_below_genus?::      Is ranked at or below genus?
#  is_lichen::               Is this a lichen or lichenicolous fungus?
#  all_parents::             Array of all parents.
#  genus::                   Name of genus above this taxon (or nil).
#  parents::                 Array of immediate parents.
#  children::                Array of immediate children.
#  all_children::            Array of all children.
#  validate_classification:: Make sure +classification+ syntax is valid.
#  parse_classification::    Parse +classification+ string.
#  has_notes?::              Does it have notes discussing taxonomy?
#  registrable?              Could it be registered in fungal nomenclature db?
#  unregistrable?            Not registrable?
#  searchable_in_registry?   Stripped text_name searchable in
#                            fungal nomenclature db
#  unsearchable_in_registry? not searchable_in_registry?
#
#  ==== Synonymy
#  synonyms:                 List of all synonyms, including this Name.
#  synonym_ids:              List of IDs of all synonyms, including this Name
#  other_synonyms:           List of all synonyms, excluding this Name.
#  other_synonym_ids::       List of IDs of all synonyms, excluding this Name
#  sort_synonyms::           List of approved then deprecated synonyms.
#  approved_synonyms::       List of approved synonyms.
#  best_approved_synonym::   Single "best" approved synonym
#  clear_synonym::           Remove this Name from its Synonym.
#  merge_synonyms::          Merge Synonym's of this and another Name.
#  transfer_synonym::        Transfer a Name from another Synonym
#                              into this Name's Synonym.
#  other_authors::           List of names that differ only in author.
#  other_author_ids::        List of ids of names that differ only in author
#
#  ==== Misspellings
#  is_misspelling?::         Is this name a misspelling?
#  correct_spelling::        Link to the correctly-spelled Name (or nil).
#  misspellings::            Names that call this their "correct spelling".
#  misspelling_ids::         Names that call this their "correct spelling",
#                              just ids.
#
#  ==== Status
#  deprecated::              Is this name deprecated?
#  status::                  Returns "Deprecated" or "Valid".
#  change_deprecated::       Changes deprecation status.
#
#  ==== Attachments
#  versions::                Old versions.
#  description::             Main NameDescription.
#  descriptions::            Alternate NameDescription's.
#  comments::                Comments on this Name.
#  interests::               Interests in this Name.
#  observations::            Observations using this Name as consensus.
#  namings::                 Namings that use this Name.
#  reviewed_observations::   Observation's that have > 80% confidence.
#
#  ==== Merging
#  merger_destructive?::     Would merger into another Name destroy data?
#  merge::                   Merge old name into this one and remove old one.
#  dependents?::         Does another Name depend from this Name?
#
#  == Callbacks
#
#  create_description::      After create: create (empty) official
#                              NameDescription.
#  notify_users::            After save: notify interested User's of changes.
#
###############################################################################
class Name < AbstractModel
  require "acts_as_versioned"
  require "fileutils"
<<<<<<< HEAD
=======
  require "symbol_extensions"
>>>>>>> f4e1deb2

  # modules with instance methods and maybe class methods
  include Scopes
  include Validation
  include Taxonomy
  include Synonymy
  include Resolve
  include PropagateGenericClassifications
  include Notify
  include Spelling
  include Merge
  include Lifeform
  include Format
  include Change

  # modules with class methods only
  extend Parse
  extend Create

  # Do not change the integer associated with a value
  enum :rank, {
    Form: 1,
    Variety: 2,
    Subspecies: 3,
    Species: 4,
    Stirps: 5,
    Subsection: 6,
    Section: 7,
    Subgenus: 8,
    Genus: 9,
    Family: 10,
    Order: 11,
    Class: 12,
    Phylum: 13,
    Kingdom: 14,
    Domain: 15,
    Group: 16 # used for both "group" and "clade"
  }

  belongs_to :correct_spelling, class_name: "Name"
  belongs_to :description, class_name: "NameDescription",
                           inverse_of: :name # (main one)
  belongs_to :rss_log
  belongs_to :synonym

  belongs_to :user

  has_many :misspellings, class_name: "Name",
                          foreign_key: "correct_spelling_id",
                          inverse_of: :correct_spelling
  has_many :descriptions, -> { order(num_views: :desc) },
           class_name: "NameDescription",
           inverse_of: :name
  has_many :comments,  as: :target, dependent: :destroy, inverse_of: :target
  has_many :interests, as: :target, dependent: :destroy, inverse_of: :target
  has_many :name_trackers
  has_many :namings
  has_many :observations

  acts_as_versioned(
    if_changed: %w[
      rank
      text_name
      search_name
      sort_name
      display_name
      author
      citation
      deprecated
      correct_spelling
      notes
      lifeform
      icn_id
    ]
  )
  non_versioned_columns.push(
    "created_at",
    "updated_at",
    "num_views",
    "last_view",
    "ok_for_export",
    "rss_log_id",
    # "accepted_name_id",
    "synonym_id",
    "description_id",
    "classification", # (versioned in the default desc)
    "locked"
  )

  validates :author, allow_blank: true,
                     # Contains only: letters, spaces, parens, hyphens,
                     # periods, commas, ampersands, square brackets
                     format: { with: /\A[\p{L} ()-.,&\[\]]*\z/,
                               message: :validate_name_author_characters.t }
  validates :author, allow_blank: true,
                     # Ends only in letter, period plus any spaces
                     format: { with: /[\p{Alpha}\.]( *)\z/,
                               message: :validate_name_author_ending.t }
  validate  :author_length
  validate  :citation_start
  validates :icn_id, numericality: { allow_nil: true,
                                     only_integer: true,
                                     greater_than_or_equal_to: 1 }
  validate  :icn_id_registrable
  validate  :icn_id_unique
  validate  :lifeform_known
  validates :search_name, presence: true
  validate  :search_name_indistinct
  validate  :text_name_length
  validate  :user_presence

  before_create :inherit_stuff
  after_create :notify_webmaster

  before_update :update_observation_cache
  after_update :notify_users

  # Used by name/_form_name.rhtml
  attr_accessor :misspelling

  SEARCHABLE_FIELDS = [
    :search_name, :citation, :notes
  ].freeze

  # (Create should not be logged at all.  Update is already logged with more
  # sphistication than the autologger allows.  Merge will already log the
  # destruction as a merge and orphan the log.
  self.autolog_events = [:destroyed]

  # Callbacks whenever new version is created.
  versioned_class.before_save do |ver|
    ver.user_id = User.current_id || 0
    if (ver.version != 1) &&
       Name::Version.where(name_id: ver.name_id,
                           user_id: ver.user_id).none?
      UserStats.update_contribution(:add, :name_versions)
    end
  end

  # This is called before a name is created to let us populate things like
  # classification and lifeform from the parent (if infrageneric only).
  def inherit_stuff
    return unless accepted_genus

    self.classification ||= accepted_genus.classification
    self.lifeform       ||= accepted_genus.lifeform
  end

  # Let attached observations update their cache if these fields changed.
  # Also, `touch` if it changes the obs name and should invalidate HTML
  # caches of the observation.
  def update_observation_cache
    touch_cases = text_name_changed? || author_changed? || deprecated_changed?
    no_touch_cases = lifeform_changed? || classification_changed?
    return unless touch_cases || no_touch_cases

    updates = {}
    updates[:updated_at] = Time.zone.now if touch_cases && !no_touch_cases
    updates[:lifeform] = lifeform if lifeform_changed?
    updates[:text_name] = text_name if text_name_changed?
    updates[:classification] = classification if classification_changed?
    Observation.where(name_id: id).update_all(updates) if updates.present?
  end

  def <=>(other)
    sort_name <=> other.sort_name
  end

  def best_brief_description
    (description.gen_desc.presence || description.diag_desc) if description # rubocop:disable Style/RedundantParentheses
  end

  # Used by show_name.
  def self.count_observations(names)
    Hash[*Observation.group(:name_id).where(name: names).
         pluck(:name_id, Arel.star.count).to_a.flatten]
  end
end<|MERGE_RESOLUTION|>--- conflicted
+++ resolved
@@ -309,7 +309,7 @@
 #  ==== Merging
 #  merger_destructive?::     Would merger into another Name destroy data?
 #  merge::                   Merge old name into this one and remove old one.
-#  dependents?::         Does another Name depend from this Name?
+#  dependents?::             Does another Name depend from this Name?
 #
 #  == Callbacks
 #
@@ -321,10 +321,6 @@
 class Name < AbstractModel
   require "acts_as_versioned"
   require "fileutils"
-<<<<<<< HEAD
-=======
-  require "symbol_extensions"
->>>>>>> f4e1deb2
 
   # modules with instance methods and maybe class methods
   include Scopes
