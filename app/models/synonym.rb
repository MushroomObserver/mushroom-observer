--- conflicted
+++ resolved
@@ -26,10 +26,6 @@
 #
 class Synonym < AbstractModel
   require "arel-helpers"
-<<<<<<< HEAD
-
-=======
->>>>>>> 131a79a4
   include ArelHelpers::ArelTable
 
   has_many :names
@@ -40,94 +36,32 @@
   # the site working...
   def self.make_sure_all_referenced_synonyms_exist
     msgs = []
-<<<<<<< HEAD
-    # reference_select = arel_select_referenced_synonyms
-    # # puts(reference_select.to_sql)
-    # references = Name.connection.select_values(reference_select.to_sql)
-    names = Name.arel_table
-    references = Name.where(names[:synonym_id].not_eq(nil)).distinct.
-                 order(synonym_id: :asc).pluck(:synonym_id)
-    # puts(references.join(",").to_s)
-
-    # SELECT id FROM synonyms ORDER BY id ASC
-    # record_select = Synonym.select(:id).order(Synonym[:id].asc)
-    # puts(record_select.to_sql)
-    # records = Name.connection.select_values(record_select.to_sql)
-    records = Synonym.all.order(id: :asc).pluck(:id)
-    # puts(records.join(",").to_s)
-=======
     references = Name.select(:synonym_id).where.not(synonym: nil).distinct.
                  order(:synonym_id).pluck(:synonym_id)
     records = Synonym.all.order(id: :asc).pluck(:id)
->>>>>>> 131a79a4
     unused  = records - references
     missing = references - records
     # puts(unused.join(",").to_s)
     # puts(missing.join(",").to_s)
 
     if unused.any?
-<<<<<<< HEAD
-      delete_manager = arel_delete_unused_synonyms(unused)
-      # puts(delete_manager.to_sql)
-      Name.connection.delete(delete_manager.to_sql)
-
-      msgs << "Deleting #{unused.count} unused synonyms: #{unused.inspect}"
-    end
-    if missing.any?
-      insert_manager = arel_insert_missing_synonyms(missing)
-      # puts(insert_manager.to_sql)
-=======
       Synonym.where(id: unused).delete_all
       msgs << "Deleting #{unused.count} unused synonyms: #{unused.inspect}"
     end
     if missing.any?
       insert_manager = arel_insert_all(missing)
->>>>>>> 131a79a4
       Name.connection.execute(insert_manager.to_sql)
       msgs << "Restoring #{missing.count} missing synonyms: #{missing.inspect}"
     end
     msgs
   end
 
-<<<<<<< HEAD
-  # SELECT DISTINCT synonym_id FROM names
-  # WHERE synonym_id IS NOT NULL
-  # ORDER BY synonym_id ASC
-  # private_class_method def self.arel_select_referenced_synonyms
-  #   names = Name.arel_table
-
-  #   Name.select(:synonym_id).distinct.
-  #     where(names[:synonym_id].not_eq(nil)).
-  #     order(names[:synonym_id].asc)
-  # end
-
-  # DELETE FROM synonyms
-  # WHERE id IN (#{unused.map(&:to_s).join(",")})
-  private_class_method def self.arel_delete_unused_synonyms(unused)
-    syn = Synonym.arel_table
-
-    Arel::DeleteManager.new.
-      from(syn).
-      where(syn[:id].in(unused))
-  end
-
-  # INSERT INTO synonyms (id) VALUES
-  # #{missing.map { |id| "(#{id})" }.join(",")}
-  private_class_method def self.arel_insert_missing_synonyms(missing)
-    syn = Synonym.arel_table
-
-    Arel::InsertManager.new.tap do |manager|
-      manager.into(syn)
-      manager.columns << syn[:id]
-      manager.values = manager.create_values(missing, syn[:id])
-=======
   private_class_method def self.arel_insert_all(ids)
     table = Synonym.arel_table
     Arel::InsertManager.new.tap do |manager|
       manager.into(table)
       manager.columns << table[:id]
       manager.values = manager.create_values(ids, table[:id])
->>>>>>> 131a79a4
     end
   end
 end