# frozen_string_literal: true

#  = RSS Log Model
#
#  This model handles the RSS feed.  Every object we care about gets an RssLog
#  instance to report changes in that object.  Going forward, every new object
#  gets assigned one; historically, there are loads of objects without, but we
#  don't really care, so they stay that way until they are updated.
#
#  There is a separate <tt>#{object}_id</tt> field for each kind of object that
#  can own an RssLog.  I thought it would be cleaner to use a polymorphic
#  association, however that makes it impossible to eager-load different
#  associations for the different types of owners.  The resulting performance
#  hit was significant.
#
#  List of models which log activity are presently:
#
#  * Article
#  * GlossaryTerm
#  * Location
#  * Name
#  * Observation
#  * Project
#  * SpeciesList
#
#  == Adding RssLog to Model
#
#  This might be out of date, but start with these steps:
#
#  1) Database: Add columns to rss_logs and new model tables via migration.
#
#       class AddRssLogToModel < ActiveRecord::Migration
#         def self.change
#           add_column(:rss_logs, :model_id, :integer)
#           add_column(:models, :rss_log_id, :integer)
#         end
#       end
#
#  2) New model: Create association, tell it which actions (if any) to
#     automatically log, provide standard title methods.  (Note that
#     AbstractModel will provide the +log+ method. The optional exclamation
#     points tell it to pop the object to the top of the Activity Log.)
#
#       belongs_to :rss_log
#       self.autolog_events = [:created!, :updated!, :destroyed!]
#       def text_name
#       def format_name
#       def unique_text_name
#       def unique_format_name
#
#  3) RssLog: Create association, add type to RssLog.all_types.
#
#       belongs_to :model
#       self.all_types # add "model"
#
#  4) View: Modify MatrixBoxPresenter if who/what/when/where are nonstandard.
#
#  5) Add "show log" link at bottom of model's show page:
#
#       <%= show_object_footer(@object) %>
#
#  6) Add +by_rss_log+ flavor to Query for your model:
#
#       self.allowed_model_flavors = {
#         :Model => [
#           :by_rss_log, # Models with RSS logs, in RSS order.
#         ]
#       }
#
#  == Usage
#
#  AbstractModel provides a standardized interface for all models that handle
#  RssLog (see the list above).  These are inherited automatically by any model
#  that contains an "rss_log_id" column.
#
#    rss_log = observation.rss_log
#    rss_log.add("Made some change.")
#    rss_log.orphan("Deleting observation.")
#
#  *NOTE*: After an object is deleted, no one will ever be able to change that
#  RssLog again -- i.e. it is orphaned.
#
#  == Log Syntax
#
#  The log is kept in a variable-length text field, +notes+.  Each entry is
#  stored as a single line, with newest entries first.  Each line has time
#  stamp, localization string and any arguments required.  If the underlying
#  object is destroyed, the log becomes orphaned, and the object's last known
#  title string is stored at the very top of the log.
#
#  Here is an example of an Observation's log with five entries created by two
#  high-level actions: it is first created along with two images and a naming;
#  then it is destroyed, orphaning the log:
#
#    **__Russula%20chloroides__**%20Krbh.
#    20091214035011 log_observation_destroyed user douglas
#    20090722075919 log_image_created name 51164 user douglas
#    20090722075919 log_image_created name 51163 user douglas
#    20090722075919 log_consensus_changed
#      new **__Russula%20chloroides__**%20Krbh.
#      old **__Fungi%20sp.__**%20L.
#    20090722075918 log_observation_created user douglas
#
#  *NOTE*: All non-alphanumeric characters are escaped via private class
#  methods +escape+ and +unescape+.
#
#  *NOTE*: Somewhere in 2008/2009 we changed the syntax of the logs so we could
#  translate them.  We made the deliberate decision _not_ to convert all the
#  pre-existing logs... But apparently at some later point we decided to convert
#  the old logs after all.  So, everything is now more or less correct.
#  Although, note that many orphaned logs point to nonexistent targets
#  (that is, target_id was never cleared), and still others (rare cases)
#  never had the target title added to the top of the log (and therefore the
#  log will claim it's not an orphan even though it is).  This latter is
#  definitely a bug or residue of unclean shutdown or something, but it's not
#  clear how to fix it.  Just be aware and write resilient code!
#
#  == Attributes
#
#  id::                 Locally unique numerical id, starting at 1.
#  created_at::         Date/time log or object was created.
#  updated_at::         Date/time it was last updated.
#  notes::              Log of changes.
#  name, name_id::      Owning Name (or nil).
#  etc.::               (Pair of methods for each type of model.)
#
#  == Class methods
#
#  all_types::          Object types with RssLog's (Array of Symbol's).
#
#  == Instance methods
#
#  add_with_date::      Same, but adds timestamp.
#  orphan::             About to delete object: add object title and notes.
#  orphan_title::       Get old title from top line of orphaned log.
#  orphan?::            Has rss_log been orphaned? (i.e., target destroyed?)
#  target::             Return owner object: Observation, Name, etc.
#  text_name::          Return title string of associated object.
#  format_name::        Return formatted title string of associated object.
#  unique_text_name::   (same, with id tacked on to make unique)
#  unique_format_name:: (same, with id tacked on to make unique)
#  url::                Return "show_blah/id" URL for associated object.
#  parse_log::          Parse log, see method for description of return value.
#  detail::             Figure out a message for most recent update.
#
#  == Callbacks
#
#  None.
#
class RssLog < AbstractModel
  belongs_to :article
  belongs_to :glossary_term
  belongs_to :location
  belongs_to :name
  belongs_to :observation
  belongs_to :project
  belongs_to :species_list

<<<<<<< HEAD
  # Override the default show_controller
  def self.show_controller
    "/rss_logs"
  end
=======
  # Maximum allowed length (in bytes) of notes column.  Actually it should be
  # 65535, I think, but let's mak sure there's a safe buffer.
  MAX_LENGTH = 65_500
>>>>>>> 65a0c80a

  # List of all object types that can have RssLog's.  (This is the order they
  # appear on the activity log page.)
  def self.all_types
    %w[observation name location species_list project glossary_term article]
  end

  # Returns the associated object, or nil if it's an orphan.
  def target
    RssLog.all_types.each do |type|
      obj = send(type.to_sym)
      return obj if obj
    end
    nil
  end

  # Returns the associated object's id, or nil if it's an orphan.
  def target_id
    RssLog.all_types.each do |type|
      obj_id = send("#{type}_id".to_sym)
      return obj_id if obj_id
    end
    nil
  end

  # Return the type of object of the target, e.g., :observation
  # or nil if it's an orphan
  def target_type
    RssLog.all_types.each do |type|
      return type.to_sym if send("#{type}_id".to_sym)
    end
    nil
  end

  # Clear association with target.
  def clear_target_id
    RssLog.all_types.each do |type|
      send("#{type}_id=", nil)
    end
  end

  # Handy for prev/next handler.  Any object that responds to rss_log has an
  # attached RssLog.  In this case, it *is* the RssLog itself, meaning it is
  # an orphan log for a deleted object.
  def rss_log
    self
  end

  # The top line of log should be the old object's name after it is destroyed.
  def orphan_title
    name = notes.to_s.split("\n", 2).first
    if /^\d{14}/.match?(name)
      # This is an occasional error, when a log wasn't orphaned properly.
      _tag, args, _time = parse_log.first
      args[:this] || :rss_log_of_deleted_item.l
    else
      unescape(name)
    end
  end

  # Has target been destroyed (orphaning this log)?  Top line of log should be
  # the old object's name after it is destroyed.
  def orphan?
    !target_type || !notes.match?(/\A\d{14}/)
  end

  # Returns plain text title of the associated object.
  def text_name
    if target
      if target.respond_to?(:real_text_name)
        target.real_text_name
      else
        target.text_name
      end
    else
      orphan_title.t.html_to_ascii.sub(/ (\d+)$/, "")
    end
  end

  # Returns plain text title of the associated object, with id tacked on.
  def unique_text_name
    if target
      target.unique_text_name
    else
      orphan_title.t.html_to_ascii
    end
  end

  # Returns formatted title of the associated object.
  def format_name
    if target
      target.format_name
    else
      orphan_title.sub(/ (\d+)$/, "")
    end
  end

  # Returns formatted title of the associated object, with id tacked on.
  def unique_format_name
    if target
      if target.respond_to?(:unique_format_name)
        target.unique_format_name
      else
        target.format_name + " (#{target_id || "?"})"
      end
    else
      orphan_title
    end
  end

  # Returns URL of <tt>show_#{object}</tt> action for the associated object.
  # The time thing might have something to do with RSS log requirements?
  def url
    "#{(target || self).show_url}?time=#{updated_at.tv_sec}"
  end

  # Add entry to top of notes and save.  Pass in a localization key and a hash
  # of arguments it requires.  Changes +updated_at+ unless <tt>args[:touch]</tt>
  # is false.  (Changing +updated_at+ has the effect of pushing it to the front
  # of the RSS feed.)
  #
  #   name.rss_log.add(:log_name_updated,
  #     :user => user.login,
  #     :touch => false
  #   )
  #
  # *NOTE*: By default it includes these in args:
  #
  #   :user  => User.current    # Which user is responsible?
  #   :touch => true            # Bring to top of RSS feed?
  #   :time  => Time.now        # Timestamp to use.
  #   :save  => true            # Save changes?
  #
  def add_with_date(tag, args = {})
    entry = encode(tag, relevant_args(args), args[:time] || Time.zone.now)
    RssLog.record_timestamps = false if args.key?(:touch) && !args[:touch]
    add_entry(entry)
    save_without_our_callbacks unless args.key?(:save) && !args[:save]
    RssLog.record_timestamps = true
  end

  def relevant_args(args)
    { user: (User.current ? User.current.login : :UNKNOWN.l) }.
      update(args).except(:save, :time, :touch)
  end

  # Add line with timestamp and +title+ to notes, clear references to
  # associated object, and save.  Once this is done and the owner has been
  # deleted, this RssLog will be "orphaned" and will never change again.
  #
  #   obs.rss_log.orphan(observation.format_name, :log_observation_destroyed)
  #
  def orphan(title, key, args = {})
    args = args.merge(save: false)
    add_with_date(key, args)
    add_entry(escape(title))
    clear_target_id
    save_without_our_callbacks
  end

  # Parse the log, returning a list of triplets, one for each line, newest
  # first:
  #
  #   for tag, args, time in rss_log.parse_log
  #     puts "#{time.web_time}: #{key.t(args)}"
  #   end
  #
  def parse_log(cutoff_time = nil)
    results = []
    notes.to_s.split("\n").each do |line|
      if results.empty? && !line.match(/^\d{14}/)
        tag, args, time = decode_orphan_title(line)
      elsif line.present?
        tag, args, time = decode(line)
      else
        next
      end
      break if cutoff_time && time < cutoff_time

      results << [tag, args, time]
    end
    results
  end

  private

  def decode_orphan_title(line)
    [:log_orphan, { title: unescape(line) }, updated_at]
  end

  public

  # Figure out a message for most recent update.
  def detail
    log = parse_log
    if orphan?
      penultimate_message(log)
    elsif target_recently_created?(log)
      creation_message(log)
    else
      latest_message(log)
    end
  rescue StandardError => e
    Rails.env.production? ? raise(e) : ""
  end

  private

  def target_recently_created?(log)
    _latest_tag, _latest_args, latest_time = log.first
    first_time = created_at || log.last[2]
    latest_time && first_time && latest_time < first_time + 1.minute
  end

  def latest_message(log)
    tag, args = log.first
    tag.t(args)
  end

  def penultimate_message(log)
    tag, args = log[1]
    tag.present? ? tag.t(args) : :rss_destroyed.t(type: target_type)
  end

  def creation_message(log)
    if [:observation, :species_list].include?(target_type)
      :rss_created_at.t(type: target_type) # user would be redundant
    else
      # Creation should be first action logged.
      tag, args = log.last
      tag.t(args)
    end
  end

  ##############################################################################

  # Encode a line of the log.  Pass in a triplet:
  # tag:: Symbol
  # args:: Hash
  # time:: TimeWithZone
  def encode(tag, args, time)
    time = time.utc.strftime("%Y%m%d%H%M%S")
    tag = tag.to_s
    raise("Invalid rss log tag: #{tag}") if tag.blank?

    args = args.keys.sort_by(&:to_s).map do |key|
      [key.to_s, escape(args[key])]
    end.flatten
    [time, tag, *args].map { |x| remove_blanks(x) }.join(" ")
  end

  # Make *absolutely* sure no logs are ever created with fields missing,
  # since this can royally f--- up the parser and crash things.
  def remove_blanks(str)
    str.blank? ? "." : str.to_s.gsub(/\s+/, "_")
  end

  # Decode a line from the log.  Returns a triplet:
  # tag:: Symbol
  # args:: Hash
  # time:: TimeWithZone
  def decode(line)
    time, tag, *args = line.split
    [tag.to_s.to_sym, decode_args(args), decode_time(time)]
  end

  def decode_args(args)
    odd = false
    args.map! do |x|
      odd = !odd
      odd ? x.to_sym : unescape(x)
    end
    args << "" if odd
    Hash[*args]
  end

  def decode_time(str)
    Time.parse(str + "+0000").in_time_zone
  rescue StandardError
    Time.zone.now
  end

  # Protect special characters (whitespace) in string for log encoder/decoder.
  def escape(str)
    str.to_s.gsub(/[%\s]/) { |m| format("%%%<code>02X", code: m.ord) }
  end

  # Reverse protection of special characters in string for log encoder/decoder.
  def unescape(str)
    str.to_s.gsub(/%(..)/) { Regexp.last_match(1).hex.chr }
  end

  # Add line to top of notes field, truncating it to keep it within the MySQL
  # limit on TEXT field.
  def add_entry(entry)
    self.notes = "#{entry}\n#{notes}".truncate_bytes(MAX_LENGTH)
  end
end<|MERGE_RESOLUTION|>--- conflicted
+++ resolved
@@ -156,16 +156,9 @@
   belongs_to :project
   belongs_to :species_list
 
-<<<<<<< HEAD
-  # Override the default show_controller
-  def self.show_controller
-    "/rss_logs"
-  end
-=======
   # Maximum allowed length (in bytes) of notes column.  Actually it should be
   # 65535, I think, but let's mak sure there's a safe buffer.
   MAX_LENGTH = 65_500
->>>>>>> 65a0c80a
 
   # List of all object types that can have RssLog's.  (This is the order they
   # appear on the activity log page.)
