#  = RSS Log Model
#
#  This model handles the RSS feed.  Every object we care about gets an RssLog
#  instance to report changes in that object.  Going forward, every new object
#  gets assigned one; historically, there are loads of objects without, but we
#  don't really care, so they stay that way until they are updated.
#
#  There is a separate <tt>#{object}_id</tt> field for each kind of object that
#  can own an RssLog.  I thought it would be cleaner to use a polymorphic
#  association, however that makes it impossible to eager-load different
#  associations for the different types of owners.  The resulting performance
#  hit was significant.
#
#  Possible owners are currently:
#
#  * Location
#  * Name
#  * Observation
#  * Project
#  * SpeciesList
#  * GlossaryTerm
#  * Article
#
#  == Adding RssLog to Model
#
#  I think this is relatively easy.  Try following these steps:
#
#  1) Add columns to rss_logs and new model tables via migration:
#
#       class AddRssLogToModel < ActiveRecord::Migration
#         def self.up
#           add_column(:rss_logs, :model_id, :integer)
#           add_column(:models, :rss_log_id, :integer)
#         end
#         def self.down
#           remove_column(:rss_logs, :model_id)
#           remove_column(:models, :rss_log_id)
#         end
#       end
#
#  2) Inform model of the new association: (automatically inherits +log+
#     method from AbstractModel)
#
#       belongs_to :rss_log
#
#  3) Inform RssLog of the new association:
#
#       (just search for "location" in this file)
#
#  4) Add partial view for +list_rss_logs+:
#
#       (just clone, e.g., app/views/observer/_location.rhtml)
#
#  5) Add "show log" link at bottom of model's show page:
#
#       <%= show_object_footer(@object) %>
#
#  6) Add +by_rss_log+ flavor to Query for your model:
#
#       self.allowed_model_flavors = {
#         :Model => [
#           :by_rss_log, # Models with RSS logs, in RSS order.
#         ]
#       }
#
#  Above is somewhat dated. Also:
#  Inform model which events to log:
#        self.autolog_events = [:created_at!, :updated_at!]
#  Inform model how to display its name when logging created_at and destroyed
#         def unique_format_name
#         def format_name
#
#
#  == Usage
#
#  AbstractModel provides a standardized interface for all models that handle
#  RssLog (see the list above).  These are inherited automatically by any model
#  that contains an "rss_log_id" column.
#
#    rss_log = observation.rss_log
#    rss_log.add("Made some change.")
#    rss_log.orphan("Deleting observation.")
#
#  *NOTE*: After an object is deleted, no one will ever be able to change that
#  RssLog again -- i.e. it is orphaned.
#
#  == Log Syntax
#
#  The log is kept in a variable-length text field, +notes+.  Each entry is
#  stored as a single line, with newest entries first.  Each line has time
#  stamp, localization string and any arguments required.  If the underlying
#  object is destroyed, the log becomes orphaned, and the object's last known
#  title string is stored at the very top of the log.
#
#  Here is an example of an Observation's log with five entries created by two
#  high-level actions: it is first created along with two images and a naming;
#  then it is destroyed, orphaning the log:
#
#    **__Russula%20chloroides__**%20Krbh.
#    20091214035011 log_observation_destroyed user douglas
#    20090722075919 log_image_created name 51164 user douglas
#    20090722075919 log_image_created name 51163 user douglas
#    20090722075919 log_consensus_changed
#      new **__Russula%20chloroides__**%20Krbh.
#      old **__Fungi%20sp.__**%20L.
#    20090722075918 log_observation_created user douglas
#
#  *NOTE*: All non-alphanumeric characters are escaped via private class
#  methods +escape+ and +unescape+.
#
#  *NOTE*: Somewhere in 2008/2009 we changed the syntax of the logs so we could
#  translate them.  We made the deliberate decision _not_ to convert all the
#  pre-existing logs.  Thus you will see various syntaxes prior to this
#  switchover.  These are processed specially in +parse_log+.
#
#  == Attributes
#
#  id::                 Locally unique numerical id, starting at 1.
#  updated_at::         Date/time it was last updated.
#  notes::              Log of changes.
#  location::           Owning Location (or nil).
#  name::               Owning Name (or nil).
#  observation::        Owning Observation (or nil).
#  project::            Owning Project (or nil).
#  species_list::       Owning SpeciesList (or nil).
#  glossary_term::      Owning GlossaryTerm (or nil).
#
#  == Class methods
#
#  all_types::          Object types with RssLog's (Array of Symbol's).
#
#  == Instance methods
#
#  add_with_date::      Same, but adds timestamp.
#  orphan::             About to delete object: add notes, clear association.
#  orphan_title::       Get old title from top line of orphaned log.
#  target::             Return owner object: Observation, Name, etc.
#  text_name::          Return title string of associated object.
#  format_name::        Return formatted title string of associated object.
#  unique_text_name::   (same, with id tacked on to make unique)
#  unique_format_name:: (same, with id tacked on to make unique)
#  url::                Return "show_blah/id" URL for associated object.
#  parse_log::          Parse log, see method for description of return value.
#
#  == Callbacks
#
#  None.
#
################################################################################

class RssLog < AbstractModel
  belongs_to :location
  belongs_to :name
  belongs_to :observation
  belongs_to :project
  belongs_to :species_list
  belongs_to :glossary_term
  belongs_to :article

  # Override the default show_controller
  def self.show_controller
    "observer"
  end

  # List of all object types that can have RssLog's.  (This is the order they
  # appear on the activity log page.)
  def self.all_types
    %w[observation name location species_list project glossary_term article]
  end

  # Returns the associated object, or nil if it's an orphan.
  def target
    location ||
      name ||
      observation ||
      project ||
      species_list ||
      glossary_term ||
      article
  end

  # Returns the associated object's id, or nil if it's an orphan.
  def target_id
    location_id ||
      name_id ||
      observation_id ||
      project_id ||
      species_list_id ||
      glossary_term_id ||
      article_id
  end

  # Return the type of object of the target, e.g., :observation
  # or nil if it's an orphan
  def target_type
<<<<<<< HEAD
    RssLog.all_types.each do |type|
      return type.to_sym if send("#{type}_id".to_sym)
    end
    nil
=======
    [
      [location_id,      :location],
      [name_id,          :name],
      [observation_id,   :observation],
      [project_id,       :project],
      [species_list_id,  :species_list],
      [glossary_term_id, :glossary_term],
      [article_id,       :article],
      [true,             nil]
    ].each { |x| return x.second if x.first }
>>>>>>> 23b0a405
  end

  # Handy for prev/next handler.  Any object that responds to rss_log has an
  # attached RssLog.  In this case, it *is* the RssLog itself, meaning it is
  # an orphan log for a deleted object.
  def rss_log
    self
  end

  # The top line of log should be the old object's name after it is destroyed.
  def orphan_title
    name = notes.to_s.split("\n", 2).first
    if /^\d{14}/.match?(name)
      # This is an occasional error, when a log wasn't orphaned properly.
      tag, args, time = parse_log.first
      args[:this] || :rss_log_of_deleted_item.l
    else
      RssLog.unescape(name)
    end
  end

  # Returns plain text title of the associated object.
  def text_name
    if target
      if target.respond_to?(:real_text_name)
        target.real_text_name
      else
        target.text_name
      end
    else
      orphan_title.t.html_to_ascii.sub(/ (\d+)$/, "")
    end
  end

  # Returns plain text title of the associated object, with id tacked on.
  def unique_text_name
    if target
      target.unique_text_name
    else
      orphan_title.t.html_to_ascii
    end
  end

  # Returns formatted title of the associated object.
  def format_name
    if target
      target.format_name
    else
      orphan_title.sub(/ (\d+)$/, "")
    end
  end

  # Returns formatted title of the associated object, with id tacked on.
  def unique_format_name
    if target
      if target.respond_to?(:unique_format_name)
        target.unique_format_name
      else
        target.format_name + " (#{target_id || "?"})"
      end
    else
      orphan_title
    end
  end

  # Returns URL of <tt>show_#{object}</tt> action for the associated object.
  # That is, the RssLog for an Observation would return
  # <tt>"/observer/show_observation/#{id}"</tt>, and so on.  If the RssLog is
  # an orphan, it returns the generic <tt>"/observer/show_rss_log/#{id}"</tt>
  # URL.
  def url
    if location_id
      sprintf("/location/show_location/%d?time=%d", location_id,
              updated_at.tv_sec)
    elsif name_id
      sprintf("/name/show_name/%d?time=%d", name_id, updated_at.tv_sec)
    elsif observation_id
      sprintf("/observer/show_observation/%d?time=%d", observation_id,
              updated_at.tv_sec)
    elsif project_id
      sprintf("/project/show_project/%d?time=%d", project_id, updated_at.tv_sec)
    elsif species_list_id
      sprintf("/observer/show_species_list/%d?time=%d", species_list_id,
              updated_at.tv_sec)
    elsif glossary_term_id
      sprintf("/glossary/show_glossary_term/%d?time=%d",
              glossary_term_id, updated_at.tv_sec)
    elsif article_id
      sprintf("/article/show_article/%d?time=%d", article_id, updated_at.tv_sec)
    else
      sprintf("/observer/show_rss_log/%d?time=%d", id, updated_at.tv_sec)
    end
  end

  # Add entry to top of notes and save.  Pass in a localization key and a hash
  # of arguments it requires.  Changes +updated_at+ unless <tt>args[:touch]</tt>
  # is false.  (Changing +updated_at+ has the effect of pushing it to the front
  # of the RSS feed.)
  #
  #   name.rss_log.add(:log_name_updated,
  #     :user => user.login,
  #     :touch => false
  #   )
  #
  # *NOTE*: By default it includes these in args:
  #
  #   :user  => User.current    # Which user is responsible?
  #   :touch => true            # Bring to top of RSS feed?
  #   :time  => Time.now        # Timestamp to use.
  #   :save  => true            # Save changes?
  #
  def add_with_date(tag, args = {})
    entry = RssLog.encode(tag, relevant_args(args), args[:time] || Time.now)
    RssLog.record_timestamps = false if args.key?(:touch) && !args[:touch]
    self.notes = entry + "\n" + notes.to_s
    # self.updated_at = args[:time] if args[:touch]
    save_without_our_callbacks unless args.key?(:save) && !args[:save]
    RssLog.record_timestamps = true
  end

  def relevant_args(args)
    result = {
      user: (User.current ? User.current.login : :UNKNOWN.l)
    }.update(args)
    result.delete(:touch)
    result.delete(:time)
    result.delete(:save)
    result
  end

  # Add line with timestamp and +title+ to notes, clear references to
  # associated object, and save.  Once this is done and the owner has been
  # deleted, this RssLog will be "orphaned" and will never change again.
  #
  #   obs.rss_log.orphan(observation.format_name, :log_observation_destroyed)
  #
  def orphan(title, key, args = {})
    args = args.merge(save: false)
    add_with_date(key, args)
    self.notes = RssLog.escape(title) + "\n" + notes.to_s
    save_without_our_callbacks
  end

  # Parse the log, returning a list of triplets, one for each line, newest
  # first:
  #
  #   for tag, args, time in rss_log.parse_log
  #     puts "#{time.web_time}: #{key.t(args)}"
  #   end
  #
  def parse_log(cutoff_time = nil)
    first = true
    results = []
    for line in notes.to_s.split("\n")
      if first && !line.match(/^\d{14}/)
        tag  = :log_orphan
        args = { title: self.class.unescape(line) }
        time = updated_at
      elsif line.present?
        tag, args, time = self.class.decode(line)
      end
      break if cutoff_time && time < cutoff_time

      results << [tag, args, time]
      first = false
    end
    results
  end

  ##############################################################################

  private

  # Encode a line of the log.  Pass in a triplet:
  # tag:: Symbol
  # args:: Hash
  # time:: TimeWithZone
  def self.encode(tag, args, time)
    time = time.utc.strftime("%Y%m%d%H%M%S")
    tag = tag.to_s
    raise "Invalid rss log tag: #{tag}" if tag.blank?

    args = args.keys.sort_by(&:to_s).map do |key|
      [key.to_s, escape(args[key])]
    end.flatten
    [time, tag, *args].map do |x|
      # Make *absolutely* sure no logs are ever created with fields missing,
      # since this can royally f--- up the parser and crash things.
      x.blank? ? "." : x.gsub(/\s+/, "_")
    end.join(" ")
  end

  # Decode a line from the log.  Returns a triplet:
  # tag:: Symbol
  # args:: Hash
  # time:: TimeWithZone
  def self.decode(line)
    time, tag, *args = line.split
    odd = false
    args.map! do |x|
      odd = !odd
      odd ? x.to_sym : unescape(x)
    end
    args << "" if odd
    begin
      time2 = Time.utc(time[0, 4], time[4, 2], time[6, 2],
                       time[8, 2], time[10, 2], time[12, 2]).in_time_zone
      time = time2
    rescue StandardError => e
      # Caught this error in the log, not sure how/why.
      if Rails.env == "production"
        time = Time.now # (but don't crash in production)
      else
        raise "rss_log timestamp corrupt: time=#{time.inspect}, err=#{e}"
      end
    end
    [tag.to_s.to_sym, Hash[*args], time]
  end

  # Protect special characters (whitespace) in string for log encoder/decoder.
  def self.escape(str)
    str.to_s.gsub(/[%\s]/) { |m| "%%%02X" % m.ord }
  end

  # Reverse protection of special characters in string for log encoder/decoder.
  def self.unescape(str)
    str.to_s.gsub(/%(..)/) { Regexp.last_match(1).hex.chr }
  end
end<|MERGE_RESOLUTION|>--- conflicted
+++ resolved
@@ -193,23 +193,10 @@
   # Return the type of object of the target, e.g., :observation
   # or nil if it's an orphan
   def target_type
-<<<<<<< HEAD
     RssLog.all_types.each do |type|
       return type.to_sym if send("#{type}_id".to_sym)
     end
     nil
-=======
-    [
-      [location_id,      :location],
-      [name_id,          :name],
-      [observation_id,   :observation],
-      [project_id,       :project],
-      [species_list_id,  :species_list],
-      [glossary_term_id, :glossary_term],
-      [article_id,       :article],
-      [true,             nil]
-    ].each { |x| return x.second if x.first }
->>>>>>> 23b0a405
   end
 
   # Handy for prev/next handler.  Any object that responds to rss_log has an
