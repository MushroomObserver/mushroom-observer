# encoding: utf-8
#
#  = User Model
#
#  Model describing a User.
#
#  Login is handled by lib/login_system.rb, a third-party package that we've
#  updated slightly.  It is enforced by adding <tt>before_action
#  :login_required</tt> filters to the controllers.
#
#  We now support autologin or "remember me" login via a simple cookie and the
#  application-wide <tt>before_action :autologin</tt> filter in
#  ApplicationController.
#
#  == Signup / Login Process
#
#  Only part of this site is available to anonymous guests.  Sign-up is a
#  two-step process, requiring email verification before the new User can log
#  in.  The full process is as follows:
#
#  1. Anonymous User pokes around until they try to post a Comment, say.  This
#     page requires a login (via +login_required+ filter in controller, see
#     below).  This causes the User to be redirected to <tt>/account/login</tt>.
#
#  2. If the User already has an account, they login here, and wind up
#     redirected back to the form that triggered the login.
#
#  3. If the User has no account, they click on "Create a new account" and go
#     to <tt>/account/signup</tt>.  They fill out the form and submit it.  This
#     creates a new User record, but this record is still unverified (verified
#     is +nil+).
#
#  4. A verification email is sent to the email address given in the sign-up
#     form.  Inside the email is a link to /account/verify.  This provides the
#     User +id+ and +auth_code+.
#
#  5. When they click on that link, the User record is updated and the User is
#     automatically logged in.
#
#  == ApplicationController Filters
#
#  The execution flow for an HTTP request as affects login, including all
#  application-wide filters, is as follows:
#
#  1. +autologin+: Check if User is logged in by first looking at session, then
#     autologin cookie.  Requires User be verified.  Stores User in session,
#     cookie, User#current, and +@user+ (visible to controllers and views).
#     Sets all these to nil if no User logged in.
#
#  2. +check_user_alert+: Check if User has an alert to show, redirecting if so.
#
#  3. +set_locale+: Check if User has chosen a locale.
#
#  4. +set_timezone+: Set timezone from cookie set by client's browser.
#
#  5. +login_required+: (optional) Redirects to <tt>/account/login</tt> if not
#     logged in.
#
#  == Contribution Score
#
#  Contribution score is just a cache.  It is very carefully kept up to date by
#  several callbacks in Model and a few other Model subclasses that modify the
#  score every time a User creates, edits or destroys an object.  It is also
#  automatically refreshed whenever anyone views the User's summary page, just
#  in case the callbacks ever fail.
#
#  == Alerts
#
#  Admins can create an alert for a User.  These are messages that they will
#  see the very next time they try to load a page.  Only one is allowed at a
#  time for the User right now.  All the information about the alert is stored
#  in a simple hash which is stored, serialized, as a +text+ column in the
#  database.  When the User sees the message, they have three options:
#
#  1. Acknowledge the alert by clicking on "okay", and the alert is deleted.
#  2. Tell it to display the message again in a day (see +alert_next_showing+).
#  3. Exit or navigate away without acknowledging it, causing the alert to be
#     shown over and over until they get tired and say "okay".
#
#  == Admin Mode
#
#  Any User can be granted administrator privileges.  However, we don't want
#  admins wandering around the site in "admin mode" during every-day usage.
#  Thus we additionally require that admin User's also turn on admin mode.
#  (There's a handy switch in the left-hand column of every page.)  This state
#  is stored in the session.  (See ApplicationController#is_in_admin_mode?)
#
#  == Attributes
#
#  id::                 Locally unique numerical id, starting at 1.
#  created_at::         Date/time it was first created.
#  updated_at::         Date/time it was last updated.
#  verified::           Date/time the account was verified.
#  last_login::         Date/time the user last logged in.
#
#  ==== Administrative
#  login::              Login name (must be locally unique).
#  name::               Full name.
#  password::           Hashed password.
#  email::              Email address.
#  admin::              Allowed to enter admin mode?
#  alert::              Alert message we need to display for User. (serialized)
#  bonuses::            List of zero or more contribution bonuses. (serialized)
#  contribution::       Contribution score (integer).
#
#  ==== Profile
#  mailing_address::    Mailing address used in naming_for_observer emails.
#  notes::              Free-form Textile notes (provided by User).
#  location::           Primary location (chosen by User).
#  image::              Mug-shot Image.
#  license::            Default license for Images this User uploads.
#
#  ==== Preferences
#  locale::             Language, e.g.: "en" or "pt"
#  theme::              CSS theme, e.g.: "Amanita" or +nil+ for random
#  layout_count::       Number of thumbnails to show in index.
#  view_owner_id::      View Observation author's ID on Obs page
#
#  ==== Content filter options
#  content_filter::     Serialized Hash of ContentFilter parameters.
#
#  ==== Email options
#  Send notifications if...
#  email_comments_owner::         ...someone comments on object I own.
#  email_comments_response::      ...someone responds to my Comment.
#  email_comments_all::           ...anyone comments on anything.
#  email_observations_consensus:: ...consensus changes on my Observation.
#  email_observations_naming::    ...someone proposes a Name for my Observation.
#  email_observations_all::       ...anyone changes an Observation.
#  email_names_author::           ...someone changes a Name I've authored.
#  email_names_editor::           ...someone changes a Name I've edited.
#  email_names_reviewer::         ...someone changes a Name I've reviewed.
#  email_names_all::              ...anyone changes a Name.
#  email_locations_author::       ...someone changes a Location I've authored.
#  email_locations_editor::       ...someone changes a Location I've edited.
#  email_locations_all::          ...anyone changes a Location.
#  email_general_feature::        ...you announce new features.
#  email_general_commercial::     ...someone sends me a commercial inquiry.
#  email_general_question::       ...someone sends me a general question.
#  email_digest::                 (not used yet)
#  email_html::                   Send HTML-formatted email?
#
#  ==== "Fake" attributes
#  place_name::             Allows User to enter location by name.
#  password_confirmation::  Used to confirm password during sign-up.
#
#  == Methods
#  current::            Report the User that is currently logged in.
#  current_id::         Report the User (id) that is currently logged in.
#
#  ==== Names
#  text_name::          User name as: "loging" (for debugging)
#  legal_name::         User name as: "First Last" or "login"
#  unique_text_name::   User name as: "First Last (login)" or "login"
#
#  ==== Authentication
#  authenticate::       Verify login + password.
#  auth_code::          Code used to verify autologin cookie and POSTs in API.
#  change_password::    Change password (on an existing record).
#
#  ==== Interests
#  interest_in::        Return state of User's interest in a given object.
#  watching?::          Is User watching a given object?
#  ignoring?::          Is User ignoring a given object?
#
#  ==== Profile
#  percent_complete::   How much of profile has User finished?
#  sum_bonuses::        Add up all the bonuses User has earned.
#
#  ==== Object ownership
#  comments::           Comment's they've posted.
#  images::             Image's they've uploaded.
#  interests::          Interest's they've indicated.
#  locations::          Location's they were last to edit.
#  names::              Name's they were last to edit.
#  namings::            Naming's they've proposed.
#  notifications::      Notification's they've requested.
#  observations::       Observation's they've posted.
#  projects_created::   Project's they've created.
#  queued_emails::      QueuedEmail's they're scheduled to receive.
#  species_lists::      SpeciesList's they've created.
#  votes::              Vote's they've cast.
#
#  ==== Other relationships
#  to_emails::          QueuedEmail's they've caused to be sent.
#  user_groups::        UserGroup's they're members of.
#  in_group?::          Is User in a given UserGroup?
#  reviewed_images::    Image's they've reviewed.
#  reviewed_names::     Name's they've reviewed.
#  authored_names::     Name's they've authored.
#  edited_names::       Name's they've edited.
#  authored_locations:: Location's they've authored.
#  edited_locations::   Location's they've edited.
#  projects_admin::     Projects's they're an admin for.
#  projects_member::    Projects's they're a member of.
#  preferred_herbarium:: User's preferred herbarium
#                       (defaults to personal_herbarium).
#  personal_herbarium:: User's private herbarium:
#                       "Name (login): Personal Herbarium".
#  all_editable_species_lists:: Species Lists they own
#                       or that are attached to projects they're on.
#
#  ==== Alerts
#  all_alert_types::    List of accepted alert types.
#  alert_user::         Which admin created the alert.
#  alert_created_at::   When alert was created.
#  alert_next_showing:: When is the alert going to be shown next?
#  alert_type::         What type of alert, e.g., :bounced_email.
#  alert_notes::        Additional notes to add to message.
#  alert_message::      Actual message, translated into local language.
#
#  ==== Other Stuff
#  primer::             Primer for auto-complete.
#  erase_user::         Erase all references to a given User (by id).
#  remove_image::       Ensures that this user doesn't reference this image
#
#  == Callbacks
#  crypt_password::     Password attribute is encrypted before object is created.
#
class User < AbstractModel
  require "digest/sha1"

  # enum definitions for use by simple_enum gem
  # Do not change the integer associated with a value
  # first value is the default
  as_enum(:thumbnail_size,
          {
            thumbnail: 1,
            small: 2
          },
          source: :thumbnail_size,
          with: [],
          accessor: :whiny)
  as_enum(:image_size,
          {
            thumbnail: 1,
            small: 2,
            medium: 3,
            large: 4,
            huge: 5,
            full_size: 6
          },
          source: :image_size,
          with: [],
          accessor: :whiny)
  as_enum(:votes_anonymous,
          {
            no: 1,
            yes: 2,
            old: 3
          },
          source: :votes_anonymous,
          with: [],
          accessor: :whiny)
  as_enum(:location_format,
          {
            postal: 1,
            scientific: 2
          },
          source: :location_format,
          with: [],
          accessor: :whiny)
  as_enum(:hide_authors,
          {
            none: 1,
            above_species: 2
          },
          source: :hide_authors,
          with: [],
          accessor: :whiny)
  as_enum(:keep_filenames,
          {
            toss: 1,
            keep_but_hide: 2,
            keep_and_show: 3
          },
          source: :keep_filenames,
          with: [],
          accessor: :whiny)

  has_many :api_keys, dependent: :destroy
  has_many :comments
  has_many :donations
  has_many :images
  has_many :interests
  has_many :locations
  has_many :location_descriptions
  has_many :names
  has_many :name_descriptions
  has_many :namings
  has_many :notifications
  has_many :observations
  has_many :projects_created, class_name: "Project"
  has_many :publications
  has_many :queued_emails
  has_many :species_lists
  has_many :specimens
  has_many :test_add_image_logs
  has_many :votes

  has_many :reviewed_images, class_name: "Image", foreign_key: "reviewer_id"
  has_many :reviewed_name_descriptions, class_name: "NameDescription",
                                        foreign_key: "reviewer_id"
  has_many :to_emails, class_name: "QueuedEmail", foreign_key: "to_user_id"

  has_and_belongs_to_many :user_groups,
                          class_name: "UserGroup",
                          join_table: "user_groups_users"
  has_and_belongs_to_many :authored_names,
                          class_name: "NameDescription",
                          join_table: "name_descriptions_authors"
  has_and_belongs_to_many :edited_names,
                          class_name: "NameDescription",
                          join_table: "name_descriptions_editors"
  has_and_belongs_to_many :authored_locations,
                          class_name: "LocationDescription",
                          join_table: "location_descriptions_authors"
  has_and_belongs_to_many :edited_locations,
                          class_name: "LocationDescription",
                          join_table: "location_descriptions_editors"
  has_and_belongs_to_many :curated_herbaria,
                          class_name: "Herbarium",
                          join_table: "herbaria_curators"

  belongs_to :image         # mug shot
  belongs_to :license       # user's default license
  belongs_to :location      # primary location

  serialize :content_filter, Hash

  ##############################################################################
  #
  #  :section: Callbacks and Other Basic Stuff
  #
  ##############################################################################

  # Encrypt password before saving the first time.  (Subsequent modifications
  # go through +change_password+.)
  before_create :crypt_password

  # Ensure that certain default values are symbols (rather than strings)
  # might only be an issue for test environment?
  # Probably better to instead use after_create and after_update,
  # as after_initialize will get called every time a User is instantiated.
  # I don't understand why this is needed at all.  Smells like something
  # else is wrong if we have to do this hack...
  # after_initialize :symbolize_values

  # This causes the data structures in these fields to be serialized
  # automatically with YAML and stored as plain old text strings.
  serialize :bonuses
  serialize :alert

  # Used to let User enter location by name in prefs form.
  attr_accessor :place_name

  # Used to let User enter password confirmation when signing up or changing
  # password.
  attr_accessor :password_confirmation

  # Override the default show_controller
  def self.show_controller
    "observer"
  end

  # Find admin's record.
  def self.admin
    User.first
  end

  # Report which User is currently logged in. Returns +nil+ if none.  This is
  # the same instance as is in the controllers' +@user+ instance variable.
  #
  #   user = User.current
  #
  def self.current
    @@user = nil unless defined?(@@user)
    @@user
  end

  # Report which User is currently logged in. Returns id, or +nil+ if none.
  #
  #   user_id = User.current_id
  #
  def self.current_id
    @@user = nil unless defined?(@@user)
    @@user && @@user.id
  end

  # Report current user's preferred location_format
  #
  # location_format = User.current_location_format
  #
  def self.current_location_format
    if !defined?(@@user) || @@user.nil?
      :postal
    else
      @@user.location_format
    end
  end

  # Tell User model which User is currently logged in (if any).  This is used
  # by the +autologin+ filter.
  def self.current=(x)
    @@user = x
  end

  # Did current user opt to view owner_id's?
  def self.view_owner_id_on?
    try(:current).try(:view_owner_id)
  end

  # Clear cached data structures when reload.
  def reload
    @projects_admin = nil
    @projects_member = nil
    @all_editable_species_lists = nil
    @interests = nil
    super
  end

  # User is the only one allowed to edit their own account info.
  def has_edit_permission?(user)
    user == self
  end

  # Improve debug and error message readability.
  def inspect
    "#<User #{id}: #{unique_text_name.inspect}>"
  end

  def lang
    Language.lang_from_locale(locale)
  end

  ##############################################################################
  #
  #  :section: Names
  #
  ##############################################################################

  # Returns +login+ for debugging.
  def text_name
    login.to_s
  end

  # Return User's full name (if present) together with login.  This is
  # guaranteed to be unique.
  #
  #   name present:  "Fred Flintstone (fred99)"
  #   name missing:  "fred99"
  #
  def unique_text_name
    if name.blank?
      login
    else
      name + " (#{login})"
    end
  end

  def format_name
    unique_text_name
  end

  # Return User's full name if present, else return login.
  #
  #   name present:  "Fred Flintstone"
  #   name missing:  "fred99"
  #
  def legal_name
    if name.to_s != ""
      name
    else
      login
    end
  end

  def legal_name_changed?
    !legal_name_change.nil?
  end

  def legal_name_change
    old_name = name_change ? name_change[0] : name
    old_login = login_change ? login_change[0] : login
    old_legal_name = old_name.blank? ? old_login : old_name
    new_legal_name = legal_name
    return nil if old_legal_name == new_legal_name
    [old_legal_name, new_legal_name]
  end

  ##############################################################################
  #
  #  :section: Authentication
  #
  ##############################################################################

  # Look up User record by login and hashed password.  Accepts any of +login+,
  # +name+ or +email+ in place of +login+.
  #
  #   user = User.authenticate('fred', 'password')
  #   user = User.authenticate('Fred Flintstone', 'password')
  #   user = User.authenticate('fred99@aol.com', 'password')
  #
  def self.authenticate(login, pass)
    where("(login = ? OR name = ? OR email = ?) AND password = ? AND
           password != '' ",
          login, login, login, sha1(pass)).first
  end

  # Change password: pass in unecrypted password, sets 'password' attribute
  # with a hashed copy (that is what is stored in the database).
  #
  #   user.change_password('new_password')
  #
  def change_password(pass)
    update_attribute "password", self.class.sha1(pass) unless pass.blank?
  end

  # Mark a User account as "verified".
  def verify
    now = Time.now
    self.verified = now
    self.last_login = now
    self.last_activity = now
    save
  end

  ##############################################################################
  #
  #  :section: Groups
  #
  ##############################################################################

  # Is the User in a given UserGroup?  (Specify group by name, not id.)
  #
  #   user.in_group?('reviewers')
  #
  def in_group?(group)
    if group.is_a?(UserGroup)
      user_groups.include?(group)
    else
      user_groups.any? { |g| g.name == group.to_s }
    end
  end

  # Return an Array of Project's that this User is an admin for.
  def projects_admin
    @projects_admin ||= Project.find_by_sql %(
      SELECT projects.* FROM projects, user_groups_users
      WHERE projects.admin_group_id = user_groups_users.user_group_id
        AND user_groups_users.user_id = #{id}
    )
  end

  # Return an Array of Project's that this User is a member of.
  def projects_member
    @projects_member ||= Project.find_by_sql %(
      SELECT projects.* FROM projects, user_groups_users
      WHERE projects.user_group_id = user_groups_users.user_group_id
        AND user_groups_users.user_id = #{id}
    )
  end

  # Return an Array of ExternalSite's that this user has permission to add
  # links for.
  def external_sites
    @external_sites ||= ExternalSite.where(project: projects_member)
  end

  def preferred_herbarium_name
    preferred_herbarium.name
  rescue
    personal_herbarium_name
  end

  # Return the name of this user's "favorite" herbarium
  # (meaning the one they have used the most).
  # TODO: Make this a user preference.
  def preferred_herbarium
    herbarium_id = Herbarium.connection.select_value(%(
      SELECT herbarium_id, count(id) FROM specimens WHERE user_id=#{id}
      GROUP BY herbarium_id ORDER BY count(id) desc LIMIT 1
    ))
    herbarium_id.blank? ? personal_herbarium : Herbarium.find(herbarium_id)
  end

  def personal_herbarium_name
    Herbarium.connection.select_value(%(
      SELECT name FROM herbaria WHERE personal_user_id = #{id} LIMIT 1
    )) || :user_personal_herbarium.l(name: unique_text_name)
  end

  def personal_herbarium
    # Herbarium.find_all_by_personal_user_id(self.id).first # Rails 3
    Herbarium.where(personal_user_id: id).first
  end

  # Return an Array of SpeciesList's that User owns or that are attached to a
  # Project that the User is a member of.
  def all_editable_species_lists
    @all_editable_species_lists ||= begin
      results = species_lists
      if projects_member.any?
        project_ids = projects_member.map(&:id).join(",")
        results += SpeciesList.find_by_sql %(
          SELECT species_lists.* FROM species_lists, projects_species_lists
          WHERE species_lists.user_id != #{id}
            AND projects_species_lists.project_id IN (#{project_ids})
            AND projects_species_lists.species_list_id = species_lists.id
        )
      end
      results
    end
  end

  ##############################################################################
  #
  #  :section: Interests and Tracking
  #
  ##############################################################################

  # Has this user expressed positive or negative interest in a given object?
  # Returns +:watching+ or +:ignoring+ if so, else +nil+.  Caches result.
  #
  #   case user.interest_in(observation)
  #   when :watching; ...
  #   when :ignoring; ...
  #   end
  #
  def interest_in(object)
    @interests ||= {}
    @interests["#{object.class.name} #{object.id}"] ||= begin
      state = Interest.connection.select_value(%(
        SELECT state FROM interests
        WHERE user_id = #{id}
          AND target_type = '#{object.class.name}'
          AND target_id = #{object.id}
        LIMIT 1
      )).to_s
      if state == "1"
        :watching
      elsif state == "0"
        :ignoring
      end
    end
  end

  # Has this user expressed positive interest in a given object?
  #
  #   user.watching?(observation)
  #
  def watching?(object)
    interest_in(object) == :watching
  end

  # Has this user expressed negative interest in a given object?
  #
  #   user.ignoring?(name)
  #
  def ignoring?(object)
    interest_in(object) == :ignoring
  end

  def mailing_address_for_tracking_template
    result = mailing_address.strip if mailing_address
    result = "**insert mailing address for specimens**" if result.blank?
    result
  end

  ##############################################################################
  #
<<<<<<< HEAD
  # :section: Content Filters
  #
  ##############################################################################

  serialize :content_filter, Hash

  # Define methods like "has_images_checkbox" for use by account/prefs form.
  ContentFilter.all.each do |fltr|
    next unless fltr.checkbox.present?
    define_method(fltr.checkbox) do
      content_filter[fltr.sym] == fltr.checked_val ? 1 : 0
    end
  end

  ##############################################################################
  #
=======
>>>>>>> aec48b1c
  #  :section: Profile
  #
  ##############################################################################

  # Calculate the User's progress in completing their profile.  It is currently
  # based on three equal factors:
  # * notes = 33%
  # * location = 33%
  # * image = 33%
  #
  def percent_complete
    max = 3
    result = 0
    result += 1 if notes && notes != ""
    result += 1 if location_id
    result += 1 if image_id
    result * 100 / max
  end

  # Sum up all the bonuses the User has earned.
  #
  #   contribution += user.sum_bonuses
  #
  def sum_bonuses
    return nil unless bonuses
    bonuses.inject(0) { |acc, elem| acc + elem[0] }
  end

  def is_successful_contributor?
    observations.any?
  end

  ##############################################################################
  #
  #  :section: Alerts
  #
  ##############################################################################

  # List of all allowed alert types.
  #
  #   raise unless User.all_alert_types.include? :bogus_alert
  #
  def self.all_alert_types
    [:bounced_email, :other]
  end

  # Get alert structure, initializing it with an empty hash if necessary.
  def get_alert # :nodoc:
    self.alert ||= {}
  end
  protected :get_alert

  # When the alert was created.
  def alert_created_at
    get_alert[:created_at]
  end

  def alert_created_at=(x)
    get_alert[:created_at] = x
  end

  # ID of the admin User that created the alert.
  def alert_user_id
    get_alert[:user_id]
  end

  def alert_user_id=(x)
    get_alert[:user_id] = x
  end

  # Instance of admin User that created the alert.
  def alert_user
    User.find(alert_user_id)
  end

  def alert_user=(x)
    get_alert[:user_id] = x ? x.id : nil
  end

  # Next time the alert will be shown.
  def alert_next_showing
    get_alert[:next_showing]
  end

  def alert_next_showing=(x)
    get_alert[:next_showing] = x
  end

  # Type of alert (e.g., :bounced_email).
  def alert_type
    get_alert[:type]
  end

  def alert_type=(x)
    get_alert[:type] = x
  end

  # Additional notes admin added when creating alert.
  def alert_notes
    get_alert[:notes]
  end

  def alert_notes=(x)
    get_alert[:notes] = x
  end

  # Get the localization string for the alert message for this type of alert.
  # This is the actual message that will be displayed for the user in question.
  #
  #   <%= user.alert_message.tp %>
  #
  def alert_message
    "user_alert_message_#{alert_type}".to_sym
  end

  ##############################################################################
  #
  #  :section: Other
  #
  ##############################################################################

  # Get list of users to prime auto-completer.  Returns a simple Array of up to
  # 1000 (by contribution or created within the last month) login String's
  # (with full name in parens).
  def self.primer
    result = []
    if !File.exist?(MO.user_primer_cache_file) ||
       File.mtime(MO.user_primer_cache_file) < Time.now - 1.day

      # Get list of users sorted first by when they last logged in (if recent),
      # then by cotribution.
      result = connection.select_values(%(
        SELECT CONCAT(users.login,
                      IF(users.name = "", "", CONCAT(" <", users.name, ">")))
        FROM users
        ORDER BY IF(last_login > CURRENT_TIMESTAMP - INTERVAL 1 MONTH,
                    last_login, NULL) DESC,
                 contribution DESC
        LIMIT 1000
      )).uniq.sort

      File.open(MO.user_primer_cache_file, "w:utf-8").
        write(result.join("\n") + "\n")
    else
      result = File.open(MO.user_primer_cache_file, "r:UTF-8").
               readlines.map(&:chomp)
    end
    result
  end

  # Erase all references to a given user (by id).  Missing:
  # 1) *Text* references, e.g., RssLog entries refering to their login.
  # 2) Image votes.
  # 3) Personal descriptions and drafts.
  def self.erase_user(id)
    # Blank out any references in public records.
    [
      [:location_descriptions,          :user_id],
      [:location_descriptions_versions, :user_id],
      [:locations,                      :user_id],
      [:locations_versions,             :user_id],
      [:name_descriptions,              :user_id],
      [:name_descriptions,              :reviewer_id],
      [:name_descriptions_versions,     :user_id],
      [:names,                          :user_id],
      [:names_versions,                 :user_id],
      # Leave projects, because they're intertwined with descriptions too much.
      [:projects,                       :user_id],
      # Leave votes and namings, because I don't want to recalc consensuses.
      [:namings,                        :user_id],
      [:votes,                          :user_id]
    ].each do |table, col|
      User.connection.update %(
        UPDATE #{table} SET `#{col}` = 0 WHERE `#{col}` = #{id}
      )
    end

    # Delete references to their one-user group.
    group = UserGroup.one_user(id)
    if group
      group_id = group.id
      [
        [:location_descriptions_admins,  :user_group_id],
        [:location_descriptions_readers, :user_group_id],
        [:location_descriptions_writers, :user_group_id],
        [:name_descriptions_admins,      :user_group_id],
        [:name_descriptions_readers,     :user_group_id],
        [:name_descriptions_writers,     :user_group_id],
        [:user_groups,                   :id]
      ].each do |table, col|
        User.connection.delete %(
          DELETE FROM #{table} WHERE `#{col}` = #{group_id}
        )
      end
    end

    # Delete their observations' attachments.
    ids = User.connection.select_values(%(
      SELECT id FROM observations WHERE user_id = #{id}
    )).map(&:to_s)
    if ids.any?
      ids = ids.join(",")
      [
        [:comments,            :target_id, :target_type],
        [:images_observations, :observation_id],
        [:interests,           :target_id, :target_type],
        [:namings,             :observation_id],
        [:rss_logs,            :observation_id],
        [:votes,               :observation_id]
      ].each do |table, id_col, type_col|
        if type_col
          User.connection.delete %(
            DELETE FROM #{table}
            WHERE `#{id_col}` IN (#{ids}) AND `#{type_col}` = 'Observation'
          )
        else
          User.connection.delete %(
            DELETE FROM #{table}
            WHERE `#{id_col}` IN (#{ids})
          )
        end
      end
    end

    # Delete records they own, culminating in the user record itself.
    [
      [:comments,                      :user_id],
      [:images,                        :user_id],
      [:image_votes,                   :user_id],
      [:interests,                     :user_id],
      [:location_descriptions_authors, :user_id],
      [:location_descriptions_editors, :user_id],
      [:name_descriptions_authors,     :user_id],
      [:name_descriptions_editors,     :user_id],
      [:notifications,                 :user_id],
      [:observations,                  :user_id],
      [:publications,                  :user_id],
      [:species_lists,                 :user_id],
      [:user_groups_users,             :user_id],
      [:users,                         :id]
    ].each do |table, col|
      User.connection.delete %(
        DELETE FROM #{table} WHERE `#{col}` = #{id}
      )
    end
  end

  # Does user have any unshown naming notifications?
  # (I'm thoroughly confused about what role the observation plays in this
  # complicated set of pages. -JPH)
  def has_unshown_naming_notifications?(_observation = nil)
    result = false
    QueuedEmail.where(flavor: "QueuedEmail::NameTracking",
                      user_id: id).each do |q|
      _naming_id, notification_id, shown =
        q.get_integers([:naming, :notification, :shown])
      next unless shown.nil?
      notification = Notification.find(notification_id)
      next unless notification && notification.note_template
      result = true
      break
    end
    result
  end

  def remove_image(image)
    return unless self.image == image
    self.image = nil
    save
  end

  ##############################################################################

  # Encrypt a password.
  def self.sha1(pass) # :nodoc:
    Digest::SHA1.hexdigest("something__#{pass}__")
  end

  # Encrypted code used in autologin cookie and API authentication.
  def self.old_auth_code(password) # :nodoc:
    Digest::SHA1.hexdigest("SdFgJwLeR#{password}WeRtWeRkTj")
  end

  # This is a +before_create+ callback that encrypts the password before saving
  # the new user record.  (Not needed for updates because we use
  # change_password for that instead.)
  def crypt_password # :nodoc:
    unless password.blank?
      write_attribute("password", self.class.sha1(password))
    end
    write_attribute("auth_code", String.random(40))
  end

  protected

  validate :user_requirements

  def user_requirements # :nodoc:
    if login.to_s.blank?
      errors.add(:login, :validate_user_login_missing.t)
    elsif login.length < 3 || login.bytesize > 40
      errors.add(:login, :validate_user_login_too_long.t)
    elsif (other = User.find_by_login(login)) && (other.id != id)
      errors.add(:login, :validate_user_login_taken.t)
    end

    if password.to_s.blank?
      # errors.add(:password, :validate_user_password_missing.t)
    elsif password.length < 5 || password.bytesize > 40
      errors.add(:password, :validate_user_password_too_long.t)
    end

    if email.to_s.blank?
      errors.add(:email, :validate_user_email_missing.t)
    elsif email.bytesize > 80
      errors.add(:email, :validate_user_email_too_long.t)
    end

    if theme.to_s.bytesize > 40
      errors.add(:theme, :validate_user_theme_too_long.t)
    end
    errors.add(:name, :validate_user_name_too_long.t) if name.to_s.bytesize > 80
  end

  validate(:check_password, on: :create)
  def check_password # :nodoc:
    unless password.blank?
      if password_confirmation.to_s.blank?
        errors.add(:password, :validate_user_password_confirmation_missing.t)
      elsif password != password_confirmation
        errors.add(:password, :validate_user_password_no_match.t)
      end
    end
  end
end<|MERGE_RESOLUTION|>--- conflicted
+++ resolved
@@ -669,25 +669,6 @@
 
   ##############################################################################
   #
-<<<<<<< HEAD
-  # :section: Content Filters
-  #
-  ##############################################################################
-
-  serialize :content_filter, Hash
-
-  # Define methods like "has_images_checkbox" for use by account/prefs form.
-  ContentFilter.all.each do |fltr|
-    next unless fltr.checkbox.present?
-    define_method(fltr.checkbox) do
-      content_filter[fltr.sym] == fltr.checked_val ? 1 : 0
-    end
-  end
-
-  ##############################################################################
-  #
-=======
->>>>>>> aec48b1c
   #  :section: Profile
   #
   ##############################################################################
