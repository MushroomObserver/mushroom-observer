--- conflicted
+++ resolved
@@ -839,7 +839,7 @@
       [:name_description_admins,      :user_group_id],
       [:name_description_readers,     :user_group_id],
       [:name_description_writers,     :user_group_id],
-      [:user_groups,                   :id]
+      [:user_groups,                  :id]
     ].each do |table, col|
       table = Arel::Table.new(table)
       delete_manager = Arel::DeleteManager.new.
@@ -855,7 +855,6 @@
     return unless obs_ids.any?
 
     [
-<<<<<<< HEAD
       [:observation_collection_numbers, :observation_id],
       [:comments,                       :target_id, :target_type],
       [:observation_herbarium_records,  :observation_id],
@@ -865,17 +864,6 @@
       [:rss_logs,                       :observation_id],
       [:sequences,                      :observation_id],
       [:votes,                          :observation_id]
-=======
-      [:collection_numbers_observations, :observation_id],
-      [:comments,                        :target_id, :target_type],
-      [:herbarium_records_observations,  :observation_id],
-      [:observation_images,              :observation_id],
-      [:interests,                       :target_id, :target_type],
-      [:namings,                         :observation_id],
-      [:rss_logs,                        :observation_id],
-      [:sequences,                       :observation_id],
-      [:votes,                           :observation_id]
->>>>>>> 6f1e5ccb
     ].each do |table, id_col, type_col|
       delete_obs_attachments_from_one_table(
         obs_ids, table, id_col, type_col
@@ -912,10 +900,10 @@
       [:images,                         :user_id],
       [:image_votes,                    :user_id],
       [:interests,                      :user_id],
-      [:location_description_authors,  :user_id],
-      [:location_description_editors,  :user_id],
-      [:name_description_authors,      :user_id],
-      [:name_description_editors,      :user_id],
+      [:location_description_authors,   :user_id],
+      [:location_description_editors,   :user_id],
+      [:name_description_authors,       :user_id],
+      [:name_description_editors,       :user_id],
       [:notifications,                  :user_id],
       [:observations,                   :user_id],
       [:publications,                   :user_id],
