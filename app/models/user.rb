--- conflicted
+++ resolved
@@ -432,11 +432,7 @@
   end
 
   def self.lookup_unique_text_name(str)
-<<<<<<< HEAD
-    return str unless str
-=======
     return nil unless str
->>>>>>> 4cbb226c
 
     user = nil
     login = nil
@@ -449,13 +445,7 @@
       pattern = "%#{ActiveRecord::Base.sanitize_sql(login)}%"
       user = find_name_match(User.where("login like ?", pattern), str)
     end
-<<<<<<< HEAD
-    return str unless user
-
-    "_user #{user.login}_"
-=======
     user
->>>>>>> 4cbb226c
   end
 
   def self.find_name_match(users, str)
