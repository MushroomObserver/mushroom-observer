--- conflicted
+++ resolved
@@ -44,9 +44,12 @@
 #  users::              Users who have claimed this as their profile location.
 #
 #  ==== Lat/long methods
-#  close?::             Is a given lat/long close to this location?
+#  north_west::         [north, west]
+#  north_east::         [north, east]
+#  south_west::         [south, west]
+#  south_east::         [south, east]
 #  center::             [n+s/2, e+w/2]
-#  pseudoarea::         Rough measure of area covered by bounding box.
+#  tweak::              Expand extents to include the given point.
 #  parse_latitude::     Validate and parse latitude from a string.
 #  parse_longitude::    Validate and parse longitude from a string.
 #  parse_altitude::     Validate and parse altitude from a string.
@@ -75,8 +78,6 @@
 #
 class Location < AbstractModel
   require "acts_as_versioned"
-
-  require_dependency "location/suggestions"
 
   belongs_to :description, class_name: "LocationDescription" # (main one)
   belongs_to :rss_log
@@ -206,53 +207,14 @@
     self.south = Location.parse_latitude(south) || -45
     self.east = Location.parse_longitude(east) || 90
     self.west = Location.parse_longitude(west) || -90
-    center_box! if north <= south
-  end
-
-  def center_box!
-    center_lat, center_lon = center
+    return if north > south
+
+    center_lat = (north + south) / 2
+    center_lon = (east + west) / 2
     self.north = center_lat + 0.0001
     self.south = center_lat - 0.0001
     self.east = center_lon + 0.0001
     self.west = center_lon - 0.0001
-  end
-
-  def center
-    center_lat = (north + south) / 2
-    if east >= west
-      center_lon = (east + west) / 2
-    else
-      center_lon = west + (east + 360 - west) / 2
-      center_lon -= 360 if center_lon > 180
-    end
-    [center_lat, center_lon]
-  end
-
-  def close?(lat, long, pct = 0.10)
-    east >= west ? close1(lat, long, pct) : close2(lat, long, pct)
-  end
-
-  def close1(lat, long, pct)
-    h = (north - south) * pct
-    w = (east - west) * pct
-    lat < north + h &&
-      lat > south - h &&
-      long < east + w &&
-      long > west - w
-  end
-
-  def close2(lat, long, pct)
-    h = (north - south) * pct
-    w = (east - west + 360) * pct
-    (long < east + w || long > west - w) &&
-      lat < north + h &&
-      lat > south - h
-  end
-
-  # Calculate rough area in "square degrees", making no attempt at correcting
-  # for a degree of longitude being much smaller near the poles.
-  def pseudoarea
-    (east >= west ? east - west : 360 + east - west) * (north - south)
   end
 
   ##############################################################################
@@ -282,11 +244,7 @@
   # Get an instance of the Name that means "unknown".
   def self.unknown
     names_for_unknown.each do |name|
-<<<<<<< HEAD
-      location = Location.where("name LIKE ?", name).first
-=======
       location = Location.find_by("name LIKE ?", name)
->>>>>>> a79f92aa
       return location if location
     end
     raise("There is no \"unknown\" location!")
@@ -442,7 +400,6 @@
   UNDERSTOOD_CONTINENTS = load_param_hash(MO.location_continents_file)
   UNDERSTOOD_COUNTRIES = load_param_hash(MO.location_countries_file)
   UNDERSTOOD_STATES    = load_param_hash(MO.location_states_file)
-  STATE_ABBREVIATIONS  = load_param_hash(MO.location_state_abbrs_file)
   OK_PREFIXES          = load_param_hash(MO.location_prefixes_file)
   BAD_TERMS            = load_param_hash(MO.location_bad_terms_file)
   BAD_CHARS            = "({[;:|]})"
@@ -457,11 +414,6 @@
 
   def self.understood_states(country)
     UNDERSTOOD_STATES[country]
-  end
-
-  def self.unabbreviate_state(state, country)
-    map = STATE_ABBREVIATIONS[country]
-    map && map[state] || state
   end
 
   # Returns a member of understood_places if the candidate is either a member
@@ -536,6 +488,7 @@
     unless check_db && location_exists(name)
       reasons += check_for_empty_name(name)
       reasons += check_for_dubious_commas(name)
+      reasons += check_for_dubious_county(name)
       reasons += check_for_bad_country_or_state(name)
       reasons += check_for_bad_terms(name)
       reasons += check_for_bad_chars(name)
@@ -553,6 +506,14 @@
     return [] unless comma_test(name)
 
     [:location_dubious_commas.l]
+  end
+
+  def self.check_for_dubious_county(name)
+    return [] if name.blank?
+    return [] if /Forest,|Park,|near /.match?(name)
+    return [] unless has_dubious_county?(name)
+
+    [:location_dubious_redundant_county.l]
   end
 
   def self.check_for_bad_country_or_state(name)
@@ -646,6 +607,16 @@
     !understood_country?(country(name))
   end
 
+  def self.has_dubious_county?(name)
+    tokens = name.split(", ")
+    return if tokens.length < 2
+
+    alt = [tokens[0]]
+    tokens[1..].each { |t| alt.push(t) if t[-4..] != " Co." }
+    result = alt.join(", ")
+    result == name ? nil : result
+  end
+
   def self.fix_country(name)
     c = country(name)
     name[0..(name.rindex(c) - 1)] + COUNTRY_FIXES[c]
