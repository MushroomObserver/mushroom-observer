# frozen_string_literal: true

#
#  = Location Model
#
#  Model to describe a location.  Locations are rectangular regions, not
#  points, with an associated free-form description.
#
#  == Version
#
#  Changes are kept in the "locations_versions" table using
#  ActiveRecord::Acts::Versioned.
#
#  == Attributes
#
#  id::           (-) Locally unique numerical id, starting at 1.
#  created_at::   (-) Date/time it was first created.
#  updated_at::   (V) Date/time it was last updated.
#  user::         (V) User that created it.
#  version::      (V) Version number.
#  ---
#  name::         (V) Name, e.g.: "Lacy Park, Los Angeles Co., California, USA"
#  north::        (V) North edge in degrees north, e.g. 37.8233
#  south::        (V) South edge in degrees north, e.g. 37.8035
#  east::         (V) East edge in degrees east, e.g. -122.173
#  west::         (V) West edge in degrees east, e.g. -122.204
#  high::         (V) Maximum elevation in meters, e.g. 100
#  low::          (V) Minimum elevation in meters, e.g. 0
#  notes::        (V) Arbitrary extra notes supplied by User.
#
#  ('V' indicates that this attribute is versioned in past_locations table.)
#
#  == Class methods
#
#  primer::             List of User's latest Locations to prime auto-completer.
#  clean_name::         Clean a name before doing searches on it.
#
#  == Instance methods
#
#  interests::          Interests in this Location.
#  observations::       Observations at this Location.
#  species_lists::      SpeciesLists at this Location.
#  herbaria::           Herbaria at this location (typically no more than one).
#  users::              Users who have claimed this as their profile location.
#
#  ==== Lat/long methods
#  close?::             Is a given lat/long close to this location?
#  center::             [n+s/2, e+w/2]
#  pseudoarea::         Rough measure of area covered by bounding box.
#  parse_latitude::     Validate and parse latitude from a string.
#  parse_longitude::    Validate and parse longitude from a string.
#  parse_altitude::     Validate and parse altitude from a string.
#
#  ==== Name methods
#  display_name::       +name+ reformated based on user's preference.
#  text_name::          Plain-text version of +display_name+.
#  format_name::        Alias for +display_name+ (for compatibility).
#  unique_text_name::   (same thing, with id tacked on to make unique)
#  unique_format_name:: (same thing, with id tacked on to make unique)
#
#  ==== Attachments
#  versions::           Old versions.
#  description::        Main LocationDescription.
#  descriptions::       Alternate LocationDescription's.
#  interests::          Interests in this Location.
#  observations::       Observations using this Location as consensus.
#  mergable?::          Is it safe to merge this Location into another.
#
#  == Callbacks
#
#  create_description:: After create: create (empty) official NameDescription.
#  notify_users::       After save: send email notification.
#
################################################################################
#
class Location < AbstractModel
  require "acts_as_versioned"

  require_dependency "location/suggestions"

  belongs_to :description, class_name: "LocationDescription" # (main one)
  belongs_to :rss_log
  belongs_to :user

  has_many :descriptions, -> { order(num_views: :desc) },
           class_name: "LocationDescription"
  has_many :comments,  as: :target, dependent: :destroy
  has_many :interests, as: :target, dependent: :destroy
  has_many :observations
  has_many :species_lists
  has_many :herbaria     # should be at most one, but nothing preventing more
  has_many :users        # via profile location

  acts_as_versioned(
    table_name: "locations_versions",
    if_changed: %w[
      name
      north
      south
      west
      east
      high
      low
      notes
    ]
  )
  non_versioned_columns.push(
    "created_at",
    "updated_at",
    "num_views",
    "last_view",
    "ok_for_export",
    "rss_log_id",
    "description_id",
    "locked"
  )

  before_update :update_observation_cache
  after_update :notify_users

  # Automatically log standard events.  Merge will already log the destruction
  # as a merge and orphan the log.
  self.autolog_events = [:created!, :updated!, :destroyed]

  # Callback whenever new version is created.
  versioned_class.before_save do |ver|
    ver.user_id = User.current_id || User.admin_id
    if (ver.version != 1) &&
       Location::Version.where(
         location_id: ver.location_id, user_id: ver.user_id
       ).count.zero?
      SiteData.update_contribution(:add, :locations_versions)
    end
  end

  # Let attached observations update their cache if these fields changed.
  def update_observation_cache
    Observation.update_cache("location", "where", id, name) if name_changed?
  end

  ##############################################################################
  #
  #  :section: Lat/Long Stuff
  #
  ##############################################################################

  include BoxMethods

  LXXXITUDE_REGEX = /^\s*
       (-?\d+(?:\.\d+)?) \s* (?:°|°|o|d|deg|,\s)? \s*
    (?: (?<![\d.]) (\d+(?:\.\d+)?) \s* (?:'|‘|’|′|′|m|min)? \s* )?
    (?: (?<![\d.]) (\d+(?:\.\d+)?) \s* (?:"|“|”|″|″|s|sec)? \s* )?
    ([NSEW]?)
  \s*$/x.freeze

  ALTITUDE_REGEX = /^\s*
    (-?\d+(?:.\d+)?) \s* (m\.?|ft\.?|['‘’′′]*)
  \s*$/x.freeze

  # Shared logic between latitude and longitude
  def self.parse_lxxxitude(value, direction1, direction2, max_degrees)
    result = nil
    match = value.to_s.match(LXXXITUDE_REGEX)
    if match && (match[4].blank? || [direction1, direction2].member?(match[4]))
      val = if match[1].to_f.positive?
              match[1].to_f + match[2].to_f / 60 + match[3].to_f / 3600
            else
              match[1].to_f - match[2].to_f / 60 - match[3].to_f / 3600
            end
      val = -val if match[4] == direction2
      result = val.round(4) if val >= -max_degrees && val <= max_degrees
    end
    result
  end

  # Convert latitude string to standard decimal form with 4 places of precision.
  # Returns nil if invalid.
  def self.parse_latitude(lat)
    parse_lxxxitude(lat, "N", "S", 90)
  end

  # Convert longitude string to standard decimal form w/4 places of precision.
  # Returns nil if invalid.
  def self.parse_longitude(long)
    parse_lxxxitude(long, "E", "W", 180)
  end

  # Check if a string contains a valid altitude, parse it, and convert it
  # to an integral number of meters.
  # Returns nil if invalid.
  def self.parse_altitude(alt)
    result = nil
    match = alt.to_s.match(ALTITUDE_REGEX)
    if match && alt.to_s.match(/ft|'/)
      result = (match[1].to_f * 0.3048).round
    elsif match
      result = match[1].to_f.round
    end
    result
  end

  # Useful if invalid lat/longs cause crash, e.g., in mapping code.
  # New: Ensure box has nonzero size or make_editable_map fails.
  def force_valid_lat_longs!
    self.north = Location.parse_latitude(north) || 45
    self.south = Location.parse_latitude(south) || -45
    self.east = Location.parse_longitude(east) || 90
    self.west = Location.parse_longitude(west) || -90
    center_box! if north <= south
  end

  def center_box!
    center_lat, center_lon = center
    self.north = center_lat + 0.0001
    self.south = center_lat - 0.0001
    self.east = center_lon + 0.0001
    self.west = center_lon - 0.0001
  end

  def center
    center_lat = (north + south) / 2
    if east >= west
      center_lon = (east + west) / 2
    else
      center_lon = west + (east + 360 - west) / 2
      center_lon -= 360 if center_lon > 180
    end
    [center_lat, center_lon]
  end

  def close?(lat, long, pct = 0.10)
    east >= west ? close1(lat, long, pct) : close2(lat, long, pct)
  end

  def close1(lat, long, pct)
    h = (north - south) * pct
    w = (east - west) * pct
    lat < north + h &&
      lat > south - h &&
      long < east + w &&
      long > west - w
  end

  def close2(lat, long, pct)
    h = (north - south) * pct
    w = (east - west + 360) * pct
    (long < east + w || long > west - w) &&
      lat < north + h &&
      lat > south - h
  end

  # Calculate rough area in "square degrees", making no attempt at correcting
  # for a degree of longitude being much smaller near the poles.
  def pseudoarea
    (east >= west ? east - west : 360 + east - west) * (north - south)
  end

  ##############################################################################
  #
  #  :section: Name Stuff
  #
  ##############################################################################

  # Array of strings that mean "unknown" in the local language:
  #
  #   "unknown", "earth", "world", etc.
  #
  def self.names_for_unknown
    @@names_for_unknown ||= official_unknown
    (@@names_for_unknown + :unknown_locations.l.split(/, */)).uniq
  end

  def self.official_unknown
    # yikes! need to make sure we always include the English words
    # for "unknown", even when viewing the site in another language
    Language.official.translation_strings.find_by(tag: "unknown_locations").
      text.split(/, */)
  rescue StandardError
    []
  end

  # Get an instance of the Location whose name means "unknown".
  def self.unknown
    raise("There is no \"unknown_location_name\" configured!") if
      MO.unknown_location_name.blank?

    Location.find_by(name: MO.unknown_location_name)
  end

  # Is this one of the names we recognize for the "unknown" location?
  def self.is_unknown?(name)
    name = name.to_s.strip_squeeze.downcase
    names_for_unknown.each do |unknown_name|
      return true if name == unknown_name.downcase
    end
    false
  end

  def display_name
    User.current_location_format == :scientific ? scientific_name : name
  end

  def display_name=(val)
    if User.current_location_format == :scientific
      self.name = Location.reverse_name(val)
      self.scientific_name = val
    else
      self.name = val
      self.scientific_name = Location.reverse_name(val)
    end
  end

  # Plain text version of +display_name+.
  def text_name
    display_name.t.html_to_ascii
  end

  # Alias for +display_name+ for compatibility with Name and other models.
  def format_name
    display_name
  end

  # Same as +text_name+ but with id tacked on.
  def unique_text_name
    text_name + " (#{id || "?"})"
  end

  # Same as +format_name+ but with id tacked on.
  def unique_format_name
    format_name + " (#{id || "?"})"
  end

  # Info to include about each location in merge requests.
  def merge_info
    num_obs = observations.count
    "#{:LOCATION.l} ##{id}: #{name} [o=#{num_obs}]"
  end

  # Strip out special characters, punctuation, and small words from a name.
  # This is supposed to make it easier to search for a name if you don't know
  # how it is worded.  I'm not so sure anymore...
  #
  #   pattern = Location.clean_name(pattern)
  #   locs = Location.find_all(
  #     :conditions => ['name LIKE "%?%"', pattern]
  #   )
  #
  def self.clean_name(str, leave_stars: false)
    str = str.to_ascii
    if leave_stars
      str.gsub!(/[^\w*]+/, " ")
      str.gsub!(/ +\*/, "*")
      str.gsub!(/\* +/, "*")
    else
      str.gsub!(/\W+/, " ")
    end
    str.strip_squeeze.downcase
  end

  # Look at the most recent Observation's the current User has posted.  Return
  # a list of the last 100 place names used in those Observation's (either
  # Location names or "where" strings).  This list is used to prime Location
  # auto-completers.
  #
  def self.primer
    # Temporarily disable. It rarely takes autocomplete long even on my horrible
    # internet connection. And the primer can -- at least briefly -- have names
    # that have been merged or changed.  That may be confusing some users. Let's
    # try it without for a while to see if anyone complains.
    # where = ""
    # where = "WHERE observations.user_id = #{User.current_id}" if User.current
    # result = connection.select_values(%(
    #   SELECT DISTINCT IF(observations.location_id > 0,
    #                      locations.name,
    #                      observations.where) AS x
    #   FROM observations
    #   LEFT OUTER JOIN locations ON locations.id = observations.location_id
    #   #{where}
    #   ORDER BY observations.updated_at DESC
    #   LIMIT 100
    # )).sort
    # if User.current_location_format == :scientific
    #   result.map! { |n| Location.reverse_name(n) }
    # end
    # result
    []
  end

  # Takes a location string splits on commas, reverses the order,
  # and joins it back together
  # E.g., "New York, USA" => "USA, New York"
  # Used to support the "scientific" location format.
  def self.reverse_name(name)
    name&.split(/,\s*/)&.reverse&.join(", ")
  end

  # Reverse a name string which might contain "*" wildcards.  Note that the
  # "*" swaps front to back on some words but not all.  Just the ones at the
  # beginning and end of the string.
  #
  #   "*California, USA"          → "USA, California*"
  #   "*, Smokies, * Co., *, USA" → "USA, *, * Co., Smokies, *"
  #
  def self.reverse_name_with_wildcards(name)
    name2 = name.to_s.dup
    left  = "*" if name2.sub!(/^\*/, "")
    right = "*" if name2.sub!(/\*$/, "")
    "#{right}#{reverse_name(name2)}#{left}"
  end

  # Reverse given name if required in order to make country last.
  def self.reverse_name_if_necessary(name)
    last_part = name.split(/,\s*/).last
    understood_country?(last_part) ? name : reverse_name(name)
  end

  # Looks for a matching location using either location order just to be sure
  def self.find_by_name_or_reverse_name(name)
<<<<<<< HEAD
    find_by(name: name) || find_by(scientific_name: name)
=======
    Location.where(name: name).or(Location.where(scientific_name: name)).first
>>>>>>> 996b2f52
  end

  def self.user_name(user, name)
    if user && (user.location_format == :scientific)
      Location.reverse_name(name)
    else
      name
    end
  end

  def self.load_param_hash(file)
    File.open(file, "r:utf-8") do |fh|
      YAML.load(fh)
    end
  end

  UNDERSTOOD_CONTINENTS = load_param_hash(MO.location_continents_file)
  UNDERSTOOD_COUNTRIES = load_param_hash(MO.location_countries_file)
  UNDERSTOOD_STATES    = load_param_hash(MO.location_states_file)
  STATE_ABBREVIATIONS  = load_param_hash(MO.location_state_abbrs_file)
  OK_PREFIXES          = load_param_hash(MO.location_prefixes_file)
  BAD_TERMS            = load_param_hash(MO.location_bad_terms_file)
  BAD_CHARS            = "({[;:|]})"

  def self.understood_continents
    UNDERSTOOD_CONTINENTS
  end

  def self.understood_countries
    UNDERSTOOD_COUNTRIES
  end

  def self.understood_states(country)
    UNDERSTOOD_STATES[country]
  end

  def self.unabbreviate_state(state, country)
    map = STATE_ABBREVIATIONS[country]
    map && map[state] || state
  end

  # Returns a member of understood_places if the candidate is either a member
  # or if the candidate stripped of all the OK_PREFIXES is a member.  Otherwise
  # it returns nil.
  def self.understood_with_prefixes(candidate, understood_places)
    return candidate if understood_places.member?(candidate)

    tokens = candidate.to_s.split
    count = 0
    tokens.each do |s|
      if OK_PREFIXES.member?(s)
        count += 1
      else
        trimmed = tokens[count..].join(" ")
        return trimmed if understood_places.member?(trimmed)
      end
    end
    nil
  end

  def self.has_known_states?(a_country)
    UNDERSTOOD_STATES.member?(a_country)
  end

  def self.understood_state?(candidate, a_country)
    understood_with_prefixes(candidate, UNDERSTOOD_STATES[a_country])
  end

  def self.understood_country?(candidate)
    understood_with_prefixes(candidate, UNDERSTOOD_COUNTRIES)
  end

  def self.understood_continent?(candidate)
    UNDERSTOOD_CONTINENTS.key?(candidate)
  end

  def self.countries_in_continent(a_continent)
    UNDERSTOOD_CONTINENTS[a_continent]
  end

  def self.countries_by_count
    CountryCounter.new.countries_by_count
  end

  @@location_cache = nil

  # Check if a given name (postal order) already exists as a defined
  # or undefined location.
  def self.location_exists(name)
    return false unless name

    @@location_cache ||= (
      Location.pluck(:name) +
        Observation.where.not(where: nil).pluck(:where) +
        SpeciesList.where.not(where: nil).pluck(:where)
    ).uniq
    @@location_cache.member?(name)
  end

  # Decide if the given name is dubious for any reason
  def self.dubious_name?(name, provide_reasons: false, check_db: true)
    reasons = []
    unless check_db && location_exists(name)
      reasons += check_for_empty_name(name)
      reasons += check_for_dubious_commas(name)
      reasons += check_for_bad_country_or_state(name)
      reasons += check_for_bad_terms(name)
      reasons += check_for_bad_chars(name)
    end
    provide_reasons ? reasons : reasons.any?
  end

  def self.check_for_empty_name(name)
    return [] if name.present?

    [:location_dubious_empty.l]
  end

  def self.check_for_dubious_commas(name)
    return [] unless comma_test(name)

    [:location_dubious_commas.l]
  end

  def self.check_for_bad_country_or_state(name)
    reasons = []
    return [] if name.blank?

    this_country = country(name)
    this_state = state(name)
    real_country = understood_country?(this_country)
    if real_country.nil?
      reasons << :location_dubious_unknown_country.t(country: this_country)
    end
    if real_country && has_known_states?(real_country)
      if this_state
        if understood_state?(this_state, real_country).nil?
          reasons << :location_dubious_unknown_state.t(country: real_country,
                                                       state: this_state)
        end
      elsif this_country != real_country
        # Note that we accept things like "Western Mexico" as a valid country
        # modified by "Western".  However, in the case of Australia, this could
        # be ambiguous because there is also a state "Western Australia".
        # But note that Mexico has a state also called Mexico.  We want to
        # complain if the user enters "Western Australia" bare because they
        # may have just forgotten to include the country.  But we do not want
        # to complain if the user enters "Mexico" bare because that is fine.
        # If the user also entered a state, say "Perth, Western Australia",
        # then it will complain above because "Perth" is not a valid state of
        # Australia.  The use case that prompted this subtle change in logic
        # was that it was impossible to enter *any* location in Mexico because
        # Mexico was an ambiguous state/country!  Now this code only applies
        # to a bare country which may be ambiguous.
        if understood_state?(this_country, real_country)
          reasons << :location_dubious_ambiguous_country.
                     t(country: this_country)
        end
      end
    elsif this_state && understood_country?(this_state)
      reasons << :location_dubious_redundant_state.t(country: real_country,
                                                     state: this_state)
    end
    reasons
  end

  def self.check_for_bad_terms(name)
    reasons = []
    return [] if name.blank?

    BAD_TERMS.each_key do |key|
      next unless name.index(key)

      reasons << :location_dubious_bad_term.t(bad: key, good: BAD_TERMS[key])
    end
    reasons
  end

  def self.check_for_bad_chars(name)
    reasons = []
    return [] if name.blank?

    # For some reason BAD_CHARS.chars.each doesn't work
    count = 0
    while (c = BAD_CHARS[count])
      reasons << :location_dubious_bad_char.t(char: c) if name.index(c)
      count += 1
    end
    reasons
  end

  def self.comma_test(name)
    return if name.blank?

    tokens = name.split(",").map(&:strip)
    tokens.delete("")
    name != tokens.join(", ")
  end

  def self.country(name)
    result = name.split(",")[-1]
    result = result.strip if result
    result
  end

  def self.state(name)
    result = name.split(",")[-2]
    result = result.strip if result
    result
  end

  def self.dubious_country?(name)
    !understood_country?(country(name))
  end

  def self.fix_country(name)
    c = country(name)
    name[0..(name.rindex(c) - 1)] + COUNTRY_FIXES[c]
  end

  def self.find_by_name_with_wildcards(str)
    find_using_wildcards("name", str)
  end

  def self.find_by_scientific_name_with_wildcards(str)
    find_using_wildcards("name", reverse_name_with_wildcards(str))
  end

  ##############################################################################
  #
  #  :section: Merging
  #
  ##############################################################################

  # Is it safe to merge this Location with another?  If any information will
  # get lost we return false.  In practice only if it has Observations.
  def mergable?
    observations.empty?
  end

  # Merge all the stuff that refers to +old_loc+ into +self+.  No changes are
  # made to +self+; +old_loc+ is destroyed; all the things that referred to
  # +old_loc+ are updated and saved.
  def merge(old_loc, _log = true)
    return if old_loc == self

    # Move observations over first.
    old_loc.observations.each do |obs|
      obs.location = self
      obs.save
    end

    # Move species lists over.
    SpeciesList.where(location_id: old_loc.id).find_each do |spl|
      spl.update_attribute(:location, self)
    end

    # Update any users who call this location their primary location.
    User.where(location_id: old_loc.id).find_each do |user|
      user.update_attribute(:location, self)
    end

    # Move over any interest in the old name.
    Interest.where(target_type: "Location",
                   target_id: old_loc.id).find_each do |int|
      int.target = self
      int.save
    end

    # Add note to explain the merge
    # Intentionally not translated
    add_note("[admin - #{Time.zone.now}]: Merged with #{old_loc.name}: "\
             "North: #{old_loc.north}, South: #{old_loc.south}, "\
             "West: #{old_loc.west}, East: #{old_loc.east}")

    # Merge the two "main" descriptions if it can.
    if description && old_loc.description &&
       (description.source_type == :public) &&
       (old_loc.description.source_type == :public)
      description.merge(old_loc.description)
    end

    # If this one doesn't have a primary description and the other does,
    # then make it this one's.
    if !description && old_loc.description
      self.description = old_loc.description
    end

    # Move over any remaining descriptions.
    old_loc.descriptions.each do |desc|
      desc.location_id = id
      desc.save
    end

    # Log the action.
    old_loc.rss_log&.orphan(old_loc.name, :log_location_merged,
                            this: old_loc.name, that: name)
    old_loc.rss_log = nil

    # Destroy past versions.
    editors = []
    old_loc.versions.each do |ver|
      editors << ver.user_id
      ver.destroy
    end

    # Update contributions for editors.
    editors.delete(old_loc.user_id)
    editors.uniq.each do |user_id|
      SiteData.update_contribution(:del, :locations_versions, user_id)
    end

    # Finally destroy the location.
    old_loc.destroy
  end

  ##############################################################################
  #
  #  :section: Callbacks
  #
  ##############################################################################

  # This is called after saving potential changes to a Location.  It will
  # determine if the changes are important enough to notify people, and do so.
  def notify_users
    return unless saved_version_changes?

    sender = User.current
    recipients = []

    # Tell admins of the change.
    descriptions.map(&:admins).each do |user_list|
      user_list.each do |user|
        recipients.push(user) if user.email_locations_admin
      end
    end

    # Tell authors of the change.
    descriptions.map(&:authors).each do |user_list|
      user_list.each do |user|
        recipients.push(user) if user.email_locations_author
      end
    end

    # Tell editors of the change.
    descriptions.map(&:editors).each do |user_list|
      user_list.each do |user|
        recipients.push(user) if user.email_locations_editor
      end
    end

    # Tell masochists who want to know about all location changes.
    User.where(email_locations_all: true).find_each do |user|
      recipients.push(user)
    end

    # Send to people who have registered interest.
    # Also remove everyone who has explicitly said they are NOT interested.
    interests.each do |interest|
      if interest.state
        recipients.push(interest.user)
      else
        recipients.delete(interest.user)
      end
    end

    # Send notification to all except the person who triggered the change.
    (recipients.uniq - [sender]).each do |recipient|
      QueuedEmail::LocationChange.create_email(sender, recipient, self)
    end
  end

  ##############################################################################

  protected

  validate :check_requirements
  def check_requirements
    if !north || (north > 90)
      errors.add(:north, :validate_location_north_too_high.t)
    end
    if !south || (south < -90)
      errors.add(:south, :validate_location_south_too_low.t)
    end
    if north && south && (north < south)
      errors.add(:north, :validate_location_north_less_than_south.t)
    end

    if !east || (east < -180) || (east > 180)
      errors.add(:east, :validate_location_east_out_of_bounds.t)
    end
    if !west || (west < -180) || (west > 180)
      errors.add(:west, :validate_location_west_out_of_bounds.t)
    end

    if high && low && (high < low)
      errors.add(:high, :validate_location_high_less_than_low.t)
    end

    if !user && !User.current
      errors.add(:user, :validate_location_user_missing.t)
    end

    if name.to_s.size > 1024
      errors.add(:name, :validate_location_name_too_long.t)
    elsif name.empty?
      errors.add(:name, :validate_missing.t(field: :name))
    end
  end
end<|MERGE_RESOLUTION|>--- conflicted
+++ resolved
@@ -416,11 +416,7 @@
 
   # Looks for a matching location using either location order just to be sure
   def self.find_by_name_or_reverse_name(name)
-<<<<<<< HEAD
-    find_by(name: name) || find_by(scientific_name: name)
-=======
     Location.where(name: name).or(Location.where(scientific_name: name)).first
->>>>>>> 996b2f52
   end
 
   def self.user_name(user, name)
