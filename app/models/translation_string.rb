# frozen_string_literal: true

#
#  = TranslationString
#
#  Contains a single localization string.
#
#  == Attributes
#
#  language::    Language it belongs to.
#  tag::         Globalite "tag", e.g., :app_title.
#  text::        The actual text, e.g., "Mushroom Observer".
#  version::     ActsAsVersioned version number.
#  updated_at::  DateTime it was last updated.
#  user::        User who last updated it.
#
#  == Versions
#
#  ActsAsVersioned tracks changes in +text+, +updated_at+, and +user+.
#
################################################################################

class TranslationString < AbstractModel
  require "acts_as_versioned"

  belongs_to :language
  belongs_to :user
  after_save :store_localization

  acts_as_versioned(
    table_name: "translation_strings_versions",
    if: :update_version?
  )
  non_versioned_columns.push(
    "language_id",
    "tag"
  )

  # Called to determine whether or not to create a new version.
  # Aggregate changes by the same user for up to a day.
  def update_version?
    result = false
    self.user = User.current || User.admin
    self.updated_at = Time.zone.now unless updated_at_changed?
    if text_changed? && text_change[0].to_s != text_change[1].to_s
      latest = versions.latest
      if !latest || # (for testing)
         (latest.updated_at &&
           (latest.user_id != user_id ||
           latest.updated_at < updated_at - 1.day))
        result = true
      elsif latest.text != text || latest.updated_at.to_s != updated_at.to_s
        latest.update(
          text: text,
          updated_at: updated_at
        )
      end
    end
    result
  end

  def self.translations(locale)
    # NOTE: This method now checks if it's been initialized, i.e. not empty.
    I18n.backend.translations[locale.to_sym][MO.locale_namespace.to_sym]
  end

  # Check if tag exists before storing nonsense in the I18n backend
  def update_localization
    data = TranslationString.translations(language.locale.to_sym)
    unless data
      raise(
        "Localization for #{language.locale.inspect} hasn't been loaded yet!"
      )
    end
    unless data[tag.to_sym]
      raise("Localization for :#{tag.to_sym} doesn't exist!")
    end

    store_localization
<<<<<<< HEAD
=======
  end

  # Update this string in the translations I18n is using.
  # Note that our translations are nested under the :mo key!
  def store_localization
    I18n.backend.store_translations(
      language.locale, { mo: { tag.to_sym => text } }
    )
  end

  # Utility method for batch updates. Currently used in tests.
  def self.store_localizations(locale, hash_of_tags_and_texts)
    I18n.backend.store_translations(locale, { mo: hash_of_tags_and_texts })
>>>>>>> 0af11fb9
  end

  # Update this string in the translations I18n is using.
  # Note that our translations are nested under the :mo key!
  def store_localization
    I18n.backend.store_translations(
      language.locale, { :mo => { tag.to_sym => text } }
    )
  end

  # Utility method for batch updates. Currently used in tests.
  def self.store_localizations(locale, hash_of_tags_and_texts)
    I18n.backend.store_translations(locale, { :mo => hash_of_tags_and_texts })
  end  

  # Get age of official language's banner.  (Used by application layout to
  # determine if user has dismissed it yet.)
  def self.banner_time
    find_by(tag: "app_banner_box", language: Language.official).updated_at
  end
end<|MERGE_RESOLUTION|>--- conflicted
+++ resolved
@@ -25,7 +25,6 @@
 
   belongs_to :language
   belongs_to :user
-  after_save :store_localization
 
   acts_as_versioned(
     table_name: "translation_strings_versions",
@@ -77,8 +76,6 @@
     end
 
     store_localization
-<<<<<<< HEAD
-=======
   end
 
   # Update this string in the translations I18n is using.
@@ -92,21 +89,7 @@
   # Utility method for batch updates. Currently used in tests.
   def self.store_localizations(locale, hash_of_tags_and_texts)
     I18n.backend.store_translations(locale, { mo: hash_of_tags_and_texts })
->>>>>>> 0af11fb9
   end
-
-  # Update this string in the translations I18n is using.
-  # Note that our translations are nested under the :mo key!
-  def store_localization
-    I18n.backend.store_translations(
-      language.locale, { :mo => { tag.to_sym => text } }
-    )
-  end
-
-  # Utility method for batch updates. Currently used in tests.
-  def self.store_localizations(locale, hash_of_tags_and_texts)
-    I18n.backend.store_translations(locale, { :mo => hash_of_tags_and_texts })
-  end  
 
   # Get age of official language's banner.  (Used by application layout to
   # determine if user has dismissed it yet.)
