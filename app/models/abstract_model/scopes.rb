--- conflicted
+++ resolved
@@ -21,13 +21,13 @@
     scope :order_by_set, lambda { |set|
       reorder(Arel::Nodes.build_quoted(set.join(",")) & arel_table[:id])
     }
+    scope :order_by_set, lambda { |*set|
+      reorder(Arel::Nodes.build_quoted(set.join(",")) & arel_table[:id])
+    }
 
     scope :id_in_set, lambda { |ids|
       set = limited_id_set(ids) # [] is valid
       where(arel_table[:id].in(set)).order_by_set
-    }
-    scope :order_by_set, lambda { |*set|
-      reorder(Arel::Nodes.build_quoted(set.join(",")) & arel_table[:id])
     }
 
     scope :id_in_set, lambda { |ids|
@@ -232,11 +232,7 @@
     # array of max of MO.query_max_array unique ids for use with Arel "in"
     #    where(<x>.in(limited_id_set(ids)))
     def limited_id_set(ids)
-<<<<<<< HEAD
-      ids.map(&:to_i).uniq[0, MO.query_max_array] # [] is valid
-=======
       [ids].flatten.map(&:to_i).uniq[0, MO.query_max_array] # [] is valid
->>>>>>> 80f719c4
     end
 
     # Fills out the datetime with min/max values for month, day, hour, minute,
@@ -405,11 +401,7 @@
     end
 
     def exact_match_condition(table_column, vals)
-<<<<<<< HEAD
-      vals = [vals].flatten.map(&:downcase)
-=======
       vals = [vals].flatten.map { |val| val.to_s.downcase }
->>>>>>> 80f719c4
       if vals.length == 1
         where(table_column.downcase.eq(vals.first))
       elsif vals.length > 1
@@ -433,11 +425,7 @@
       end
     end
 
-<<<<<<< HEAD
-    def notes_condition(table_column, bool: true)
-=======
     def coalesce_presence_condition(table_column, bool: true)
->>>>>>> 80f719c4
       if bool.to_s.to_boolean == true
         where(table_column.coalesce("").length.gt(0))
       else
