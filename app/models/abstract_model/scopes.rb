--- conflicted
+++ resolved
@@ -138,15 +138,6 @@
         date_between(early, late, table_col)
       end
     }
-<<<<<<< HEAD
-    scope :date_after, lambda { |date, table_col = arel_table[:when]|
-      date_compare(:gt, date, table_col)
-    }
-    scope :date_before, lambda { |date, table_col = arel_table[:when]|
-      date_compare(:lt, date, table_col)
-    }
-    scope :date_between, lambda { |early, late, table_col = arel_table[:when]|
-=======
     scope :on_date,
           ->(date, col = :when) { date_compare(nil, date, col) }
     scope :date_after,
@@ -154,7 +145,6 @@
     scope :date_before,
           ->(date, col = :when) { date_compare(:lt, date, col) }
     scope :date_between, lambda { |early, late, col = :when|
->>>>>>> 9eaf0cf9
       # do not correct early > late, which means something different here
       if wrapped_date?(early, late)
         date_in_period_wrapping_new_year(early, late, table_col)
@@ -184,18 +174,11 @@
         where(table_col.month.send(:"#{dir}eq", val))
       end
     }
-<<<<<<< HEAD
-    # Compare only the year
-    scope :date_compare_year, lambda { |dir, val, table_col|
-      date = date_condition_formatted(dir, val)
-      where(table_col.send(dir, date))
-=======
     # Compare full date, or only the year.
     # date_condition_formatted fills out min/max dates for year or year-month.
     scope :date_compare_year, lambda { |dir, val, col|
       date = date_condition_formatted(dir, val)
       where(arel_table[col].send(:"#{dir}eq", date))
->>>>>>> 9eaf0cf9
     }
     # Compare only the month and day, any year (i.e. "season")
     scope :date_compare_month_and_day, lambda { |dir, val, table_col|
