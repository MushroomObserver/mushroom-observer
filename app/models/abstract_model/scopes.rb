--- conflicted
+++ resolved
@@ -33,19 +33,12 @@
         where.not(user: user)
     }
 
-<<<<<<< HEAD
-    # Parsing of user text values like "yesterday"/"la semana pasada" would be
-    # done upstream in PatternSearch. The values we're getting in the scope
-    # should be parseable as datetimes in Ruby.
-    scope :created_at, lambda { |early, late = early|
-=======
     # Parsing of user text values like "yesterday"/"la semana pasada" needs to
     # be done upstream in PatternSearch. The values we're getting in the scope
     # should be parseable as datetimes in Ruby.
     # The order of early and late datetimes does not matter here.
     scope :created_at, lambda { |early, late = early|
       early, late = early if early.is_a?(Array) && early.size == 2
->>>>>>> 58fdd76b
       if late == early
         created_after(early)
       else
@@ -56,15 +49,6 @@
       where(arel_table[:created_at].format("%Y-%m-%d").eq(ymd_string))
     }
     scope :created_after,
-<<<<<<< HEAD
-          ->(datetime) { datetime_after(:created_at, datetime) }
-    scope :created_before,
-          ->(datetime) { datetime_before(:created_at, datetime) }
-    scope :created_between,
-          ->(early, late) { datetime_between(:created_at, early, late) }
-
-    scope :updated_at, lambda { |early, late = early|
-=======
           ->(datetime) { datetime_after(datetime, :created_at) }
     scope :created_before,
           ->(datetime) { datetime_before(datetime, :created_at) }
@@ -73,7 +57,6 @@
 
     scope :updated_at, lambda { |early, late = early|
       early, late = early if early.is_a?(Array) && early.size == 2
->>>>>>> 58fdd76b
       if late == early
         updated_after(early)
       else
@@ -84,35 +67,20 @@
       where(arel_table[:updated_at].format("%Y-%m-%d").eq(ymd_string))
     }
     scope :updated_after,
-<<<<<<< HEAD
-          ->(datetime) { datetime_after(:updated_at, datetime) }
-    scope :updated_before,
-          ->(datetime) { datetime_before(:updated_at, datetime) }
-    scope :updated_between,
-          ->(early, late) { datetime_between(:updated_at, early, late) }
-=======
           ->(datetime) { datetime_after(datetime, :updated_at) }
     scope :updated_before,
           ->(datetime) { datetime_before(datetime, :updated_at) }
     scope :updated_between,
           ->(early, late) { datetime_between(early, late, :updated_at) }
->>>>>>> 58fdd76b
 
     # Datetimes can be sent any format, any order (for between)
     scope :datetime_after,
           ->(datetime, col) { datetime_compare(:gt, datetime, col) }
     scope :datetime_before,
-<<<<<<< HEAD
-          ->(col, datetime) { datetime_compare(col, :lt, datetime) }
-    scope :datetime_between, lambda { |col, early, late|
-      early, late = [late, early] if early > late
-      datetime_after(col, early).datetime_before(col, late)
-=======
           ->(datetime, col) { datetime_compare(:lt, datetime, col) }
     scope :datetime_between, lambda { |early, late, col|
       early, late = [late, early] if early > late
       datetime_after(early, col).datetime_before(late, col)
->>>>>>> 58fdd76b
     }
     scope :datetime_compare, lambda { |dir, val, col|
       # `datetime_condition_formatted` defined in ClassMethods below
