--- conflicted
+++ resolved
@@ -129,19 +129,6 @@
   end
 
   def push_synonym(arg)
-<<<<<<< HEAD
-    case arg
-    when Integer
-      @approved_synonyms.push(Name.find(arg))
-    when ActiveRecord::Base
-      @approved_synonyms.push(arg)
-    else
-      raise(TypeError.new(
-        "NameSorter synonyms must be Integer or ActiveRecord::Base, "\
-        "not #{arg.clasS}."
-      ))
-    end
-=======
     return @approved_synonyms.push(Name.find(arg)) if arg.is_a?(Integer)
     return @approved_synonyms.push(arg) if arg.is_a?(ActiveRecord::Base)
 
@@ -151,7 +138,6 @@
         "not #{arg.class}."
       )
     )
->>>>>>> 1aabb4cd
   end
 
   def append_approved_synonyms(synonyms)
@@ -161,19 +147,12 @@
     if synonyms.class == Array
       synonyms.each { |id| push_synonym(id.to_i) }
     else
-<<<<<<< HEAD
-      raise(TypeError.new(
-        "Only Arrays can be appended to a NameSorter synonym list not %s" %
-          synonyms.class
-      ))
-=======
       raise(
         TypeError.new(
           "Only Arrays can be appended to a NameSorter synonym list not %s" %
             synonyms.class
         )
       )
->>>>>>> 1aabb4cd
     end
   end
 
