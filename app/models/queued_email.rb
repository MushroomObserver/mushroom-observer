# frozen_string_literal: true
#
# = QueuedEmail
#
#  There are several related classes in a somewhat complicated
#  relationship, so I'm going to describe them all here.
#
#  QueuedQueuedEmail:: Base class.
#  QueuedEmail::Xxxx:: Derived classes: one record per email.
#   Base class for the classes that actually render and
#  deliver each type of email.
#
#  In addition, each QueuedEmail record can own zero or more of each of these:
#
#  QueuedEmailInteger::  Contains a single integer, e.g., name id.
#  QueuedEmailString::   Contains a single fixed-length string.
#  QueuedEmailNote::     Contains a single arbitrary-length string.
#
#  The specific email classes know which data are required for themselves: how
#  to store it, how to retrieve it, and how to deliver the actual mail (via
#  an AccountMailer subclass).
#
#  == Typical execution flow
#
#  1. User takes some action that triggers an email (e.g. posting a comment)
#
#  2. The controller involved will queue the appropriate email with:
#
#       QueuedEmail::NameChange.create_email(from, to, comment)
#
#  3. This class method creates a database record, and attaches any data it
#     needs (in this case just one integer for the Comment ID).
#
#  4. That's it for a while. The record (and data) describing the email sit in
#     the database until a cronjob deems it time to finally send it.
#
#  5. (In the meantime some email records might actually be updated, e.g. if a
#     user quickly turns around and edits their comment.)
#
#  6. The cronjob runs:
#
#       rake email:send
#
#     which in turn looks up QueuedEmail records (automatically upgraded to the
#     appropriate subclass via the type column) and delivers them once they've
#     been around long enough.  It does this with:
#
#       email.send_email()
#
#  7. QueuedEmail::Blah grabs all the attached data it needs (often done in the
#     constructor, actually), and calls the build method of the appropriate
#     AccountMailer subclass:
#
#       CommentEmail.build(from, to, observation, comment)
#
#  8. AccountMailer subclass renders the email message and dispatches it
#     to postfix or whichever mailserver is responsible for delivering email.
#
#  == Basic properties
#
#  1. has a sender (called "user")
#  2. has a receiver (called "to_user")
#  3. has a time (called "queued" -- when it was last updated)
#  4. has zero or more queued_email_integers
#  5. has zero or more queued_email_strings
#  6. has zero or one queued_email_note
#
#  == Class methods
#
#  all_flavors::      List of acceptable flavors (Symbol instances).
#  queue_emails::     Turn queuing on in test suite.
#
#  == Instance methods
#
#  create::           Initialize and save.
#  finish::           Does nothing.
#  send_email::       Calls send_email, catching errors.
#  dump::             Dumps all info about email to a string.
#  text_name::        Returns summary for debugging.
#  ---
#  add_integer::      Add one integer.
#  add_string::       Add one fixed-length string.
#  set_note::         Create arbitrary-length string.
#  add_to_note_list:: Add words to comma-joined list in note.
#  ---
#  get_integer::      Retrieve one integer.
#  get_object::       Retrieve object of given type.
#  get_string::       Retrieve one fixed-length string.
#  get_note::         Retrieve the arbitrary-length string.
#  get_note_list::    Split note apart by comma.
#  get_integers::     Get integers for given array of keys.
#  get_integers::     Same but returns hash instead of array.
#  get_strings::      Get strings for given array of keys.
#  get_strings::      Same but but returns hash instead of array.
#
#  *NOTE*: The last set of "get_blah" methods are all cached in the instance.
#
#  == Note on inheritance
#
#  The QueuedEmail subclasses use ActiveRecord's single table inheritance
#  capability.  All the subclasses' records are stored in one table,
#  "queued_emails".  The class is determined by the flavor.
#  QueuedEmail::CommentAdd's flavor is "QueuedEmail::CommentAdd", and so on.
#  When a QueuedEmail record is instantiated, it automatically is cast as the
#  correct class:
#
#    # This returns an instance of QueuedEmail::CommentAdd.
#    email = QueuedEmail.find_by_flavor('QueuedEmail::CommentAdd')
#
#  Create records just like normal:
#
#    # This automatically sets flavor to 'QueuedEmail::CommentAdd'.
#    email = QueuedEmail::CommentAdd.new
#
################################################################################

# Stores an email and details about it to get delivered later
class QueuedEmail < AbstractModel
  has_many :queued_email_integers, dependent: :destroy
  has_many :queued_email_strings,  dependent: :destroy
  has_one :queued_email_note, dependent: :destroy
  belongs_to :user
  belongs_to :to_user, class_name: "User", foreign_key: "to_user_id"

  # This tells ActiveRecord to instantiate new records into the class referred
  # to in the 'flavor' column, e.g., QueuedEmail::NameChange.  The configuration
  # is important to convince it not to strip the "QueuedEmail::" off the front.
  self.inheritance_column = "flavor"
  self.store_full_sti_class = true

  # Ensure that all the subclasses get loaded.  Problem is some subclasses have
  # the same name as toplevel classes, e.g., QueuedEmail::Comment.  Thus the
  # constant QueuedEmail::Comment will already be "defined" if Comment is
  # loaded, so it won't know to try to load the one in QueuedEmail.  This way,
  # soon as QueuedEmail is defined, we know that all subclasses are also
  # properly defined, and we no longer have to rely on autoloading.
  #
  Dir["#{::Rails.root}/app/models/queued_email/*.rb"].each do |file|
    match = /(\w+)\.rb$/.match(file)
    require "queued_email/#{match[1]}" if match
  end

  # ----------------------------
  # :section: General methods.
  # ----------------------------

  # Return list of valid flavors (just a list of derived class names).  Returns
  # an array of String instances.  (Lists the app/models/email subdirectory and
  # caches it.)
  #
  #   # Validate flavor.
  #   raise unless QueuedEmail.all_flavors.include? 'QueuedEmail::CommentAdd'
  def self.all_flavors
    unless defined? @@all_flavors
      @@all_flavors = []
      Dir["#{::Rails.root}/app/models/queued_email/*.rb"].each do |file|
        if /(\w+).rb/.match?(file)
          @@all_flavors << "QueuedEmail::#{Regexp.last_match(1).camelize}"
        end
      end
    end
    @@all_flavors
  end

  @@queue = false
  # This lets me turn queuing on in unit tests.
  #
  #   # Turn on queuing.
  #   QueuedEmail.queue_emails(true)
  #
  #   # Turn off queuing.
  #   QueuedEmail.queue_emails(false)
  def self.queue_emails(state)
    @@queue = state
  end

  # Create new email and save it.
  #
  #   module Email
  #     class ObjectEmail < QueuedEmail
  #       def self.create_for_comment(object)
  #
  #         # This creates email when one user comments on another's object.
  #         # NOTE: it will be instantiated as an QueuedEmail::ObjectEmail.
  #         email = create(object.comment.user, object.owner)
  #
  #         # Email has been saved, so it is safe to add data now.
  #         email.add_integer('object', object.id)
  #
  #         # Allow QueuedEmail to deliver it immediately if we aren't queuing.
  #         email.finish
  #
  #         # Returns an instance of QueuedEmail::ObjectEmail.
  #         # (Flavor will be "QueuedEmail::ObjectEmail".)
  #         return email
  #       end
  #     end
  #   end
  #
  def self.create(sender, receiver)
    # Let ApplicationRecord create the record for us.
    super(
      user: sender,
      to_user: receiver,
      queued: Time.now
    )
  end

  # This is called after an email is created and populated.  In normal
  # production mode this does nothing.  In testing mode it "delivers" the email
  # immediately (via deliver_email) and then removes it from the queue.
  def finish
    self.class.debug_log("SAVE #{flavor} " \
         "from=#{begin
                   user.login
                 rescue StandardError
                   "nil"
                 end} " \
         "to=#{begin
                 to_user.login
               rescue StandardError
                 "nil"
               end} " +
         queued_email_integers.map { |x| "#{x.key}=#{x.value}" }.join(" ") +
         queued_email_strings.map { |x| "#{x.key}=\"#{x.value}\"" }.join(" "))
    current_locale = I18n.locale
    unless MO.queue_email || @@queue
      deliver_email if RunLevel.is_normal?
      destroy
    end
    I18n.locale = current_locale
  end

  # This is called by <tt>rake email:send</tt>.  It just checks that sender !=
  # receiver, then passes it off to the subclass (via deliver_email).
  def send_email
    return true unless RunLevel.is_normal?

    log_msg = "SEND #{flavor} " \
      "from=#{begin
                user.login
              rescue StandardError
                "nil"
              end} " \
      "to=#{begin
              to_user.login
            rescue StandardError
              "nil"
            end} " +
              queued_email_integers.map { |x| "#{x.key}=#{x.value}" }.join(" ") +
              queued_email_strings.map { |x| "#{x.key}=\"#{x.value}\"" }.join(" ")
    self.class.debug_log(log_msg)
    current_locale = I18n.locale
    result = false
    if user == to_user
      raise("Skipping email with same sender and recipient: #{user.email}\n") if Rails.env != "test"
    else
      result = deliver_email
    end
    I18n.locale = current_locale
    result
<<<<<<< HEAD
  rescue StandardError => e
    $stderr.puts("ERROR CREATING EMAIL")
    $stderr.puts(log_msg)
    $stderr.puts(e.to_s)
    $stderr.puts(e.backtrace)
=======
  rescue => e
    warn("ERROR CREATING EMAIL")
    warn(log_msg)
    warn(e.to_s)
    warn(e.backtrace)
>>>>>>> e1e0d350
    I18n.locale = current_locale
    false
  end

  # This method needs to be defined in the subclasses.
  def deliver_email
    error = "We forgot to define #{type}#deliver_email.\n"
    # Failing to send email should not throw an error in production
    return warn(error) if Rails.env.production?

    raise error
  end

  # Returns "flavor from to" for debugging.
  def text_name
    "#{flavor.sub("QueuedEmail::", "")} #{user ? user.login : "no one"} -> #{to_user ? to_user.login : "no one"}"
  end

  # Dump out all the info about a QueuedEmail record to a string.
  def dump
    result = ""
    result += "#{id}: from => #{user&.login}, "
    result += "to => #{to_user.login}, flavor => #{flavor}, "
    result += "queued => #{queued}\n"
    queued_email_integers.each { |i| result += "\t#{i.key} => #{i.value}\n" }
    queued_email_strings.each { |i| result += "\t#{i.key} => #{i.value}\n" }
    result += "\tNote: #{queued_email_note.value}\n" if queued_email_note
    result
  end

  # Add line to log to help keep track of what/when/why emails are being queued
  # and when they are actually sent.
  def self.debug_log(msg)
    File.open("#{::Rails.root}/log/email-debug.log", "a:utf-8") do |fh|
      fh.puts("#{Time.now} #{msg}")
    end
  end

  # -------------------------------------
  # :section: Methods for getting data.
  # -------------------------------------

  # Get integer for the given key.
  # key:: name of integer to get
  #
  #   object_id = email.get_integer('object')
  #
  def get_integer(key)
    @integers ||= {}
    if @integers.key?(key)
      result = @integers[key]
    else
      int = QueuedEmailInteger.find_by_queued_email_id_and_key(id, key.to_s)
      result = @integers[key] = int ? int.value.to_i : nil
    end
    result
  end

  # Look-up an object corresponding to a given integer (id).
  # key::       name of integer to get
  # model::     class of model to look for id in
  def get_object(key, model)
    @objects ||= {}
    unless @objects.key?(key)
      @objects[key] = model.safe_find(get_integer(key))
    end
    @objects[key]
  end

  # Get string for the given key.
  # key:: name of string to get
  #
  #   user_name = email.get_string('user')
  #
  def get_string(key)
    @strings ||= {}
    if @strings.key?(key)
      result = @strings[key]
    else
      str = QueuedEmailString.find_by_queued_email_id_and_key(id, key.to_s)
      result = @strings[key] = str ? str.value.to_s : nil
    end
    result
  end

  # Get note.  Returns nil if no note saved.  *NOTE*: this can be used to
  # serialize arbitrary structures using YAML.
  #
  #   struct = YAML::load(email.get_note)
  #
  def get_note
    note = queued_email_note
    note ? note.value.to_s : nil
  end

  # Get note, split on comma.  Useful if you are storing a list of words, e.g.,
  # list of the fields that have changed in an object.
  #
  #   changed_fields = email.get_note_list
  #
  def get_note_list
    note = queued_email_note
    note ? note.value.to_s.split(",") : nil
  end

  # Get integers for an Array of keys.  Returns either an Array of results in
  # the order requested, or it returns a hash of all available integers keyed
  # on their names.
  #
  #   ints = email.get_integers(['observation', 'naming', 'vote'])
  #   puts "obs_id = #{ints[0]}"
  #   puts "nam_id = #{ints[1]}"
  #   puts "vot_id = #{ints[2]}"
  #
  #   dict = email.get_integers(this_is_ignored, true)
  #   puts "obs_id = #{dict['observation']}"
  #   puts "nam_id = #{dict['naming']}"
  #   puts "vot_id = #{dict['vote']}"
  #
  def get_integers(keys, return_dict = false)
    @integers = {}
    queued_email_integers.each do |qi|
      @integers[qi.key.to_s] = qi.value.to_i
    end
    if return_dict
      result = @integers
    else
      result = []
      keys.each { |key| result.push(@integers[key.to_s]) }
    end
    result
  end

  # Get strings for an Array of keys.  Returns either an Array of results in
  # the order requested, or it returns a hash of all available strings keyed
  # on their names.
  #
  #   strs = email.get_strings(['login', 'name'])
  #   puts "login = #{strs[0]}"
  #   puts "name  = #{strs[1]}"
  #
  #   dict = email.get_strings(this_is_ignored, true)
  #   strs "login = #{dict['login']}"
  #   strs "name  = #{dict['name']}"
  #
  def get_strings(keys, return_dict = false)
    @strings = {}
    queued_email_strings.each { |qs| @strings[qs.key.to_s] = qs.value.to_s }
    if return_dict
      result = @strings
    else
      result = []
      keys.each { |key| result.push(@strings[key.to_s]) }
    end
    result
  end

  # -----------------------------------------------
  # :section: Methods for adding additional data.
  # -----------------------------------------------

  # Attach an integer to this email.
  #
  #   email.add_integer('observation_id', obs.id)
  #
  def add_integer(key, value)
    int = QueuedEmailInteger.find_by_queued_email_id_and_key(id, key.to_s)
    unless int
      int = QueuedEmailInteger.new
      int.queued_email_id = id
      int.key = key.to_s
    end
    int.value = value.to_i
    int.save
    int
  end

  # Attach a string to this email.  (*NOTE*: max length is 100 chars.)
  #
  #   email.add_string('login', user.login)
  #
  def add_string(key, value)
    str = QueuedEmailString.find_by_queued_email_id_and_key(id, key.to_s)
    unless str
      str = QueuedEmailString.new
      str.queued_email_id = id
      str.key = key.to_s
    end
    str.value = value.to_s
    str.save
    str
  end

  # Attach a note to this email.  This has no maximum length.  *NOTE*: this can
  # be used to store arbitrary structures using YAML.  It can also be used with
  # get_note_list and add_to_note_list to keep a simple Array of words.
  #
  #   # Just save a long string of text.
  #   email.add_note(obs.notes)
  #
  #   # Save a data structure.
  #   email.add_note(obs.data.to_yaml)
  #
  #   # Save list of attributes that have changed.
  #   email.add_note(obs.changed.map(&:to_s).join(','))
  #
  def set_note(value)
    note = queued_email_note
    unless note
      note = QueuedEmailNote.new
      note.queued_email_id = id
    end
    note.value = value
    note.save
    self.queued_email_note = note
  end

  # Add an Array of words to the note.  Note does not have to be initialized
  # before using this.  It ensures that there are no duplicates.  It converts
  # all values to strings before adding them. *NOTE*: words must not contain
  # commas!
  #
  #   # Save a list of changed attribute names.
  #   email.add_to_note_list(obs.changed)
  #
  def add_to_note_list(values)
    note = queued_email_note
    unless note
      note = QueuedEmailNote.new
      note.queued_email_id = id
    end
    old_val = note.value.to_s
    list = old_val.split(",") + values.map(&:to_s)
    new_val = list.uniq.join(",")
    if note.new_record? || old_val != new_val
      note.value = new_val
      note.save
    end
    self.queued_email_note = note
  end
end

################################################################################

# Tell rdoc not to document Email class.  (But do allow subclasses!)
class Email # :nodoc:
end<|MERGE_RESOLUTION|>--- conflicted
+++ resolved
@@ -213,12 +213,12 @@
     self.class.debug_log("SAVE #{flavor} " \
          "from=#{begin
                    user.login
-                 rescue StandardError
+                 rescue
                    "nil"
                  end} " \
          "to=#{begin
                  to_user.login
-               rescue StandardError
+               rescue
                  "nil"
                end} " +
          queued_email_integers.map { |x| "#{x.key}=#{x.value}" }.join(" ") +
@@ -239,12 +239,12 @@
     log_msg = "SEND #{flavor} " \
       "from=#{begin
                 user.login
-              rescue StandardError
+              rescue
                 "nil"
               end} " \
       "to=#{begin
               to_user.login
-            rescue StandardError
+            rescue
               "nil"
             end} " +
               queued_email_integers.map { |x| "#{x.key}=#{x.value}" }.join(" ") +
@@ -259,19 +259,11 @@
     end
     I18n.locale = current_locale
     result
-<<<<<<< HEAD
-  rescue StandardError => e
-    $stderr.puts("ERROR CREATING EMAIL")
-    $stderr.puts(log_msg)
-    $stderr.puts(e.to_s)
-    $stderr.puts(e.backtrace)
-=======
   rescue => e
     warn("ERROR CREATING EMAIL")
     warn(log_msg)
     warn(e.to_s)
     warn(e.backtrace)
->>>>>>> e1e0d350
     I18n.locale = current_locale
     false
   end
