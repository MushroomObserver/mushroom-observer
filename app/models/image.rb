# frozen_string_literal: true

# require("open3")
# require("mimemagic")
# require("fastimage")
#
#  = Image Model
#
#  Most images are, of course, mushrooms, but mugshots use this class, as well.
#  They are indistinguishable at the moment.
#
#  == Votes
#
#  Voting is kept very simple for now.  More might be done later using RDF.
#  User's can choose one of four levels.  Their vote is stored in a simple
#  text string in +votes+:
#
#    "user_id val user_id val ..."
#
#  The average vote is stored in +vote_cache+.  This is just a floating point
#  between 1.0 and 4.0, with 4.0 being the best quality.  All work with votes
#  is done via a single method, +change_vote+, keeping it nicely encapsulated
#  in case we want to do it "properly" later.
#
#  == Files
#
#  The actual image is stored in several files:
#
#    Rails.root/public/images/orig/<id>.<ext>  # (original file if not jpeg)
#    Rails.root/public/images/orig/<id>.jpg
#    Rails.root/public/images/1280/<id>.jpg
#    Rails.root/public/images/960/<id>.jpg
#    Rails.root/public/images/640/<id>.jpg
#    Rails.root/public/images/320/<id>.jpg
#    Rails.root/public/images/thumb/<id>.jpg
#
#  They are also transferred to a remote image server with more disk space:
#  (images take up 100 Gb as of Jan 2010)
#
#    http://<image_server>/<dir>/<id>.<ext>
#
#  After the images are successfully transferred, we remove the originals from
#  the web server (see scripts/update_images).
#
#  == Upload
#
#  The execution flow from creating a new Image record to finish is:
#
#  1. Instantiate new Image record, filling in date, notes, etc.:
#
#       image = Image.new(
#         :created_at => Time.now,
#         :user       => @user,
#         :when       => observation.when,
#         :notes      => 'close-up of stipe'
#       )
#
#  2. Attach the image itself by setting the +image+ attribute, then save the
#     Image record:
#
#       # via HTTP form:
#       image.image = params[:image][:upload]
#
#       # via local file:
#       image.image = File.open('file.jpg')
#
#       # Supply any extra header info you may have.
#       image.content_type = 'image/jpeg'
#       image.upload_md5sum = request.header[...]
#
#       # Validate and save record.
#       image.save
#
#  3. After the record is saved, it knows the ID so it can finally write out
#     the original image:
#
#       ::Rails.root.to_s/public/images/orig/<id>.<ext>
#
#  4. Now it forks off a tiny shell script that takes care of the rest:
#
#       script/process_image $id $ext
#
#  5. First it fills in all the other size images with a place-holder:
#
#       cd ::Rails.root.to_s/public/images
#       cp place_holder_<size>.jpg <size>/$id.jpg
#
#  6. Next it resizes the original using ImageMagick:
#
#       jpegresize 160x160 -q 90 --max-size orig/$id.jpg thumb/$id.jpg
#       jpegresize 320x320 -q 80 --max-size orig/$id.jpg 320/$id.jpg
#       jpegresize 640x640 -q 70 --max-size orig/$id.jpg 640/$id.jpg
#       etc.
#
#  7. Lastly it transfers all the images to the image server:
#
#       scp orig/$id.<ext>  <user>@<image_server>/orig/$id.<ext>
#       scp orig/$id.jpg    <user>@<image_server>/orig/$id.jpg
#       scp 1280/$id.jpg    <user>@<image_server>/1280/$id.jpg
#       etc.
#
#     (If any errors occur in +script/process_image+ they get emailed to the
#     webmasters.)
#
#  8. If all is successful, it sets the +transferred+ bit in the db record.
#     Until this bit is set, MO knows to serve the image off of the web server
#     instead, however inefficient this may be.
#
#  9. A regular process (every 5 minutes?) tries to re-transfer any images
#     whose transfer failed.  Bailing at the first sign of trouble.
#
#  10. A nightly process runs to check for mistakes and remove any images that
#     have been successfully transferred:
#
#       script/update_images --clean
#
#     Currently it only removes ones over 320, leaving the rest local.  Note
#     that images remain on the web server until this verification process
#     happens.
#
#  == Low Level Details
#
#  Apache waits for all uploads to arrive before passing the request off to
#  Rails.  It stores them in /tmp somewhere until Rails is done with them.
#
#  Rails passes anything larger than 1024 or so as an
#  ActionController::UploadedTempfile < TempFile < File, which has the methods
#  "original_filename", "size", "path", "delete", etc.  Small files get loaded
#  into memory immediately as ActionController::UploadedStringIO < StringIO <
#  Data, which also has the methods "original_filename", "size", etc.
#
#  If we ever get an IO stream instead of a TempFile, we write it out to a
#  tempfile ourselves (using File.copy_stream).  This way we can run <tt>file
#  -i</tt> on it to determine the correct content type (the users' browsers,
#  as it turns out, cannot be trusted).  Once we've validated it, we move it
#  into place.
#
#  == Attributes
#
#  id::                 Locally unique numerical id, starting at 1.
#  created_at::         Date/time it was first created.
#  updated_at::         Date/time it was last updated.
#  user::               User that created it.
#  when::               Date image was taken.
#  notes::              Arbitrary notes (string of any length).
#  content_type::       MIME type of original image (the rest are 'image/jpeg').
#  copyright_holder::   Copyright holder (defaults to legal name of owner).
#  license::            License.
#  license_history::    Accounting history of any license changes
#                       (started using April 2012).
#  quality::            Quality (e.g., :low, :medium, :high).
#  num_views::          Number of times normal-size image has been viewed.
#  last_view::          Last time normal-size image was viewed.
#  transferred::        Has this image been successfully transferred to the
#                       image server yet?
#
#  ==== Temporary attributes
#
#  image_dir::          Where images are stored (default: MO.local_image_files).
#  upload_handle::      File or IO handle of upload stream.
#  upload_temp_file::   Path of tempfile holding the upload until we process it.
#  upload_length::      Length of the upload (if available).
#  upload_type::        Mime type of the upload (if available).
#  upload_md5sum::      MD5 hash of the upload (if available).
#  upload_original_name:: Name of the file on the user's machine (if available).
#
#  == Class Constants
#
#  ALL_SIZES_INDEX::    Hash of image sizes and their pixel dimensions.
#  ALL_SIZES::          All image sizes from +:thumbnail+ to +:full_size+.
#  ALL_SIZES_IN_PIXELS:: All image sizes as pixels instead of Symbols.
#  ALL_EXTENSIONS::     All image extensions, with "raw" for "other".
#  ALL_CONTENT_TYPES::  All image content_types, with +nil+ for "other".
#
#  == Class Methods
#
#  validate_vote::      Validate a vote value.
#  full_filepath::      Full filepath (relative to MO.local_image_files)
#                       given size and id.
#  url::                relative URL on image server given size and id.
#  licenses_for_user_by_type:
#                       Expensive query of image licenses the user has used.
#  process_license_changes_for_user: Change licenses from one type to another.
#
#  == Instance Methods
#
#  unique_format_name:: Marked-up title.
#  unique_text_name::   Plain-text title.
#  observations::       Observations that use this image.
#  thumb_observations:: Observations that use this as their "thumbnail".
#  glossary_terms::     GlossaryTerms that use this image.
#  thumb_glossary_terms:: GlossaryTerms that use this as their "thumbnail".
#  has_size?::          Does image have this size?
#  size::               Calculate size of image of given type.
#
#  ==== URLs
#  original_url::       URL of original image.
#  full_size_url::      URL of full-size jpeg.
#  huge_url::           URL of 1280 image.
#  large_url::          URL of 960 image.
#  medium_url::         URL of 640 image.
#  small_url::          URL of 320 image.
#  thumbnail_url::      URL of thumbnail.
#
#  ==== Uploading
#  image=::             Attach an image (via IO stream or File).
#  process_image::      Call this after saving new record to process image.
#  validate_upload::    Perform all the checks we can on the upload.
#  transform::          Rotate and flip image after it's already been uploaded.
#
#  ==== Voting
#  all_votes::          Array of valid vote values.
#  validate_vote::      Return valid vote value or +nil+.
#  num_votes::          Number of votes cast for this Image.
#  users_vote::         Get User's vote for this Image.
#  change_vote::        Change a User's vote for this Image.
#
#  ==== Callbacks and Logging
#  update_thumbnails::  Change thumbnails before destroy.
#  track_copyright_changes:: Log changes in copyright info.
#  log_update::         Log update in associated observations, etc.
#  log_destroy::        Log destroy in associated observations, etc.
#  log_create_for::     Log adding new image to associated observtion, etc.
#  log_reuse_for::      Log adding existing image to associated observtion, etc.
#  log_remove_from::    Log removing image from associated observtion, etc.
#
################################################################################
#
class Image < AbstractModel # rubocop:disable Metrics/ClassLength
  require "fileutils"
  require "net/http"
  require "English"
  require "open3"
  require "mimemagic"
  require "fastimage"

  has_many :glossary_term_images, dependent: :destroy
  has_many :glossary_terms, through: :glossary_term_images
  has_many :thumb_glossary_terms, class_name: "GlossaryTerm",
                                  foreign_key: "thumb_image_id",
                                  inverse_of: :thumb_image

  has_many :observation_images, dependent: :destroy
  has_many :observations, through: :observation_images
  has_many :thumb_observations, class_name: "Observation",
                                foreign_key: "thumb_image_id",
                                inverse_of: :thumb_image

  has_many :project_images, dependent: :destroy
  has_many :projects, through: :project_images

  has_many :visual_group_images, dependent: :destroy
  has_many :visual_groups, through: :visual_group_images

  has_many :image_votes, dependent: :destroy

  has_many :profile_users, class_name: "User"

  belongs_to :user
  belongs_to :license

  has_many :copyright_changes, as: :target,
                               dependent: :destroy,
                               inverse_of: :target

  after_update :track_copyright_changes
  before_destroy :update_thumbnails

  scope :index_order, -> { order(created_at: :desc, id: :desc) }

  scope :with_sizes, lambda { |min, max = min|
    if max == min
      with_min_size(min)
    else
      with_min_size(min).with_max_size(max)
    end
  }
  scope :with_min_size, lambda { |min|
    size = ALL_SIZES_INDEX[min.to_sym]
    where(Image[:width].gteq(size).or(Image[:height].gteq(size)))
  }
  scope :with_max_size, lambda { |max|
    size = ALL_SIZES_INDEX[max.to_sym]
    where(Image[:width].lt(size).or(Image[:height].lt(size)))
  }

  scope :with_content_types, lambda { |types|
    exts  = ALL_EXTENSIONS.map(&:to_s)
    mimes = ALL_CONTENT_TYPES.map(&:to_s).compact_blank
    types &= exts # intersection
    return if types.empty?

    other = types.include?("raw")
    types -= ["raw"]
    types = types.map { |x| mimes[exts.index(x)] }
    in_types = Image[:content_type].in(types)
    not_in_mimes = Image[:content_type].not_in(mimes)
    if types.empty?
      where(not_in_mimes)
    elsif other
      where(in_types.or(not_in_mimes))
    else
      where(in_types)
    end
  }
<<<<<<< HEAD
  scope :notes_include, lambda { |notes|
    where(Image[:notes].matches("%#{notes}%"))
  }
  scope :search_content, lambda { |phrase|
    search_columns(Image[:notes], phrase).
      joins(:observations).merge(Observation.search_content(phrase))
  }
=======
  scope :notes_include,
        ->(phrase) { search_columns(Image[:notes], phrase) }
  scope :search_content, lambda { |phrase|
    # This is waay faster than the 3x join
    obs = Observation.search_content(phrase).includes(:images)
    imgs = obs.map(&:images).flatten.uniq
    notes_include(phrase).distinct.or(Image.where(id: imgs).distinct)
  }

>>>>>>> 406622d6
  scope :interactive_includes, lambda {
    strict_loading.includes(
      :image_votes, :license, :projects, :user
    )
  }

  # Array of all observations, users and glossary terms using this image.
  def all_subjects
    observations + profile_users + glossary_terms
  end

  # Is image used by an object other than obj
  def other_subjects?(obj)
    (all_subjects - [obj]).present?
  end

  # Create plain-text title for image from observations, appending image id to
  # guarantee uniqueness.  Examples:
  #
  #   "Image #1"
  #   "Amanita lanei (Murr.) Sacc. & Trott. (2)"
  #   "Agaricus campestris L. & Agaricus californicus Peck. (3)"
  #
  def unique_text_name
    title = all_subjects.map(&:text_name).uniq.sort.join(" & ")
    if title.blank?
      :image.l + " ##{id || "?"}"
    else
      title + " (#{id || "?"})"
    end
  end

  # Create Textile title for image from Observation's, appending Image id to
  # guarantee uniqueness.  Examples:
  #
  #   "Image #1"
  #   "**__Amanita lanei__** (Murr.) Sacc. & Trott. (2)"
  #   "**__Agaricus campestris__** L. & **__Agaricus californicus__** Peck. (3)"
  #
  def unique_format_name
    title = all_subjects.map(&:format_name).uniq.sort.join(" & ")
    if title.blank?
      :image.l + " ##{id || "?"}"
    else
      title + " (#{id || "?"})"
    end
  end

  # How this image is refered to in the rss logs.
  def log_name
    "##{id || was || "?"}"
  end

  ##############################################################################
  #
  #  :section: Image File Names
  #
  ##############################################################################

  # Return a hash of all image sizes as pixels (Integer) indexed by Symbol.
  ALL_SIZES_INDEX = {
    thumbnail: 160,
    small: 320,
    medium: 640,
    large: 960,
    huge: 1280,
    full_size: 1e10
  }.freeze

  # Return an Array of all image sizes from +:thumbnail+ to +:full_size+.
  ALL_SIZES = ALL_SIZES_INDEX.keys.freeze

  # Return an Array of all image sizes as pixels (Integer) instead of Symbol's.
  ALL_SIZES_IN_PIXELS = ALL_SIZES_INDEX.values.freeze

  # Return an Array of all the extensions of all the image types we explicitly
  # support.
  ALL_EXTENSIONS = %w[jpg gif png tiff bmp raw].freeze

  # Return an Array of all the extensions of all the image content types we
  # explicitly support.  (These will correspond one-to-one with the values
  # returned by +all_extensions+.)  (Note that the catch-all "raw" is just
  # referred to as +nil+ here, however the actual content type should be stored
  # in the image.  It's just that we haven't seen any other types yet.)
  ALL_CONTENT_TYPES = ["image/jpeg", "image/gif", "image/png", "image/tiff",
                       "image/x-ms-bmp", "image/bmp", nil].freeze

  def image_url(size)
    Image::URL.new(
      size: size,
      id: id,
      transferred: transferred,
      extension: extension(size)
    )
  end

  def self.image_url(size, id, args = {})
    Image::URL.new(
      size: size,
      id: id,
      transferred: args.fetch(:transferred, true),
      extension: args.fetch(:extension, "jpg")
    )
  end

  def url(size)
    image_url(size).url
  end

  def self.url(size, id, args = {})
    image_url(size, id, args).url
  end

  def all_urls
    hash = {}
    ALL_SIZES.each do |size|
      hash[size] = image_url(size).url
    end
    hash
  end

  def self.all_urls(id, args = {})
    hash = {}
    ALL_SIZES.each do |size|
      hash[size] = image_url(size, id, args).url
    end
    hash
  end

  def full_filepath(size)
    image_url(size).full_filepath(MO.local_image_files)
  end

  # Defines methods for each size. e.g. `{size}_url`
  # full_size_url, huge_url, large_url, medium_url, small_url, thumbnail_url
  ALL_SIZES.each do |size|
    define_method(:"#{size}_url") do
      url(size)
    end
  end

  def original_url
    url(:original)
  end

  def original_extension
    case content_type
    when "image/jpeg" then "jpg"
    when "image/gif" then "gif"
    when "image/png" then "png"
    when "image/tiff" then "tiff"
    when "image/bmp", "image/x-ms-bmp" then "bmp"
    else; "raw"
    end
  end

  def extension(size)
    size == :original ? original_extension : "jpg"
  end

  # Calculate the approximate dimensions of the image of the given size.
  def size(size)
    w = width
    h = height
    if width && height
      d = [w, h].max
      max = case size.to_s
            when "thumbnail" then 160
            when "small" then 320
            when "medium" then 640
            when "large" then 960
            when "huge" then 1280
            else; 1e10
            end
      if max < d
        w = w * max / d
        h = h * max / d
      end
    end
    [w, h]
  end

  def self.cached_original_file_path(id)
    "#{MO.local_original_image_cache_path}/#{id}.jpg"
  end

  def self.cached_original_url(id)
    "#{MO.local_original_image_cache_url}/#{id}.jpg"
  end

  def cached_original_file_path
    self.class.cached_original_file_path(id)
  end

  def cached_original_url
    self.class.cached_original_url(id)
  end

  ##############################################################################
  #
  #  :section: Image Upload
  #
  #  This is the general public interface:
  #
  #    img = Image.new(args)              # Initialize record.
  #    img.image = File.new('photo.jpg')  # Attach upload.
  #    img.upload_length = ...            # Supply extra header info.
  #    img.upload_md5sum = ...
  #    img.validate_upload                # Validate it.
  #    img.save                           # Create record (to get id).
  #    img.process_image                  # Resize and transfer images.
  #
  ##############################################################################

  # Directory images are stored under.  (Default is +MO.local_image_files+.)
  attr_accessor :image_dir

  def image_dir
    @image_dir || MO.local_image_files
  end

  # Upload file handle.
  attr_accessor :upload_handle

  # Original name of the file on the user's machine (if available).
  attr_accessor :upload_original_name

  # Name of the temp file it is stored in while processing it.
  attr_accessor :upload_temp_file

  # Length of the file.
  attr_accessor :upload_length

  # Mime type, e.g. "image/jpeg".
  attr_accessor :upload_type

  # MD5 sum (if available).
  attr_accessor :upload_md5sum

  # Proc to call after #process_image has been called.
  attr_accessor :clean_up_proc

  def clean_up
    clean_up_proc.try(&:call)
  end

  # Initialize the upload process.  Pass in the value of the file upload filed
  # from the CGI +params+ struct, or any other I/O stream.  You will have the
  # opportunity to provide extra information, such as the original file name,
  # MD5 sum, etc. afterwards before it actually processes the image.
  def image=(file)
    self.upload_handle = file
    if local_file?(file)
      init_image_from_local_file(file)
    elsif input_stream?(file)
      init_image_from_stream(file)
    else
      raise("Unexpected image upload class, #{file.class.name}.")
    end
  end

  # Is image already stored in a local temp file?
  def local_file?(file)
    file.is_a?(Tempfile) ||
      file.is_a?(ActionDispatch::Http::UploadedFile) ||
      file.is_a?(Rack::Test::UploadedFile)
  end

  # Is image an input stream?
  def input_stream?(file)
    file.is_a?(IO) ||
      file.is_a?(StringIO) ||
      defined?(Unicorn) && file.is_a?(Unicorn::TeeInput)
  end

  def init_image_from_local_file(file)
    @file = file
    if file.path.blank?
      Rails.logger.info { "File: #{file}" }
      raise("Weird: file.path is blank!")
    end

    self.upload_temp_file = file.path
    self.upload_length    = file.size
    add_extra_attributes_from_file(file)
  end

  # Image is given as an input stream. We need to save it to a temp file
  # before we can do anything useful with it.
  def init_image_from_stream(file)
    @file = nil
    self.upload_temp_file = nil
    if file.respond_to?(:content_length)
      self.upload_length = file.content_length.chomp
    end
    self.upload_length = file.size if file.respond_to?(:size)
    add_extra_attributes_from_file(file)
  end

  def add_extra_attributes_from_file(file)
    self.upload_type     = file.content_type if file.respond_to?(:content_type)
    self.upload_md5sum   = file.md5sum       if file.respond_to?(:md5sum)
    return unless file.respond_to?(:original_filename)

    self.upload_original_name = file.original_filename.to_s.
                                force_encoding("utf-8")
  end

  def upload_from_url(url)
    upload = API2::UploadFromURL.new(url)
    self.image         = upload.content
    self.upload_length = upload.content_length
    self.upload_type   = upload.content_type
    self.upload_md5sum = upload.content_md5
    self.clean_up_proc = -> { upload.clean_up }
  end

  # Perform what checks we can on the prospective upload before actually
  # processing it.  Any errors are added to the :image field.
  def validate_upload
    validate_image_length
    validate_image_type
    validate_image_md5sum
    validate_image_name
  end

  # Check to make sure the image isn't too egregiously large.  (Large images
  # can cause ImageMagick to bring the system to its knees.)  Returns true if
  # okay, otherwise adds an error to the :image field.
  def validate_image_length
    if upload_length || save_to_temp_file
      if upload_length > MO.image_upload_max_size
        errors.add(:image,
                   :validate_image_file_too_big.t(
                     size: upload_length,
                     max: MO.image_upload_max_size.to_s.sub(/\d{6}$/, "Mb")
                   ))
        result = false
      else
        result = true
      end
    end
    result
  end

  # Check image type to make sure we were given a valid image.  Returns true
  # if okay, otherwise adds an error to the :image field.
  def validate_image_type
    if save_to_temp_file
      # Override whatever user gave us with result of "file --mime".
      self.upload_type =
        MimeMagic.by_magic(File.open(upload_temp_file)).try(&:type)
      if upload_type&.start_with?("image")
        result = true
      else
        file = upload_original_name.to_s
        file = "?" if file.blank?
        errors.add(:image,
                   :validate_image_wrong_type.t(type: upload_type, file: file))
        result = false
      end
    end
    self.content_type = upload_type
    result
  end

  # Check to make sure the MD5 sum is correct (if available).  Returns true
  # unless the test fails, in which case it adds an error to the :image field.
  def validate_image_md5sum
    result = true
    if upload_md5sum.present? && save_to_temp_file
      sum = File.open(upload_temp_file) do |f|
        Digest::MD5.hexdigest(f.read)
      end
      if sum == upload_md5sum
        result = true
      else
        errors.add(:image, :validate_image_md5_mismatch.
          t(actual: sum.split.first, expect: upload_md5sum))
        result = false
      end
    end
    result
  end

  # Check if we received the name of the original file on the users's computer.
  # Strip out any directories, or drive letters (just in case, don't think this
  # ever actually happens).  Provide default name if not provided.
  def validate_image_name
    name = upload_original_name.to_s
    name = name.sub(/^[a-zA-Z]:/, "")
    name = name.sub(%r{^.*[/\\]}, "")
    # name = '(uploaded at %s)' % Time.now.web_time if name.empty?
    name = name.truncate(120)
    return unless name.present? && User.current &&
                  User.current.keep_filenames != "toss"

    self.original_name = name
  end

  # Save upload to temp file if haven't already done so.  Any errors are added
  # to the :image field.  Returns true if the file is successfully saved.
  def save_to_temp_file
    result = true
    unless upload_temp_file.present?

      # Image is supplied in a input stream.  This can happen in a variety of
      # cases, including during testing, and also when the image comes in as
      # the body of a request.
      if upload_handle.is_a?(IO) || upload_handle.is_a?(StringIO) ||
         defined?(Unicorn) && upload_handle.is_a?(Unicorn::TeeInput)
        begin
          # Using an instance variable so the temp file lasts as long as
          # the reference to the path.
          @file = Tempfile.new("image_upload")
          File.open(@file, "wb") do |write_handle|
            loop do
              str = upload_handle.read(16_384)
              break if str.to_s.empty?

              write_handle.write(str)
            end
          end
          # This seems to have problems with character encoding(?)
          # FileUtils.copy_stream(upload_handle, @file)
          self.upload_temp_file = @file.path
          self.upload_length = @file.size
          result = true
        rescue StandardError => e
          errors.add(:image,
                     "Unexpected error while copying attached file " \
                     "to temp file. Error class #{e.class}: #{e}")
          result = false
        end

      # It should never reach here.
      else
        errors.add(:image, "Unexpected error: did not receive a valid upload " \
                           "stream from the webserver (we got an instance of " \
                           "#{upload_handle.class.name}). Send this to the " \
                           "webmaster, please.  Backtrace: #{caller[0..20]}...")
        result = false
      end
    end
    result
  end

  # Process image now that we're sure everything is okay.  This should only
  # be called after the image has been validated and the record saved.  (We
  # need to have an ID at this point.)  Adds any errors to the :image field
  # and returns false.
  def process_image(strip: false)
    result = true
    if new_record?
      errors.add(:image, "Called process_image before saving image record.")
      result = false
    elsif save_to_temp_file
      ext = original_extension
      set_image_size(upload_temp_file) if ext == "jpg"
      set = width.nil? ? "1" : "0"
      update_attribute(:gps_stripped, true) if strip
      strip = strip ? "1" : "0"
      if move_original
        cmd = MO.process_image_command.
              gsub("<id>", id.to_s).
              gsub("<ext>", ext).
              gsub("<set>", set).
              gsub("<strip>", strip)
        if !Rails.env.test? && !system(cmd)
          errors.add(:image, :runtime_image_process_failed.t(id: id))
          result = false
        end
      else
        result = false
      end
    end
    result
  end

  # Move temp file into its final position.  Adds any errors to the :image
  # field and returns false.
  def move_original
    original_image = full_filepath(:original)
    unless File.rename(upload_temp_file, original_image)
      raise(SystemCallError.new("Try again."))
    end

    FileUtils.chmod(0o644, original_image)
    true
  rescue SystemCallError
    # Use Kernel.system to allow stubbing in tests
    unless Kernel.system("cp", upload_temp_file, original_image)
      raise(:runtime_image_move_failed.t(id: id))
    end

    true
  end

  # Get image size from JPEG header and set the corresponding record fields.
  # Saves the record. NOTE: Requires gem("fastimage")
  def set_image_size(file = full_filepath(:full_size))
    w, h = FastImage.size(file)
    return unless /^\d+$/.match?(w.to_s)

    self.width  = w.to_i
    self.height = h.to_i
    save_without_our_callbacks
  end

  # Rotate or flip image.
  def transform(operator)
    case operator
    when :rotate_left then operator = "-90"
    when :rotate_right then operator = "+90"
    when :mirror then operator = "-h"
    else
      raise("Invalid transform operator: #{operator.inspect}")
    end
    system("script/rotate_image #{id} #{operator}&") unless Rails.env.test?
  end

  # Attempt to strip GPS data from original image. Returns error message as
  # string if it fails.
  def strip_gps!
    return nil if gps_stripped

    output, status = Open3.capture2e("script/strip_exif", id.to_s,
                                     transferred ? "1" : "0")
    return output unless status.success?

    update_attribute(:gps_stripped, true)
    nil
  end

  # Get exif data from image by reading the header straight off the file,
  # remotely. Returns nil if it fails. Costly.
  def read_exif_data(flags = [])
    hide_gps = observations.any?(&:gps_hidden)

    if transferred
      cmd = Shellwords.escape("script/exiftool_remote")
      path = Shellwords.escape(original_url)
    else
      cmd  = Shellwords.escape("exiftool")
      path = Shellwords.escape(full_filepath("orig"))
    end
    flags.map { |flag| Shellwords.escape(flag) }
    result, status = Open3.capture2e(cmd, *flags, path)

    data = status.success? ? self.class.parse_exif_data(result, hide_gps) : nil
    [data, status, result]
  end

  # This returns a { lat:, lng:, ... } hash if the image has GPS data in EXIF.
  # Returns nil if it fails. Note that it only reads these fields.
  # Used for edit obs, to allow re-syncing image data to obs.
  def read_exif_geocode
    # flag -n means numerical format, rather than degrees/minutes/seconds.
    flags = %w[-n -GPSLatitude -GPSLongitude -GPSAltitude -filesize
               -DateTimeOriginal]
    data = read_exif_data(flags)[0]
    return nil unless data

    lat = lng = alt = date = file_size = nil
    data.each do |key, val|
      lat = val.to_f.round(4) if key.match?(/latitude/i)
      lng = val.to_f.round(4) if key.match?(/longitude/i)
      alt = val.to_f.round(0) if key.match?(/altitude/i)
      date = val if key.match?(/date/i)
      file_size = val if key.match?(/size/i)
    end
    return nil unless lat && lng

    if date
      date = DateTime.strptime(date, "%Y:%m:%d %H:%M:%S").strftime("%d-%B-%Y")
    end

    file_size = "#{(file_size.to_i / 1024).to_i}kb" if file_size

    { lat:, lng:, alt:, date:, file_name: nil, file_size: }
  end

  GPS_TAGS = /latitude|longitude|gps/i

  def self.parse_exif_data(result, hide_gps)
    result.fix_utf8.split("\n").
      map { |line| line.split(/\s*:\s+/, 2) }.
      select { |_key, val| val != "" && val != "n/a" }.
      reject { |key, _val| hide_gps && key.match(GPS_TAGS) }
  end

  ##############################################################################
  #
  #  :section: Voting
  #
  ##############################################################################

  # Returns an Array of all valid vote values.
  def self.all_votes
    [1, 2, 3, 4]
  end

  # Returns minimum vote.
  def self.minimum_vote
    all_votes.first
  end

  # Returns maximum vote.
  def self.maximum_vote
    all_votes.last
  end

  # Validate a vote value.  Returns type-cast vote (Integer from 1 to 4) if
  # valid, or nil if not.
  def self.validate_vote(value)
    value = begin
              value.to_i
            rescue StandardError
              0
            end
    value = nil if value < 1 || value > 4
    value
  end

  # Count number of votes at a given level.  Returns all votes if no +value+.
  def num_votes(value = nil)
    if value
      vote_hash.values.count { |v| v == value.to_i }
    else
      vote_hash.values.length
    end
  end

  # Retrieve the given User's vote for this Image.  Returns a Integer from
  # 1 to 4, or nil if the User hasn't voted.
  def users_vote(user = User.current)
    user_id = user.is_a?(User) ? user.id : user.to_i
    vote_hash[user_id]
  end

  # Change a user's vote to the given value.  Pass in either the numerical vote
  # value (from 1 to 4) or nil to delete their vote.  Forces all votes to be
  # integers.  Returns value of new vote.
  def change_vote(user, value, anon: false)
    user_id = user.is_a?(User) ? user.id : user.to_i
    save_changes = !changed?

    # Modify image_votes table first.
    vote = image_votes.find_by(user_id: user_id)
    if (value = self.class.validate_vote(value))
      if vote
        vote.value = value
        vote.anonymous = anon
        vote.save
      else
        image_votes.create(
          user_id: user_id,
          value: value,
          anonymous: !!anon
        )
      end
    elsif vote
      image_votes.delete(vote)
    end

    # Update the cached data in images table next.
    refresh_vote_cache!

    # Save changes unless there were already pending changes to be saved
    # (meaning the caller is presumably about to save the changes anyway so
    # we don't need to do it twice).  No need to update +updated_at+ or do any
    # of the other callbacks, either, since this doesn't result in emails,
    # contribution changes, or rss log entries.
    save_without_our_callbacks if save_changes
    # update +updated_at+ for any associated observations, in order to update
    # the cached interactive_image in the matrix_box (contrast with the above)
    observations&.touch_all

    value
  end

  # Calculate the average vote given the raw vote data.
  def refresh_vote_cache!
    @vote_hash = nil
    image_votes.reload
    sum = num = 0
    vote_hash.each_value do |value|
      sum += value.to_f
      num += 1
    end
    self.vote_cache = num.positive? ? sum / num : nil
  end

  # Retrieve list of users who have voted as a Hash mapping user ids to
  # numerical vote values (Integer).  (Forces all votes to be integers.)
  def vote_hash # :nodoc:
    unless @vote_hash
      @vote_hash = {}
      image_votes.each do |vote|
        @vote_hash[vote.user_id.to_i] = vote.value.to_i
      end
    end
    @vote_hash
  end

  def reload(*args)
    @vote_hash = nil
    super(*args)
  end

  ##############################################################################
  #
  #  :section: Projects
  #
  ##############################################################################

  def can_edit?(user = User.current)
    Project.can_edit?(self, user)
  end

  ##############################################################################
  #
  #  :section: Callbacks and Logging
  #
  ##############################################################################

  # Callback that changes objects referencing an image that is being destroyed.
  def update_thumbnails
    (thumb_glossary_terms + thumb_observations + profile_users).each do |obj|
      obj.remove_image(self)
    end
  end

  # Log update in associated observations, glossary terms, etc.
  def log_update
    (glossary_terms + observations).each do |object|
      object.log(:log_image_updated, name: log_name, touch: false)
    end
  end

  # Log destruction in associated observations, glossary terms, etc.
  def log_destroy
    (glossary_terms + observations).each do |object|
      object.log(:log_image_destroyed, name: log_name, touch: true)
    end
  end

  # Log adding new image to an associated observation, glossary term, etc.
  def log_create_for(object)
    object.log(:log_image_created, name: log_name, touch: true)
  end

  # Log adding existing image to an associated observation, glossary term, etc.
  def log_reuse_for(object)
    object.log(:log_image_reused, name: log_name, touch: true)
  end

  # Log removing an image from an associated observation, glossary term, etc.
  def log_remove_from(object)
    object.log(:log_image_removed, name: log_name, touch: false)
  end

  # Create CopyrightChange entry whenever year, name or license changes.
  def track_copyright_changes
    if saved_change_to_when? &&
       saved_change_to_when[0].year != saved_change_to_when[1].year ||
       saved_change_to_license_id? ||
       saved_change_to_copyright_holder?
      old_year       = begin
                         saved_change_to_when[0].year
                       rescue StandardError
                         self.when.year
                       end
      old_name       = begin
                         saved_change_to_copyright_holder[0]
                       rescue StandardError
                         copyright_holder
                       end
      old_license_id = begin
                         saved_change_to_license_id[0]
                       rescue StandardError
                         license_id
                       end
      CopyrightChange.create!(
        user: User.current,
        updated_at: updated_at,
        target: self,
        year: old_year,
        name: old_name,
        license_id: old_license_id
      )
    end
  end

  # Whenever a user changes their name, update all their images.
  def self.update_copyright_holder(old_name, new_name, user)
    data = Image.where(user: user, copyright_holder: old_name).
           pluck(:id, Image[:when].year, :license_id)
    return unless data.any?

    CopyrightChange.insert_all(copyright_change_new_rows(data, old_name, user))

    Image.where(user_id: user.id, copyright_holder: old_name).
      update_all(copyright_holder: new_name)
  end

  private_class_method def self.copyright_change_new_rows(
    data, old_name, user
  )
    data.map do |id, year, lic|
      { "user_id" => user.id,
        "updated_at" => Time.zone.now,
        "target_type" => "Image",
        "target_id" => id,
        "year" => year,
        "name" => old_name,
        "license_id" => lic }
    end
  end

  # Returns a hash that groups all the images of a given copyright holder
  # and license type intoa single row.  This lets you change all Rolf's
  # licenses in one stroke.
  # Inputs:
  #   params[:updates][n][:old_id]      (old license_id)
  #   params[:updates][n][:new_id]      (new license_id)
  #   params[:updates][n][:old_holder]  (old copyright holder)
  #   params[:updates][n][:new_holder]  (new copyright holder)
  # Outputs: @data
  #   @data[n]["copyright_holder"]  Person who actually holds copyright.
  #   @data[n]["license_count"]     Number of images this guy holds with
  #                                 this type of license.
  #   @data[n]["license_id"]        ID of current license.
  #   @data[n]["license_name"]      Name of current license.
  #   @data[n]["licenses"]          Options for select menu.
  #
  #  for testing: initial SQL result
  #  [{"license_count"=>10764, "copyright_holder"=>"Jason Hollinger",
  #    "license_id"=>3},
  #   {"license_count"=>4, "copyright_holder"=>"Alan Cressler",
  #    "license_id"=>3},
  #   {"license_count"=>1, "copyright_holder"=>"Tim Wheeler", "license_id"=>2}]
  #   map(&:attributes) gives you a hash of your selects with their keys

  def self.licenses_for_user_by_type(user)
    display_names = {}
    available_names_and_ids = {}

    License.find_each do |license|
      display_names[license.id] = license.display_name
      available_names_and_ids[license.id] =
        License.available_names_and_ids(license)
    end

    Image.where(user: user).
      select(Arel.star.count.as("license_count"),
             :copyright_holder, :license_id).
      group(:copyright_holder, :license_id).
      map(&:attributes).map do |datum|
      license_id = datum["license_id"].to_i
      datum["license_name"] = display_names[license_id]
      datum["licenses"] = available_names_and_ids[license_id]
      datum.except!("id")
    end
  end

  def self.process_license_changes_for_user(user, updates)
    updates.each_value do |row|
      next unless row_changed?(row)

      images_to_update = Image.where(
        user: user, license: row[:old_id], copyright_holder: row[:old_holder]
      )
      update_licenses_history(user, images_to_update, row[:old_holder],
                              row[:old_id])

      # Update the license info in the images
      images_to_update.update_all(license_id: row[:new_id],
                                  copyright_holder: row[:new_holder])
    end
  end

  private_class_method def self.row_changed?(row)
    row[:old_id] != row[:new_id] ||
    row[:old_holder] != row[:new_holder]
  end

  # Add license change records with a single insert to the db.
  # Otherwise updating would take too long for many (e.g. thousands) of images
  private_class_method def self.update_licenses_history(
    user, images_to_update, old_holder, old_license_id
  )
    CopyrightChange.insert_all(
      images_to_update.map do |image|
        { user_id: user.id,
          updated_at: Time.current,
          target_type: "Image",
          target_id: image.id,
          year: image.when.year,
          name: old_holder,
          license_id: old_license_id }
      end
    )
  end

  def year
    self.when.year
  end

  ##############################################################################

  protected

  validate :check_requirements
  def check_requirements # :nodoc:
    validate_upload if upload_handle && new_record?

    # I guess this is kind of serious -- uploading with no one logged in??!
    errors.add(:user, :validate_image_user_missing.t) if !user && !User.current

    # Try everything in our power to make uploads succeed.  Let the user worry
    # about correcting the date later if need be.
    self.when ||= Time.zone.now

    if content_type.to_s.size > 100
      self.content_type = content_type.to_s.truncate(100)
    end

    return if copyright_holder.to_s.size <= 100

    self.copyright_holder = copyright_holder.to_s.truncate(100)
  end
end<|MERGE_RESOLUTION|>--- conflicted
+++ resolved
@@ -303,15 +303,6 @@
       where(in_types)
     end
   }
-<<<<<<< HEAD
-  scope :notes_include, lambda { |notes|
-    where(Image[:notes].matches("%#{notes}%"))
-  }
-  scope :search_content, lambda { |phrase|
-    search_columns(Image[:notes], phrase).
-      joins(:observations).merge(Observation.search_content(phrase))
-  }
-=======
   scope :notes_include,
         ->(phrase) { search_columns(Image[:notes], phrase) }
   scope :search_content, lambda { |phrase|
@@ -321,7 +312,6 @@
     notes_include(phrase).distinct.or(Image.where(id: imgs).distinct)
   }
 
->>>>>>> 406622d6
   scope :interactive_includes, lambda {
     strict_loading.includes(
       :image_votes, :license, :projects, :user
