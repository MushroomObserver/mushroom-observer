--- conflicted
+++ resolved
@@ -104,232 +104,6 @@
 
   ##############################################################################
   #
-<<<<<<< HEAD
-  #  :section: Scopes
-  #
-  ##############################################################################
-
-  scope :order_by_user, lambda {
-    joins(:user).
-      reorder(User[:name].when(nil).then(User[:login]).
-              when("").then(User[:login]).
-              else(User[:name]).asc, id: :desc).distinct
-  }
-  scope :order_by_rss_log, lambda {
-    joins(:rss_log).
-      reorder(RssLog[:updated_at].desc, model.arel_table[:id].desc).distinct
-  }
-
-  scope :by_user, ->(user) { where(user: user) }
-  scope :by_editor, lambda { |user|
-    version_table = :"#{type_tag}_versions"
-    return all unless ActiveRecord::Base.connection.table_exists?(version_table)
-
-    user_id = user.is_a?(Integer) ? user : user&.id
-
-    joins(:versions).where("#{version_table}": { user_id: user_id }).
-      where.not(user: user)
-  }
-
-  scope :created_on, lambda { |ymd_string|
-    where(arel_table[:created_at].format("%Y-%m-%d").eq(ymd_string))
-  }
-  scope :created_after, lambda { |datetime|
-    half_datetime_condition(:created_at, true, datetime)
-  }
-  scope :created_before, lambda { |datetime|
-    half_datetime_condition(:created_at, false, datetime)
-  }
-  scope :created_between, lambda { |earliest, latest|
-    created_after(earliest).created_before(latest)
-  }
-
-  scope :updated_on, lambda { |ymd_string|
-    where(arel_table[:updated_at].format("%Y-%m-%d").eq(ymd_string))
-  }
-  scope :updated_after, lambda { |datetime|
-    half_datetime_condition(:updated_at, true, datetime)
-  }
-  scope :updated_before, lambda { |datetime|
-    half_datetime_condition(:updated_at, false, datetime)
-  }
-  scope :updated_between, lambda { |earliest, latest|
-    updated_after(earliest).updated_before(latest)
-  }
-
-  scope :datetime_after, lambda { |col, datetime|
-    half_datetime_condition(col, true, datetime)
-  }
-  scope :datetime_before, lambda { |col, datetime|
-    half_datetime_condition(col, false, datetime)
-  }
-  scope :datetime_between, lambda { |col, earliest, latest|
-    datetime_after(col, earliest).datetime_before(col, latest)
-  }
-
-  def self.half_datetime_condition(col, min, val)
-    return unless (datetime = datetime_condition_formatted(min, val))
-
-    dir = min ? :gt : :lt
-    where(arel_table[col].format("%Y-%m-%d %H:%i:%s").send(dir, datetime))
-  end
-
-  # Fills out the datetime with min/max values for month, day, hour, minute,
-  # second, as appropriate for < > comparisons. Only year is required.
-  def self.datetime_condition_formatted(min, val)
-    y, m, d, h, n, s = val.split("-").map!(&:to_i)
-    return unless /^\d\d\d\d/.match?(y.to_s)
-
-    returns = min ? [y, 1, 1, 0, 0, 0] : [y, 12, 31, 23, 59, 59]
-    vals = [m, d, h, n, s].compact # get as many specific values as were sent
-    returns[1, vals.length] = vals # merge these into the defaults, after year
-    # reformat to "%Y-%m-%d %H:%i:%s" as expected
-    [returns[0..2]&.join("-"), returns[3..5]&.join(":")].join(" ")
-  end
-
-  scope :when_between, lambda { |earliest, latest|
-    date_between(:when, earliest, latest)
-  }
-  scope :when_after, ->(date) { half_date_condition(:when, true, date) }
-  scope :when_before, ->(date) { half_date_condition(:when, false, date) }
-
-  # Allows searching for date ranges in a date (:when) column, either within
-  # a logical time range, or within a periodic time range in recurring years.
-  # This is possible because a date column already has the format("%Y-%m-%d").
-  scope :date_between, lambda { |col, earliest, latest|
-    if wrapped_date?(earliest, latest)
-      date_in_period_wrapping_new_year(col, earliest, latest)
-    else
-      date_after(col, earliest).date_before(col, latest)
-    end
-  }
-  # Note that these two conditions can take dates, or months, or month-days!
-  scope :date_after, ->(col, date) { half_date_condition(col, true, date) }
-  scope :date_before, ->(col, date) { half_date_condition(col, false, date) }
-
-  # Scope for objects whose date is in a certain period of the year that
-  # overlaps the new year, defined by a range of months or mm-dd
-  scope :date_in_period_wrapping_new_year, lambda { |col, earliest, latest|
-    m1, d1 = earliest.to_s.split("-")
-    m2, d2 = latest.to_s.split("-")
-    where(
-      arel_table[col].month.gt(m1).
-      or(arel_table[col].month.lt(m2)).
-      or(arel_table[col].month.eq(m1).and(arel_table[col].day.gteq(d1))).
-      or(arel_table[col].month.eq(m2).and(arel_table[col].day.lteq(d2)))
-    )
-  }
-
-  # Only works on month/day periods, because years where earliest > latest
-  # would make no sense
-  def self.wrapped_date?(earliest, latest)
-    earliest.to_s.match(/^\d\d-\d\d$/) && latest.to_s.match(/^\d\d-\d\d$/) &&
-      earliest.to_s > latest.to_s
-  end
-
-  # NOTE: all three conditions validate numeric format
-  def self.half_date_condition(col, min, val)
-    dir = min ? :gt : :lt
-    if starts_with_year?(val)
-      half_date_condition_with_year(col, dir, val)
-    elsif month_and_day?(val)
-      half_date_condition_with_month_and_day(col, dir, val)
-    elsif month_only?(val)
-      where(arel_table[col].month.send(:"#{dir}eq", val))
-    end
-  end
-
-  def self.half_date_condition_with_year(col, dir, val)
-    date = date_condition_formatted(dir, val)
-    where(arel_table[col].send(dir, date))
-  end
-
-  # Fills out the date with min/max values for month and day as appropriate
-  # for < > comparisons. Requires year, prevalidated by `starts_with_year?`.
-  def self.date_condition_formatted(dir, val)
-    min = (dir == :gt)
-    y, m, d = val.split("-").map!(&:to_i)
-    m ||= min ? 1 : 12
-    d ||= min ? 1 : 31
-    [y, m, d].join("-")
-  end
-
-  def self.half_date_condition_with_month_and_day(col, dir, val)
-    m, d = val.split("-")
-    where(
-      arel_table[col].month.send(dir, m).
-      or(
-        arel_table[col].month.eq(m).
-        and(arel_table[col].day.send(:"#{dir}eq", d))
-      )
-    )
-  end
-
-  def self.starts_with_year?(val)
-    /^\d\d\d\d/.match?(val.to_s)
-  end
-
-  def self.month_and_day?(val)
-    /^\d\d-\d\d/.match?(val.to_s)
-  end
-
-  def self.month_only?(val)
-    /^\d\d/.match?(val.to_s) && val.to_i <= 12
-  end
-
-  # `table_columns` can be a column, or a concatenation of columns
-  # (Name[:id] + Name[:text_name] + Name[:classification])
-  # `val` should be the search string, not a SearchParams instance.
-  def self.add_search_conditions(table_columns, val)
-    return if val.blank?
-
-    search = SearchParams.new(phrase: val)
-    clauses = add_google_conditions_good(table_columns, search)
-    clauses += add_google_conditions_bad(table_columns, search)
-    send_where_chain(clauses)
-  end
-
-  # This just stacks `where` clauses in a chain, on the class
-  def self.send_where_chain(clauses)
-    clauses.inject(self) { |result, clause| result.send(:where, clause) }
-  end
-
-  # Put together a bunch of AR conditions that describe what a given search.
-  # is looking for. These are ANDS, but grouped parts can be ORS.
-  # For example this search string (from QueryTest):
-  #   'foo OR bar OR "any*thing" -bad surprise! -"lost boys"'
-  # should produce this SQL:
-  #   "(x LIKE '%foo%' OR x LIKE '%bar%' OR x LIKE '%any%thing%') " \
-  #   "AND x LIKE '%surprise!%' AND x NOT LIKE '%bad%' " \
-  #   "AND x NOT LIKE '%lost boys%'"
-  #
-  def self.add_google_conditions_good(table_columns, search)
-    clauses = []
-    search.goods.each do |good|
-      parts = *good # break up phrases
-      # pop the first phrase off to start the condition chain without an `OR`
-      clause = table_columns.matches(parts.shift.clean_pattern)
-      parts.each do |str|
-        # join the parts with `or`
-        clause = clause.or(table_columns.matches(str.clean_pattern))
-      end
-      # Add a where condition for each good (equivalent to `AND`)
-      clauses << clause
-    end
-    clauses
-  end
-
-  # AR conditions for what the search wants to avoid. These are ANDS
-  def self.add_google_conditions_bad(table_columns, search)
-    search.bads.map do |bad|
-      table_columns.does_not_match(bad.clean_pattern)
-    end
-  end
-
-  ##############################################################################
-  #
-=======
->>>>>>> 96a190ab
   #  :section: "Find" Extensions
   #
   ##############################################################################
