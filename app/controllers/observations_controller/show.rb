# frozen_string_literal: true

# see observations_controller.rb
module ObservationsController::Show
  # Display observation and related namings, comments, votes, images, etc.
  # This should be a redirection, not rendered, due to large number of
  # @variables that need to be set up for the view.  Lots of views are used:
  #   observations/show
  #   _show_observation
  #   _show_images
  #   _show_namings
  #   _show_comments
  #   _show_footer
  # Linked from countless views as a fall-back.
  # Inputs: params[:id]
  # Outputs:
  #   @observation
  #   @canonical_url
  #   @mappable
  #   @other_sites
  #   @votes
  def show
    pass_query_params
    store_location
    case params[:flow]
    when "next"
      redirect_to_next_object(:next, Observation, params[:id]) and return
    when "prev"
      redirect_to_next_object(:prev, Observation, params[:id]) and return
    end

    check_if_user_wants_to_make_their_votes_public
    check_if_user_wants_to_change_thumbnail_size
    return unless load_observation_for_show_observation_page

    update_view_stats(@observation)
    @canonical_url = canonical_url(@observation)
    @mappable      = check_if_query_is_mappable
    @other_sites   = helpers.external_sites_user_can_add_links_to(@observation)
    register_namings_for_textile_in_notes
  end

  def load_observation_for_show_observation_page
<<<<<<< HEAD
    # includes = @user ? show_obs_heavy_includes : show_obs_light_includes
    includes = @user ? "show_includes" : "not_logged_in_show_includes"  # scopes
=======
    includes = @user ? "show_includes" : "not_logged_in_show_includes" # scopes
>>>>>>> 42749178
    @observation = Observation.send(includes).find_by(id: params[:id]) ||
                   flash_error_and_goto_index(Observation, params[:id])
  end

<<<<<<< HEAD
  # def show_obs_light_includes
  #   [
  #     { comments: :user },
  #     { images: [:license, :user] },
  #     :location,
  #     :name,
  #     { namings: :name },
  #     :user
  #   ]
  # end

  # def show_obs_heavy_includes
  #   [
  #     :collection_numbers,
  #     { comments: :user },
  #     { external_links: { external_site: :project } },
  #     { herbarium_records: [{ herbarium: :curators }, :user] },
  #     { images: [:image_votes, :license, :projects, :user] },
  #     :location,
  #     :name,
  #     { namings: [:name, :user, { votes: [:observation, :user] }] },
  #     :projects,
  #     :sequences,
  #     { species_lists: :projects },
  #     :user
  #   ]
  # end

=======
>>>>>>> 42749178
  # Make it really easy for users to elect to go public with their votes.
  def check_if_user_wants_to_make_their_votes_public
    if params[:go_public] == "1"
      @user.votes_anonymous = :no
      @user.save
      flash_notice(:show_votes_gone_public.t)
    elsif params[:go_private] == "1"
      @user.votes_anonymous = :yes
      @user.save
      flash_notice(:show_votes_gone_private.t)
    end
  end

  # Make it easy for users to change thumbnail size.
  def check_if_user_wants_to_change_thumbnail_size
    return if params[:set_thumbnail_size].blank?

    default_thumbnail_size_set(params[:set_thumbnail_size])
  end

  # Tell search engines what the "correct" URL is for this page.
  # Used in application/app/head
  def canonical_url(obs)
    observation_url(obs.id)
  end

  # Decide if the current query can be used to create a map.
  def check_if_query_is_mappable
    query = find_query(:Observation)
    query&.coercable?(:Location)
  end

  # Incurs a costly namings lookup if called in the partial outside show_obs
  # e.g., in the lightbox caption
  def register_namings_for_textile_in_notes
    return unless @observation.notes?

    Textile.register_name(*@observation.namings.map(&:name))
  end
end<|MERGE_RESOLUTION|>--- conflicted
+++ resolved
@@ -41,47 +41,11 @@
   end
 
   def load_observation_for_show_observation_page
-<<<<<<< HEAD
-    # includes = @user ? show_obs_heavy_includes : show_obs_light_includes
-    includes = @user ? "show_includes" : "not_logged_in_show_includes"  # scopes
-=======
     includes = @user ? "show_includes" : "not_logged_in_show_includes" # scopes
->>>>>>> 42749178
     @observation = Observation.send(includes).find_by(id: params[:id]) ||
                    flash_error_and_goto_index(Observation, params[:id])
   end
 
-<<<<<<< HEAD
-  # def show_obs_light_includes
-  #   [
-  #     { comments: :user },
-  #     { images: [:license, :user] },
-  #     :location,
-  #     :name,
-  #     { namings: :name },
-  #     :user
-  #   ]
-  # end
-
-  # def show_obs_heavy_includes
-  #   [
-  #     :collection_numbers,
-  #     { comments: :user },
-  #     { external_links: { external_site: :project } },
-  #     { herbarium_records: [{ herbarium: :curators }, :user] },
-  #     { images: [:image_votes, :license, :projects, :user] },
-  #     :location,
-  #     :name,
-  #     { namings: [:name, :user, { votes: [:observation, :user] }] },
-  #     :projects,
-  #     :sequences,
-  #     { species_lists: :projects },
-  #     :user
-  #   ]
-  # end
-
-=======
->>>>>>> 42749178
   # Make it really easy for users to elect to go public with their votes.
   def check_if_user_wants_to_make_their_votes_public
     if params[:go_public] == "1"
