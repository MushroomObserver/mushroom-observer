# frozen_string_literal: true

# see observations_controller.rb
class ObservationsController
  module Index
    private

    # #index - defined in Application Controller
    #
    # index subactions:
    # methods called by #index via a dispatch table in ObservationController

    def default_index_subaction
      list_all
    end

    # Displays home matrix of all Observation's, sorted by :rss_log
    # Note all other filters of the obs index are sorted by date.
    def list_all
      query = create_query(:Observation, :all, by: :rss_log)
      show_selected_observations(query)
    end

    # Displays matrix of selected Observations (based on current Query).
    # NOTE: Why are all the :id params converted .to_s below?
    def index_query_results
      query = find_or_create_query(:Observation, by: params[:by])
      show_selected_observations(
        query, id: params[:id].to_s, always_index: true
      )
    end

    # Displays matrix of Observations with the given name proposed but not
    # actually that name.
    def look_alikes
      query = create_query(:Observation, :all,
                           names: [params[:name]],
                           include_synonyms: true,
                           include_all_name_proposals: true,
                           exclude_consensus: true,
                           by: :confidence)
      show_selected_observations(query)
    end

    # Displays matrix of Observations with the given text_name (or search_name).
    def name
      query = create_query(:Observation, :all,
                           names: [params[:name]],
                           include_synonyms: true,
                           by: :confidence)
      show_selected_observations(query)
    end

    # Displays matrix of Observations of subtaxa of the parent of given name.
    def related_taxa
      query = create_query(:Observation, :all,
                           names: parents(params[:name]),
                           include_subtaxa: true,
                           by: :confidence)
      show_selected_observations(query)
    end

    def parents(name_str)
      names = Name.where(id: name_str).to_a
      names = Name.where(search_name: name_str).to_a if names.empty?
      names = Name.where(text_name: name_str).to_a if names.empty?
      names.map { |name| name.approved_name.parents }.flatten.map(&:id).uniq
    end

    # Displays matrix of User's Observations, by date.
    def user
      return unless (
        user = find_or_goto_index(User, params[:user])
      )

      query = create_query(:Observation, :by_user, user: user)
      show_selected_observations(query)
    end

    # Displays matrix of Observations at a Location, by date.
    def location
      return unless (
        location = find_or_goto_index(Location, params[:location].to_s)
      )

      query = create_query(:Observation, :at_location, location: location)
      show_selected_observations(query)
    end

    # Display matrix of Observations whose "where" matches a string.
    def where
      where = params[:where].to_s
      params[:location] = where
      query = create_query(:Observation, :at_where,
                           user_where: where,
                           location: Location.user_name(@user, where))
      show_selected_observations(query, always_index: 1)
    end

    # Display matrix of Observations attached to a given project.
    def project
      return unless (
        project = find_or_goto_index(Project, params[:project].to_s)
      )

      query = create_query(:Observation, :for_project, project: project)
      show_selected_observations(query, always_index: 1)
    end

    # Display matrix of Observations whose notes, etc. match a string pattern.
    def pattern
      pattern = params[:pattern].to_s
      if pattern.match?(/^\d+$/) &&
         (observation = Observation.safe_find(pattern))
        redirect_to(permanent_observation_path(observation.id))
      else
        render_pattern_search_results(pattern)
      end
    end

    def render_pattern_search_results(pattern)
      search = PatternSearch::Observation.new(pattern)
      return render_pattern_search_error(search) if search.errors.any?

      @suggest_alternate_spellings = search.query.params[:pattern]
      if params[:needs_id]
        redirect_to(
          identify_observations_path(q: get_query_param(search.query))
        )
      else
        show_selected_observations(
          search.query, no_hits_title: :title_for_observation_search.t
        )
      end
    end

    def render_pattern_search_error(search)
      search.errors.each { |error| flash_error(error.to_s) }
      if params[:needs_id]
        redirect_to(identify_observations_path(q: get_query_param))
      else
        render("index", location: observations_path)
      end
    end

    # Displays matrix of advanced search results.
    def advanced_search
      query = advanced_search_query
      return unless query

      show_selected_observations(query)
    rescue StandardError => e
      flash_error(e.to_s) if e.present?
      redirect_to(search_advanced_path)
    end

    def advanced_search_query
      if params[:name] || params[:location] || params[:user] || params[:content]
        create_advanced_search_query(params)
      elsif handle_advanced_search_invalid_q_param?
        nil
      else
        find_query(:Observation)
      end
    end

    def create_advanced_search_query(params)
      search = {}
      [
        :name,
        :location,
        :user,
        :content,
        :search_location_notes
      ].each do |key|
        search[key] = params[key] if params[key].present?
      end
      create_query(:Observation, :advanced_search, search)
    end

    # Show selected search results as a matrix with "index" template.
    def show_selected_observations(query, args = {})
      store_query_in_session(query)

      args = define_index_args(query, args)

      # Restrict to subset within a geographical region (used by map
      # if it needed to stuff multiple locations into a single marker).
      query = restrict_query_to_box(query)

      show_index_of_objects(query, args)
    end

    def define_index_args(query, args)
      args = { controller: "/observations",
               action: :index,
               matrix: true,
               include: [:name, :location, :user, :rss_log,
                         { thumb_image: :image_votes }] }.merge(args)

<<<<<<< HEAD
      # Add some alternate sorting criteria.
      links = [
        ["rss_log",           :sort_by_activity.t],
        ["date",              :sort_by_date.t],
        ["created_at",        :sort_by_posted.t],
        # kind of redundant to sort by rss_logs, though not strictly ===
        # ["updated_at", :sort_by_updated_at.t],
        ["name",              :sort_by_name.t],
        ["user",              :sort_by_user.t],
        ["confidence",        :sort_by_confidence.t],
        ["thumbnail_quality", :sort_by_thumbnail_quality.t],
        ["num_views",         :sort_by_num_views.t]
      ]
      args[:sorting_links] = links

=======
>>>>>>> e76ec814
      # Paginate by letter if sorting by user.
      case query.params[:by]
      when "user", "reverse_user"
        args[:letters] = "users.login"
      # Paginate by letter if sorting by name.
      when "name", "reverse_name"
        args[:letters] = "names.sort_name"
      end
      args
    end
  end
end<|MERGE_RESOLUTION|>--- conflicted
+++ resolved
@@ -198,24 +198,6 @@
                include: [:name, :location, :user, :rss_log,
                          { thumb_image: :image_votes }] }.merge(args)
 
-<<<<<<< HEAD
-      # Add some alternate sorting criteria.
-      links = [
-        ["rss_log",           :sort_by_activity.t],
-        ["date",              :sort_by_date.t],
-        ["created_at",        :sort_by_posted.t],
-        # kind of redundant to sort by rss_logs, though not strictly ===
-        # ["updated_at", :sort_by_updated_at.t],
-        ["name",              :sort_by_name.t],
-        ["user",              :sort_by_user.t],
-        ["confidence",        :sort_by_confidence.t],
-        ["thumbnail_quality", :sort_by_thumbnail_quality.t],
-        ["num_views",         :sort_by_num_views.t]
-      ]
-      args[:sorting_links] = links
-
-=======
->>>>>>> e76ec814
       # Paginate by letter if sorting by user.
       case query.params[:by]
       when "user", "reverse_user"
