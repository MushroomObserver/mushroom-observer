--- conflicted
+++ resolved
@@ -135,16 +135,9 @@
   end
 
   def try_to_upload_images
-<<<<<<< HEAD
-    @good_images = update_good_images(params[:good_image_ids])
-    @bad_images  = create_image_objects(params[:image],
-                                        @observation, @good_images)
-    attach_good_images(@observation, @good_images)
-=======
     update_good_images
     create_image_objects_and_update_bad_images
     attach_good_images
->>>>>>> c4b5d38f
     @any_errors = true if @bad_images.any?
   end
 
