--- conflicted
+++ resolved
@@ -16,11 +16,8 @@
 module ObservationsController::FormHelpers
   private
 
-<<<<<<< HEAD
-  # Note this array syntax. VSCode won't allow nested square brackets (?).
-  # The nested attributes MUST come last.
-=======
->>>>>>> f85865ad
+  # Note this array syntax: The nested attributes MUST come last.
+  # VSCode won't allow nested square brackets (?).
   def permitted_observation_args
     [:place_name, :where, :lat, :long, :alt, :when, "when(1i)", "when(2i)",
      "when(3i)", :specimen, :thumb_image_id, :is_collection_location,
@@ -51,16 +48,6 @@
 
   def notes_param_present?
     params[:observation] && params[:observation][:notes].present?
-  end
-
-  def update_permitted_observation_attributes
-    @observation.attributes = permitted_observation_params || {}
-  end
-
-  def permitted_observation_params
-    return unless params[:observation]
-
-    params[:observation].permit(permitted_observation_args)
   end
 
   def init_license_var
