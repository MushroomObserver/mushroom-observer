--- conflicted
+++ resolved
@@ -82,15 +82,6 @@
     @projects = User.current.projects_member(order: :title,
                                              include: :user_group)
     @project_checks = {}
-<<<<<<< HEAD
-    @projects.select { |proj| proj.open_membership && proj.current? }.
-      each { |p| @project_checks[p.id] = true }
-  end
-
-  def init_project_vars_for_reload(obs)
-    init_project_vars
-    @projects = @projects.union(obs.projects)
-=======
   end
 
   def init_project_vars_for_create
@@ -105,7 +96,6 @@
     obs.projects.each do |proj|
       @projects << proj unless @projects.include?(proj)
     end
->>>>>>> 7c8d879c
     @projects.each do |proj|
       @project_checks[proj.id] = if params[:project].nil?
                                    false
