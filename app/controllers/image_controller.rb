# encoding: utf-8
#
#  = Image Controller
#
#  == Actions
#
#  ==== Searches and Indexes
#  list_images::
#  images_by_user::
#  image_search::
#  advanced_search::
#  index_image::
#  show_selected_images::
#
#  ==== Show Images
#  show_image::
#  next_image::
#  prev_image::
#  cast_vote::
#
#  ==== Work With Images
#  add_image::             Upload images for observation.
#  edit_image::            Edit notes, etc. for image.
#  destroy_image::         Callback: destroy image.
#  remove_image::          Callback: remove image from observation.
#  reuse_image::           Choose images to add to observation.
#  remove_images::         Choose images to remove from observation.
#  license_updater::       Change copyright of many images.
#  bulk_vote_anonymity_updater:: Change anonymity of image votes in bulk.
#  bulk_filename_purge::   Purge all original image filenames from the database.
#  process_image::         (helper for add_image)
#
#  ==== Test Actions
#  test_add_image::
#  test_add_image_report::
#  test_upload_image::
#  test_upload_speed::
#  test_process_image::    (helper for test_upload_image)
#  resize_image::          (helper for test_upload_speed)
#
################################################################################

class ImageController < ApplicationController
  before_action :login_required, except: [
    :advanced_search,
    :image_search,
    :images_by_user,
    :images_for_project,
    :index_image,
    :list_images,
    :next_image,
    :prev_image,
    :show_image,
    :show_original,
    :test_upload_speed
  ]

  before_action :disable_link_prefetching, except: [
    :add_image,
    :edit_image,
    :show_image
  ]

  ##############################################################################
  #
  #  :section: Searches and Indexes
  #
  ##############################################################################

  # Display matrix of selected images, based on current Query.
  def index_image # :nologin: :norobots:
    query = find_or_create_query(:Image, by: params[:by])
    show_selected_images(query, id: params[:id].to_s, always_index: true)
  end

  # Display matrix of images, most recent first.
  def list_images # :nologin:
    query = create_query(:Image, :all, by: :created_at)
    show_selected_images(query)
  end

  # Display matrix of images by a given user.
  def images_by_user # :nologin: :norobots:
    if user = params[:id] ? find_or_goto_index(User, params[:id].to_s) : @user
      query = create_query(:Image, :by_user, user: user)
      show_selected_images(query)
    end
  end

  # Display matrix of Image's attached to a given project.
  def images_for_project
    if project = find_or_goto_index(Project, params[:id].to_s)
      query = create_query(:Image, :for_project, project: project)
      show_selected_images(query, always_index: 1)
    end
  end

  # Display matrix of images whose notes, names, etc. match a string pattern.
  def image_search # :nologin: :norobots:
    pattern = params[:pattern].to_s
    if pattern.match(/^\d+$/) &&
       (image = Image.safe_find(pattern))
      redirect_to(action: "show_image", id: image.id)
    else
      query = create_query(:Image, :pattern_search, pattern: pattern)
      show_selected_images(query)
    end
  end

  # Displays matrix of advanced search results.
  def advanced_search # :nologin: :norobots:
    query = find_query(:Image)
    show_selected_images(query)
  rescue => err
    flash_error(err.to_s) unless err.blank?
    redirect_to(controller: "observer", action: "advanced_search")
  end

  # Show selected search results as a matrix with "list_images" template.
  def show_selected_images(query, args = {})
    store_query_in_session(query)
    @view = view_context ## Needed for matrix view helepr
    @links ||= []

    # I can't figure out why ActiveRecord is not eager-loading all the names.
    # When I do an explicit test (load the first 100 images) it eager-loads
    # about 90%, but for some reason misses 10%, and always the same 10%, but
    # apparently with no rhyme or reason. -JPH 20100204
    args = {
      action: "list_images",
      matrix: true,
      include: [:user, { observations: :name }]
    }.merge(args)

    # Add some alternate sorting criteria.
    args[:sorting_links] = [
      ["name",          :sort_by_name.t],
      ["original_name", :sort_by_filename.t],
      ["date",          :sort_by_date.t],
      ["user",          :sort_by_user.t],
      # ["copyright_holder", :sort_by_copyright_holder.t],
      ["created_at",    :sort_by_posted.t],
      ["updated_at",    :sort_by_updated_at.t],
      ["confidence",    :sort_by_confidence.t],
      ["image_quality", :sort_by_image_quality.t],
      ["num_views",     :sort_by_num_views.t]
    ]

    # Add "show observations" link if this query can be coerced into an
    # observation query.
<<<<<<< HEAD
    if query.coercable?(:Observation)
      @links << [:show_objects.t(type: :observation),
                 add_query_param({
                                   controller: "observer", action: "index_observation"
                                 }, query)]
    end
=======
    @links << coerced_query_link(query, Observation)
>>>>>>> fe748bd0

    # Paginate by letter if sorting by user.
    if (query.params[:by] == "user") ||
       (query.params[:by] == "reverse_user")
      args[:letters] = "users.login"
    # Paginate by letter if sorting by copyright holder.
    elsif (query.params[:by] == "copyright_holder") ||
          (query.params[:by] == "reverse_copyright_holder")
      args[:letters] = "images.copyright_holder"
    # Paginate by letter if names are included in query.
    elsif query.uses_table?(:names)
      args[:letters] = "names.sort_name"
    end

    show_index_of_objects(query, args)
  end

  ##############################################################################
  #
  #  :section: Show Images
  #
  ##############################################################################

  # Show the 640x640 ("normal" size) version of image.
  # Linked from: thumbnails, next/prev_image, etc.
  # Inputs: params[:id] (image)
  # Outputs: @image
  def show_image # :nologin: :prefetch:
    store_location
    return false unless @image = find_or_goto_index(Image, params[:id].to_s)

    @is_reviewer = is_reviewer
    pass_query_params

    # Decide which size to display.
    @default_size = @user ? @user.image_size : :medium
    @size = params[:size].blank? ? @default_size : params[:size].to_sym

    # Make this size the default image size for this user.
    if @user && (@default_size != @size) && (params[:make_default] == "1")
      @user.image_size = @size
      @user.save_without_our_callbacks
      @default_size = @size
    end

    # Wait until here to create this search query to save server resources.
    # Otherwise we'd be creating a new search query for images for every single
    # show_observation request.  We know we came from an observation-type page
    # because that's the only time the "obs" param will be set (with obs id).
    obs = params[:obs]
    if !obs.blank? &&
       # The outer search on observation won't be saved for robots, so no sense
       # in bothering with any of this.
       !browser.bot?
      obs_query = find_or_create_query(:Observation)
      obs_query.current = obs
      img_query = create_query(:Image, :inside_observation,
                               observation: obs, outer: obs_query)
      set_query_params(img_query)
    end

    # Cast user's vote if passed in "vote" parameter.
    if @user &&
       (val = params[:vote]) &&
       (val == "0" || (val = Image.validate_vote(val)))
      val = nil if val == "0"
      cur = @image.users_vote
      if cur != val
        anon = @user.votes_anonymous == :yes
        @image.change_vote(@user, val, anon)
      end

      # Advance to next image automatically if "next" parameter set.
      if params[:next]
        query = find_or_create_query(Image)
        query.current = @image
        @image = query.current if query.index(@image) && (query = query.next)
      end
    end

    # Grab list of votes.
    @votes = @image.image_votes(include: :user).sort_by do |v|
      begin
        (v.anonymous ? :anonymous.l : v.user.unique_text_name).downcase
      rescue
        "?"
      end
    end

    # Update view stats on image we're actually showing.
    update_view_stats(@image)
  end

  # For backwards compatibility.
  def show_original
    redirect_to(action: "show_image", size: "full_size", id: params[:id].to_s)
  end

  # Go to next image: redirects to show_image.
  def next_image # :nologin: :norobots:
    redirect_to_next_object(:next, Image, params[:id].to_s)
  end

  # Go to previous image: redirects to show_image.
  def prev_image # :nologin: :norobots:
    redirect_to_next_object(:prev, Image, params[:id].to_s)
  end

  # Change user's vote and go to next image.
  def cast_vote # :norobots:
    if image = find_or_goto_index(Image, params[:id].to_s)
      val = image.change_vote(@user, params[:value])
      if params[:next]
        redirect_to_next_object(:next, Image, params[:id].to_s)
      else
        redirect_with_query(action: "show_image", id: id)
      end
    end
  end

  ##############################################################################
  #
  #  :section: Work With Images
  #
  ##############################################################################

  # Form for uploading and adding images to an observation.
  # Linked from: show_observation, reuse_image,
  #   naming/create, and naming/edit (via _show_images partial)
  # Inputs: params[:id] (observation)
  #   params[:upload][:image1-4]
  #   params[:image][:copyright_holder]
  #   params[:image][:when]
  #   params[:image][:license_id]
  #   params[:image][:notes]
  # Outputs: @image, @observation
  #   @licenses     (options for license select menu)
  # Redirects to show_observation.
  def add_image # :prefetch: :norobots:
    pass_query_params
    if @observation = find_or_goto_index(Observation, params[:id].to_s)
      if !check_permission!(@observation)
        redirect_with_query(controller: "observer",
                            action: "show_observation", id: @observation.id)
      elsif request.method != "POST"
        @image = Image.new
        @image.license = @user.license
        @image.copyright_holder = @user.legal_name
        @image.user = @user
        # Set the default date to the date of the observation
        # Don't know how to correctly test this.
        @image.when = @observation.when
        @licenses = License.current_names_and_ids(@image.license)
        init_project_vars_for_add_or_edit(@observation)
      elsif params[:upload].blank?
        flash_warning(:runtime_no_changes.t)
        redirect_with_query(controller: "observer",
                            action: "show_observation", id: @observation.id)
      else
        args = params[:image]
        i = 1
        while i < 5 || !params[:upload]["image#{i}"].blank?
          process_image(args, params[:upload]["image#{i}"])
          i += 1
        end
        redirect_with_query(controller: "observer",
                            action: "show_observation", id: @observation.id)
      end
    end
  end

  def process_image(args, upload)
    unless upload.blank?
      @image = Image.new(args.permit(whitelisted_image_args))
      @image.created_at = Time.now
      @image.updated_at = @image.created_at
      @image.user       = @user
      @image.image      = upload
      @image.save

      # The 1st save (or !save) puts the image's original filename in the db,
      # whether or not the user wants it.  So if we don't want it,
      # we must empty it and save a 2nd time.
      @image.original_name = "" if @user.keep_filenames == :toss
      return flash_object_errors(@image) unless @image.save

      if !@image.process_image
        logger.error("Unable to upload image")
        name = @image.original_name
        name = "???" if name.empty?
        flash_error(:runtime_image_invalid_image.t(name: name))
        flash_object_errors(@image)
      else
        @observation.add_image(@image)
        @observation.log_create_image(@image)
        name = @image.original_name
        name = "##{@image.id}" if name.empty?
        flash_notice(:runtime_image_uploaded_image.t(name: name))
        update_projects(@image, params[:project])
      end
    end
  end

  # Form for editing date/license/notes on an image.
  # Linked from: show_image/original
  # Inputs: params[:id] (image)
  #   params[:comment][:summary]
  #   params[:comment][:comment]
  # Outputs: @image, @licenses
  def edit_image # :prefetch: :norobots:
    pass_query_params
    if @image = find_or_goto_index(Image, params[:id].to_s)
      @licenses = License.current_names_and_ids(@image.license)
      if !check_permission!(@image)
        redirect_with_query(action: "show_image", id: @image)
      elsif request.method != "POST"
        init_project_vars_for_add_or_edit(@image)
      else
        @image.attributes = whitelisted_image_params
        xargs = {}
        xargs[:set_date] = @image.when if @image.when_changed?
        xargs[:set_notes] = @image.notes if @image.notes_changed?
        xargs[:set_copyright_holder] = @image.copyright_holder if @image.copyright_holder_changed?
        xargs[:set_original_name] = @image.original_name if @image.original_name_changed?
        xargs[:set_license] = @image.license if @image.license_id_changed?
        done = false
        if xargs.empty?
          if update_projects(@image, params[:project])
            flash_notice :runtime_image_edit_success.t(id: @image.id)
          else
            flash_notice(:runtime_no_changes.t)
          end
          done = true
        elsif !@image.save
          flash_object_errors(@image)
        else
          xargs[:id] = @image
          @image.log_update
          flash_notice :runtime_image_edit_success.t(id: @image.id)
          update_projects(@image, params[:project])
          done = true
        end
        if done
          redirect_with_query(action: "show_image", id: @image.id)
        else
          init_project_vars_for_reload(@image)
        end
      end
    end
  end

  def init_project_vars_for_add_or_edit(obs_or_img)
    @projects = User.current.projects_member.sort_by(&:title)
    @project_checks = {}
    for proj in obs_or_img.projects
      @projects << proj unless @projects.include?(proj)
      @project_checks[proj.id] = true
    end
  end

  def init_project_vars_for_reload(obs_or_img)
    # (Note: In practice, this is never called for add_image,
    # so obs_or_img is always an image.)
    @projects = User.current.projects_member.sort_by(&:title)
    @project_checks = {}
    for proj in obs_or_img.projects
      @projects << proj unless @projects.include?(proj)
    end
    for proj in @projects
      @project_checks[proj.id] = begin
                                   params[:project]["id_#{proj.id}"] == "1"
                                 rescue
                                   false
                                 end
    end
  end

  def update_projects(img, checks)
    any_changes = false
    if checks

      # Here's the problem: User can add image to obs he doesn't own
      # if it is attached to one of his projects.
      # Observation can be attached to other projects, too,
      # though, including ones the user isn't a member of.
      # We want the image to be attached even to these projects by default,
      # however we want to give the user the ability NOT to attach his images
      # to these projects which he doesn't belong to.
      # This means we need to consider checkboxes not only of  user's projects,
      # but also all  projects of the observation, as well.  Once it is detached
      # from one of these projects the user isn't on,
      # the checkbox will no longer show
      # up on the edit_image form, preventing a user from attaching images to
      # projects she doesn't belong to...
      # except in the very strict case of uploading images for
      # an observation which belongs to a project he doesn't belong to.
      projects = @user.projects_member
      for obs in img.observations
        for project in obs.projects
          projects << project unless projects.include?(project)
        end
      end

      for project in projects
        before = img.projects.include?(project)
        after = checks["id_#{project.id}"] == "1"
        if before != after
          if after
            project.add_image(img)
            flash_notice(:attached_to_project.t(object: :image,
                                                project: project.title))
          else
            project.remove_image(img)
            flash_notice(:removed_from_project.t(object: :image,
                                                 project: project.title))
          end
          any_changes = true
        end
      end
    end
    any_changes
  end

  # Callback to destroy an image.
  # Linked from: show_image/original
  # Inputs: params[:id] (image)
  # Redirects to list_images.
  def destroy_image # :norobots:
    if @image = find_or_goto_index(Image, params[:id].to_s)
      next_state = nil
      # decide where to redirect after deleting image
      if this_state = find_query(:Image)
        set_query_params(this_state)
        this_state.current = @image
        next_state = this_state.next
      end
      if !check_permission!(@image)
        redirect_with_query(action: "show_image", id: @image.id)
      else
        @image.log_destroy
        @image.destroy
        flash_notice(:runtime_image_destroy_success.t(id: params[:id].to_s))
        if next_state
          set_query_params(next_state)
          redirect_with_query(action: "show_image", id: next_state.current_id)
        else
          redirect_to(action: "list_images")
        end
      end
    end
  end

  # Callback to remove a single image from an observation.
  # Linked from: observer/edit_observation
  # Inputs: params[:image_id], params[:observation_id]
  # Redirects to show_observation.
  def remove_image # :norobots:
    pass_query_params
    if @image = find_or_goto_index(Image, params[:image_id]) and
       @observation = find_or_goto_index(Observation, params[:observation_id])
      if !check_permission!(@observation)
        flash_error(:runtime_image_remove_denied.t(id: @image.id))
      elsif !@observation.images.include?(@image)
        flash_error(:runtime_image_remove_missing.t(id: @image.id))
      else
        @observation.remove_image(@image)
        @observation.log_remove_image(@image)
        flash_notice(:runtime_image_remove_success.t(id: @image.id))
      end
      redirect_with_query(controller: "observer",
                          action: "show_observation", id: @observation.id)
    end
  end

  def serve_reuse_form(params)
    if params[:all_users] == "1"
      @all_users = true
      query = create_query(:Image, :all, by: :updated_at)
    else
      query = create_query(:Image, :by_user, user: @user, by: :updated_at)
    end
    @layout = calc_layout_params
    @pages = paginate_numbers(:page, @layout["count"])
    @objects = query.paginate(@pages,
                              include: [:user, { observations: :name }])
  end

  def look_for_image(method, params)
    result = nil
    if (method == "POST") || !params[:img_id].blank?
      result = Image.safe_find(params[:img_id])
      flash_error(:runtime_image_reuse_invalid_id.t(id: params[:img_id])) unless result
    end
    result
  end

  def reuse_image_for_glossary_term
    pass_query_params
    @object = GlossaryTerm.safe_find(params[:id])
    image = look_for_image(request.method, params)
    if image
      redirect_to(@object.process_image_reuse(image, query_params))
    else
      serve_reuse_form(params)
    end
  end

  # Browse through matrix of recent images to let a user reuse an image
  # they've already uploaded for another observation.
  # Linked from: observer/show_observation and account/profile
  # Inputs:
  #   params[:mode]       "observation" or "profile"
  #   params[:obs_id]     (observation)
  #   params[:img_id]     (image)
  #   params[:all_users]  "0" or "1"
  # Outputs:
  #   @mode           :observation or :profile
  #   @all_users      true or false
  #   @pages          paginator for images
  #   @objects        Array of images
  #   @observation    observation (if in observation mode)
  #   @layout         layout parameters
  # Posts to the same action.  Redirects to show_observation or show_user.
  def reuse_image # :norobots:
    pass_query_params
    @mode = params[:mode].to_sym
    @observation = Observation.safe_find(params[:obs_id]) if @mode == :observation
    done = false

    # Make sure user owns the observation.
    if (@mode == :observation) &&
       !check_permission!(@observation)
      redirect_with_query(controller: "observer",
                          action: "show_observation", id: @observation.id)
      done = true

    # User entered an image id by hand or clicked on an image.
    elsif (request.method == "POST") ||
          !params[:img_id].blank?
      image = Image.safe_find(params[:img_id])
      if !image
        flash_error(:runtime_image_reuse_invalid_id.t(id: params[:img_id]))

      elsif @mode == :observation
        # Add image to observation.
        @observation.add_image(image)
        @observation.log_reuse_image(image)
        redirect_with_query(controller: "observer",
                            action: "show_observation", id: @observation.id)
        done = true

      else
        # Change user's profile image.
        if @user.image == image
          flash_notice(:runtime_no_changes.t)
        else
          @user.update(image: image)
          flash_notice(:runtime_image_changed_your_image.t(id: image.id))
        end
        redirect_to(controller: "observer", action: "show_user",
                    id: @user.id)
        done = true
      end
    end

    # Serve form.
    unless done
      if params[:all_users] == "1"
        @all_users = true
        query = create_query(:Image, :all, by: :updated_at)
      else
        query = create_query(:Image, :by_user, user: @user, by: :updated_at)
      end
      @layout = calc_layout_params
      @pages = paginate_numbers(:page, @layout["count"])
      @objects = query.paginate(@pages,
                                include: [:user, { observations: :name }])
    end
  end

  # Form used to remove one or more images from an observation (not destroy!)
  # Linked from: show_observation
  # Inputs:
  #   params[:id]                  (observation)
  #   params[:selected][image_id]  (value of "yes" means delete)
  # Outputs: @observation
  # Redirects to show_observation.
  def remove_images # :norobots:
    remove_images_from_object(Observation, params)
  end

  def remove_images_from_object(target_class, params)
    pass_query_params
    @object = find_or_goto_index(target_class, params[:id].to_s)
    if check_permission!(@object)
      if request.method == "POST" && (images = params[:selected])
        images.each do |image_id, do_it|
          if do_it == "yes"
            if image = Image.safe_find(image_id)
              @object.remove_image(image)
              @object.log_remove_image(image)
              flash_notice(:runtime_image_remove_success.t(id: image_id))
            end
          end
        end
        redirect_with_query(controller: target_class.show_controller,
                            action: target_class.show_action, id: @object.id)
      end
    else
      redirect_with_query(controller: target_class.show_controller,
                          action: target_class.show_action, id: @object.id)
    end
  end

  def remove_images_for_glossary_term
    remove_images_from_object(GlossaryTerm, params)
  end

  # Used by show_image to rotate and flip image.
  def transform_image # :norobots:
    pass_query_params
    if image = find_or_goto_index(Image, params[:id].to_s)
      if check_permission!(image)
        if params[:op] == "rotate_left"
          image.transform(:rotate_left)
          flash_notice(:image_show_transform_note.t)
        elsif params[:op] == "rotate_right"
          image.transform(:rotate_right)
          flash_notice(:image_show_transform_note.t)
        elsif params[:op] == "mirror"
          image.transform(:mirror)
          flash_notice(:image_show_transform_note.t)
        else
          flash_error("Invalid operation #{params[:op].inspect}")
        end
      end
      if params[:size].blank? ||
         params[:size].to_sym == (@user ? @user.image_size : :medium)
        redirect_with_query(action: "show_image", id: image)
      else
        redirect_with_query(action: "show_image", id: image,
                            size: params[:size])
      end
    end
  end

  # Tabular form that lets user change licenses of their images.  The table
  # groups all the images of a given copyright holder and license type into
  # a single row.  This lets you change all Rolf's licenses in one stroke.
  # Linked from: account/prefs
  # Inputs:
  #   params[:updates][n][:old_id]      (old license_id)
  #   params[:updates][n][:new_id]      (new license_id)
  #   params[:updates][n][:old_holder]  (old copyright holder)
  #   params[:updates][n][:new_holder]  (new copyright holder)
  # Outputs: @data
  #   @data[n]["copyright_holder"]  Person who actually holds copyright.
  #   @data[n]["license_count"]     Number of images this guy holds with
  #                                 this type of license.
  #   @data[n]["license_id"]        ID of current license.
  #   @data[n]["license_name"]      Name of current license.
  #   @data[n]["licenses"]          Options for select menu.
  def license_updater # :norobots:
    # Process any changes.
    if request.method == "POST"
      data = params[:updates]
      for row in data.values
        old_id = row[:old_id].to_i
        new_id = row[:new_id].to_i
        old_holder = row[:old_holder].to_s
        new_holder = row[:new_holder].to_s
        if old_id != new_id ||
           old_holder != new_holder
          old_holder = Image.connection.quote(old_holder)
          new_holder = Image.connection.quote(new_holder)
          data = Image.connection.select_rows(%(
            SELECT id, YEAR(`when`) FROM images
            WHERE user_id = #{@user.id}
              AND license_id = #{old_id}
              AND copyright_holder = #{old_holder}
          ))
          Image.connection.insert(%(
            INSERT INTO copyright_changes
              (user_id, updated_at, target_type, target_id, year, name, license_id)
            VALUES
              #{data.map { |id, year| "(#{@user.id},NOW(),'Image',#{id},#{year},#{old_holder},#{old_id})" }.join(",\n")}
          ))
          Image.connection.update(%(
            UPDATE images
            SET license_id = #{new_id}, copyright_holder = #{new_holder}
            WHERE user_id = #{@user.id}
              AND license_id = #{old_id}
              AND copyright_holder = #{old_holder}
          ))
        end
      end
    end

    # Gather data for form.
    @data = Image.connection.select_all(%(
      SELECT COUNT(*) AS license_count, copyright_holder, license_id
      FROM images
      WHERE user_id = #{@user.id.to_i}
      GROUP BY copyright_holder, license_id
    )).to_a
    for datum in @data
      if license = License.safe_find(datum["license_id"].to_i)
        datum["license_name"] = license.display_name
        datum["licenses"]     = License.current_names_and_ids(license)
      end
    end
  end

  # Bulk update anonymity of user's image votes.
  # Input: params[:commit] - which button user pressed
  # Outputs:
  #   @num_anonymous - number of existing anonymous votes
  #   @num_public    - number of existing puclic votes
  def bulk_vote_anonymity_updater
    if request.method == "POST"
      submit = params[:commit]
      if submit == :image_vote_anonymity_make_anonymous.l
        ImageVote.connection.update %(
          UPDATE image_votes SET anonymous = TRUE WHERE user_id = #{@user.id}
        )
        flash_notice(:image_vote_anonymity_made_anonymous.t)
      elsif submit == :image_vote_anonymity_make_public.l
        ImageVote.connection.update %(
          UPDATE image_votes SET anonymous = FALSE WHERE user_id = #{@user.id}
        )
        flash_notice(:image_vote_anonymity_made_public.t)
      else
        flash_error(:image_vote_anonymity_invalid_submit_button.l(label: submit))
      end
      redirect_to(controller: "account", action: "prefs")
    else
      @num_anonymous = ImageVote.connection.select_value %(
        SELECT count(id) FROM image_votes WHERE user_id = #{@user.id} AND anonymous
      )
      @num_public = ImageVote.connection.select_value %(
        SELECT count(id) FROM image_votes WHERE user_id = #{@user.id} AND !anonymous
      )
    end
  end

  def bulk_filename_purge
    Image.connection.update(%(
      UPDATE images SET original_name = '' WHERE user_id = #{User.current_id}
    ))
    flash_notice(:prefs_bulk_filename_purge_success.t)
    redirect_to(controller: :account, action: :prefs)
  end

  ################################################################################
  #
  #  :section: Stuff for Mushroom App
  #
  ################################################################################

  def images_for_mushroom_app # :nologin: :norobots:
    minimum_confidence = params[:minimum_confidence].blank? ? 1.5 : params[:minimum_confidence]
    minimum_quality = params[:minimum_quality].blank? ? 2.0 : params[:minimum_quality]
    target_width = params[:target_width].blank? ? 400 : params[:target_width]
    target_height = params[:target_height].blank? ? 600 : params[:target_height]
    minimum_width = params[:minimum_width].blank? ? target_width : params[:minimum_width]
    minimum_height = params[:minimum_height].blank? ? target_height : params[:minimum_height]
    confidence_reward = params[:confidence_reward].blank? ? 2.0 : params[:confidence_reward]
    quality_reward = params[:quality_reward].blank? ? 1.0 : params[:quality_reward]
    ratio_penalty = params[:ratio_penalty].blank? ? 0.5 : params[:ratio_penalty]

    # Last term in ORDER BY spec below penalizes images of the wrong aspect ratio.
    # If we wanted 600x400 it will penalize 400x400 images by "ratio_penalty".
    ratio_penalty = ratio_penalty.to_f / Math.log10(600.0 / 400)

    names = get_list_of_names(params[:names])
    names = names.map { |n| "'" + n.gsub(/'/, '\\\'') + "'" }.join(",")

    data = Name.connection.select_rows(%(
      SELECT y.name, y.id, y.width, y.height
      FROM (
        SELECT x.text_name AS name, i.id AS id, i.width AS width, i.height AS height
        FROM (
          SELECT DISTINCT n1.text_name AS text_name, n2.id AS name_id
          FROM names n1
          JOIN names n2 ON IF(n1.synonym_id IS NULL, n2.id = n1.id, n2.synonym_id = n1.synonym_id)
          WHERE n1.rank = #{Name.ranks[:Species]} AND n1.text_name IN (#{names})
        ) AS x, observations o, images i
        WHERE o.name_id = x.name_id
          AND i.id = o.thumb_image_id
          AND o.vote_cache >= #{minimum_confidence}
          AND i.vote_cache >= #{minimum_quality}
          AND i.width >= #{minimum_width} AND i.height >= #{minimum_height}
        ORDER BY
          o.vote_cache * #{confidence_reward} +
          i.vote_cache * #{quality_reward} -
          ABS(LOG(width/height) - #{Math.log10(target_width.to_f / target_height)}) * #{ratio_penalty} DESC
      ) AS y
      GROUP BY y.name
    ))

    if params[:test]
      render_test_image_report(data)
    else
      render_image_csv_file(data)
    end
  rescue => e
    render(text: e.to_s, layout: false, status: 500)
  end

  def render_test_image_report(data)
    report = data.map do |name, id|
      "<img src='/images/320/#{id}.jpg'/><br/><i>#{name}</i><br/>"
    end.join("<br/>\n")
    render(text: report)
  end

  def render_image_csv_file(data)
    report = CSV.generate(col_sep: "\t") do |csv|
      csv << ["name", "image id", "image width", "image height"]
      data.each do |name, id, width, height|
        csv << [name, id.to_s, width.to_s, height.to_s]
      end
    end
    send_data(report,
              type: "text/csv",
              charset: "UTF-8",
              header: "present",
              disposition: "attachment",
              filename: "#{action_name}.csv"
             )
  end

  def get_list_of_names(file)
    results = []
    if file.respond_to?(:read) &&
       file.respond_to?(:content_type)
      get_list_of_names_from_file(file)
    elsif file.is_a?(String)
      get_list_of_names_from_string(file)
    elsif !file.blank?
      fail "Names file came in as an unexpected class:" \
        "#{file.class.name.inspect}"
    else
      fail "Missing names file!"
    end
  end

  def get_list_of_names_from_file(file)
    case file.content_type.chomp
    when "text/plain",
         "application/text",
         "application/octet-stream"
      get_list_of_names_from_plain_text_file(file)
    when "text/csv"
      get_list_of_names_from_csv_file(file)
    else
      fail "Names file has unrecognized content_type: #{content_type.inspect}"
    end
  end

  def get_list_of_names_from_csv_file(file)
    results = CSV.parse(file.read)
    headings = results.shift.map(&:to_s).map(&:downcase)
    name_column = headings.index_of("name")
    rank_column = headings.index_of("rank")
    unless name_column
      fail 'Expected names file to have a \"name\" column, ' \
        "with column label in the first row."
    end
    if rank_column
      results.reject! { |row| row[rank_column].to_s.downcase != "species" }
    end
    results.map do |row|
      row[name_column].to_s.strip_squeeze
    end.reject(:blank?)
  end

  def get_list_of_names_from_plain_text_file(file)
    file.read.split(/[\r\n]+/)
  end

  def get_list_of_names_from_string(str)
    str.split(/\s*,\s*/)
  end

  ##############################################################################

  private

  def whitelisted_image_params
    params.require(:image).permit(whitelisted_image_args)
  end
end<|MERGE_RESOLUTION|>--- conflicted
+++ resolved
@@ -148,16 +148,7 @@
 
     # Add "show observations" link if this query can be coerced into an
     # observation query.
-<<<<<<< HEAD
-    if query.coercable?(:Observation)
-      @links << [:show_objects.t(type: :observation),
-                 add_query_param({
-                                   controller: "observer", action: "index_observation"
-                                 }, query)]
-    end
-=======
     @links << coerced_query_link(query, Observation)
->>>>>>> fe748bd0
 
     # Paginate by letter if sorting by user.
     if (query.params[:by] == "user") ||
