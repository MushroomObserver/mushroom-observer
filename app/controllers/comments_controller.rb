# frozen_string_literal: true

#  ==== Show, CRUD actions
#  index::
#  show::
#  new::
#  create::
#  edit::
#  update::
#  destroy::
#
#
class CommentsController < ApplicationController
  before_action :login_required
  # disable cop because index is defined in ApplicationController
  # rubocop:disable Rails/LexicallyScopedActionFilter
  before_action :pass_query_params, except: [:index]
  # rubocop:enable Rails/LexicallyScopedActionFilter

  # Bullet doesn't seem to be able to figure out that we cannot eager load
  # through polymorphic relations, so I'm just disabling it for these actions.
  around_action :skip_bullet, if: -> { defined?(Bullet) }, only: [:index]

  ##############################################################################

  # index::
  # ApplicationController uses this table to dispatch #index to a private method
  @index_subaction_param_keys = [
    :target, :pattern, :by_user, :for_user, :by
  ].freeze

  @index_subaction_dispatch_table = {
    by: :index_query_results
  }.freeze

  ###########################################################

  private

  def default_index_subaction
    list_all
  end

  # Show list of latest comments. (Linked from left panel.)
  def list_all
    query = create_query(:Comment, :all, by: default_sort_order)
    show_selected_comments(query)
  end

  def default_sort_order
    ::Query::CommentBase.default_order
  end

  # Show selected list of comments, based on current Query.  (Linked from
  # show_comment, next to "prev" and "next"... or will be.)
  def index_query_results
    sorted_by = params[:by].present? ? params[:by].to_s : default_sort_order
    query = find_or_create_query(:Comment, by: sorted_by)
    show_selected_comments(query, id: params[:id].to_s, always_index: true)
  end

  # Shows comments by a given user, most recent first. (Linked from show_user.)
  def by_user
    user = find_obj_or_goto_index(
      model: User, obj_id: params[:by_user].to_s,
      index_path: comments_path
    )
    return unless user

    query = create_query(:Comment, :by_user, user: user)
    show_selected_comments(query)
  end

  # Shows comments for a given user's Observations, most recent first.
  # (Linked from show_user.)
  def for_user
    user = find_obj_or_goto_index(
      model: User, obj_id: params[:for_user].to_s,
      index_path: comments_path
    )
    return unless user

    query = create_query(:Comment, :for_user, user: user)
    show_selected_comments(query)
  end

  # Shows comments for a given object, most recent first. (Linked from the
  # "and more..." thingy at the bottom of truncated embedded comment lists.)
  def target
    return no_model unless (model = Comment.safe_model_from_name(params[:type]))
    return unless (target = find_or_goto_index(model, params[:target].to_s))

    query = create_query(:Comment, :for_target, target: target.id,
                                                type: target.class.name)
    show_selected_comments(query)
  end

  def no_model
    flash_error(:runtime_invalid.t(type: '"type"', value: params[:type].to_s))
    redirect_back_or_default(action: :index)
  end

  # Display list of Comment's whose text matches a string pattern.
  def pattern
    pattern = params[:pattern].to_s
    if pattern.match?(/^\d+$/) && (comment = Comment.safe_find(pattern))
      redirect_to(action: :show, id: comment.id)
    else
      query = create_query(:Comment, :pattern_search, pattern: pattern)
      show_selected_comments(query)
    end
  end

  # Show selected list of comments.
  def show_selected_comments(query, args = {})
    # (Eager-loading of names might fail when comments start to apply to
    # objects other than observations.)
    args = {
      action: :index,
      num_per_page: 25,
      include: [:target, :user]
    }.merge(args)

    # Paginate by letter if sorting by user.
    if (query.params[:by] == "user") ||
       (query.params[:by] == "reverse_user")
      args[:letters] = "users.login"
    end

    @full_detail = (query.flavor == :for_target)

    show_index_of_objects(query, args)
  end

  public

  ##############################################################################
  #
  #  :section: Show
  #
  ##############################################################################

  # Display comment by itself.
  # Linked from: show_<object>, index
  # Inputs: params[:id] (comment)
  # Outputs: @comment, @object
  def show
    store_location
    return unless (@comment = find_comment!)

    case params[:flow]
    when "next"
      redirect_to_next_object(:next, Comment, params[:id]) and return
    when "prev"
      redirect_to_next_object(:prev, Comment, params[:id]) and return
    end

    @target = @comment.target
    allowed_to_see!(@target)
  end

  private

  def find_comment!
    find_or_goto_index(Comment, params[:id].to_s)
  end

  # Make sure users can't see/add comments on objects they aren't allowed to
  # view!  Redirect and return +false+ if they can't, else return +true+.
  def allowed_to_see!(object)
    return true unless object.respond_to?(:is_reader?) &&
                       !object.is_reader?(@user) &&
                       !in_admin_mode?

    flash_error(:runtime_show_description_denied.t)
    parent = object.parent
    redirect_to(controller: parent.show_controller,
                action: parent.show_action, id: parent.id)
    false
  end

  public

  ##############################################################################
  #
  #  :section: CRUD actions
  #
  ##############################################################################

  # Form to create comment for an object.
  # Linked from: show_<object>
  # Inputs:
  #   params[:id] (object id)
  #   params[:type] (object type)
  #   params[:comment][:summary]
  #   params[:comment][:comment]
  # Success:
  #   Redirects to show_<object>.
  # Failure:
  #   Renders add_comment again.
  #   Outputs: @comment, @object
  def new
    return unless (@target = load_target(params[:type], params[:target])) &&
                  allowed_to_see!(@target)

    @comment = Comment.new(target: @target)

    respond_to do |format|
      format.html
<<<<<<< HEAD
      format.turbo_stream do
        render_modal_comment_form(
          title: helpers.comment_form_new_title(target: @target)
        )
      end
=======
      format.turbo_stream { render_modal_comment_form }
>>>>>>> a98c90f6
    end
  end

  def create
    return unless (@target = load_target(params[:type], params[:target])) &&
                  allowed_to_see!(@target)

    @comment = Comment.new(target: @target)
    @comment.attributes = permitted_comment_params if params[:comment]

    unless @comment.save
      flash_object_errors(@comment)
      reload_form and return
    end

    @comment.log_create
    flash_notice(:runtime_form_comments_create_success.t(id: @comment.id))

    refresh_comments_or_redirect_to_show
  end

  # Form to edit a comment for an object..
  # Linked from: show_comment, show_object.
  # Inputs:
  #   params[:id]
  #   params[:comment][:summary]
  #   params[:comment][:comment]
  # Success:
  #   Redirects to show_object.
  # Failure:
  #   Renders edit_comment again.
  #   Outputs: @comment, @object
  def edit
    return unless (@comment = find_comment!)

    @target = comment_target
    return unless allowed_to_see!(@target)
    return unless check_permission_or_redirect!(@comment, @target)

    respond_to do |format|
      format.turbo_stream { render_modal_comment_form }
      format.html
<<<<<<< HEAD
      format.turbo_stream do
        render_modal_comment_form(
          title: helpers.comment_form_edit_title(target: @target)
        )
      end
=======
>>>>>>> a98c90f6
    end
  end

  def update
    return unless (@comment = find_comment!)

    @target = comment_target
    return unless allowed_to_see!(@target) &&
                  check_permission_or_redirect!(@comment, @target)

    @comment.attributes = permitted_comment_params if params[:comment]
    reload_form and return unless comment_updated?

<<<<<<< HEAD
    unless comment_updated?
      respond_to do |format|
        format.turbo_stream { render_modal_form_reload }
        format.html { render(:edit) and return }
      end
    end

    respond_to do |format|
      format.turbo_stream { render_update_comments_for_object }
      format.html do
        redirect_with_query(controller: @target.show_controller,
                            action: @target.show_action, id: @target.id)
      end
    end
=======
    refresh_comments_or_redirect_to_show
>>>>>>> a98c90f6
  end

  # Callback to destroy a comment.
  # Linked from: show_comment, show_object.
  # Redirects to show_object.
  # Inputs: params[:id]
  # Outputs: none
  def destroy
    return unless (@comment = find_comment!)

    @target = @comment.target
    if !check_permission!(@comment)
      # all html requests redirect to object show page
    elsif !@comment.destroy
      flash_error(:runtime_form_comments_destroy_failed.t(id: params[:id]))
    else
      @comment.log_destroy
      flash_notice(:runtime_form_comments_destroy_success.t(id: params[:id]))
    end
    respond_to do |format|
<<<<<<< HEAD
      format.turbo_stream { render_update_comments_for_object }
=======
      format.turbo_stream { refresh_comments_for_object }
>>>>>>> a98c90f6
      format.html do
        redirect_with_query(controller: @target.show_controller,
                            action: @target.show_action, id: @target.id)
      end
    end
  end

  private

  # The identifier needs to be more specific for an edit form, because
  # we give users the option to edit any number of their own comments on a
  # show page. "comment" disambiguates :new, because :edit always has id
  def render_modal_comment_form
    render(partial: "shared/modal_form",
           locals: { title: modal_title, identifier: modal_identifier,
                     form: "comments/form" }) and return
  end

  def reload_modal_form
    render(partial: "shared/modal_form_reload",
           locals: { identifier: modal_identifier,
                     form: "comments/form" })
  end

  def modal_identifier
    case action_name
    when "new", "create"
      "comment"
    when "edit", "update"
      "comment_#{@comment.id}"
    end
  end

  def modal_title
    case action_name
    when "new", "create"
      helpers.comment_form_new_title(target: @target)
    when "edit", "update"
      helpers.comment_form_edit_title(target: @target)
    end
  end

  def refresh_comments_for_object
    render(partial: "comments/update_comments_for_object")
  end

  def permitted_comment_params
    params[:comment].permit([:summary, :comment])
  end

<<<<<<< HEAD
  def save_comment_or_flash_errors_and_redirect!
    unless @comment.save
      flash_object_errors(@comment)
      respond_to do |format|
        format.turbo_stream { render_modal_form_reload }
        format.html { render(:new) and return }
      end
=======
  def reload_form
    respond_to do |format|
      format.turbo_stream { reload_modal_form }
      format.html { render(:new) }
>>>>>>> a98c90f6
    end
  end

  def refresh_comments_or_redirect_to_show
    respond_to do |format|
<<<<<<< HEAD
      format.turbo_stream { render_update_comments_for_object }
=======
      format.turbo_stream { refresh_comments_for_object }
>>>>>>> a98c90f6
      format.html do
        redirect_with_query(controller: @target.show_controller,
                            action: @target.show_action, id: @target.id)
      end
    end
  end

  def comment_target
    load_target(@comment.target_type, @comment.target_id)
  end

  def load_target(type, id)
    case type
    when "Observation"
      load_for_show_observation_or_goto_index(id)
    else
      target = Comment.find_object(type, id.to_s)
      redirect_back_or_default("/") unless target
      target
    end
  end

  def check_permission_or_redirect!(comment, target)
    return true if check_permission!(comment)

    redirect_with_query(controller: target.show_controller,
                        action: target.show_action, id: target.id)
    false
  end

  def comment_updated?
    if !@comment.changed?
      flash_notice(:runtime_no_changes.t)
      # changing this to `false`, because comment has not been changed.
      # Flash should render in modal (the `false` path) - AN 20231201
      false
    elsif !@comment.save
      flash_object_errors(@comment)
      false
    else
      @comment.log_update
      flash_notice(:runtime_form_comments_edit_success.t(id: @comment.id))
      true
    end
  end
end<|MERGE_RESOLUTION|>--- conflicted
+++ resolved
@@ -207,15 +207,7 @@
 
     respond_to do |format|
       format.html
-<<<<<<< HEAD
-      format.turbo_stream do
-        render_modal_comment_form(
-          title: helpers.comment_form_new_title(target: @target)
-        )
-      end
-=======
       format.turbo_stream { render_modal_comment_form }
->>>>>>> a98c90f6
     end
   end
 
@@ -258,14 +250,6 @@
     respond_to do |format|
       format.turbo_stream { render_modal_comment_form }
       format.html
-<<<<<<< HEAD
-      format.turbo_stream do
-        render_modal_comment_form(
-          title: helpers.comment_form_edit_title(target: @target)
-        )
-      end
-=======
->>>>>>> a98c90f6
     end
   end
 
@@ -279,24 +263,7 @@
     @comment.attributes = permitted_comment_params if params[:comment]
     reload_form and return unless comment_updated?
 
-<<<<<<< HEAD
-    unless comment_updated?
-      respond_to do |format|
-        format.turbo_stream { render_modal_form_reload }
-        format.html { render(:edit) and return }
-      end
-    end
-
-    respond_to do |format|
-      format.turbo_stream { render_update_comments_for_object }
-      format.html do
-        redirect_with_query(controller: @target.show_controller,
-                            action: @target.show_action, id: @target.id)
-      end
-    end
-=======
     refresh_comments_or_redirect_to_show
->>>>>>> a98c90f6
   end
 
   # Callback to destroy a comment.
@@ -317,11 +284,7 @@
       flash_notice(:runtime_form_comments_destroy_success.t(id: params[:id]))
     end
     respond_to do |format|
-<<<<<<< HEAD
-      format.turbo_stream { render_update_comments_for_object }
-=======
       format.turbo_stream { refresh_comments_for_object }
->>>>>>> a98c90f6
       format.html do
         redirect_with_query(controller: @target.show_controller,
                             action: @target.show_action, id: @target.id)
@@ -372,30 +335,16 @@
     params[:comment].permit([:summary, :comment])
   end
 
-<<<<<<< HEAD
-  def save_comment_or_flash_errors_and_redirect!
-    unless @comment.save
-      flash_object_errors(@comment)
-      respond_to do |format|
-        format.turbo_stream { render_modal_form_reload }
-        format.html { render(:new) and return }
-      end
-=======
   def reload_form
     respond_to do |format|
       format.turbo_stream { reload_modal_form }
       format.html { render(:new) }
->>>>>>> a98c90f6
     end
   end
 
   def refresh_comments_or_redirect_to_show
     respond_to do |format|
-<<<<<<< HEAD
-      format.turbo_stream { render_update_comments_for_object }
-=======
       format.turbo_stream { refresh_comments_for_object }
->>>>>>> a98c90f6
       format.html do
         redirect_with_query(controller: @target.show_controller,
                             action: @target.show_action, id: @target.id)
