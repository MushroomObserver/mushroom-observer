# frozen_string_literal: true

#  ==== Show, CRUD actions
#  index::
#  show::
#  new::
#  create::
#  edit::
#  update::
#  destroy::
#
#
class CommentsController < ApplicationController
  before_action :login_required
  # disable cop because index is defined in ApplicationController
  # rubocop:disable Rails/LexicallyScopedActionFilter
  before_action :pass_query_params, except: [:index]
  # rubocop:enable Rails/LexicallyScopedActionFilter

  # Bullet doesn't seem to be able to figure out that we cannot eager load
  # through polymorphic relations, so I'm just disabling it for these actions.
  around_action :skip_bullet, if: -> { defined?(Bullet) }, only: [:index]

  ##############################################################################

  # index::
  # ApplicationController uses this table to dispatch #index to a private method
  @index_subaction_param_keys = [
    :target, :pattern, :by_user, :for_user, :by
  ].freeze

  @index_subaction_dispatch_table = {
    by: :index_query_results
  }.freeze

  ###########################################################

  private

  def default_index_subaction
    list_all
  end

  # Show list of latest comments. (Linked from left panel.)
  def list_all
    query = create_query(:Comment, :all, by: default_sort_order)
    show_selected_comments(query)
  end

  def default_sort_order
    ::Query::CommentBase.default_order
  end

  # Show selected list of comments, based on current Query.  (Linked from
  # show_comment, next to "prev" and "next"... or will be.)
  def index_query_results
    sorted_by = params[:by].present? ? params[:by].to_s : default_sort_order
    query = find_or_create_query(:Comment, by: sorted_by)
    show_selected_comments(query, id: params[:id].to_s, always_index: true)
  end

  # Shows comments by a given user, most recent first. (Linked from show_user.)
  def by_user
    user = find_obj_or_goto_index(
      model: User, obj_id: params[:by_user].to_s,
      index_path: comments_path
    )
    return unless user

    query = create_query(:Comment, :by_user, user: user)
    show_selected_comments(query)
  end

  # Shows comments for a given user's Observations, most recent first.
  # (Linked from show_user.)
  def for_user
    user = find_obj_or_goto_index(
      model: User, obj_id: params[:for_user].to_s,
      index_path: comments_path
    )
    return unless user

    query = create_query(:Comment, :for_user, user: user)
    show_selected_comments(query)
  end

  # Shows comments for a given object, most recent first. (Linked from the
  # "and more..." thingy at the bottom of truncated embedded comment lists.)
  def target
    return no_model unless (model = Comment.safe_model_from_name(params[:type]))
    return unless (target = find_or_goto_index(model, params[:target].to_s))

    query = create_query(:Comment, :for_target, target: target.id,
                                                type: target.class.name)
    show_selected_comments(query)
  end

  def no_model
    flash_error(:runtime_invalid.t(type: '"type"', value: params[:type].to_s))
    redirect_back_or_default(action: :index)
  end

  # Display list of Comment's whose text matches a string pattern.
  def pattern
    pattern = params[:pattern].to_s
    if pattern.match?(/^\d+$/) && (comment = Comment.safe_find(pattern))
      redirect_to(action: :show, id: comment.id)
    else
      query = create_query(:Comment, :pattern_search, pattern: pattern)
      show_selected_comments(query)
    end
  end

  # Show selected list of comments.
  def show_selected_comments(query, args = {})
    # (Eager-loading of names might fail when comments start to apply to
    # objects other than observations.)
    args = {
      action: :index,
      num_per_page: 25,
      include: [:target, :user]
    }.merge(args)

    # Paginate by letter if sorting by user.
    if (query.params[:by] == "user") ||
       (query.params[:by] == "reverse_user")
      args[:letters] = "users.login"
    end

    @full_detail = (query.flavor == :for_target)

    show_index_of_objects(query, args)
  end

  public

  ##############################################################################
  #
  #  :section: Show
  #
  ##############################################################################

  # Display comment by itself.
  # Linked from: show_<object>, index
  # Inputs: params[:id] (comment)
  # Outputs: @comment, @object
  def show
    store_location
    return unless (@comment = find_comment!)

    case params[:flow]
    when "next"
      redirect_to_next_object(:next, Comment, params[:id]) and return
    when "prev"
      redirect_to_next_object(:prev, Comment, params[:id]) and return
    end

    @target = @comment.target
    allowed_to_see!(@target)
  end

  private

  def find_comment!
    find_or_goto_index(Comment, params[:id].to_s)
  end

  # Make sure users can't see/add comments on objects they aren't allowed to
  # view!  Redirect and return +false+ if they can't, else return +true+.
  def allowed_to_see!(object)
    return true unless object.respond_to?(:is_reader?) &&
                       !object.is_reader?(@user) &&
                       !in_admin_mode?

    flash_error(:runtime_show_description_denied.t)
    parent = object.parent
    redirect_to(controller: parent.show_controller,
                action: parent.show_action, id: parent.id)
    false
  end

  public

  ##############################################################################
  #
  #  :section: CRUD actions
  #
  ##############################################################################

  # Form to create comment for an object.
  # Linked from: show_<object>
  # Inputs:
  #   params[:id] (object id)
  #   params[:type] (object type)
  #   params[:comment][:summary]
  #   params[:comment][:comment]
  # Success:
  #   Redirects to show_<object>.
  # Failure:
  #   Renders add_comment again.
  #   Outputs: @comment, @object
  def new
    return unless (@target = load_target(params[:type], params[:target])) &&
                  allowed_to_see!(@target)

    @comment = Comment.new(target: @target)

    respond_to do |format|
      format.html
      format.js do
        render_modal_comment_form(
          title: helpers.comment_form_new_title(target: @target)
        )
      end
    end
  end

  def create
    return unless (@target = load_target(params[:type], params[:target])) &&
                  allowed_to_see!(@target)

    @comment = Comment.new(target: @target)
    @comment.attributes = permitted_comment_params if params[:comment]

    save_comment_or_flash_errors_and_redirect!
  end

  # Form to edit a comment for an object..
  # Linked from: show_comment, show_object.
  # Inputs:
  #   params[:id]
  #   params[:comment][:summary]
  #   params[:comment][:comment]
  # Success:
  #   Redirects to show_object.
  # Failure:
  #   Renders edit_comment again.
  #   Outputs: @comment, @object
  def edit
    return unless (@comment = find_comment!)

    @target = comment_target
    return unless allowed_to_see!(@target)
    return unless check_permission_or_redirect!(@comment, @target)

    respond_to do |format|
      format.html
      format.js do
        render_modal_comment_form(
          title: helpers.comment_form_edit_title(target: @target)
        )
      end
    end
  end

  def update
    return unless (@comment = find_comment!)

    @target = comment_target
    return unless allowed_to_see!(@target) &&
                  check_permission_or_redirect!(@comment, @target)

    @comment.attributes = permitted_comment_params if params[:comment]

    unless comment_updated?
      respond_to do |format|
<<<<<<< HEAD
        format.turbo_stream do
          render_modal_form_reload
        end
=======
        format.js { render_modal_form_reload }
>>>>>>> d9687a82
        format.html { render(:edit) and return }
      end
    end

    respond_to do |format|
      format.js { render_update_comments_for_object }
      format.html do
        redirect_with_query(controller: @target.show_controller,
                            action: @target.show_action, id: @target.id)
      end
    end
  end

  # Callback to destroy a comment.
  # Linked from: show_comment, show_object.
  # Redirects to show_object.
  # Inputs: params[:id]
  # Outputs: none
  def destroy
    return unless (@comment = find_comment!)

    @target = @comment.target
    if !check_permission!(@comment)
      # all html requests redirect to object show page
    elsif !@comment.destroy
      flash_error(:runtime_form_comments_destroy_failed.t(id: params[:id]))
    else
      @comment.log_destroy
      flash_notice(:runtime_form_comments_destroy_success.t(id: params[:id]))
    end
    respond_to do |format|
<<<<<<< HEAD
=======
      format.js { render_update_comments_for_object }
>>>>>>> d9687a82
      format.html do
        redirect_with_query(controller: @target.show_controller,
                            action: @target.show_action, id: @target.id)
      end
      format.turbo_stream do
        render_update_comments_for_object
      end
    end
  end

  private

  def render_modal_comment_form(title:)
    render(partial: "shared/modal_form_show",
           locals: { title: title, identifier: "comment" }) and return
  end

  def render_modal_form_reload
    render(partial: "shared/modal_form_reload",
           locals: { identifier: "comment",
                     form: "comments/form" }) and return true
  end

  def render_update_comments_for_object
    render(partial: "comments/update_comments_for_object")
  end

  def permitted_comment_params
    params[:comment].permit([:summary, :comment])
  end

  def save_comment_or_flash_errors_and_redirect!
    unless @comment.save
      flash_object_errors(@comment)
      respond_to do |format|
        format.html { render(:new) and return }
<<<<<<< HEAD
        format.turbo_stream do
          render_modal_form_reload
        end
=======
        format.js { render_modal_form_reload }
>>>>>>> d9687a82
      end
    end

    @comment.log_create
    flash_notice(:runtime_form_comments_create_success.t(id: @comment.id))

    respond_to do |format|
      format.html do
        redirect_with_query(controller: @target.show_controller,
                            action: @target.show_action, id: @target.id)
      end
<<<<<<< HEAD
      format.turbo_stream do
        render_update_comments_for_object
      end
=======
      format.js { render_update_comments_for_object }
>>>>>>> d9687a82
    end
  end

  def comment_target
    load_target(@comment.target_type, @comment.target_id)
  end

  def load_target(type, id)
    case type
    when "Observation"
      load_for_show_observation_or_goto_index(id)
    else
      target = Comment.find_object(type, id.to_s)
      redirect_back_or_default("/") unless target
      target
    end
  end

  def check_permission_or_redirect!(comment, target)
    return true if check_permission!(comment)

    redirect_with_query(controller: target.show_controller,
                        action: target.show_action, id: target.id)
    false
  end

  def comment_updated?
    if !@comment.changed?
      flash_notice(:runtime_no_changes.t)
      true
    elsif !@comment.save
      flash_object_errors(@comment)
      false
    else
      @comment.log_update
      flash_notice(:runtime_form_comments_edit_success.t(id: @comment.id))
      true
    end
  end
end<|MERGE_RESOLUTION|>--- conflicted
+++ resolved
@@ -207,7 +207,7 @@
 
     respond_to do |format|
       format.html
-      format.js do
+      format.turbo_stream do
         render_modal_comment_form(
           title: helpers.comment_form_new_title(target: @target)
         )
@@ -245,7 +245,7 @@
 
     respond_to do |format|
       format.html
-      format.js do
+      format.turbo_stream do
         render_modal_comment_form(
           title: helpers.comment_form_edit_title(target: @target)
         )
@@ -264,19 +264,13 @@
 
     unless comment_updated?
       respond_to do |format|
-<<<<<<< HEAD
-        format.turbo_stream do
-          render_modal_form_reload
-        end
-=======
-        format.js { render_modal_form_reload }
->>>>>>> d9687a82
+        format.turbo_stream { render_modal_form_reload }
         format.html { render(:edit) and return }
       end
     end
 
     respond_to do |format|
-      format.js { render_update_comments_for_object }
+      format.turbo_stream { render_update_comments_for_object }
       format.html do
         redirect_with_query(controller: @target.show_controller,
                             action: @target.show_action, id: @target.id)
@@ -302,16 +296,10 @@
       flash_notice(:runtime_form_comments_destroy_success.t(id: params[:id]))
     end
     respond_to do |format|
-<<<<<<< HEAD
-=======
-      format.js { render_update_comments_for_object }
->>>>>>> d9687a82
+      format.turbo_stream { render_update_comments_for_object }
       format.html do
         redirect_with_query(controller: @target.show_controller,
                             action: @target.show_action, id: @target.id)
-      end
-      format.turbo_stream do
-        render_update_comments_for_object
       end
     end
   end
@@ -341,14 +329,8 @@
     unless @comment.save
       flash_object_errors(@comment)
       respond_to do |format|
+        format.turbo_stream { render_modal_form_reload }
         format.html { render(:new) and return }
-<<<<<<< HEAD
-        format.turbo_stream do
-          render_modal_form_reload
-        end
-=======
-        format.js { render_modal_form_reload }
->>>>>>> d9687a82
       end
     end
 
@@ -356,17 +338,11 @@
     flash_notice(:runtime_form_comments_create_success.t(id: @comment.id))
 
     respond_to do |format|
+      format.turbo_stream { render_update_comments_for_object }
       format.html do
         redirect_with_query(controller: @target.show_controller,
                             action: @target.show_action, id: @target.id)
       end
-<<<<<<< HEAD
-      format.turbo_stream do
-        render_update_comments_for_object
-      end
-=======
-      format.js { render_update_comments_for_object }
->>>>>>> d9687a82
     end
   end
 
