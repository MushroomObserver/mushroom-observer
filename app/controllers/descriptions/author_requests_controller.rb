# frozen_string_literal: true

module Descriptions
  # request to be an Description author
  class AuthorRequestsController < ApplicationController
    # filters
    before_action :login_required

    # Form to compose email for the authors/reviewers.
    # Linked from show_<object>.
    def new
      @object = AbstractModel.find_object(params[:type], params[:id].to_s)
    end

    def create
      @object = AbstractModel.find_object(params[:type], params[:id].to_s)
      send_author_emails
      flash_notice(:request_success.t)
      redirect_to(@object.show_link_args)
    end

    private

    def send_author_emails
      subject = params.dig(:email, :subject).to_s
<<<<<<< HEAD
      message = params.dig(:email, :content).to_s
=======
      message = params.dig(:email, :message).to_s
>>>>>>> ada73b3d

      (@object.authors + UserGroup.reviewers.users).uniq.each do |receiver|
        # Migrated from QueuedEmail::AuthorRequest to deliver_later.
        AuthorMailer.build(
          sender: @user, receiver:, object: @object, subject:, message:
        ).deliver_later
      end
    end
  end
end<|MERGE_RESOLUTION|>--- conflicted
+++ resolved
@@ -23,11 +23,7 @@
 
     def send_author_emails
       subject = params.dig(:email, :subject).to_s
-<<<<<<< HEAD
-      message = params.dig(:email, :content).to_s
-=======
       message = params.dig(:email, :message).to_s
->>>>>>> ada73b3d
 
       (@object.authors + UserGroup.reviewers.users).uniq.each do |receiver|
         # Migrated from QueuedEmail::AuthorRequest to deliver_later.
