# frozen_string_literal: true

# see ajax_controller.rb
module AjaxController::AutoComplete
  require "cgi"

  # Auto-complete string as user types. Renders list of strings in plain text.
  # First line is the actual (minimal) string used to match results.  If it
  # had to truncate the list of results, the last string is "...".
  # type:: Type of string.
  # id::   String user has entered.
  def auto_complete
    # Could set `session_user!`` in ajax_controller, but that would force all
    # ajax routes to have a logged-in user. Tests would need adjusting.
    @user = User.current = session_user

    string = CGI.unescape(@id).strip_squeeze
    if string.blank?
<<<<<<< HEAD
      render(plain: "\n\n")
      # render(plain: "")
    else
      render(plain: helpers.auto_complete_results(string))
=======
      render(json: ActiveSupport::JSON.encode([]))
    else
      render(json: ActiveSupport::JSON.encode(auto_complete_results(string)))
>>>>>>> 234821eb
    end
  end

  private

  # stimulus-autocomplete:
  # <li class="list-group-item" role="option"
  #     data-autocomplete-value="1">Blackbird</li>
  # <li class="list-group-item" role="option"
  #     data-autocomplete-value="2">Bluebird</li>
  # <li class="list-group-item" role="option"
  #     data-autocomplete-value="3">Mockingbird</li>
  # Note that we can return a value, i.e. record.id!
  # matches = [[string, id], [string, id]]

  def auto_complete_results(string)
    case @type
    when "location"
      params[:format] = @user&.location_format
    when "herbarium"
      params[:user_id] = @user&.id
    end

    ::AutoComplete.subclass(@type).new(string, params).matching_strings
  end
end<|MERGE_RESOLUTION|>--- conflicted
+++ resolved
@@ -16,16 +16,9 @@
 
     string = CGI.unescape(@id).strip_squeeze
     if string.blank?
-<<<<<<< HEAD
-      render(plain: "\n\n")
-      # render(plain: "")
-    else
-      render(plain: helpers.auto_complete_results(string))
-=======
       render(json: ActiveSupport::JSON.encode([]))
     else
       render(json: ActiveSupport::JSON.encode(auto_complete_results(string)))
->>>>>>> 234821eb
     end
   end
 
