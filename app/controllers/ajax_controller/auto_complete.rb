--- conflicted
+++ resolved
@@ -23,23 +23,11 @@
   private
 
   def auto_complete_results(string)
-<<<<<<< HEAD
-    # handle user location format preference
-    if(@type == "location")
-      params[:format] = if @user && @user.location_format == "scientific"
-                          "scientific"
-                        else
-                          ""
-                        end
-    elsif(@type == "herbarium")
-      params[:user_id] = @user&.id || nil
-=======
     case @type
     when "location"
       params[:format] = "scientific" if @user&.location_format == "scientific"
     when "herbarium"
       params[:user_id] = @user&.id
->>>>>>> 90c20dd2
     end
 
     ::AutoComplete.subclass(@type).new(string, params).
