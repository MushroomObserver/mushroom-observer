# frozen_string_literal: true

<<<<<<< HEAD
=======
require("open3")

GPS_TAGS = /latitude|longitude|gps/i

>>>>>>> f8089f5e
# see ajax_controller.rb
module AjaxController::EXIF
  require "English"
  require("open3")

  GPS_TAGS = /latitude|longitude|gps/i.freeze

  # Get EXIF header of image, return as HTML table.
  def exif
    image = Image.find(@id)
    hide_gps = image.observations.any?(&:gps_hidden)
    if image.transferred
      cmd = Shellwords.escape("script/exiftool_remote")
      url = Shellwords.escape(image.original_url)
      result, status = Open3.capture2e(cmd, url)
    else
      cmd  = Shellwords.escape("exiftool")
      file = Shellwords.escape(image.local_file_name("orig"))
      result, status = Open3.capture2e(cmd, file)
    end
    if status.success?
      render_exif_data(result, hide_gps)
    else
      render(plain: result, status: :internal_server_error)
    end
  end

  def test_parse_exif_data(result, hide_gps)
    parse_exif_data(result, hide_gps)
  end

  private

  def render_exif_data(result, hide_gps)
    @data = parse_exif_data(result, hide_gps)
    render(inline: "<%= make_table(@data) %>")
  end

  def parse_exif_data(result, hide_gps)
    result.split("\n").
      map { |line| line.split(/\s*:\s+/, 2) }.
      select { |_key, val| val != "" && val != "n/a" }.
      reject { |key, _val| hide_gps && key.match(GPS_TAGS) }
  end
end<|MERGE_RESOLUTION|>--- conflicted
+++ resolved
@@ -1,18 +1,11 @@
 # frozen_string_literal: true
 
-<<<<<<< HEAD
-=======
-require("open3")
-
-GPS_TAGS = /latitude|longitude|gps/i
-
->>>>>>> f8089f5e
 # see ajax_controller.rb
 module AjaxController::EXIF
   require "English"
   require("open3")
 
-  GPS_TAGS = /latitude|longitude|gps/i.freeze
+  GPS_TAGS = /latitude|longitude|gps/i
 
   # Get EXIF header of image, return as HTML table.
   def exif
