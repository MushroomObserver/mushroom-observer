--- conflicted
+++ resolved
@@ -106,32 +106,16 @@
     update_herbarium_record # response handled here
   end
 
-<<<<<<< HEAD
   # Handles both full destroy and remove-from-observation.
   # If observation_id param present: removes association (destroys if last obs)
   # If observation_id param absent: destroys the herbarium_record directly
-=======
-  # NOTE: This action is called from herbarium_records#show and #index pages,
-  # NOT from observations#show (which has "remove" to break the association).
->>>>>>> 70e1dc99
   def destroy
     @herbarium_record = find_or_goto_index(HerbariumRecord, params[:id])
     return unless @herbarium_record
     return unless make_sure_can_delete!(@herbarium_record)
     return unless execute_destroy!
 
-<<<<<<< HEAD
     respond_to_destroy
-=======
-    figure_out_where_to_go_back_to
-    @herbarium_record.destroy
-
-    if @back_object.is_a?(Observation)
-      redirect_with_query(observation_path(@back_object))
-    else
-      redirect_with_query(action: :index)
-    end
->>>>>>> 70e1dc99
   end
 
   ##############################################################################
@@ -331,11 +315,27 @@
       @herbarium_record.remove_observation(@observation)
       flash_notice(:runtime_removed.t(type: :herbarium_record))
     else
-      # Only update observation section if back param is an observation ID
-      @observation = Observation.safe_find(params[:back])
+      # Figure out where to redirect BEFORE destroying the record
+      figure_out_destroy_redirect
       @herbarium_record.destroy
     end
     true
+  end
+
+  # Determine @observation for redirect after destroy.
+  # Must be called before destroy since we need to check observations.
+  def figure_out_destroy_redirect
+    back = params[:back].to_s
+    @observation = nil
+    return if back == "index"
+
+    # If back is an observation ID, use that
+    @observation = Observation.safe_find(back)
+    return if @observation
+
+    # If record has exactly one observation, redirect there
+    @observation = @herbarium_record.observations.first if
+      @herbarium_record.observations.one?
   end
 
   def respond_to_destroy
@@ -346,7 +346,9 @@
   end
 
   def destroy_turbo_response
-    if @observation
+    # Only render turbo_stream update if we have an observation page to update.
+    # Can't update show page via turbo_stream, so redirect to index.
+    if @observation && params[:back] != "show"
       render_herbarium_records_section_update
     else
       redirect_with_query(action: :index)
