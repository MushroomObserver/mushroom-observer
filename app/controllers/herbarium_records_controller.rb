# frozen_string_literal: true

# Controls viewing and modifying herbarium records.
# rubocop:disable Metrics/ClassLength
class HerbariumRecordsController < ApplicationController
  before_action :login_required
  before_action :pass_query_params, except: :index
  before_action :store_location, except: [:index, :destroy]

  ##############################################################################
  # INDEX
  #
  def index
    store_location
    build_index_with_query
  end

  private

  def default_sort_order
    ::Query::Herbaria.default_order # :name
  end

  # ApplicationController uses this table to dispatch #index to a private method
  def index_active_params
    [:pattern, :herbarium, :observation, :by, :q, :id].freeze
  end

  def herbarium
    store_location
    query = create_query(:HerbariumRecord,
                         herbaria: params[:herbarium].to_s,
                         by: :herbarium_label)
    [query, { always_index: true }]
  end

  def observation
    @observation = Observation.find(params[:observation])
    store_location
    query = create_query(:HerbariumRecord,
                         observations: params[:observation].to_s,
                         by: :herbarium_label)
    [query, { always_index: true }]
  end

  def index_display_opts(opts, _query)
    {
<<<<<<< HEAD
      letters: HerbariumRecord[:initial_det],
=======
      letters: true,
>>>>>>> 9d11674f
      num_per_page: 100,
      include: [{ herbarium: :curators }, { observations: :name }, :user]
    }.merge(opts)
  end

  public

  ####################################################################

  def show
    case params[:flow]
    when "next"
      redirect_to_next_object(:next, HerbariumRecord, params[:id]) and return
    when "prev"
      redirect_to_next_object(:prev, HerbariumRecord, params[:id]) and return
    end

    @layout = calc_layout_params
    @canonical_url = HerbariumRecord.show_url(params[:id])
    find_herbarium_record!
  end

  def new
    set_ivars_for_new

    @back_object = @observation
    @herbarium_record = default_herbarium_record

    respond_to do |format|
      format.turbo_stream { render_modal_herbarium_record_form }
      format.html
    end
  end

  def create
    set_ivars_for_new

    @back_object = @observation
    create_herbarium_record # response handled here
  end

  def edit
    set_ivars_for_edit

    figure_out_where_to_go_back_to
    return unless make_sure_can_edit!

    @herbarium_record.herbarium_name = @herbarium_record.herbarium.try(&:name)

    respond_to do |format|
      format.turbo_stream { render_modal_herbarium_record_form }
      format.html
    end
  end

  def update
    set_ivars_for_edit

    figure_out_where_to_go_back_to
    return unless make_sure_can_edit!

    update_herbarium_record # response handled here
  end

  def destroy
    @herbarium_record = find_or_goto_index(HerbariumRecord, params[:id])
    return unless @herbarium_record
    return unless make_sure_can_delete!(@herbarium_record)

    figure_out_where_to_go_back_to
    @herbarium_record.destroy

    respond_to do |format|
      format.turbo_stream { render_herbarium_records_section_update }
      format.html { redirect_with_query(action: :index) }
    end
  end

  ##############################################################################

  private

  def set_ivars_for_new
    @layout = calc_layout_params
    @observation = find_or_goto_index(Observation, params[:observation_id])
  end

  def set_ivars_for_edit
    @layout = calc_layout_params
    find_herbarium_record!
  end

  def find_herbarium_record!
    @herbarium_record = HerbariumRecord.includes(herbarium_record_includes).
                        find_by(id: params[:id]) ||
                        flash_error_and_goto_index(
                          HerbariumRecord, params[:id]
                        )
  end

  def herbarium_record_includes
    [:user,
     { observations: [:user, observation_matrix_box_image_includes] }]
  end

  def default_herbarium_record
    HerbariumRecord.new(
      herbarium_name: @user.preferred_herbarium_name,
      initial_det: @observation.name.text_name,
      accession_number: default_accession_number
    )
  end

  def default_accession_number
    if @observation.field_slips.length == 1
      @observation.field_slips.first.code
    elsif @observation.collection_numbers.length == 1
      @observation.collection_numbers.first.format_name
    else
      "MO #{@observation.id}"
    end
  end

  # create
  def create_herbarium_record
    @herbarium_record =
      HerbariumRecord.new(permitted_herbarium_record_params)
    normalize_parameters
    return if flash_error_and_reload_if_form_has_errors

    if herbarium_label_free?
      save_herbarium_record_and_update_associations
      return
    end

    if @other_record.can_edit?
      flash_herbarium_record_already_used_and_add_observation
    else
      flash_herbarium_record_already_used_by_someone_else
    end
    show_flash_and_send_back
  end

  # create
  def save_herbarium_record_and_update_associations
    @herbarium_record.save
    @herbarium_record.add_observation(@observation)
    flash_notice(
      :runtime_added_to.t(type: :herbarium_record, name: :observation)
    )

    respond_to do |format|
      format.html do
        redirect_to_back_object_or_object(@back_object, @herbarium_record)
      end
      format.turbo_stream do
        render_herbarium_records_section_update
      end
    end
  end

  # create
  def flash_herbarium_record_already_used_and_add_observation
    flash_warning(:create_herbarium_record_already_used.t) if
      @other_record.observations.any?
    @other_record.add_observation(@observation)
  end

  # create
  def flash_herbarium_record_already_used_by_someone_else
    flash_error(:create_herbarium_record_already_used_by_someone_else.
      t(herbarium_name: @herbarium_record.herbarium.name))
  end

  # update
  def update_herbarium_record
    old_herbarium = @herbarium_record.herbarium
    @herbarium_record.attributes = permitted_herbarium_record_params
    normalize_parameters
    return if flash_error_and_reload_if_form_has_errors

    if herbarium_label_free?
      update_herbarium_record_and_notify_curators(old_herbarium)
    else
      flash_warning(:edit_herbarium_record_already_used.t)
      show_flash_and_send_back
    end
  end

  # update
  def update_herbarium_record_and_notify_curators(old_herbarium)
    @herbarium_record.save
    @herbarium_record.notify_curators if
      @herbarium_record.herbarium != old_herbarium
    flash_notice(:runtime_updated_at.t(type: :herbarium_record))

    respond_to do |format|
      format.html do
        redirect_to_back_object_or_object(@back_object, @herbarium_record)
      end
      @observation = @back_object # if we're here, we're on an obs page
      format.turbo_stream do
        render_herbarium_records_section_update
      end
    end
  end

  # create, update
  def flash_error_and_reload_if_form_has_errors
    redirect_params = case action_name # this is a rails var
                      when "create"
                        { action: :new }
                      when "update"
                        { action: :edit }
                      end
    redirect_params = redirect_params.merge({ back: @back }) if @back.present?

    unless validate_herbarium_name! # may add flashes
      respond_to do |format|
        format.html do
          redirect_to(redirect_params) and return true
        end
        format.turbo_stream do
          reload_herbarium_record_modal_form_and_flash
        end
      end
    end

    unless can_add_record_to_herbarium?
      show_flash_and_send_back
      return true
    end

    false
  end

  def permitted_herbarium_record_params
    return {} unless params[:herbarium_record]

    params.require(:herbarium_record).
      permit(:herbarium_name, :initial_det, :accession_number, :notes)
  end

  def make_sure_can_edit!
    return true if in_admin_mode? || @herbarium_record.can_edit?
    return true if @herbarium_record.herbarium.curator?(@user)

    flash_error(:permission_denied.t)
    redirect_to_back_object_or_object(@back_object, @herbarium_record)
    false
  end

  def make_sure_can_delete!(herbarium_record)
    return true if herbarium_record.can_edit? || in_admin_mode?
    return true if herbarium_record.herbarium.curator?(@user)

    flash_error(:permission_denied.t)
    redirect_to(herbarium_record_path(herbarium_record))
    false
  end

  def normalize_parameters
    [:herbarium_name, :initial_det, :accession_number].each do |arg|
      val = @herbarium_record.send(arg).to_s.strip_html.strip_squeeze
      @herbarium_record.send(:"#{arg}=", val)
    end
    @herbarium_record.notes = @herbarium_record.notes.to_s.strip
  end

  def validate_herbarium_name!
    name = @herbarium_record.herbarium_name.to_s
    name2 = name.sub(/^[^-]* - /, "")
    herbarium = Herbarium.where(name: [name, name2]).first ||
                Herbarium.where(code: name).first
    @herbarium_record.herbarium = herbarium
    if name.blank?
      flash_error(:create_herbarium_record_missing_herbarium_name.t)
      false
    elsif !@herbarium_record.herbarium_id.nil?
      true
    elsif name != @user.personal_herbarium_name || @user.personal_herbarium
      flash_warning(:create_herbarium_separately.t)
      false
    else
      @herbarium_record.herbarium = @user.create_personal_herbarium
      true
    end
  end

  def can_add_record_to_herbarium?
    return true if in_admin_mode?
    return true if @observation&.can_edit?
    return true if @herbarium_record.observations.any?(&:can_edit?)
    return true if @herbarium_record.herbarium.curator?(@user)

    flash_error(:create_herbarium_record_only_curator_or_owner.t)
    false
  end

  def herbarium_label_free?
    @other_record = HerbariumRecord.where(
      herbarium: @herbarium_record.herbarium,
      accession_number: @herbarium_record.accession_number
    ).first
    !@other_record || @other_record == @herbarium_record
  end

  def figure_out_where_to_go_back_to
    @back = params[:back].to_s
    @back_object = nil
    if @back == "show"
      @back_object = @herbarium_record
    elsif @back != "index"
      @back_object = Observation.safe_find(@back)
      return if @back_object

      @back_object = if @herbarium_record.observations.one?
                       @herbarium_record.observations.first
                     else
                       @herbarium_record
                     end
    end
  end

  def show_flash_and_send_back
    respond_to do |format|
      format.html do
        redirect_to_back_object_or_object(@back_object, @herbarium_record) and
          return
      end
      format.turbo_stream do
        # renders the flash in the modal via js
        render(partial: "shared/modal_flash_update",
               locals: { identifier: modal_identifier }) and return
      end
    end
  end

  def render_modal_herbarium_record_form
    render(partial: "shared/modal_form",
           locals: { title: modal_title, identifier: modal_identifier,
                     form: "herbarium_records/form" }) and return
  end

  def modal_identifier
    case action_name
    when "new", "create"
      "herbarium_record"
    when "edit", "update"
      "herbarium_record_#{@herbarium_record.id}"
    end
  end

  def modal_title
    case action_name
    when "new", "create"
      helpers.herbarium_record_form_new_title
    when "edit", "update"
      helpers.herbarium_record_form_edit_title(h_r: @herbarium_record)
    end
  end

  def render_herbarium_records_section_update
    render(
      partial: "observations/show/section_update",
      locals: { identifier: "herbarium_records" }
    ) and return
  end

  # this updates both the form and the flash
  def reload_herbarium_record_modal_form_and_flash
    render(
      partial: "shared/modal_form_reload",
      locals: { identifier: modal_identifier, form: "herbarium_records/form" }
    ) and return true
  end
end
# rubocop:enable Metrics/ClassLength<|MERGE_RESOLUTION|>--- conflicted
+++ resolved
@@ -45,11 +45,7 @@
 
   def index_display_opts(opts, _query)
     {
-<<<<<<< HEAD
-      letters: HerbariumRecord[:initial_det],
-=======
       letters: true,
->>>>>>> 9d11674f
       num_per_page: 100,
       include: [{ herbarium: :curators }, { observations: :name }, :user]
     }.merge(opts)
