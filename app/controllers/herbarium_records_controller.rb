# frozen_string_literal: true

# Controls viewing and modifying herbarium records.
# rubocop:disable Metrics/ClassLength
class HerbariumRecordsController < ApplicationController
  before_action :login_required
  # disable cop because index is defined in ApplicationController
  # rubocop:disable Rails/LexicallyScopedActionFilter
  before_action :pass_query_params, except: :index
  before_action :store_location, except: [:index, :destroy]
  # rubocop:enable Rails/LexicallyScopedActionFilter

  # index
  # ApplicationController uses this table to dispatch #index to a private method
  @index_subaction_param_keys = [
    :pattern,
    :herbarium_id,
    :observation_id,
    :by,
    :q,
    :id
  ].freeze

  @index_subaction_dispatch_table = {
    by: :index_query_results,
    q: :index_query_results,
    id: :index_query_results
  }.freeze

  def show
    case params[:flow]
    when "next"
      redirect_to_next_object(:next, HerbariumRecord, params[:id]) and return
    when "prev"
      redirect_to_next_object(:prev, HerbariumRecord, params[:id]) and return
    end

    @layout = calc_layout_params
    @canonical_url = HerbariumRecord.show_url(params[:id])
    @herbarium_record = find_or_goto_index(HerbariumRecord, params[:id])
  end

  def new
    set_ivars_for_new
    return unless @observation

    @back_object = @observation
    @herbarium_record = default_herbarium_record

    respond_to do |format|
      format.html
      format.turbo_stream do
        render_modal_herbarium_record_form(
          title: helpers.herbarium_record_form_new_title
        )
      end
    end
  end

  def create
    set_ivars_for_new
    return unless @observation

    @back_object = @observation
    create_herbarium_record # response handled here
  end

  def edit
    set_ivars_for_edit
    return unless @herbarium_record

    figure_out_where_to_go_back_to
    return unless make_sure_can_edit!

    @herbarium_record.herbarium_name = @herbarium_record.herbarium.try(&:name)

    respond_to do |format|
      format.html
      format.turbo_stream do
        render_modal_herbarium_record_form(
          title: helpers.herbarium_record_form_edit_title(
            h_r: @herbarium_record
          )
        )
      end
    end
  end

  def update
    set_ivars_for_edit
    return unless @herbarium_record

    figure_out_where_to_go_back_to
    return unless make_sure_can_edit!

    update_herbarium_record # response handled here
  end

  def destroy
    @herbarium_record = find_or_goto_index(HerbariumRecord, params[:id])
    return unless @herbarium_record
    return unless make_sure_can_delete!(@herbarium_record)

    figure_out_where_to_go_back_to
    @herbarium_record.destroy

    respond_to do |format|
      format.html do
        redirect_with_query(action: :index)
      end
      format.turbo_stream do
        render_herbarium_records_section_update
      end
    end
  end

  ##############################################################################

  private

  def set_ivars_for_new
    @layout = calc_layout_params
    @observation = find_or_goto_index(Observation, params[:observation_id])
  end

  def set_ivars_for_edit
    @layout = calc_layout_params
    @herbarium_record = find_or_goto_index(HerbariumRecord, params[:id])
  end

  def default_index_subaction
    list_all
  end

  # Show list of herbarium_records.
  def list_all
    store_location
    query = create_query(:HerbariumRecord, :all, by: default_sort_order)
    show_selected_herbarium_records(query)
  end

  def default_sort_order
    ::Query::HerbariumBase.default_order
  end

  # Displays matrix of selected HerbariumRecord's (based on current Query).
  def index_query_results
    query = find_or_create_query(:HerbariumRecord, by: params[:by])
    show_selected_herbarium_records(query, id: params[:id].to_s,
                                           always_index: true)
  end

  # Display list of HerbariumRecords whose text matches a string pattern.
  def pattern
    pattern = params[:pattern].to_s
    if pattern.match?(/^\d+$/) &&
       (herbarium_record = HerbariumRecord.safe_find(pattern))
      redirect_to(herbarium_record_path(herbarium_record.id))
    else
      query = create_query(:HerbariumRecord, :pattern_search, pattern: pattern)
      show_selected_herbarium_records(query)
    end
  end

  def herbarium_id
    store_location
    query = create_query(:HerbariumRecord, :in_herbarium,
                         herbarium: params[:herbarium_id].to_s,
                         by: :herbarium_label)
    show_selected_herbarium_records(query, always_index: true)
  end

  def observation_id
    @observation = Observation.find(params[:observation_id])
    store_location
    query = create_query(:HerbariumRecord, :for_observation,
                         observation: params[:observation_id].to_s,
                         by: :herbarium_label)
    show_selected_herbarium_records(query, always_index: true)
  end

  def show_selected_herbarium_records(query, args = {})
    args = {
      action: :index,
      letters: "herbarium_records.initial_det",
      num_per_page: 100,
      include: [{ herbarium: :curators }, { observations: :name }, :user]
    }.merge(args)

    show_index_of_objects(query, args)
  end

  def default_herbarium_record
    HerbariumRecord.new(
      herbarium_name: @user.preferred_herbarium_name,
      initial_det: @observation.name.text_name,
      accession_number: default_accession_number
    )
  end

  def default_accession_number
    if @observation.collection_numbers.length == 1
      @observation.collection_numbers.first.format_name
    else
      "MO #{@observation.id}"
    end
  end

  # create
  def create_herbarium_record
    @herbarium_record =
      HerbariumRecord.new(permitted_herbarium_record_params)
    normalize_parameters
    return if flash_error_and_reload_if_form_has_errors

    if herbarium_label_free?
      save_herbarium_record_and_update_associations
      return
    end

    if @other_record.can_edit?
      flash_herbarium_record_already_used_and_add_observation
    else
      flash_herbarium_record_already_used_by_someone_else
    end
    show_flash_and_send_back
  end

  # create
  def save_herbarium_record_and_update_associations
    @herbarium_record.save
    @herbarium_record.add_observation(@observation)
    flash_notice(
      :runtime_added_to.t(type: :herbarium_record, name: :observation)
    )

    respond_to do |format|
      format.html do
        redirect_to_back_object_or_object(@back_object, @herbarium_record)
      end
      format.turbo_stream do
        render_herbarium_records_section_update
      end
    end
  end

  # create
  def flash_herbarium_record_already_used_and_add_observation
    flash_warning(:create_herbarium_record_already_used.t) if
      @other_record.observations.any?
    @other_record.add_observation(@observation)
  end

  # create
  def flash_herbarium_record_already_used_by_someone_else
    flash_error(:create_herbarium_record_already_used_by_someone_else.
      t(herbarium_name: @herbarium_record.herbarium.name))
  end

  # update
  def update_herbarium_record
    old_herbarium = @herbarium_record.herbarium
    @herbarium_record.attributes = permitted_herbarium_record_params
    normalize_parameters
    return if flash_error_and_reload_if_form_has_errors

    if herbarium_label_free?
      update_herbarium_record_and_notify_curators(old_herbarium)
    else
      flash_warning(:edit_herbarium_record_already_used.t)
      show_flash_and_send_back
    end
  end

  # update
  def update_herbarium_record_and_notify_curators(old_herbarium)
    @herbarium_record.save
    @herbarium_record.notify_curators if
      @herbarium_record.herbarium != old_herbarium
    flash_notice(:runtime_updated_at.t(type: :herbarium_record))

    respond_to do |format|
      format.html do
        redirect_to_back_object_or_object(@back_object, @herbarium_record)
      end
      @observation = @back_object # if we're here, we're on an obs page
      format.turbo_stream do
        render_herbarium_records_section_update
      end
    end
  end

  # create, update
  def flash_error_and_reload_if_form_has_errors
    redirect_params = case action_name # this is a rails var
                      when "create"
                        { action: :new }
                      when "update"
                        { action: :edit }
                      end
    redirect_params = redirect_params.merge({ back: @back }) if @back.present?

    unless validate_herbarium_name! # may add flashes
      respond_to do |format|
        format.html do
          redirect_to(redirect_params) and return true
        end
        format.turbo_stream do
          reload_herbarium_record_modal_form_and_flash
        end
      end
    end

    unless can_add_record_to_herbarium?
      show_flash_and_send_back
      return true
    end

    false
  end

  def permitted_herbarium_record_params
    return {} unless params[:herbarium_record]

    params.require(:herbarium_record).
      permit(:herbarium_name, :initial_det, :accession_number, :notes)
  end

  def make_sure_can_edit!
    return true if in_admin_mode? || @herbarium_record.can_edit?
    return true if @herbarium_record.herbarium.curator?(@user)

    flash_error(:permission_denied.t)
    redirect_to_back_object_or_object(@back_object, @herbarium_record)
    false
  end

  def make_sure_can_delete!(herbarium_record)
    return true if herbarium_record.can_edit? || in_admin_mode?
    return true if herbarium_record.herbarium.curator?(@user)

    flash_error(:permission_denied.t)
    redirect_to(herbarium_record_path(herbarium_record))
    false
  end

  def normalize_parameters
    [:herbarium_name, :initial_det, :accession_number].each do |arg|
      val = @herbarium_record.send(arg).to_s.strip_html.strip_squeeze
      @herbarium_record.send("#{arg}=", val)
    end
    @herbarium_record.notes = @herbarium_record.notes.to_s.strip
  end

  def validate_herbarium_name!
    name = @herbarium_record.herbarium_name.to_s
    name2 = name.sub(/^[^-]* - /, "")
    herbarium = Herbarium.where(name: [name, name2]).first ||
                Herbarium.where(code: name).first
    @herbarium_record.herbarium = herbarium
    if name.blank?
      flash_error(:create_herbarium_record_missing_herbarium_name.t)
      false
    elsif !@herbarium_record.herbarium.nil?
      true
    elsif name != @user.personal_herbarium_name || @user.personal_herbarium
      flash_warning(:create_herbarium_separately.t)
      false
    else
      @herbarium_record.herbarium = @user.create_personal_herbarium
      true
    end
  end

  def can_add_record_to_herbarium?
    return true if in_admin_mode?
    return true if @observation&.can_edit?
    return true if @herbarium_record.observations.any?(&:can_edit?)
    return true if @herbarium_record.herbarium.curator?(@user)

    flash_error(:create_herbarium_record_only_curator_or_owner.t)
    false
  end

  def herbarium_label_free?
    @other_record = HerbariumRecord.where(
      herbarium: @herbarium_record.herbarium,
      accession_number: @herbarium_record.accession_number
    ).first
    !@other_record || @other_record == @herbarium_record
  end

  def figure_out_where_to_go_back_to
    @back = params[:back].to_s
    @back_object = nil
    if @back == "show"
      @back_object = @herbarium_record
    elsif @back != "index"
      @back_object = Observation.safe_find(@back)
      return if @back_object

<<<<<<< HEAD
      @back_object = if @herbarium_record.observations.length == 1
=======
      @back_object = if @herbarium_record.observations.one?
>>>>>>> 75b0fd2c
                       @herbarium_record.observations.first
                     else
                       @herbarium_record
                     end
    end
  end

  def show_flash_and_send_back
    respond_to do |format|
      format.html do
        redirect_to_back_object_or_object(@back_object, @herbarium_record) and
          return
      end
      format.turbo_stream do
        # renders the flash in the modal via js
        render(partial: "shared/modal_flash_update") and return
      end
    end
  end

  def render_modal_herbarium_record_form(title:)
    render(partial: "shared/modal_form_show",
           locals: { title: title, identifier: "herbarium_record",
                     form: "herbarium_records/form" }) and return
  end

  def render_herbarium_records_section_update
    render(
      partial: "observations/show/section_update",
      locals: { identifier: "herbarium_records" }
    ) and return
  end

  # this updates both the form and the flash
  def reload_herbarium_record_modal_form_and_flash
    render(
      partial: "shared/modal_form_reload",
      locals: { identifier: "herbarium_record",
                form: "herbarium_records/form" }
    ) and return true
  end
end
# rubocop:enable Metrics/ClassLength<|MERGE_RESOLUTION|>--- conflicted
+++ resolved
@@ -399,11 +399,7 @@
       @back_object = Observation.safe_find(@back)
       return if @back_object
 
-<<<<<<< HEAD
-      @back_object = if @herbarium_record.observations.length == 1
-=======
       @back_object = if @herbarium_record.observations.one?
->>>>>>> 75b0fd2c
                        @herbarium_record.observations.first
                      else
                        @herbarium_record
