# frozen_string_literal: true

class ProjectsController < ApplicationController
  before_action :login_required
  # disable cop because index is defined in ApplicationController
  before_action :pass_query_params, except: [:index] # rubocop:disable Rails/LexicallyScopedActionFilter

  # index::
  # ApplicationController uses this to dispatch #index to a private method
  @index_subaction_param_keys = [
    :pattern,
    :by,
    :member
  ].freeze

  @index_subaction_dispatch_table = {
    by: :index_query_results
  }.freeze

  # Display project by itself.
  # Linked from: observations/show, list_projects
  # Inputs: params[:id] (project)
  # Outputs: @project
  # def show_project
  def show
    store_location
    return unless (@project = find_or_goto_index(Project, params[:id].to_s))

    set_ivars_for_show
  end

  ##############################################################################

  # Form to create a project.
  # Linked from: list_projects
  # Inputs:
  #   params[:id] (project id)
  #   params[:project][:title]
  #   params[:project][:summary]
  # Success:
  #   Redirects to show_project.
  # Failure:
  #   Renders add_project again.
  #   Outputs: @project
  # def add_project
  def new
    image_ivars
    @project = Project.new
    @start_date_fixed = true
    @end_date_fixed = true
  end

  # Form to edit a project
  # Linked from: show_project
  # Inputs:
  #   params[:id]
  #   params[:project][:title]
  #   params[:project][:summary]
  # Success:
  #   Redirects to show_project.
  # Failure:
  #   Renders edit_project again.
  #   Outputs: @project
  # def edit_project
  def edit
    image_ivars
    return unless find_project!

    @start_date_fixed = @project.start_date.present?
    @end_date_fixed = @project.end_date.present?
    return if check_permission!(@project)

    redirect_to(project_path(@project.id, q: get_query_param))
  end

  def create
    title = params[:project][:title].to_s
    project = Project.find_by_title(title)
    user_group = UserGroup.find_by_name(title)
    admin_name = "#{title}.admin"
    admin_group = UserGroup.find_by_name(admin_name)
    if title.blank?
      flash_error(:add_project_need_title.t)
    elsif project
      flash_error(:add_project_already_exists.t(title: project.title))
    elsif ends_before_start?
      flash_error(:add_project_ends_before_start.t)
    elsif user_group
      flash_error(:add_project_group_exists.t(group: title))
    elsif admin_group
      flash_error(:add_project_group_exists.t(group: admin_name))
    else
      return create_project(title, admin_name, params[:project][:place_name])
    end
    @project = Project.new
    image_ivars
    render(:new, location: new_project_path(q: get_query_param))
  end

  def update
    return unless find_project!

    unless check_permission!(@project)
      return redirect_to(project_path(@project.id, q: get_query_param))
    end

    upload_image_if_present
    @summary = params[:project][:summary]
    if valid_title && valid_where && valid_dates
      if @project.update(project_create_params)
        @project.start_date = nil if params.dig(:start_date,:fixed) == "false"
        @project.end_date = nil if params.dig(:end_date, :fixed) == "false"
        @project.save
        @project.log_update
        flash_notice(:runtime_edit_project_success.t(id: @project.id))
        return redirect_to(project_path(@project.id, q: get_query_param))
      else
        flash_object_errors(@project)
      end
    end
    image_ivars
    render(:edit, location: edit_project_path(@project.id, q: get_query_param))
  end

  def valid_title
    @title = params[:project][:title].to_s
    if @title.blank?
      flash_error(:add_project_need_title.t)
    elsif (project2 = Project.find_by_title(@title)) &&
          (project2 != @project)
      flash_error(:add_project_already_exists.t(title: @title))
    else
      return true
    end
    false
  end

  def valid_where
    where = params[:project][:place_name]
    location = find_location(where)
    return false if !location && where != ""

    @project.location = location
    @project.save
  end

  def valid_dates
    return true unless ends_before_start?

    flash_error(:add_project_ends_before_start.t)
    false
  end

  # Callback to destroy a project.
  # Linked from: show_project, observations/show
  # Redirects to observations/show.
  # Inputs: params[:id]
  # Outputs: none
  # def destroy_project
  def destroy
    return unless find_project!

    if !check_permission!(@project)
      redirect_to(project_path(@project.id, q: get_query_param))
    elsif !@project.destroy
      flash_error(:destroy_project_failed.t)
      redirect_to(project_path(@project.id, q: get_query_param))
    else
      @project.log_destroy
      flash_notice(:destroy_project_success.t)
      redirect_to(projects_path(q: get_query_param))
    end
  end

  private ############################################################

  def image_ivars
    @licenses = License.current_names_and_ids(@user.license)
    if @project&.image
      @copyright_holder  = @project.image.copyright_holder
      @copyright_year    = @project.image.when.year
      @upload_license_id = @project.image.license.id
    else
      @copyright_holder  = @user.legal_name
      @copyright_year    = Time.zone.now.year
      @upload_license_id = @user.license&.id
    end
  end

  def set_ivars_for_show
    @where = @project&.place_name || ""
    @canonical_url = "#{MO.http_domain}/projects/#{@project.id}"
    @is_member = @project.is_member?(@user)
    @is_admin = @project.is_admin?(@user)
    @drafts = NameDescription.joins(:admin_groups).
              where("name_description_admins.user_group_id":
                    @project.admin_group_id).
              includes(:name, :user)
    count = @project.count_violations
    return unless count.positive?

    flash_warning(:show_project_violation_count.t(count: count,
                                                  id: @project.id))
  end

  def upload_image_if_present
    # Check if we need to upload an image.
    upload = params[:project][:upload_image]
    return if upload.blank?

    image = upload_image(upload, params[:upload][:copyright_holder],
                         params[:upload][:license_id],
                         params[:upload][:copyright_year])
    return unless image

    @project.image = image
  end

  ############ Index private methods
  def default_index_subaction
    list_all
  end

  # Show list of latest projects.  (Linked from left panel.)
  def list_all
    query = create_query(:Project, :all, by: default_sort_order)
    show_selected_projects(query)
  end

  def default_sort_order
    ::Query::ProjectBase.default_order
  end

  # Show list of selected projects, based on current Query.
  def index_query_results
    query = find_or_create_query(:Project, by: params[:by])
    show_selected_projects(query, id: params[:id].to_s, always_index: true)
  end

  # Display list of Project's whose title or notes match a string pattern.
  def pattern
    pattern = params[:pattern].to_s
    if pattern.match(/^\d+$/) &&
       (@project = Project.safe_find(pattern))
      set_ivars_for_show
      render("show", location: project_path(@project.id))
    else
      query = create_query(:Project, :pattern_search, pattern: pattern)
      show_selected_projects(query)
    end
  end

  # Display list of projects with a given member, sorted by date.
  def member
    user = find_obj_or_goto_index(
      model: User, obj_id: params[:member].to_s,
      index_path: projects_path
    )
    return unless user

    query = create_query(:Project, :all, member: user)
    show_selected_projects(query)
  end

  # Show selected list of projects.
  def show_selected_projects(query, args = {})
    args = {
      action: :index,
      letters: "projects.title",
      num_per_page: 50,
      include: :user
    }.merge(args)

    show_index_of_objects(query, args)
  end

  ##############################################################################
  #
  #  :section: update, edit private methods
  #
  ##############################################################################

  def project_create_params
    params.require(:project).
      permit(:title, :summary, :open_membership,
             :accepting_observations,
             "start_date(1i)", "start_date(2i)", "start_date(3i)",
             "end_date(1i)", "end_date(2i)", "end_date(3i)")
  end

  def find_project!
    @project = find_or_goto_index(Project, params[:id].to_s)
    @where = @project&.location&.display_name || ""
    @project
  end

  def create_members_group(title)
    user_group = UserGroup.new
    user_group.name = title
    user_group.users << @user
    return user_group if user_group.save

    flash_object_errors(user_group)
    nil
  end

  def create_admin_group(admin_name)
    admin_group = UserGroup.new
    admin_group.name = admin_name
    admin_group.users << @user
    return admin_group if admin_group.save

    flash_object_errors(admin_group)
    nil
  end

  def find_location(where)
    location = Location.find_by_name_or_reverse_name(where)
    return location if location || where == ""

    flash_warning(:add_project_no_location.t(where: where))
    nil
  end

  def create_project(title, admin_name, where)
    user_group = create_members_group(title)
    admin_group = create_admin_group(admin_name)
    location = find_location(where)
    if user_group && admin_group && (location || (where == ""))
      @project = Project.new(project_create_params)
      @project.user = @user
      @project.user_group = user_group
      @project.admin_group = admin_group
      @project.location = location
<<<<<<< HEAD
      @project.start_date = nil if params.dig(:start_date, :fixed) == "false"
      @project.end_date = nil if params.dig(:end_date, :fixed) == "false"

=======
      upload_image_if_present
>>>>>>> 5cb93b9b
      if @project.save
        @project.log_create
        flash_notice(:add_project_success.t)
        redirect_to(project_path(@project.id, q: get_query_param))
        return
      else
        flash_object_errors(@project)
      end
    end
    admin_group&.destroy
    user_group&.destroy
    @project = Project.new
    image_ivars
    render(:new, location: new_project_path(q: get_query_param))
  end

  def ends_before_start?
    start_date = if params.dig(:start_date,:fixed) == "true"
                   Date.new(start_year.to_i, start_month.to_i, start_day.to_i)
                 end

    end_date = if params.dig(:end_date, :fixed) == "true"
                 Date.new(end_year.to_i, end_month.to_i, end_day.to_i)
               end

    # uses `present?` in order to return boolean rather than truthy
    start_date.present? && end_date.present? && (end_date < start_date)
  end

  def start_year
    params[:project]["start_date(1i)"]
  end

  def start_month
    params[:project]["start_date(2i)"]
  end

  def start_day
    params[:project]["start_date(3i)"]
  end

  def end_year
    params[:project]["end_date(1i)"]
  end

  def end_month
    params[:project]["end_date(2i)"]
  end

  def end_day
    params[:project]["end_date(3i)"]
  end
end<|MERGE_RESOLUTION|>--- conflicted
+++ resolved
@@ -332,13 +332,10 @@
       @project.user_group = user_group
       @project.admin_group = admin_group
       @project.location = location
-<<<<<<< HEAD
       @project.start_date = nil if params.dig(:start_date, :fixed) == "false"
       @project.end_date = nil if params.dig(:end_date, :fixed) == "false"
 
-=======
       upload_image_if_present
->>>>>>> 5cb93b9b
       if @project.save
         @project.log_create
         flash_notice(:add_project_success.t)
