--- conflicted
+++ resolved
@@ -40,11 +40,7 @@
   def types_query_string_from_params
     types = ""
     if params[:type].is_a?(ActionController::Parameters)
-<<<<<<< HEAD
-      types = params[:type].values
-=======
       types = params[:type].select { |_key, value| value == "1" }.keys
->>>>>>> eb342861
       types = RssLog.all_types.intersection(types)
       types = "all" if types.length == RssLog.all_types.length
       types = "none" if types.empty?
