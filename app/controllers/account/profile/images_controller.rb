--- conflicted
+++ resolved
@@ -1,13 +1,8 @@
 # frozen_string_literal: true
 
 # Clicking on an image currently fires a GET to these actions... because it
-<<<<<<< HEAD
-# comes from a link made by image_helper#interactive_image(link: url_args)
-# TOCONSIDER: interactive_image can now fire a POST
-=======
 # comes from a link made by ImageHelper#interactive_image(link: url_args)
 # with CRUD refactor, change ImageHelper helper to fire a POST somehow?
->>>>>>> 117288a8
 
 # No need to remove_images from Account profile: reuse_image removes image
 module Account::Profile
