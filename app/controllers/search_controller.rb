--- conflicted
+++ resolved
@@ -14,12 +14,8 @@
   #   /projects/index (params[:pattern])
   #   /species_lists/index (params[:pattern])
   #   /users/index (params[:pattern])
-<<<<<<< HEAD
   #   /project/project_search
   #   /species_lists/index
-=======
-  # rubocop:disable Metrics/AbcSize
->>>>>>> 9e25c164
   def pattern
     pattern = param_lookup([:search, :pattern]) { |p| p.to_s.strip_squeeze }
     type = param_lookup([:search, :type], &:to_sym)
@@ -30,41 +26,7 @@
 
     special_params = type == :herbarium ? { flavor: :all } : {}
 
-<<<<<<< HEAD
     forward_pattern_search(type, pattern, special_params)
-=======
-    case type
-    when :google
-      site_google_search(pattern)
-      return
-    when :comment, :herbarium, :herbarium_record, :image, :observation,
-      :project, :species_list, :user
-      redirect_to_search_or_index(
-        pattern: pattern,
-        search_path: send("#{type.to_s.pluralize}_path", pattern: pattern),
-        index_path: send("#{type.to_s.pluralize}_path", special_params)
-      )
-      return
-    when :location, :name
-      ctrlr = type
-    else
-      flash_error(:runtime_invalid.t(type: :search, value: type.inspect))
-      redirect_back_or_default("/")
-      return
-    end
-
-    redirect_to_search_or_list(ctrlr, type, pattern)
-  end
-  # rubocop:enable Metrics/AbcSize
-
-  def site_google_search(pattern)
-    if pattern.blank?
-      redirect_to("/")
-    else
-      search = URI.encode_www_form(q: "site:#{MO.domain} #{pattern}")
-      redirect_to("https://google.com/search?#{search}")
-    end
->>>>>>> 9e25c164
   end
 
   ADVANCED_SEARCHABLE_MODELS = [Image, Location, Name, Observation].freeze
