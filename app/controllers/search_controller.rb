--- conflicted
+++ resolved
@@ -29,23 +29,15 @@
     when :google
       site_google_search(pattern)
       return
-<<<<<<< HEAD
-    when :comment, :herbarium, :herbarium_record, :observation, :user,
+    when :comment, :herbarium, :herbarium_record, :observation, :user, :image,
       :species_list
-=======
-    when :comment, :herbarium, :herbarium_record, :observation, :user, :image
->>>>>>> 2ae8327f
       redirect_to_search_or_index(
         pattern: pattern,
         search_path: send("#{type.to_s.pluralize}_path", pattern: pattern),
         index_path: send("#{type.to_s.pluralize}_path", special_params)
       )
       return
-<<<<<<< HEAD
-    when :image, :location, :name, :project
-=======
-    when :location, :name, :project, :species_list
->>>>>>> 2ae8327f
+    when :location, :name, :project
       ctrlr = type
     else
       flash_error(:runtime_invalid.t(type: :search, value: type.inspect))
