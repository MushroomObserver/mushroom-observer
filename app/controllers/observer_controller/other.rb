# frozen_string_literal: true

# TODO: where does this stuff belong?
module ObserverController::Other
<<<<<<< HEAD
=======
  EXPORTABLE_MODELS = [Image, Location, LocationDescription, NameDescription,
                         Name].freeze

>>>>>>> 3e188bc5
  def test_flash_redirection
    tags = params[:tags].to_s.split(",")
    if tags.any?
      flash_notice(tags.pop.to_sym.t)
      redirect_to(
        controller: :observer,
        action: :test_flash_redirection,
        tags: tags.join(",")
      )
    else
      # (sleight of hand to prevent localization_file_text from complaining
      # about missing test_flash_redirection_title tag)
      @title = "test_flash_redirection_title".to_sym.t
      # debugger
      render(layout: "application", html: "")
    end
  end

  # Force javascript on.
  def turn_javascript_on
    session[:js_override] = :on
    flash_notice(:turn_javascript_on_body.t)
    redirect_to(:back)
  rescue ActionController::RedirectBackError
    redirect_to("/")
  end

  # Force javascript off.
  def turn_javascript_off
    session[:js_override] = :off
    flash_notice(:turn_javascript_off_body.t)
    redirect_to(:back)
  rescue ActionController::RedirectBackError
    redirect_to("/")
  end

  # Enable auto-detection.
  def turn_javascript_nil
    session[:js_override] = nil
    flash_notice(:turn_javascript_nil_body.t)
    redirect_to(:back)
  rescue ActionController::RedirectBackError
    redirect_to("/")
  end

  # Simple list of all the files in public/html that are linked to the W3C
  # validator to make testing easy.
  def w3c_tests
    render(layout: false)
  end

  # Update banner across all translations.
  def change_banner
    if !in_admin_mode?
      flash_error(:permission_denied.t)
      redirect_to(action: "list_rss_logs")
    elsif request.method == "POST"
      @val = params[:val].to_s.strip
      @val = "X" if @val.blank?
      time = Time.zone.now
      Language.all.each do |lang|
        if (str = lang.translation_strings.where(tag: "app_banner_box")[0])
          str.update!(
            text: @val,
            updated_at: (str.language.official ? time : time - 1.minute)
          )
        else
          str = lang.translation_strings.create!(
            tag: "app_banner_box",
            text: @val,
            updated_at: time - 1.minute
          )
        end
        str.update_localization
        str.language.update_localization_file
        str.language.update_export_file
      end
      redirect_to(action: "list_rss_logs")
    else
      @val = :app_banner_box.l.to_s
    end
  end

  # Callback to let reviewers change the export status of a Name from the
  # show_name page.
  def set_export_status
    pass_query_params
    id    = params[:id].to_s
    type  = params[:type].to_s
    value = params[:value].to_s
    model_class = EXPORTABLE_MODELS.find { |m| m.name.downcase == type }

    if !reviewer?
      flash_error(:runtime_admin_only.t)
      redirect_back_or_default("/")
    elsif !model_class
      flash_error(:runtime_invalid.t(type: '"type"', value: type))
      redirect_back_or_default("/")
    elsif !value.match(/^[01]$/)
      flash_error(:runtime_invalid.t(type: '"value"', value: value))
      redirect_back_or_default("/")
    elsif (obj = find_or_goto_index(model_class, id))
      obj.ok_for_export = (value == "1")
      obj.save_without_our_callbacks
      if params[:return]
        redirect_back_or_default("/")
      else
        controller = params[:return_controller] || obj.show_controller
        action = params[:return_action] || obj.show_action
        redirect_with_query(controller: controller,
                            action: action, id: id)
      end
    end
  end
end<|MERGE_RESOLUTION|>--- conflicted
+++ resolved
@@ -2,12 +2,9 @@
 
 # TODO: where does this stuff belong?
 module ObserverController::Other
-<<<<<<< HEAD
-=======
   EXPORTABLE_MODELS = [Image, Location, LocationDescription, NameDescription,
                          Name].freeze
 
->>>>>>> 3e188bc5
   def test_flash_redirection
     tags = params[:tags].to_s.split(",")
     if tags.any?
