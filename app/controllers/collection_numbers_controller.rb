# frozen_string_literal: true

# Controls viewing and modifying collection numbers.
class CollectionNumbersController < ApplicationController
  before_action :login_required
  # except: [
  #   :index,
  #   :index_collection_number,
  #   :list_collection_numbers,
  #   :collection_number_search,
  #   :observation_index,
  #   :show
  # ]

  def index
    if params[:pattern].present? # rubocop:disable Style/GuardClause
      collection_number_search and return
<<<<<<< HEAD
    elsif params[:id].present? # TODO: use :observation_id here.
=======
    elsif params[:observation_id].present?
>>>>>>> 1bdc2167
      observation_index and return
    elsif params[:by].present? || params[:q].present? || params[:id].present?
      index_collection_number and return
    else
      list_collection_numbers and return
    end
  end

  def show
    store_location
    pass_query_params
    case params[:flow]
    when "next"
      redirect_to_next_object(:next, CollectionNumber, params[:id]) and return
    when "prev"
      redirect_to_next_object(:prev, CollectionNumber, params[:id]) and return
    end

    @canonical_url = CollectionNumber.show_url(params[:id])
    @collection_number = find_or_goto_index(CollectionNumber, params[:id])
  end

  # Note that the `id` param in these crud actions is confusingly ambiguous.
  # `id` could be a collection number, or it could be an observation.
  # Would be nicer to pass a specific, legible `observation_id` param
  # for the new/create form.
  def new
    store_location
    pass_query_params
    @layout = calc_layout_params
    @observation = find_or_goto_index(Observation, params[:observation_id])
    return unless @observation

    @back_object = @observation
    return unless make_sure_can_edit!(@observation)

    @collection_number = CollectionNumber.new(name: @user.legal_name)
  end

  def create
    store_location
    pass_query_params
    @layout = calc_layout_params
    @observation = find_or_goto_index(Observation, params[:observation_id])
    return unless @observation

    @back_object = @observation
    return unless make_sure_can_edit!(@observation)

    create_collection_number
  end

  def edit
    store_location
    pass_query_params
    @layout = calc_layout_params
    @collection_number = find_or_goto_index(CollectionNumber, params[:id])
    return unless @collection_number

    figure_out_where_to_go_back_to
    return unless make_sure_can_edit!(@collection_number)
  end

  def update
    store_location
    pass_query_params
    @layout = calc_layout_params
    @collection_number = find_or_goto_index(CollectionNumber, params[:id])
    return unless @collection_number

    figure_out_where_to_go_back_to
    return unless make_sure_can_edit!(@collection_number)

    update_collection_number
  end

  def destroy
    pass_query_params
    @collection_number = find_or_goto_index(CollectionNumber, params[:id])
    return unless @collection_number
    return unless make_sure_can_delete!(@collection_number)

    @collection_number.destroy
    redirect_with_query(action: :index)
  end

  ##############################################################################

  private

  # Displays matrix of selected CollectionNumber's (based on current Query).
  def index_collection_number
    query = find_or_create_query(:CollectionNumber, by: params[:by])
    show_selected_collection_numbers(query, id: params[:id].to_s,
                                            always_index: true)
  end

  # Show list of collection_numbers.
  def list_collection_numbers
    store_location
    query = create_query(:CollectionNumber, :all)
    show_selected_collection_numbers(query)
  end

  # Display list of CollectionNumbers whose text matches a string pattern.
  def collection_number_search
    pattern = params[:pattern].to_s
    if pattern.match(/^\d+$/) &&
       (collection_number = CollectionNumber.safe_find(pattern))
      redirect_to(action: :show, id: collection_number.id)
    else
      query = create_query(:CollectionNumber, :pattern_search, pattern: pattern)
      show_selected_collection_numbers(query)
    end
  end

  def observation_index
    store_location
    query = create_query(:CollectionNumber, :for_observation,
                         observation: params[:observation_id].to_s)
    @links = [
      [:show_object.l(type: :observation),
       observation_path(params[:observation_id])],
      [:create_collection_number.l,
       new_collection_number_path(id: params[:observation_id])]
    ]
    show_selected_collection_numbers(query, always_index: true)
  end

  def show_selected_collection_numbers(query, args = {})
    args = {
      action: :index,
      letters: "collection_numbers.name",
      num_per_page: 100
    }.merge(args)

    @links ||= []

    # Add some alternate sorting criteria.
    args[:sorting_links] = [
      ["name",       :sort_by_name.t],
      ["number",     :sort_by_number.t],
      ["created_at", :sort_by_created_at.t],
      ["updated_at", :sort_by_updated_at.t]
    ]

    show_index_of_objects(query, args)
  end

  def create_collection_number # rubocop:disable Metrics/AbcSize
    @collection_number =
      CollectionNumber.new(whitelisted_collection_number_params)
    normalize_parameters
    if @collection_number.name.blank?
      flash_error(:create_collection_number_missing_name.t)
      return
    elsif @collection_number.number.blank?
      flash_error(:create_collection_number_missing_number.t)
      return
    elsif name_and_number_free?
      @collection_number.save
      @collection_number.add_observation(@observation)
    else
      flash_warning(:edit_collection_number_already_used.t) if
        @other_number.observations.any?
      @other_number.add_observation(@observation)
      @collection_number = @other_number
    end
    redirect_to_observation_or_collection_number
  end

  def update_collection_number # rubocop:disable Metrics/AbcSize
    old_format_name = @collection_number.format_name
    @collection_number.attributes = whitelisted_collection_number_params
    normalize_parameters
    if @collection_number.name.blank?
      flash_error(:create_collection_number_missing_name.t)
      return
    elsif @collection_number.number.blank?
      flash_error(:create_collection_number_missing_number.t)
      return
    elsif name_and_number_free?
      @collection_number.save
      @collection_number.change_corresponding_herbarium_records(old_format_name)
    else
      flash_warning(
        :edit_collection_numbers_merged.t(
          this: old_format_name,
          that: @other_number.format_name
        )
      )
      @collection_number.change_corresponding_herbarium_records(old_format_name)
      @other_number.observations += @collection_number.observations -
                                    @other_number.observations
      @collection_number.destroy
      @collection_number = @other_number
    end
    redirect_to_observation_or_collection_number
  end

  def whitelisted_collection_number_params
    return {} unless params[:collection_number]

    params.require(:collection_number).permit(:name, :number)
  end

  def make_sure_can_edit!(obj)
    return true if in_admin_mode? || obj.can_edit?

    flash_error(:permission_denied.t)
    redirect_to_observation_or_collection_number
    false
  end

  def make_sure_can_delete!(collection_number)
    return true if collection_number.can_edit? || in_admin_mode?

    flash_error(:permission_denied.t)
    redirect_to(collection_number_path(collection_number.id))
    false
  end

  def normalize_parameters
    [:name, :number].each do |arg|
      val = @collection_number.send(arg).to_s.strip_html.strip_squeeze
      @collection_number.send("#{arg}=", val)
    end
  end

  def name_and_number_free?
    @other_number = CollectionNumber.where(
      name: @collection_number.name,
      number: @collection_number.number
    ).first
    !@other_number || @other_number == @collection_number
  end

  def figure_out_where_to_go_back_to
    @back = params[:back]
    @back_object = nil
    if @back == "show"
      @back_object = @collection_number
    elsif @back != "index"
      @back_object = Observation.safe_find(@back)
      return if @back_object

      @back_object = if @collection_number.observations.count == 1
                       @collection_number.observations.first
                     else
                       @collection_number
                     end
    end
  end

  def redirect_to_observation_or_collection_number
    if @back_object.is_a?(CollectionNumber) # rubocop:disable Style/CaseLikeIf
      redirect_with_query(collection_number_path(@back_object))
    elsif @back_object.is_a?(Observation)
      redirect_with_query(observation_path(@back_object))
    else
      redirect_with_query(collection_numbers_path(id: @collection_number.id))
    end
  end
end<|MERGE_RESOLUTION|>--- conflicted
+++ resolved
@@ -15,11 +15,7 @@
   def index
     if params[:pattern].present? # rubocop:disable Style/GuardClause
       collection_number_search and return
-<<<<<<< HEAD
-    elsif params[:id].present? # TODO: use :observation_id here.
-=======
     elsif params[:observation_id].present?
->>>>>>> 1bdc2167
       observation_index and return
     elsif params[:by].present? || params[:q].present? || params[:id].present?
       index_collection_number and return
@@ -42,10 +38,6 @@
     @collection_number = find_or_goto_index(CollectionNumber, params[:id])
   end
 
-  # Note that the `id` param in these crud actions is confusingly ambiguous.
-  # `id` could be a collection number, or it could be an observation.
-  # Would be nicer to pass a specific, legible `observation_id` param
-  # for the new/create form.
   def new
     store_location
     pass_query_params
