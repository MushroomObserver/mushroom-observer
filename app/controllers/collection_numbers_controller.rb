# frozen_string_literal: true

# Controls viewing and modifying collection numbers.
# rubocop:disable Metrics/ClassLength
class CollectionNumbersController < ApplicationController
  before_action :login_required
  before_action :store_location, except: [:destroy]

  ##############################################################################
  # INDEX
  #
  def index
    build_index_with_query
  end

  private

  def default_sort_order
    nil # Query::CollectionNumbers.default_order
  end

  def index_active_params
    [:pattern, :observation, :by, :q, :id].freeze
  end

  # Display list of CollectionNumbers for an Observation
  def observation
    @observation = Observation.find(params[:observation])
    query = create_query(
      :CollectionNumber, observations: params[:observation].to_s
    )
    [query, { always_index: true }]
  end

  def index_display_opts(opts, _query)
    {
      letters: true,
      num_per_page: 100
    }.merge(opts)
  end

  public

  ##############################################################################

  def show
    case params[:flow]
    when "next"
      redirect_to_next_object(:next, CollectionNumber, params[:id]) and return
    when "prev"
      redirect_to_next_object(:prev, CollectionNumber, params[:id]) and return
    end

    @canonical_url = CollectionNumber.show_url(params[:id])
    @collection_number = find_or_goto_index(CollectionNumber, params[:id])
  end

  def new
    set_ivars_for_new
    return unless @observation
    return unless make_sure_can_edit!(@observation)

    @collection_number = CollectionNumber.new(name: @user.legal_name)

    respond_to do |format|
      format.turbo_stream { render_modal_collection_number_form }
      format.html
    end
  end

  def create
    set_ivars_for_new
    return unless @observation
    return unless make_sure_can_edit!(@observation)

    create_collection_number # response handled here
  end

  def edit
    set_ivars_for_edit
    return unless @collection_number

    figure_out_where_to_go_back_to
    return unless make_sure_can_edit!(@collection_number)

    respond_to do |format|
      format.turbo_stream { render_modal_collection_number_form }
      format.html
    end
  end

  def update
    set_ivars_for_edit
    return unless @collection_number

    figure_out_where_to_go_back_to
    return unless make_sure_can_edit!(@collection_number)

    update_collection_number # response handled here
  end

<<<<<<< HEAD
  # Handles both full destroy and remove-from-observation.
  # If observation_id param present: removes association (destroys if last obs)
  # If observation_id param absent: destroys the collection_number directly
=======
  # NOTE: This action is called from collection_numbers#show and #index pages,
  # NOT from observations#show (which has "remove" to break the association).
>>>>>>> 70e1dc99
  def destroy
    @collection_number = find_or_goto_index(CollectionNumber, params[:id])
    return unless @collection_number
    return unless make_sure_can_delete!(@collection_number)
    return unless execute_destroy!

<<<<<<< HEAD
    respond_to_destroy
=======
    figure_out_where_to_go_back_to
    @collection_number.destroy

    if @back_object.is_a?(Observation)
      redirect_with_query(observation_path(@back_object))
    else
      redirect_with_query(action: :index)
    end
>>>>>>> 70e1dc99
  end

  private

  def set_ivars_for_new
    @layout = calc_layout_params
    @observation = find_or_goto_index(Observation, params[:observation_id])
    @back_object = @observation
  end

  def set_ivars_for_edit
    @layout = calc_layout_params
    @collection_number = find_or_goto_index(CollectionNumber, params[:id])
  end

  # create
  def create_collection_number
    @collection_number =
      CollectionNumber.new(permitted_collection_number_params)
    normalize_parameters
    return if form_has_errors?

    if name_and_number_free?
      save_collection_number_and_update_associations
    else
      flash_collection_number_already_used_and_return
    end
  end

  # create, update
  def form_has_errors?
    unless validate_collection_number?
      flash_and_reload_form
      return true
    end
    false
  end

  def validate_collection_number?
    if @collection_number.name.blank?
      flash_error(:create_collection_number_missing_name.t)
      return false
    elsif @collection_number.number.blank?
      flash_error(:create_collection_number_missing_number.t)
      return false
    end
    true
  end

  def flash_and_reload_form
    redirect_params = case action_name # this is a rails var
                      when "create"
                        { action: :new }
                      when "update"
                        { action: :edit }
                      end
    redirect_params[:back] = @back if @back.present?

    respond_to do |format|
      format.html do
        redirect_to(redirect_params)
      end
      format.turbo_stream do
        reload_collection_number_modal_form_and_flash
      end
    end
  end

  # create
  def save_collection_number_and_update_associations
    @collection_number.save
    @collection_number.add_observation(@observation)
    flash_notice(
      :runtime_added_to.t(type: :collection_number, name: :observation)
    )
    respond_to do |format|
      format.html do
        redirect_to_back_object_or_object(@back_object, @collection_number)
      end
      format.turbo_stream do
        render_collection_numbers_section_update
      end
    end
  end

  # create
  def flash_collection_number_already_used_and_return
    flash_warning(:edit_collection_number_already_used.t) if
      @other_number.observations.any?
    @other_number.add_observation(@observation)
    @collection_number = @other_number
    show_flash_and_send_back
  end

  # update
  def update_collection_number
    old_format_name = @collection_number.format_name
    @collection_number.attributes = permitted_collection_number_params
    normalize_parameters
    return if form_has_errors?

    if name_and_number_free?
      update_collection_number_and_associations(old_format_name)
    else
      flash_numbers_merged_and_update_associations(old_format_name)
    end
  end

  # update
  def update_collection_number_and_associations(old_format_name)
    @collection_number.save
    @collection_number.change_corresponding_herbarium_records(old_format_name)
    flash_notice(:runtime_updated_at.t(type: :collection_number))

    respond_to do |format|
      format.html do
        redirect_to_back_object_or_object(@back_object, @collection_number)
      end
      format.turbo_stream do
        # if we're here, we're on an obs page.
        # back_object should be the obs, sent via :back param from the link
        @observation = @back_object
        render_collection_numbers_section_update
      end
    end
  end

  # update
  def flash_numbers_merged_and_update_associations(old_format_name)
    flash_warning(
      :edit_collection_numbers_merged.t(
        this: old_format_name,
        that: @other_number.format_name
      )
    )
    @collection_number.change_corresponding_herbarium_records(old_format_name)
    @other_number.observations += @collection_number.observations -
                                  @other_number.observations
    @collection_number.destroy
    @collection_number = @other_number

    show_flash_and_send_back
  end

  def permitted_collection_number_params
    return {} unless params[:collection_number]

    params.require(:collection_number).permit(:name, :number)
  end

  def make_sure_can_edit!(obj)
    return true if in_admin_mode? || obj.can_edit?

    flash_error(:permission_denied.t)
    show_flash_and_send_back
    false
  end

  def make_sure_can_delete!(collection_number)
    return true if collection_number.can_edit? || in_admin_mode?

    flash_error(:permission_denied.t)
    redirect_to(collection_number_path(collection_number.id))
    false
  end

  # Returns false if observation lookup fails, halting destroy action
  def execute_destroy!
    if params[:observation_id].present?
      @observation = find_or_goto_index(Observation, params[:observation_id])
      return false unless @observation

      @collection_number.remove_observation(@observation)
      flash_notice(:runtime_removed.t(type: :collection_number))
    else
      # Only update observation section if back param is an observation ID
      @observation = Observation.safe_find(params[:back])
      @collection_number.destroy
    end
    true
  end

  def respond_to_destroy
    respond_to do |format|
      format.turbo_stream { destroy_turbo_response }
      format.html { destroy_html_response }
    end
  end

  def destroy_turbo_response
    if @observation
      render_collection_numbers_section_update
    else
      redirect_with_query(action: :index)
    end
  end

  def destroy_html_response
    if @observation
      redirect_to(observation_path(@observation.id))
    else
      redirect_with_query(action: :index)
    end
  end

  def normalize_parameters
    [:name, :number].each do |arg|
      val = @collection_number.send(arg).to_s.strip_html.strip_squeeze
      @collection_number.send(:"#{arg}=", val)
    end
  end

  def name_and_number_free?
    @other_number = CollectionNumber.where(
      name: @collection_number.name,
      number: @collection_number.number
    ).first
    !@other_number || @other_number == @collection_number
  end

  def figure_out_where_to_go_back_to
    @back = params[:back]
    @back_object = nil
    if @back == "show"
      @back_object = @collection_number
    elsif @back != "index"
      @back_object = Observation.safe_find(@back)
      return if @back_object

      @back_object = if @collection_number.observations.one?
                       @collection_number.observations.first
                     else
                       @collection_number
                     end
    end
  end

  def show_flash_and_send_back
    respond_to do |format|
      format.html do
        redirect_to_back_object_or_object(@back_object, @collection_number) and
          return
      end
      # renders the flash in the modal
      format.turbo_stream do
        render(partial: "shared/modal_flash_update",
               locals: { identifier: modal_identifier }) and return
      end
    end
  end

  def render_modal_collection_number_form
    render(
      partial: "shared/modal_form",
      locals: {
        title: modal_title,
        identifier: modal_identifier,
        user: @user,
        form: "collection_numbers/form",
        form_locals: {
          model: @collection_number,
          observation: @observation,
          back: @back
        }
      }
    ) and return
  end

  def modal_identifier
    case action_name
    when "new", "create"
      "collection_number"
    when "edit", "update"
      "collection_number_#{@collection_number.id}"
    end
  end

  def modal_title
    case action_name
    when "new", "create"
      helpers.new_page_title(:add_object, :COLLECTION_NUMBER)
    when "edit", "update"
      helpers.edit_page_title(
        @collection_number.format_name.t, @collection_number
      )
    end
  end

  # ivar @observation used in the partial
  def render_collection_numbers_section_update
    render(
      partial: "observations/show/section_update",
      locals: { identifier: "collection_numbers",
                obs: @observation, user: @user }
    ) and return
  end

  # this updates both the form and the flash
  def reload_collection_number_modal_form_and_flash
    render(
      partial: "shared/modal_form_reload",
      locals: {
        identifier: modal_identifier,
        form: "collection_numbers/form",
        form_locals: {
          model: @collection_number,
          observation: @observation,
          back: @back
        }
      }
    ) and return true
  end
end
# rubocop:enable Metrics/ClassLength<|MERGE_RESOLUTION|>--- conflicted
+++ resolved
@@ -99,32 +99,16 @@
     update_collection_number # response handled here
   end
 
-<<<<<<< HEAD
   # Handles both full destroy and remove-from-observation.
   # If observation_id param present: removes association (destroys if last obs)
   # If observation_id param absent: destroys the collection_number directly
-=======
-  # NOTE: This action is called from collection_numbers#show and #index pages,
-  # NOT from observations#show (which has "remove" to break the association).
->>>>>>> 70e1dc99
   def destroy
     @collection_number = find_or_goto_index(CollectionNumber, params[:id])
     return unless @collection_number
     return unless make_sure_can_delete!(@collection_number)
     return unless execute_destroy!
 
-<<<<<<< HEAD
     respond_to_destroy
-=======
-    figure_out_where_to_go_back_to
-    @collection_number.destroy
-
-    if @back_object.is_a?(Observation)
-      redirect_with_query(observation_path(@back_object))
-    else
-      redirect_with_query(action: :index)
-    end
->>>>>>> 70e1dc99
   end
 
   private
@@ -300,11 +284,27 @@
       @collection_number.remove_observation(@observation)
       flash_notice(:runtime_removed.t(type: :collection_number))
     else
-      # Only update observation section if back param is an observation ID
-      @observation = Observation.safe_find(params[:back])
+      # Figure out where to redirect BEFORE destroying the record
+      figure_out_destroy_redirect
       @collection_number.destroy
     end
     true
+  end
+
+  # Determine @observation for redirect after destroy.
+  # Must be called before destroy since we need to check observations.
+  def figure_out_destroy_redirect
+    back = params[:back].to_s
+    @observation = nil
+    return if back == "index"
+
+    # If back is an observation ID, use that
+    @observation = Observation.safe_find(back)
+    return if @observation
+
+    # If CN has exactly one observation, redirect there
+    @observation = @collection_number.observations.first if
+      @collection_number.observations.one?
   end
 
   def respond_to_destroy
@@ -315,7 +315,9 @@
   end
 
   def destroy_turbo_response
-    if @observation
+    # Only render turbo_stream update if we have an observation page to update.
+    # Can't update show page via turbo_stream, so redirect to index.
+    if @observation && params[:back] != "show"
       render_collection_numbers_section_update
     else
       redirect_with_query(action: :index)
