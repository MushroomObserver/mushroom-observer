# frozen_string_literal: true

# Controls viewing and modifying collection numbers.
# rubocop:disable Metrics/ClassLength
class CollectionNumbersController < ApplicationController
  before_action :login_required
  before_action :pass_query_params, only: [
    :show, :new, :create, :edit, :update, :destroy
  ]
  before_action :store_location, only: [
    :show, :new, :create, :edit, :update
  ]

  # Used by ApplicationController to dispatch #index to a private method
  @index_subaction_param_keys = [
    :pattern,
    :observation_id,
    :by,
    :q,
    :id
  ].freeze

  @index_subaction_dispatch_table = {
    by: :index_query_results,
    q: :index_query_results,
    id: :index_query_results
  }.freeze

  def show
    case params[:flow]
    when "next"
      redirect_to_next_object(:next, CollectionNumber, params[:id]) and return
    when "prev"
      redirect_to_next_object(:prev, CollectionNumber, params[:id]) and return
    end

    @canonical_url = CollectionNumber.show_url(params[:id])
    @collection_number = find_or_goto_index(CollectionNumber, params[:id])
  end

  def new
    set_ivars_for_new
    return unless @observation

    @back_object = @observation
    return unless make_sure_can_edit!(@observation)

    @collection_number = CollectionNumber.new(name: @user.legal_name)

    respond_to do |format|
      format.turbo_stream { render_modal_collection_number_form }
      format.html
<<<<<<< HEAD
      format.turbo_stream do
        render_modal_collection_number_form(
          title: helpers.collection_number_form_new_title
        )
      end
=======
>>>>>>> a98c90f6
    end
  end

  def create
    set_ivars_for_new
    return unless @observation

    @back_object = @observation
    return unless make_sure_can_edit!(@observation)

    create_collection_number # response handled here
  end

  def edit
    set_ivars_for_edit
    return unless @collection_number

    figure_out_where_to_go_back_to
    return unless make_sure_can_edit!(@collection_number)

    respond_to do |format|
      format.turbo_stream { render_modal_collection_number_form }
      format.html
<<<<<<< HEAD
      format.turbo_stream do
        render_modal_collection_number_form(
          title: helpers.collection_number_form_edit_title(
            c_n: @collection_number
          )
        )
      end
=======
>>>>>>> a98c90f6
    end
  end

  def update
    set_ivars_for_edit
    return unless @collection_number

    figure_out_where_to_go_back_to
    return unless make_sure_can_edit!(@collection_number)

    update_collection_number # response handled here
  end

  def destroy
    @collection_number = find_or_goto_index(CollectionNumber, params[:id])
    return unless @collection_number
    return unless make_sure_can_delete!(@collection_number)

    @collection_number.destroy
    respond_to do |format|
<<<<<<< HEAD
      format.html do
        redirect_with_query(action: :index)
      end
      format.turbo_stream do
        render_collection_numbers_section_update
      end
=======
      format.turbo_stream { render_collection_numbers_section_update }
      format.html { redirect_with_query(action: :index) }
>>>>>>> a98c90f6
    end
  end

  ##############################################################################

  private

  def default_index_subaction
    list_all
  end

  # Show list of collection_numbers.
  def list_all
    store_location
    query = create_query(:CollectionNumber, :all)
    show_selected_collection_numbers(query)
  end

  # Displays matrix of selected CollectionNumber's (based on current Query).
  def index_query_results
    query = find_or_create_query(:CollectionNumber, by: params[:by])
    show_selected_collection_numbers(query, id: params[:id].to_s,
                                            always_index: true)
  end

  # Display list of CollectionNumbers whose text matches a string pattern.
  def pattern
    pat = params[:pattern].to_s
    if pat.match?(/^\d+$/) &&
       (collection_number = CollectionNumber.safe_find(pat))
      redirect_to(action: :show, id: collection_number.id)
    else
      query = create_query(:CollectionNumber, :pattern_search, pattern: pat)
      show_selected_collection_numbers(query)
    end
  end

  # Display list of CollectionNumbers for an Observation
  def observation_id
    @observation = Observation.find(params[:observation_id])
    store_location
    query = create_query(:CollectionNumber, :for_observation,
                         observation: params[:observation_id].to_s)
    show_selected_collection_numbers(query, always_index: true)
  end

  def show_selected_collection_numbers(query, args = {})
    args = {
      action: :index,
      letters: "collection_numbers.name",
      num_per_page: 100
    }.merge(args)

    show_index_of_objects(query, args)
  end

  def set_ivars_for_new
    @layout = calc_layout_params
    @observation = find_or_goto_index(Observation, params[:observation_id])
  end

  def set_ivars_for_edit
    @layout = calc_layout_params
    @collection_number = find_or_goto_index(CollectionNumber, params[:id])
  end

  # create
  def create_collection_number
    @collection_number =
      CollectionNumber.new(permitted_collection_number_params)
    normalize_parameters
    return if flash_error_and_reload_if_form_has_errors

    if name_and_number_free?
      save_collection_number_and_update_associations
    else
      flash_collection_number_already_used_and_return
    end
  end

  # create, update
  def flash_error_and_reload_if_form_has_errors
    redirect_params = case action_name # this is a rails var
                      when "create"
                        { action: :new }
                      when "update"
                        { action: :edit }
                      end
    redirect_params = redirect_params.merge({ back: @back }) if @back.present?

    if @collection_number.name.blank? || @collection_number.number.blank?
      if @collection_number.name.blank?
        flash_error(:create_collection_number_missing_name.t)
      elsif @collection_number.number.blank?
        flash_error(:create_collection_number_missing_number.t)
      end
      respond_to do |format|
        format.html do
          redirect_to(redirect_params) and return true
        end
        format.turbo_stream do
          reload_collection_number_modal_form_and_flash
        end
      end
    end
    false
  end

  # create
  def save_collection_number_and_update_associations
    @collection_number.save
    @collection_number.add_observation(@observation)
    flash_notice(
      :runtime_added_to.t(type: :collection_number, name: :observation)
    )
    respond_to do |format|
      format.html do
        redirect_to_back_object_or_object(@back_object, @collection_number)
      end
      format.turbo_stream do
        render_collection_numbers_section_update
      end
    end
  end

  # create
  def flash_collection_number_already_used_and_return
    flash_warning(:edit_collection_number_already_used.t) if
      @other_number.observations.any?
    @other_number.add_observation(@observation)
    @collection_number = @other_number
    show_flash_and_send_back
  end

  # update
  def update_collection_number
    old_format_name = @collection_number.format_name
    @collection_number.attributes = permitted_collection_number_params
    normalize_parameters
    return if flash_error_and_reload_if_form_has_errors

    if name_and_number_free?
      update_collection_number_and_associations(old_format_name)
    else
      flash_numbers_merged_and_update_associations(old_format_name)
    end
  end

  # update
  def update_collection_number_and_associations(old_format_name)
    @collection_number.save
    @collection_number.change_corresponding_herbarium_records(old_format_name)
    flash_notice(:runtime_updated_at.t(type: :collection_number))

    respond_to do |format|
      format.html do
        redirect_to_back_object_or_object(@back_object, @collection_number)
      end
      format.turbo_stream do
        # if we're here, we're on an obs page.
        # back_object should be the obs, sent via :back param from the link
        @observation = @back_object
        render_collection_numbers_section_update
      end
    end
  end

  # update
  def flash_numbers_merged_and_update_associations(old_format_name)
    flash_warning(
      :edit_collection_numbers_merged.t(
        this: old_format_name,
        that: @other_number.format_name
      )
    )
    @collection_number.change_corresponding_herbarium_records(old_format_name)
    @other_number.observations += @collection_number.observations -
                                  @other_number.observations
    @collection_number.destroy
    @collection_number = @other_number

    show_flash_and_send_back
  end

  def permitted_collection_number_params
    return {} unless params[:collection_number]

    params.require(:collection_number).permit(:name, :number)
  end

  def make_sure_can_edit!(obj)
    return true if in_admin_mode? || obj.can_edit?

    flash_error(:permission_denied.t)
    show_flash_and_send_back
    false
  end

  def make_sure_can_delete!(collection_number)
    return true if collection_number.can_edit? || in_admin_mode?

    flash_error(:permission_denied.t)
    redirect_to(collection_number_path(collection_number.id))
    false
  end

  def normalize_parameters
    [:name, :number].each do |arg|
      val = @collection_number.send(arg).to_s.strip_html.strip_squeeze
      @collection_number.send("#{arg}=", val)
    end
  end

  def name_and_number_free?
    @other_number = CollectionNumber.where(
      name: @collection_number.name,
      number: @collection_number.number
    ).first
    !@other_number || @other_number == @collection_number
  end

  def figure_out_where_to_go_back_to
    @back = params[:back]
    @back_object = nil
    if @back == "show"
      @back_object = @collection_number
    elsif @back != "index"
      @back_object = Observation.safe_find(@back)
      return if @back_object

      @back_object = if @collection_number.observations.one?
                       @collection_number.observations.first
                     else
                       @collection_number
                     end
    end
  end

  def show_flash_and_send_back
    respond_to do |format|
      format.html do
        redirect_to_back_object_or_object(@back_object, @collection_number) and
          return
      end
      # renders the flash in the modal, but not sure it's necessary
      # to have a response here. are they getting sent back?
      format.turbo_stream do
        render(partial: "shared/modal_flash_update",
<<<<<<< HEAD
               locals: { identifier: "collection_number" }) and return
=======
               locals: { identifier: modal_identifier }) and return
>>>>>>> a98c90f6
      end
    end
  end

<<<<<<< HEAD
  def render_modal_collection_number_form(title:)
    render(
      partial: "shared/modal_form",
      locals: { title: title, identifier: "collection_number",
=======
  def render_modal_collection_number_form
    render(
      partial: "shared/modal_form",
      locals: { title: modal_title, identifier: modal_identifier,
>>>>>>> a98c90f6
                form: "collection_numbers/form" }
    ) and return
  end

<<<<<<< HEAD
=======
  def modal_identifier
    case action_name
    when "new", "create"
      "collection_number"
    when "edit", "update"
      "collection_number_#{@collection_number.id}"
    end
  end

  def modal_title
    case action_name
    when "new", "create"
      helpers.collection_number_form_new_title
    when "edit", "update"
      helpers.collection_number_form_edit_title(c_n: @collection_number)
    end
  end

>>>>>>> a98c90f6
  # ivar @observation used in the partial
  def render_collection_numbers_section_update
    render(
      partial: "observations/show/section_update",
      locals: { identifier: "collection_numbers" }
    ) and return
  end

  # this updates both the form and the flash
  def reload_collection_number_modal_form_and_flash
    render(
      partial: "shared/modal_form_reload",
<<<<<<< HEAD
      locals: { identifier: "collection_number",
                form: "collection_numbers/form" }
    ) and return true
  end
end
=======
      locals: { identifier: modal_identifier,
                form: "collection_numbers/form" }
    ) and return true
  end
end
# rubocop:enable Metrics/ClassLength
>>>>>>> a98c90f6
<|MERGE_RESOLUTION|>--- conflicted
+++ resolved
@@ -50,14 +50,6 @@
     respond_to do |format|
       format.turbo_stream { render_modal_collection_number_form }
       format.html
-<<<<<<< HEAD
-      format.turbo_stream do
-        render_modal_collection_number_form(
-          title: helpers.collection_number_form_new_title
-        )
-      end
-=======
->>>>>>> a98c90f6
     end
   end
 
@@ -81,16 +73,6 @@
     respond_to do |format|
       format.turbo_stream { render_modal_collection_number_form }
       format.html
-<<<<<<< HEAD
-      format.turbo_stream do
-        render_modal_collection_number_form(
-          title: helpers.collection_number_form_edit_title(
-            c_n: @collection_number
-          )
-        )
-      end
-=======
->>>>>>> a98c90f6
     end
   end
 
@@ -111,17 +93,8 @@
 
     @collection_number.destroy
     respond_to do |format|
-<<<<<<< HEAD
-      format.html do
-        redirect_with_query(action: :index)
-      end
-      format.turbo_stream do
-        render_collection_numbers_section_update
-      end
-=======
       format.turbo_stream { render_collection_numbers_section_update }
       format.html { redirect_with_query(action: :index) }
->>>>>>> a98c90f6
     end
   end
 
@@ -370,32 +343,19 @@
       # to have a response here. are they getting sent back?
       format.turbo_stream do
         render(partial: "shared/modal_flash_update",
-<<<<<<< HEAD
-               locals: { identifier: "collection_number" }) and return
-=======
                locals: { identifier: modal_identifier }) and return
->>>>>>> a98c90f6
-      end
-    end
-  end
-
-<<<<<<< HEAD
-  def render_modal_collection_number_form(title:)
-    render(
-      partial: "shared/modal_form",
-      locals: { title: title, identifier: "collection_number",
-=======
+      end
+    end
+  end
+
   def render_modal_collection_number_form
     render(
       partial: "shared/modal_form",
       locals: { title: modal_title, identifier: modal_identifier,
->>>>>>> a98c90f6
                 form: "collection_numbers/form" }
     ) and return
   end
 
-<<<<<<< HEAD
-=======
   def modal_identifier
     case action_name
     when "new", "create"
@@ -414,7 +374,6 @@
     end
   end
 
->>>>>>> a98c90f6
   # ivar @observation used in the partial
   def render_collection_numbers_section_update
     render(
@@ -427,17 +386,9 @@
   def reload_collection_number_modal_form_and_flash
     render(
       partial: "shared/modal_form_reload",
-<<<<<<< HEAD
-      locals: { identifier: "collection_number",
-                form: "collection_numbers/form" }
-    ) and return true
-  end
-end
-=======
       locals: { identifier: modal_identifier,
                 form: "collection_numbers/form" }
     ) and return true
   end
 end
-# rubocop:enable Metrics/ClassLength
->>>>>>> a98c90f6
+# rubocop:enable Metrics/ClassLength