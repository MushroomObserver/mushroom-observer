# frozen_string_literal: true

# Controls viewing and modifying collection numbers.
class CollectionNumbersController < ApplicationController
  before_action :login_required
  before_action :pass_query_params, only: [
    :show, :new, :create, :edit, :update, :destroy
  ]
  before_action :store_location, only: [
    :show, :new, :create, :edit, :update
  ]

  # Used by ApplicationController to dispatch #index to a private method
  @index_subaction_param_keys = [
    :pattern,
    :observation_id,
    :by,
    :q,
    :id
  ].freeze

  @index_subaction_dispatch_table = {
    by: :index_query_results,
    q: :index_query_results,
    id: :index_query_results
  }.freeze

  def show
    case params[:flow]
    when "next"
      redirect_to_next_object(:next, CollectionNumber, params[:id]) and return
    when "prev"
      redirect_to_next_object(:prev, CollectionNumber, params[:id]) and return
    end

    @canonical_url = CollectionNumber.show_url(params[:id])
    @collection_number = find_or_goto_index(CollectionNumber, params[:id])
  end

  def new
    set_ivars_for_new
    return unless @observation

    @back_object = @observation
    return unless make_sure_can_edit!(@observation)

    @collection_number = CollectionNumber.new(name: @user.legal_name)

    respond_to do |format|
      format.html
      format.turbo_stream do
        render_modal_collection_number_form(
          title: helpers.collection_number_form_new_title
        )
      end
    end
  end

  def create
    set_ivars_for_new
    return unless @observation

    @back_object = @observation
    return unless make_sure_can_edit!(@observation)

    create_collection_number # response handled here
  end

  def edit
    set_ivars_for_edit
    return unless @collection_number

    figure_out_where_to_go_back_to
    return unless make_sure_can_edit!(@collection_number)

    respond_to do |format|
      format.html
      format.turbo_stream do
        render_modal_collection_number_form(
          title: helpers.collection_number_form_edit_title(
            c_n: @collection_number
          )
        )
      end
    end
  end

  def update
    set_ivars_for_edit
    return unless @collection_number

    figure_out_where_to_go_back_to
    return unless make_sure_can_edit!(@collection_number)

    update_collection_number # response handled here
  end

  def destroy
    @collection_number = find_or_goto_index(CollectionNumber, params[:id])
    return unless @collection_number
    return unless make_sure_can_delete!(@collection_number)

    @collection_number.destroy
    respond_to do |format|
      format.html do
        redirect_with_query(action: :index)
      end
      format.turbo_stream do
        render_collection_numbers_section_update
      end
    end
  end

  ##############################################################################

  private

  def default_index_subaction
    list_all
  end

  # Show list of collection_numbers.
  def list_all
    store_location
    query = create_query(:CollectionNumber, :all)
    show_selected_collection_numbers(query)
  end

  # Displays matrix of selected CollectionNumber's (based on current Query).
  def index_query_results
    query = find_or_create_query(:CollectionNumber, by: params[:by])
    show_selected_collection_numbers(query, id: params[:id].to_s,
                                            always_index: true)
  end

  # Display list of CollectionNumbers whose text matches a string pattern.
  def pattern
    pat = params[:pattern].to_s
    if pat.match?(/^\d+$/) &&
       (collection_number = CollectionNumber.safe_find(pat))
      redirect_to(action: :show, id: collection_number.id)
    else
      query = create_query(:CollectionNumber, :pattern_search, pattern: pat)
      show_selected_collection_numbers(query)
    end
  end

  # Display list of CollectionNumbers for an Observation
  def observation_id
    @observation = Observation.find(params[:observation_id])
    store_location
    query = create_query(:CollectionNumber, :for_observation,
                         observation: params[:observation_id].to_s)
    show_selected_collection_numbers(query, always_index: true)
  end

  def show_selected_collection_numbers(query, args = {})
    args = {
      action: :index,
      letters: "collection_numbers.name",
      num_per_page: 100
    }.merge(args)

    show_index_of_objects(query, args)
  end

  def set_ivars_for_new
    @layout = calc_layout_params
    @observation = find_or_goto_index(Observation, params[:observation_id])
  end

  def set_ivars_for_edit
    @layout = calc_layout_params
    @collection_number = find_or_goto_index(CollectionNumber, params[:id])
  end

  # create
  def create_collection_number
    @collection_number =
      CollectionNumber.new(permitted_collection_number_params)
    normalize_parameters
    return if flash_error_and_reload_if_form_has_errors

    if name_and_number_free?
      save_collection_number_and_update_associations
    else
      flash_collection_number_already_used_and_return
    end
  end

  # create, update
  def flash_error_and_reload_if_form_has_errors
    redirect_params = case action_name # this is a rails var
                      when "create"
                        { action: :new }
                      when "update"
                        { action: :edit }
                      end
    redirect_params = redirect_params.merge({ back: @back }) if @back.present?

    if @collection_number.name.blank? || @collection_number.number.blank?
      if @collection_number.name.blank?
        flash_error(:create_collection_number_missing_name.t)
      elsif @collection_number.number.blank?
        flash_error(:create_collection_number_missing_number.t)
      end
      respond_to do |format|
        format.html do
          redirect_to(redirect_params) and return true
        end
        format.turbo_stream do
          reload_collection_number_modal_form_and_flash
        end
      end
    end
    false
  end

  # create
  def save_collection_number_and_update_associations
    @collection_number.save
    @collection_number.add_observation(@observation)
    flash_notice(
      :runtime_added_to.t(type: :collection_number, name: :observation)
    )
    respond_to do |format|
      format.html do
        redirect_to_back_object_or_object(@back_object, @collection_number)
      end
      format.turbo_stream do
        render_collection_numbers_section_update
      end
    end
  end

  # create
  def flash_collection_number_already_used_and_return
    flash_warning(:edit_collection_number_already_used.t) if
      @other_number.observations.any?
    @other_number.add_observation(@observation)
    @collection_number = @other_number
    show_flash_and_send_back
  end

  # update
  def update_collection_number
    old_format_name = @collection_number.format_name
    @collection_number.attributes = permitted_collection_number_params
    normalize_parameters
    return if flash_error_and_reload_if_form_has_errors

    if name_and_number_free?
      update_collection_number_and_associations(old_format_name)
    else
      flash_numbers_merged_and_update_associations(old_format_name)
    end
  end

  # update
  def update_collection_number_and_associations(old_format_name)
    @collection_number.save
    @collection_number.change_corresponding_herbarium_records(old_format_name)
    flash_notice(:runtime_updated_at.t(type: :collection_number))

    respond_to do |format|
      format.html do
        redirect_to_back_object_or_object(@back_object, @collection_number)
      end
      format.turbo_stream do
        # if we're here, we're on an obs page.
        # back_object should be the obs, sent via :back param from the link
        @observation = @back_object
        render_collection_numbers_section_update
      end
    end
  end

  # update
  def flash_numbers_merged_and_update_associations(old_format_name)
    flash_warning(
      :edit_collection_numbers_merged.t(
        this: old_format_name,
        that: @other_number.format_name
      )
    )
    @collection_number.change_corresponding_herbarium_records(old_format_name)
    @other_number.observations += @collection_number.observations -
                                  @other_number.observations
    @collection_number.destroy
    @collection_number = @other_number

    show_flash_and_send_back
  end

  def permitted_collection_number_params
    return {} unless params[:collection_number]

    params.require(:collection_number).permit(:name, :number)
  end

  def make_sure_can_edit!(obj)
    return true if in_admin_mode? || obj.can_edit?

    flash_error(:permission_denied.t)
    show_flash_and_send_back
    false
  end

  def make_sure_can_delete!(collection_number)
    return true if collection_number.can_edit? || in_admin_mode?

    flash_error(:permission_denied.t)
    redirect_to(collection_number_path(collection_number.id))
    false
  end

  def normalize_parameters
    [:name, :number].each do |arg|
      val = @collection_number.send(arg).to_s.strip_html.strip_squeeze
      @collection_number.send("#{arg}=", val)
    end
  end

  def name_and_number_free?
    @other_number = CollectionNumber.where(
      name: @collection_number.name,
      number: @collection_number.number
    ).first
    !@other_number || @other_number == @collection_number
  end

  def figure_out_where_to_go_back_to
    @back = params[:back]
    @back_object = nil
    if @back == "show"
      @back_object = @collection_number
    elsif @back != "index"
      @back_object = Observation.safe_find(@back)
      return if @back_object

<<<<<<< HEAD
      @back_object = if @collection_number.observations.length == 1
                       @collection_number.reload.observations.first
=======
      @back_object = if @collection_number.observations.one?
                       @collection_number.observations.first
>>>>>>> 75b0fd2c
                     else
                       @collection_number
                     end
    end
  end

  def show_flash_and_send_back
    respond_to do |format|
      format.html do
        redirect_to_back_object_or_object(@back_object, @collection_number) and
          return
      end
      # renders the flash in the modal, but not sure it's necessary
      # to have a response here. are they getting sent back?
      format.turbo_stream do
        render(partial: "shared/modal_flash_update",
               locals: { identifier: "collection_number" }) and return
      end
    end
  end

  def render_modal_collection_number_form(title:)
    render(
      partial: "shared/modal_form",
      locals: { title: title, identifier: "collection_number",
                form: "collection_numbers/form" }
    ) and return
  end

  # ivar @observation used in the partial
  def render_collection_numbers_section_update
    render(
      partial: "observations/show/section_update",
      locals: { identifier: "collection_numbers" }
    ) and return
  end

  # this updates both the form and the flash
  def reload_collection_number_modal_form_and_flash
    render(
      partial: "shared/modal_form_reload",
      locals: { identifier: "collection_number",
                form: "collection_numbers/form" }
    ) and return true
  end
end<|MERGE_RESOLUTION|>--- conflicted
+++ resolved
@@ -338,13 +338,8 @@
       @back_object = Observation.safe_find(@back)
       return if @back_object
 
-<<<<<<< HEAD
-      @back_object = if @collection_number.observations.length == 1
-                       @collection_number.reload.observations.first
-=======
       @back_object = if @collection_number.observations.one?
                        @collection_number.observations.first
->>>>>>> 75b0fd2c
                      else
                        @collection_number
                      end
