--- conflicted
+++ resolved
@@ -41,11 +41,7 @@
 
   def index_display_opts(opts, _query)
     {
-<<<<<<< HEAD
-      letters: CollectionNumber[:name],
-=======
       letters: true,
->>>>>>> 9d11674f
       num_per_page: 100
     }.merge(opts)
   end
