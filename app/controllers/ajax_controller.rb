--- conflicted
+++ resolved
@@ -230,13 +230,7 @@
       value = value == '0' ? nil : Image.validate_vote(value)
       anon = (@user.votes_anonymous == :yes)
       @image.change_vote(@user, value, anon)
-<<<<<<< HEAD
-      Transaction.put_image(:id => @image, :user => @user,
-                            :set_vote => value, :set_anonymous => anon)
       render(:partial => 'image/image_vote_links')
-=======
-      render(:inline => '<%= image_vote_tabs(@image) %>')
->>>>>>> edac9f2e
     end
   end
 
