--- conflicted
+++ resolved
@@ -244,68 +244,13 @@
     current_user = get_session_user!
     @licenses = License.current_names_and_ids(current_user.license) #Needed to render licenses drop down
     @image = Image.new(
-<<<<<<< HEAD
-                      :user => current_user,
-                      :when => Time.now
-                      );
-
-=======
       :user => current_user,
       :when => Time.now
     );
->>>>>>> 04cf4151
     render(:partial => '/observer/form_multi_image_template')
   end
 
 
-<<<<<<< HEAD
- #Uploads an image object without an observation.
- #returns image as json object
-
-  def create_image_object
-    user = get_session_user!
-    @image = params[:image]
-     p @image
-     img_when = Date.new(@image[:when][('1i')].to_i, @image[:when][('2i')].to_i, @image[:when][('3i')].to_i);
-     ##TODO: handle invalid date
-     image = Image.new(
-         :created_at => Time.now,
-         :user       => user,
-         :when       => img_when,
-         :license_id    => @image[:license].to_i,
-         :notes      => @image[:notes],
-         :copyright_holder => @image[:copyright_holder]
-     )
-
-    image.image = @image[:upload]
-
-     if !image.save
-       p 'unable to upload image'
-       flash_object_errors(image)
-     elsif !image.process_image
-       p 'unable to upload image'
-       logger.error('Unable to upload image')
-       flash_notice(:runtime_no_upload_image.t(:name => (name ? "'#{name}'" : "##{image.id}")))
-       flash_object_errors(image)
-     else
-       Transaction.post_image(
-           :id               => image,
-           :date             => image.when,
-           :notes            => image.notes.to_s,
-           :copyright_holder => image.copyright_holder,
-           :license          => image.license || 0
-       )
-       name = image.original_name
-       name = "##{image.id}" if name.empty?
-       flash_notice(:runtime_image_uploaded.t(:name => name))
-     end
-
-    render json: image
-
-  end
-
-
-=======
   # Uploads an image object without an observation.
   # Returns image as JSON object.
   def create_image_object
@@ -352,5 +297,4 @@
 
     render json: image
   end
->>>>>>> 04cf4151
 end