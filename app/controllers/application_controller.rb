# frozen_string_literal: true

#
#  = Application Controller Base Class
#
#  This is the base class for all the application's controllers.  It contains
#  all the important application-wide filters and lots of helper methods.
#  Anything that appears here is available to every controller and view.
#
#  == Filters
#
#  autologin::          Determine which if any User is logged in.
#  set_locale::         Determine which language is requested.
#
#  == Methods
#  *NOTE*: Methods in parentheses are "private" helpers; you are encouraged to
#  use the public ones instead.
#
#  ==== User authentication
#  autologin::              (filter: determine which user is logged in)
#  login_for_ajax::         (filter: minimal version of autologin for ajax)
#  check_permission::       Make sure current User is the right one.
#  check_permission!::      Same, but flashes "denied" message, too.
#  reviewer?::              Is the current User a reviewer?
#  in_admin_mode?::         Is the current User in admin mode?
#  unshown_notifications?:: Are there pending Notification's of a given type?
#  autologin_cookie_set::   (set autologin cookie)
#  clear_autologin_cookie:: (clear autologin cookie)
#  session_user_set::       (store user in session -- id only)
#  session_user::           (retrieve user from session)
#
#  ==== Internationalization
#  all_locales::            Array of available locales for which we have
#                           translations.
#  set_locale::             (filter: determine which locale is requested)
#  set_timezone::           (filter: Set timezone from cookie set by client's
#                            browser.)
#  sorted_locales_from_request_header::
#                           (parse locale preferences from request header)
#  valid_locale_from_request_header::
#                           (choose locale that best matches request header)
#
#  ==== Error handling
#  flash_notices?::         Are there any errors pending?
#  flash_get_notices::      Get list of errors.
#  flash_notice_level::     Get current notice level.
#  flash_clear::            Clear error messages.
#  flash_notice::           Add a success message.
#  flash_warning::          Add a warning message.
#  flash_error::            Add an error message.
#  flash_object_errors::    Add all errors for a given instance.
#
#  ==== Name validation
#  construct_approved_names:: Creates a list of names if they've been approved.
#  construct_approved_name::  (helper)
#
#  ==== Searching
#  clear_query_in_session:: Clears out Query stored in session below.
#  store_query_in_session:: Stores Query in session for use by
#                           create_species_list.
#  query_from_session::     Gets Query that was stored in the session above.
#  query_params::           Parameters to add to link_to, etc. for passing
#                           Query around.
#  query_params_set::       Make +query_params+ refer to a given Query.
#  pass_query_params::      Tell +query_params+ to pass-through the Query
#                            given to this action.
#  find_query::             Find a given Query or return nil.
#  find_or_create_query::   Find appropriate Query or create as necessary.
#  create_query::           Create a new Query from scratch.
#  redirect_to_next_object:: Find next object from a Query and redirect to its
#                            show page.
#
#  ==== Indexes
#  show_index_of_objects::  Show paginated set of Query results as a list.
#  add_sorting_links::      Create sorting links for index pages.
#  find_or_goto_index::     Look up object by id, displaying error and
#                           redirecting on failure.
#  goto_index::             Redirect to a reasonable fallback (index) page
#                           in case of error.
#  paginate_letters::       Paginate an Array by letter.
#  paginate_numbers::       Paginate an Array normally.
#
#  ==== Memory usage
#  extra_gc::               (filter: calls <tt>ObjectSpace.garbage_collect</tt>)
#
#  ==== Other stuff
#  disable_link_prefetching::    (filter: prevents prefetching of destroy
#                                 methods)
#  update_view_stats::           Called after each show_object request.
#  calc_layout_params::          Gather User's list layout preferences.
#  catch_errors_and_log_request_stats::
#                                (filter: catches errors for integration tests)
#  default_thumbnail_size::      Default thumbnail size: :thumbnail or :small.
#  default_thumbnail_size_set::  Change default thumbnail size for current user.
#
class ApplicationController < ActionController::Base
  require "extensions"
  require "login_system"
  require "csv"
  include LoginSystem
  # include ViewsPath - Nimmo experiment, please keep for now

  # Prevent CSRF attacks by raising an exception.
  # For APIs, you may want to use :null_session instead.
  protect_from_forgery prepend: true # prepend added by AN, was with: :exception

  around_action :catch_errors_and_log_request_stats
  before_action :kick_out_excessive_traffic
  before_action :kick_out_robots
  before_action :create_view_instance_variable
  before_action :verify_authenticity_token
  before_action :fix_bad_domains
  before_action :autologin
  before_action :set_locale
  before_action :set_timezone
  before_action :refresh_translations
  before_action :track_translations
  # before_action :extra_gc
  # after_action  :extra_gc

  # Make show_name_helper available to nested partials
  helper :show_name

  # Disable all filters except set_locale.
  # (Used to streamline API and Ajax controllers.)
  def self.disable_filters
    skip_before_action :create_view_instance_variable
    skip_before_action :verify_authenticity_token
    skip_before_action :fix_bad_domains
    skip_before_action :autologin
    skip_before_action :set_timezone
    skip_before_action :refresh_translations
    skip_before_action :track_translations
    before_action :disable_link_prefetching
    before_action { User.current = nil }
  end

  ## @view can be used by classes to access view specific features like render
  def create_view_instance_variable
    @view = view_context
  end

  # Utility for extracting nested params where any level might be nil
  def param_lookup(path, default = nil)
    result = params
    path.each do |arg|
      result = result[arg]
      break if result.nil?
    end
    if result.nil?
      default
    else
      block_given? ? yield(result) : result
    end
  end

  # Kick out agents responsible for excessive traffic.
  def kick_out_excessive_traffic
    return true unless IpStats.blocked?(request.remote_ip)
    return true if params[:controller] == "account" &&
                   params[:action] == "login"
    return true if session[:user_id].present?

    logger.warn("BLOCKED #{request.remote_ip}")
    msg = "We have noticed an excessive amount of server-intensive " \
          "traffic from this IP address (#{request.remote_ip}). " \
          "Please contact the webmaster (#{MO.webmaster_email_address})."
    render(plain: msg,
           status: :too_many_requests,
           layout: false)
    false
  end

  # Physically eject robots unless they're looking at accepted pages.
  def kick_out_robots
    return true unless browser.bot?
    return true if Robots.allowed?(
      controller: params[:controller],
      action: params[:action],
      ua: browser.ua,
      ip: request.remote_ip
    )

    render(plain: "Robots are not allowed on this page.",
           status: :forbidden,
           layout: false)
    false
  end

  # Make sure user is logged in and has posted something -- i.e., not a spammer.
  def require_successful_user
    return true if @user&.is_successful_contributor?

    flash_warning(:unsuccessful_contributor_warning.t)
    redirect_back_or_default(controller: "/rss_logs", action: :index)
    false
  end

  # Enable this to test other layouts...
  layout :choose_layout
  def choose_layout
    change = params[:user_theme].to_s
    change_theme_to(change) if change.present?
    layout = session[:layout].to_s
    layout = "application" if layout.blank?
    layout
  end

  def change_theme_to(change)
    if MO.themes.member?(change)
      if @user
        @user.theme = change
        @user.save
      else
        session[:theme] = change
      end
    else
      session[:layout] = change
    end
  end

  # Catch errors for integration tests, and report stats re completed request.
  def catch_errors_and_log_request_stats
    clear_user_globals
    stats = request_stats
    yield
    IpStats.log_stats(stats)
    logger.warn(request_stats_log_message(stats))
  rescue StandardError => e
    raise @error = e
  end

  def request_stats
    {
      time: Time.current,
      controller: params[:controller],
      action: params[:action],
      robot: browser.bot? ? "robot" : "user",
      ip: request.try(&:remote_ip),
      url: request.try(&:url),
      ua: browser.try(&:ua)
    }
  end

  def request_stats_log_message(stats)
    "TIME: #{Time.current - stats[:time]} #{status} " \
    "#{stats[:controller]} #{stats[:action]} " \
    "#{stats[:robot]} #{stats[:ip]}\t#{stats[:url]}\t#{stats[:ua]}"
  end

  private :request_stats, :request_stats_log_message

  # Update Globalite with any recent changes to translations.
  def refresh_translations
    Language.update_recent_translations
  end

  # Keep track of localization strings so users can edit them (sort of) in situ.
  def track_translations
    @language = Language.find_by_locale(I18n.locale)
    if @user && @language &&
       (!@language.official || reviewer?)
      Language.track_usage(flash[:tags_on_last_page])
    else
      Language.ignore_usage
    end
  end

  # Need to pass list of tags used in this action to next page if redirecting.
  def redirect_to(*args)
    flash[:tags_on_last_page] = Language.save_tags if Language.tracking_usage
    if args.member?(:back)
      redirect_back(fallback_location: "#{MO.http_domain}")
    else
      super
    end
  end

  # Redirect from www.mo.org to mo.org.
  #
  # This would be much easier to check if HTTP_HOST != MO.domain, but if this
  # ever were to break we'd get into an infinite loop too easily that way.
  # I think this is a lot safer.  MO.bad_domains would be something like:
  #
  #   MO.bad_domains = [
  #     'www.mushroomobserver.org',
  #     'mushroomobserver.com',
  #   ]
  #
  # The importance of this is that browsers are storing different cookies
  # for the different domains, even though they are all getting routed here.
  # This is particularly problematic when a fully-specified link in, say,
  # a comment's body is different.  This results in you having to re-login
  # when you click on these embedded links.
  #
  def fix_bad_domains
    if (request.method == "GET") &&
       MO.bad_domains.include?(request.env["HTTP_HOST"])
      redirect_to("#{MO.http_domain}#{request.fullpath}")
    end
  end

  ##############################################################################
  #
  #  :section: User authentication
  #
  ##############################################################################

  # Filter that should run before everything else.  Establishes whether a User
  # is logged in or not.
  #
  # Stores the currently logged-in User in the "globals" <tt>@user</tt> and
  # <tt>User.current</tt>, as well as the session.  (The first is visible to
  # all controller instances and views; the second is visible to the entire
  # website application.)
  #
  # It first checks if the User is already logged in, i.e. is stored in the
  # session.  If not, it checks for an autologin cookie on the User's browser,
  # and logs them in automatically if so.
  #
  # In both cases, it makes sure the User actually exists and is verified.  If
  # not, the "user" is immediately logged out and the autologin cookie is
  # destroyed.
  #
  def autologin
    # render(plain: "Sorry, we've taken MO down to test something urgent."\
    #               "We'll be back in a few minutes. -Jason", layout: false)
    # return false

    # if browser.bot?
    #   render(status: 503, text: "robots are temporarily blocked from MO",
    #          layout: false)
    #   return false
    # end

    try_user_autologin(session_user)
    make_logged_in_user_available_to_everyone
    track_last_page_request_by_user
    block_suspended_users
  end

  private ##########

  def clear_user_globals
    @user = nil
    User.current = nil
  end

  def try_user_autologin(user)
    # Do nothing if already logged in: if user asked us to remember him the
    # cookie will already be there, if not then we want to leave it out.
    if already_logged_in?(user)
      refresh_logged_in_user_instance(user)

    # Log in if cookie is valid, and autologin is enabled.
    elsif (user = valid_user_from_cookie) && user.verified
      login_valid_user(user)
    else
      delete_invalid_cookies
    end
  end

  def already_logged_in?(user)
    user&.verified
  end

  def valid_user_from_cookie
    return unless (cookie = cookies["mo_user"]) &&
                  (split = cookie.split(" ")) &&
                  (user = User.where(id: split[0]).first) &&
                  (split[1] == user.auth_code)

    user
  end

  def refresh_logged_in_user_instance(user)
    @user = user
    @user.reload
  end

  def login_valid_user(user)
    @user = session_user_set(user)
    @user.last_login = Time.current
    @user.save

    # Reset cookie to push expiry forward.  This way it will continue to
    # remember the user until they are inactive for over a month.  (Else
    # they'd have to login every month, no matter how often they login.)
    autologin_cookie_set(user)
  end

  def delete_invalid_cookies
    clear_autologin_cookie
    session_user_set(nil)
  end

  def make_logged_in_user_available_to_everyone
    User.current = @user
    logger.warn("user=#{@user ? @user.id : "0"}" \
                " robot=#{browser.bot? ? "Y" : "N"}" \
                " ip=#{request.remote_ip}")
  end

  # Track when user requested a page, but update at most once an hour.
  def track_last_page_request_by_user
    if @user && (
        !@user.last_activity ||
        @user.last_activity.to_s("%Y%m%d%H") != Time.current.to_s("%Y%m%d%H"))
      @user.last_activity = Time.current
      @user.save
    end
  end

  def block_suspended_users
    return true unless user_suspended? # Tell Rails to continue processing.

    block user
    false # Tell Rails to stop processing.
  end

  def user_suspended?
    @user && @user.id == 2750 # Kick Byrain off the site.
  end

  def block_user
    render(plain: "Your account has been temporarily suspended.",
           layout: false)
  end

  public ##########

  # ----------------------------
  #  "Public" methods.
  # ----------------------------

  # Is the current User the correct User (or is admin mode on)?  Returns true
  # or false.  (*NOTE*: this is available to views.)
  #
  #   <% if check_permission(@object)
  #     link_to('Destroy', :action => :destroy_object)
  #   end %>
  #
  def check_permission(obj)
    in_admin_mode? || correct_user_for_object?(obj)
  end
  helper_method :check_permission

  def correct_user_for_object?(obj)
    owned_by_user?(obj) || editable_by_user?(obj) || obj_is_user?(obj)
  end

  def owned_by_user?(obj)
    obj.respond_to?(:user_id) && User.current_id == obj.user_id
  end

  def editable_by_user?(obj)
    obj.try(&:can_edit?)
  end

  def obj_is_user?(obj)
    (obj.is_a?(String) || obj.is_a?(Integer)) && obj.to_i == User.current_id
  end

  private :correct_user_for_object?, :owned_by_user?, :editable_by_user?,
          :obj_is_user?

  # Is the current User the correct User (or is admin mode on)?  Returns true
  # or false.  Flashes a "denied" error message if false.
  #
  #   def destroy_thing
  #     @thing = Thing.find(params[:id].to_s)
  #     if check_permission!(@thing)
  #       @thing.destroy
  #       flash_notice "Success!"
  #     end
  #     redirect_to(:action => :show_thing)
  #   end
  #
  def check_permission!(obj)
    unless (result = check_permission(obj))
      flash_error :permission_denied.t
    end
    result
  end
  alias check_user_id check_permission!

  # Is the current User a reviewer?  Returns true or false.  (*NOTE*: this is
  # available to views.)
  def reviewer?
    result = false
    result = @user.in_group?("reviewers") if @user
    result
  end
  helper_method :reviewer?

  # Is the current User in admin mode?  Returns true or false.  (*NOTE*: this
  # is available to views.)
  def in_admin_mode?
    @user&.admin && session[:admin]
  end
  helper_method :in_admin_mode?

  # Are there are any QueuedEmail's of the given flavor for the given User?
  # Returns true or false.
  #
  # This only applies to emails that are associated with Notification's for
  # which there is a note_template.  (Only one type now: Notification's with
  # flavor :name, which corresponds to QueuedEmail's with flavor :naming.)
  def unshown_notifications?(user, flavor = :naming)
    QueuedEmail.where(flavor: flavor, to_user_id: user.id).each do |q|
      ints = q.get_integers(%w[shown notification], true)
      next if ints["shown"]

      notification = Notification.safe_find(ints["notification"].to_i)
      next unless notification&.note_template

      return true
    end

    false
  end

  # ----------------------------
  #  "Private" methods.
  # ----------------------------

  # Create/update the auto-login cookie.
  def autologin_cookie_set(user)
    cookies["mo_user"] = {
      value: "#{user.id} #{user.auth_code}",
      expires: 1.month.from_now
    }
  end

  # Destroy the auto-login cookie.
  def clear_autologin_cookie
    cookies.delete("mo_user")
  end

  # Store User in session (id only).
  def session_user_set(user)
    session[:user_id] = user ? user.id : nil
    user
  end

  # Retrieve the User from session.  Returns User object or nil.  (Does not
  # check verified status or anything.)
  def session_user
    User.safe_find(session[:user_id])
  end

  ##############################################################################
  #
  #  :section: Internationalization
  #
  ##############################################################################

  # Before filter: Decide which locale to use for this request.  Sets the
  # Globalite default.  Tries to get the locale from:
  #
  # 1. parameters (user clicked on language in bottom left)
  # 2. user prefs (user edited their preferences)
  # 3. session (whatever we used last time)
  # 4. navigator (provides default)
  # 5. server (MO.default_locale)
  #
  def set_locale
    lang = Language.find_by_locale(specified_locale) || Language.official

    # Only change the Locale code if it needs changing.  There is about a 0.14
    # second performance hit every time we change it... even if we're only
    # changing it to what it already is!!
    change_locale_if_needed(lang.locale)

    # Update user preference.
    @user.update(locale: lang.locale) if @user && @user.locale != lang.locale

    logger.debug "[I18n] Locale set to #{I18n.locale}"

    # Tell Rails to continue to process request.
    true
  end

  def specified_locale
    params_locale || prefs_locale || session_locale || browser_locale
  end

  def params_locale
    return unless params[:user_locale]

    logger.debug "[I18n] loading locale: #{params[:user_locale]} from params"
    params[:user_locale]
  end

  def prefs_locale
    return unless @user&.locale.present? && params[:controller] != "ajax"

    logger.debug "[I18n] loading locale: #{@user.locale} from @user"
    @user.locale
  end

  def session_locale
    return unless session[:locale]

    logger.debug "[I18n] loading locale: #{session[:locale]} from session"
    session[:locale]
  end

  def browser_locale
    return unless (locale = valid_locale_from_request_header)

    logger.debug "[I18n] loading locale: #{locale} from request header"
    locale
  end

  def change_locale_if_needed(new_locale)
    return if I18n.locale.to_s == new_locale

    I18n.locale = new_locale
    session[:locale] = new_locale
  end

  # Before filter: Set timezone based on cookie set in application layout.
  def set_timezone
    tz = cookies[:tz]
    if tz.present?
      begin
        Time.zone = tz
      rescue StandardError
        logger.warn "TimezoneError: #{tz.inspect}"
      end
    end
    @js = js_enabled?(tz)
  end

  # Until we get rid of reliance on @js, this is a surrogate for
  # testing if the client's JS is enabled and sufficiently fully-featured.
  def js_enabled?(time_zone)
    time_zone.present? ? true : Rails.env.test?
  end

  # Return Array of the browser's requested locales (HTTP_ACCEPT_LANGUAGE).
  # Example syntax:
  #
  #   en-au,en-gb;q=0.8,en;q=0.5,ja;q=0.3
  #
  def sorted_locales_from_request_header
    result = []
    if (accepted_locales = request.env["HTTP_ACCEPT_LANGUAGE"])

      locale_weights = map_locales_to_weights(accepted_locales)
      # Now sort by decreasing weights.
      result = locale_weights.sort { |a, b| b[1] <=> a[1] }.map { |a| a[0] }
    end

    logger.debug "[globalite] client accepted locales: #{result.join(", ")}"
    result
  end

  # Extract locales and weights, creating map from locale to weight.
  def map_locales_to_weights(locales)
    locales.split(",").each_with_object({}) do |term, loc_wts|
      next unless (term + ";q=1") =~ /^(.+?);q=([^;]+)/

      loc_wts[Regexp.last_match(1)] = (begin
                                         Regexp.last_match(2).to_f
                                       rescue StandardError
                                         -1.0
                                       end)
    end
  end

  # Returns our locale that best suits the HTTP_ACCEPT_LANGUAGE request header.
  # Returns a String, or <tt>nil</tt> if no valid match found.
  def valid_locale_from_request_header
    # Get list of languages browser requested, sorted in the order it prefers
    # them.
    requested_locales = sorted_locales_from_request_header.map do |locale|
      if locale =~ /^(\w\w)-(\w+)$/
        Regexp.last_match(1).downcase
      else
        locale.downcase
      end
    end

    # Lookup the closest match based on the given request priorities.
    lookup_valid_locale(requested_locales)
  end

  # Lookup the closest match based on the given request priorities.
  def lookup_valid_locale(requested_locales)
    requested_locales.each do |locale|
      logger.debug "[globalite] trying to match locale: #{locale}"
      language = locale.split("-").first
      next unless I18n.available_locales.include?(language.to_sym)

      logger.debug "[globalite] language match: #{language}"
      return language
    end
    "en"
  end

  private :js_enabled?, :map_locales_to_weights, :lookup_valid_locale

  ##############################################################################
  #
  #  :section: Error handling
  #
  #  This is somewhat non-intuitive, so it's worth describing exactly what
  #  happens.  There are two fundamentally different cases:
  #
  #  1. Request is rendered successfully (200).
  #
  #  Errors that occur while processing the action are added to
  #  <tt>session[:notice]</tt>.  They are rendered in the layout, then cleared.
  #  If they weren't cleared, they would carry through to the next action (via
  #  +flash+ mechanism) and get rendered twice (or more!).
  #
  #  2. Request is redirected (302).
  #
  #  Errors that occur while processing the action are added to
  #  <tt>session[:notice]</tt> as before.  Browser is redirected.  This may
  #  happen multiple times before an action finally renders a template.  Once
  #  this finally happens, all the errors that have accumulated in
  #  <tt>session[:notice]</tt> are displayed, then cleared.
  #
  #  *NOTE*: I just noticed that we've been incorrectly using the +flash+
  #  mechanism for this all along.  This can fail if you flash an error,
  #  redirect, then redirect again without rendering any additional error.
  #  If you don't change a flash field it automatically gets cleared.
  #
  ##############################################################################

  # Are there any errors pending?  Returns true or false.
  def flash_notices?
    !session[:notice].nil?
  end
  helper_method :flash_notices?

  # Get a copy of the errors.  Return as String.
  def flash_get_notices
    # Maybe there is a cleaner way to do this.  session[:notice] should
    # already be html_safe, but the substring marks it as unsafe. Maybe there
    # is a way to test if it's html_safe before, and if so, then it should be
    # okay to remove the first character without making it html_unsafe??
    # rubocop:disable Rails/OutputSafety
    session[:notice].to_s[1..].html_safe
    # rubocop:enable Rails/OutputSafety
  end
  helper_method :flash_get_notices

  # Get current notice level. (0 = notice, 1 = warning, 2 = error)
  def flash_notice_level
    level = session[:notice].to_s[0, 1]
    level == "" ? nil : level.to_i
  end
  helper_method :flash_notice_level

  # Clear error/warning messages. *NOTE*: This is done automatically by the
  # application layout (app/views/layouts/application.rhtml) every time it
  # renders the latest error messages.
  def flash_clear
    @last_notice = session[:notice] if Rails.env.test?
    session[:notice] = nil
  end
  helper_method :flash_clear

  # Report an informational message that will be displayed (in green) at the
  # top of the next page the User sees.
  def flash_notice(*strs)
    session[:notice] ||= "0"
    session[:notice] += strs.map { |str| "<p>#{str}</p>" }.join("")
  end
  helper_method :flash_notice

  # Report a warning message that will be displayed (in yellow) at the top of
  # the next page the User sees.
  def flash_warning(*strs)
    flash_notice(*strs)
    session[:notice][0, 1] = "1" if session[:notice][0, 1] == "0"
    false
  end
  helper_method :flash_warning

  # Report an error message that will be displayed (in red) at the top of the
  # next page the User sees.
  def flash_error(*strs)
    flash_notice(*strs)
    session[:notice][0, 1] = "2" if session[:notice][0, 1] != "2"
    false
  end
  helper_method :flash_error

  def flash_object_errors(obj)
    return unless obj&.errors && !obj.errors.empty?

    flash_error(obj.formatted_errors)
  end

  def save_with_log(obj)
    type_sym = obj.class.to_s.underscore.to_sym
    if obj.save
      flash_notice(:runtime_created_at.t(type: type_sym))
      true
    else
      flash_error(:runtime_no_save.t(type: type_sym))
      flash_object_errors(obj)
      false
    end
  end

  def validate_object(obj)
    result = obj.valid?
    flash_object_errors(obj) unless result
    result
  end

  ##############################################################################
  #
  #  :section: Name validation
  #
  ##############################################################################

  # Goes through list of names entered by user and creates (and saves) any that
  # are not in the database (but only if user has approved them).
  #
  # Used by: bulk_name_editor, change_synonyms, create/edit_species_list
  #
  # Inputs:
  #
  #   name_list         string, delimted by newlines (see below for syntax)
  #   approved_names    array of real_search_names (or string delimited by "/")
  #   deprecate?        are any created names to be deprecated?
  #
  # Syntax: (NameParse class does the actual parsing)
  #
  #   Xxx yyy
  #   Xxx yyy var. zzz
  #   Xxx yyy Author
  #   Xxx yyy sensu Blah
  #   Valid name Author = Deprecated name Author
  #   blah blah [comment]
  #   (this is described better in views/observations/bulk_name_edit.rhtml)
  #
  def construct_approved_names(name_list, approved_names, deprecate = false)
    return unless approved_names

    if approved_names.is_a?(String)
      approved_names = approved_names.split(/\r?\n/)
    end
    name_list.split("\n").each do |ns|
      next if ns.blank?

      name_parse = NameParse.new(ns)
      construct_approved_name(name_parse, approved_names, deprecate)
    end
  end

  # Processes a single line from the list above.
  # Used only by construct_approved_names().
  def construct_approved_name(name_parse, approved_names, deprecate)
    # Don't do anything if the given names are not approved
    if approved_names.member?(name_parse.name)
      # Build just the given names (not synonyms)
      construct_given_name(name_parse, deprecate)
    end

    # Do the same thing for synonym (found the Approved = Synonym syntax).
    return unless name_parse.has_synonym &&
                  approved_names.member?(name_parse.synonym)

    construct_synonyms(name_parse)
  end

  def construct_given_name(name_parse, deprecate)
    # Create name object for this name (and any parents, such as genus).
    names = Name.find_or_create_name_and_parents(name_parse.search_name)

    # if above parse was successful
    if (name = names.last)
      name.rank = name_parse.rank if name_parse.rank

      process_given_name_comments_for_bulk_editor(name_parse, name)

      # Only bulk name editor allows the synonym syntax now.  Tell it to
      # approve the left-hand name.
      deprecate2 = (name_parse.has_synonym ? false : deprecate)

      save_approved_given_names(names, deprecate2)

    # Parse must have failed.
    else
      flash_error :runtime_no_create_name.t(type: :name,
                                            value: name_parse.name)
    end
  end

  def process_given_name_comments_for_bulk_editor(name_parse, name)
    return unless (comment = name_parse.comment)

    # Okay to add citation to any record without an existing citation.
    if comment =~ /^citation: *(.*)/
      citation = Regexp.last_match(1)
      name.citation = citation if name.citation.blank?
    # Only save comment if name didn't exist
    elsif name.new_record?
      name.notes = comment
    else
      flash_warning("Didn't save comment for #{name.real_search_name}, " \
                    "name already exists. (comment = \"#{comment}\")")
    end
  end

  def save_approved_given_names(names, deprecate2)
    Name.save_names(names, deprecate2)
    names.each { |n| flash_object_errors(n) }
  end

  def construct_synonyms(name_parse)
    synonyms = create_synonym(name_parse)

    # Parse was successful
    if (synonym = synonyms.last)
      synonym.rank = name_parse.synonym_rank if name_parse.synonym_rank
      process_synonym_comments_for_bulk_editor(name_parse, synonym)
      save_synonyms(synonym, synonyms)

    # Parse must have failed.
    else
      flash_error :runtime_no_create_name.t(type: :name,
                                            value: name_parse.synonym)
    end
  end

  def create_synonym(name_parse)
    Name.find_or_create_name_and_parents(name_parse.synonym_search_name)
  end

  def process_synonym_comments_for_bulk_editor(name_parse, synonym)
    return unless (comment = name_parse.synonym_comment)

    # Only save comment if name didn't exist
    if synonym.new_record?
      synonym.notes = comment
    else
      flash_warning("Didn't save comment for #{synonym.real_search_name}, " \
                    "name already exists. (comment = \"#{comment}\")")
    end
  end

  # Deprecate and save.
  def save_synonyms(synonym, synonyms)
    synonym.change_deprecated(true)
    synonym.save_with_log(:log_deprecated_by, touch: true)
    Name.save_names(synonyms[0..-2], nil) # Don't change higher taxa
  end

  ##############################################################################
  #
  #  :section: Searching
  #
  #  The general idea is that the user executes a search or requests an index,
  #  then clicks on a result.  This takes the user to a show_object page.  This
  #  page "knows" about the search or index via a special universal URL
  #  parameter (via +query_params+).  When the user then clicks on "prev" or
  #  "next", it can then step through the query results.
  #
  #  While browsing like this, the user may want to divert temporarily to add a
  #  comment or propose a name or something.  These actions are responsible for
  #  keeping track of these search parameters, and eventually passing them back
  #  to the show_object page.  Usually they just pass the query parameter
  #  through via +pass_query_params+.
  #
  #  See Query and AbstractQuery for more detail.
  #
  ##############################################################################

  # This clears the search/index saved in the session.
  def clear_query_in_session
    session[:checklist_source] = nil
  end

  # This stores the latest search/index used for use by create_species_list.
  # (Stores the Query id in <tt>session[:checklist_source]</tt>.)
  def store_query_in_session(query)
    query.save unless query.id
    session[:checklist_source] = query.id
  end

  # Get Query last stored on the "clipboard" (session).
  def query_from_session
    return unless (id = session[:checklist_source])

    Query.safe_find(id)
  end

  # Get instance of Query which is being passed to subsequent pages.
  def passed_query
    Query.safe_find(query_params[:q].to_s.dealphabetize)
  end
  helper_method :passed_query

  # Return query parameter(s) necessary to pass query information along to
  # the next request. *NOTE*: This method is available to views.
  def query_params(query = nil)
    if browser.bot?
      {}
    elsif query
      query.save unless query.id
      { q: query.id.alphabetize }
    else
      @query_params || {}
    end
  end
  helper_method :query_params

  # This is split off from add_query_param so we can add the query param
  # explicitly to a path helper: object_path(@object, q: get_query_param)
  def get_query_param(query = nil)
    if browser.bot?
      nil
    elsif query
      query.save unless query.id
      query.id.alphabetize
    elsif @query_params
      @query_params[:q]
    else
      nil
    end
  end
  helper_method :get_query_param

  def add_query_param(params, query = nil)
    if !browser.bot?
      params[:q] = get_query_param(query)
    end
    params
  end

  helper_method :add_query_param

  def redirect_with_query(args, query = nil)
    redirect_to(add_query_param(args, query))
  end

  def url_with_query(args, query = nil)
    url_for(add_query_param(args, query))
  end

  def coerced_query_link(query, model)
    return nil unless query&.coercable?(model.name.to_sym)

    [
      :show_objects.t(type: model.type_tag),
      # add_query_param({ controller: "/#{model.show_controller}",
      #                   action: :index }, query)
<<<<<<< HEAD
      "/#{model.show_controller}/#{model.index_action}/" \
      "#{params[:id]}?q=#{get_query_param}"
=======
      model_index_path(model, q: query)
>>>>>>> 9c88d042
    ]
  end
  helper_method :coerced_query_link

  # Pass the in-coming query parameter(s) through to the next request.
  def pass_query_params
    @query_params = {}
    @query_params[:q] = params[:q] if params[:q].present?
    @query_params
  end

  # Change the query that +query_params+ passes along to the next request.
  # *NOTE*: This method is available to views.
  def query_params_set(query = nil)
    @query_params = {}
    if browser.bot?
      # do nothing
    elsif query
      query.save unless query.id
      @query_params[:q] = query.id.alphabetize
    end
    @query_params
  end
  helper_method :query_params_set

  # Lookup an appropriate Query or create a default one if necessary.  If you
  # pass in arguments, it modifies the query as necessary to ensure they are
  # correct.  (Useful for specifying sort conditions, for example.)
  def find_or_create_query(model_symbol, args = {})
    map_past_bys(args)
    model = model_symbol.to_s
    result = existing_updated_or_default_query(model, args)
    save_query_unless_bot(result)
    result
  end

  # Lookup the given kind of Query, returning nil if it no longer exists.
  def find_query(model = nil, update = !browser.bot?)
    model = model.to_s if model
    q = dealphabetize_q_param

    return nil unless (query = query_exists(q))

    result = find_new_query_for_model(model, query)
    save_updated_query(result) if update && result
    result
  end

  private ##########

  def map_past_bys(args)
    args[:by] = (BY_MAP[args[:by].to_s] || args[:by]) if args.member?(:by)
  end

  BY_MAP = {
    "modified" => :updated_at,
    "created" => :created_at
  }.freeze

  # Lookup the query and,
  # If it exists, return it or - if its arguments need modification -
  # a new query based on the existing one but with modified arguments.
  # If it does not exist, resturn default query.
  def existing_updated_or_default_query(model, args)
    result = find_query(model, false)
    if result
      # If existing query needs updates, we need to create a new query,
      # otherwise the modifications won't persist.
      # Use the existing query as the template, though.
      if query_needs_update?(args, result)
        result = create_query(model, result.flavor, result.params.merge(args))
      end
    # If no query found, just create a default one.
    else
      result = create_query(model, :all, args)
    end
    result
  end

  def dealphabetize_q_param
    params[:q].dealphabetize
  rescue StandardError
    nil
  end

  def query_exists(params)
    return unless params && (query = Query.safe_find(params))

    query
  end

  # Turn old query into a new query for given model,
  # (re-using the old query if it's still correct),
  # and returning nil if no new query can be found.
  def find_new_query_for_model(model, old_query)
    old_query_correct_for_model(model, old_query) ||
      old_query_coercable_for_model(model, old_query) ||
      outer_query_correct_or_coerceable_for_model(model, old_query) ||
      nil
  end

  def old_query_correct_for_model(model, old_query)
    old_query if !old_query || (old_query.model.to_s == model)
  end

  def old_query_coercable_for_model(model, old_query)
    old_query.coerce(model)
  end

  def outer_query_correct_or_coerceable_for_model(model, old_query)
    return unless (outer_query = old_query.outer)

    if outer_query.model.to_s == model
      outer_query
    elsif (coerced_outer_query = outer_query.coerce(model))
      coerced_outer_query
    end
  end

  def save_updated_query(result)
    result.increment_access_count
    result.save
  end

  def query_needs_update?(new_args, query)
    new_args.any? { |_arg, val| query.params[:arg] != val }
  end

  public ##########

  # Create a new Query of the given flavor for the given model.  Pass it
  # in all the args you would to Query#new. *NOTE*: Not all flavors are
  # capable of supplying defaults for every argument.
  def create_query(model_symbol, flavor = :all, args = {})
    Query.lookup(model_symbol, flavor, args)
  end

  private ##########

  def save_query_unless_bot(result)
    return unless result && !browser.bot?

    result.increment_access_count
    result.save
  end

  # Create a new query by adding a bounding box to the given one.
  def restrict_query_to_box(query)
    return query if params[:north].blank?

    model = query.model.to_s.to_sym
    flavor = query.flavor
    tweaked_params = query.params.merge(tweaked_bounding_box_params)
    Query.lookup(model, flavor, tweaked_params)
  end

  def tweaked_bounding_box_params
    {
      north: tweak_up(params[:north], 0.001, 90),
      south: tweak_down(params[:south], 0.001, -90),
      east: tweak_up(params[:east], 0.001, 180),
      west: tweak_down(params[:west], 0.001, -180)
    }
  end

  def tweak_up(value, amount, max)
    [max, value.to_f + amount].min
  end

  def tweak_down(value, amount, min)
    [min, value.to_f - amount].max
  end

  public ##########

  # This is the common code for all the 'prev/next_object' actions.  Pass in
  # the current object and direction (:prev or :next), and it looks up the
  # query, grabs the next object, and redirects to the appropriate
  # 'show_object' action.
  #
  #   def next_image
  #     redirect_to_next_object(:next, Image, params[:id].to_s)
  #   end
  #
  def redirect_to_next_object(method, model, id)
    return unless (object = find_or_goto_index(model, id))

    next_params = find_query_and_next_object(object, method, id)
    object = next_params[:object]
    id =     next_params[:id]
    query =  next_params[:query]

    # Redirect to the show_object page appropriate for the new object.
    # redirect_to(add_query_param({ controller: object.show_controller,
    #                               action: object.show_action,
    #                               id: id }, query))
    redirect_to object_path(object, id:id, q: query)
  end

  def find_query_and_next_object(object, method, id)
    # prev/next in RssLog query
    query_and_next_object_rss_log_increment(object, method) ||
      # other cases (normal case or no next object)
      query_and_next_object_normal(object, method, id)
  end

  private ##########

  def query_and_next_object_rss_log_increment(object, method)
    # Special exception for prev/next in RssLog query: If go to "next" in
    # show_observation, for example, inside an RssLog query, go to the next
    # object, even if it's not an observation. If...
    #             ... q param is an RssLog query
    return unless (query = current_query_is_rss_log) &&
                  # ... and current rss_log exists, it's in query results,
                  #     and can set current index of query results from rss_log
                  (rss_log = results_index_settable_from_rss_log(query,
                                                                 object)) &&
                  # ... and next/prev doesn't return nil (at end)
                  (new_query = query.send(method)) &&
                  # ... and can get new rss_log object
                  (rss_log = new_query.current)

    { object: rss_log.target || rss_log, id: object.id, query: new_query }
  end

  # q parameter exists, a query exists for that param, and it's an rss query
  def current_query_is_rss_log
    return unless params[:q] && (query = query_exists(dealphabetize_q_param))

    query if query.model == RssLog
  end

  # Can we can set current index in query results based on rss_log query?
  def results_index_settable_from_rss_log(query, object)
    return unless (rss_log = rss_log_exists) &&
                  in_query_results(rss_log, query) &&
                  # ... and can set current index in query results
                  (query.current = object.rss_log)

    rss_log
  end

  def rss_log_exists
    object.rss_log
  rescue StandardError
    nil
  end

  def in_query_results(rss_log, query)
    query.index(rss_log)
  end

  # Normal case: attempt to coerce the current query into an appropriate
  # type, and go from there.  This handles all the exceptional cases:
  # 1) query not coercable (creates a new default one)
  # 2) current object missing from results of the current query
  # 3) no more objects being left in the query in the given direction
  def query_and_next_object_normal(object, method, id)
    query = find_or_create_query(object.class)
    query.current = object

    if !query.index(object)
      current_object_missing_from_current_query_results(object, id, query)
    elsif (new_query = query.send(method))
      { object: object, id: new_query.current_id, query: new_query }
    else
      no_more_objects_in_given_direction(object, id, query)
    end
  end

  def current_object_missing_from_current_query_results(object, id, query)
    flash_error(:runtime_object_not_in_index.t(id: object.id,
                                               type: object.type_tag))
    { object: object, id: id, query: query }
  end

  def no_more_objects_in_given_direction(object, id, query)
    flash_error(:runtime_no_more_search_objects.t(type: object.type_tag))
    { object: object, id: id, query: query }
  end

  public ##########

  ##############################################################################
  #
  #  :section: Indexes
  #
  ##############################################################################

  # Render an index or set of search results as a list or matrix. Arguments:
  # query::     Query instance describing search/index.
  # args::      Hash of options.
  #
  # Options include these:
  # id::            Warp to page that includes object with this id.
  # action::        Template used to render results.
  # matrix::        Displaying results as matrix?
  # letters::       Paginating by letter?
  # letter_arg::    Param used to store letter for pagination.
  # number_arg::    Param used to store page number for pagination.
  # num_per_page::  Number of results per page.
  # sorting_links:: Array of pairs: ["by" String, label String]
  # always_index::  Always show index, even if only one result.
  # link_all_sorts:: Don't gray-out the current sort criteria.
  #
  # Side-effects: (sets/uses the following instance variables for the view)
  # @title::        Provides default title.
  # @links:         Extra links to add to right hand tab set.
  # @sorts::
  # @layout::
  # @pages::        Paginator instance.
  # @objects::      Array of objects to be shown.
  # @extra_data::   Results of block yielded on every object if block given.
  #
  # Other side-effects:
  # store_location::          Sets this as the +redirect_back_or_default+
  #                           location.
  # clear_query_in_session::  Clears the query from the "clipboard"
  #                           (if you didn't just store this query on it!).
  # query_params_set::        Tells +query_params+ to pass this query on
  #                           in links on this page.
  #
  def show_index_of_objects(query, args = {})
    puts "-" * 80
    puts query
    puts "-" * 80

    letter_arg   = args[:letter_arg] || :letter
    number_arg   = args[:number_arg] || :page
    num_per_page = args[:num_per_page] || 50
    include      = args[:include] || nil
    type         = query.model.type_tag

    apply_content_filters(query)

    # Tell site to come back here on +redirect_back_or_default+.
    store_location

    # Clear out old query from session.  (Don't do it if caller just finished
    # storing *this* query in there, though!!)
    clear_query_in_session if session[:checklist_source] != query.id

    # Pass this query on when clicking on results.
    query_params_set(query)

    # Supply default error message to display if no results found.
    if (query.params.keys - query.required_parameters - [:by]).empty?
      @error ||=
        case query.flavor
        when :all
          :runtime_no_objects.t(type: type)
        when :at_location
          loc = query.find_cached_parameter_instance(Location, :location)
          :runtime_index_no_at_location.t(type: type,
                                          location: loc.display_name)
        when :at_where
          :runtime_index_no_at_location.t(type: type,
                                          location: query.params[:location])
        when :by_author
          user = query.find_cached_parameter_instance(User, :user)
          :runtime_user_hasnt_authored.t(type: type, user: user.legal_name)
        when :by_editor
          user = query.find_cached_parameter_instance(User, :user)
          :runtime_user_hasnt_edited.t(type: type, user: user.legal_name)
        when :by_rss_log
          :runtime_index_no_by_rss_log.t(type: type)
        when :by_user
          user = query.find_cached_parameter_instance(User, :user)
          :runtime_user_hasnt_created.t(type: type, user: user.legal_name)
        when :for_target
          :runtime_index_no_for_object.t(type: type)
        when :for_user
          user = query.find_cached_parameter_instance(User, :user)
          :runtime_index_no_for_user.t(type: type, user: user.legal_name)
        when :in_species_list
          spl = query.find_cached_parameter_instance(SpeciesList, :species_list)
          :runtime_index_no_in_species_list.t(type: type, name: spl.title)
        when :inside_observation
          id = query.params[:observation]
          :runtime_index_no_inside_observation.t(type: type, id: id)
        when :pattern_search
          :runtime_no_matches_pattern.t(type: type,
                                        value: query.params[:pattern].to_s)
        when :regexp_search
          :runtime_no_matches_regexp.t(type: type,
                                       value: query.params[:regexp].to_s)
        when :with_descriptions
          :runtime_index_no_with.t(type: type, attachment: :description)
        when :with_observations
          :runtime_index_no_with.t(type: type, attachment: :observation)
        end
    end
    @error ||= :runtime_no_matches.t(type: type)

    # Get user prefs for displaying results as a matrix.
    # CHANGED for better performance: No overriding the default count!
    if args[:matrix]
      # @layout = calc_layout_params
      # num_per_page = @layout["count"]
      num_per_page = MO.default_layout_count
    end

    # PAGINATION SECTION. Uses MOPaginator class and pagination_helper

    # Inform the query that we'll need the first letters as well as ids.
    query.need_letters = args[:letters] if args[:letters]

    # Get number of results first so we know how to paginate.
    @timer_start = Time.current
    @num_results = query.num_results
    @timer_end = Time.current

    # Supply a default title.
    # If no results, then title is empty but not nil.
    # Result: No title is displayed
    # (overriding any title specified in the view)
    # and the html <title> metadata == a translated tag or the action name
    # see ApplicationHelper#title_tag_contents
    @num_results.zero? ? @title = "" : @title ||= query.title

    # Add magic links for sorting if enough results to sort
    @sorts = (@num_results > 1 ? sorting_links(query, args) : nil)

    # If only one result (before pagination), redirect to 'show' action.
    if (@num_results == 1) && !args[:always_index]
      # redirect_with_query(controller: query.model.show_controller,
      #                     action: query.model.show_action,
      #                     id: query.result_ids.first)
      redirect_to model_show_path(query.model, id: query.result_ids.first)

    # Otherwise paginate results.  (Everything we need should be cached now.)
    else
      @pages = if args[:letters]
                 paginate_letters(letter_arg, number_arg, num_per_page)
               else
                 paginate_numbers(number_arg, num_per_page)
               end

      # Skip to correct page if coming back in to index from show_object.
      if args[:id].present? &&
         params[@pages.letter_arg].blank? &&
         params[@pages.number_arg].blank?
        @pages.show_index(query.index(args[:id]))
      end

      # Instantiate correct subset.
      logger.warn("QUERY starting: #{query.query.inspect}")
      @timer_start = Time.current
      @objects = query.paginate(@pages, include: include)
      @timer_end = Time.current
      logger.warn("QUERY finished: model=#{query.model}, " \
                  "flavor=#{query.flavor}, params=#{query.params.inspect}, " \
                  "time=#{(@timer_end - @timer_start).to_f}")

      # Give the caller the opportunity to add extra columns.
      if block_given?
        @extra_data = @objects.each_with_object({}) do |object, data|
          row = yield(object)
          row = [row] unless row.is_a?(Array)
          data[object.id] = row
        end
      end

      # Render the list if given template.
      render(action: args[:action]) if args[:action]
    end
  end

  private ##########

  def apply_content_filters(query)
    filters = users_content_filters || {}
    @any_content_filters_applied = false
    ContentFilter.all.each do |fltr|
      key = fltr.sym
      # applicable to this query?
      next unless query.takes_parameter?(key)
      # overridden by search, etc.?
      next if query.params.key?(key)
      # in user's content filter?
      next unless fltr.on?(filters[key])

      query.params[key] = filters[key]
      @any_content_filters_applied = true
    end
  end

  def users_content_filters
    @user ? @user.content_filter : MO.default_content_filter
  end

  def sorting_links(query, args)
    return nil unless (sorts = args[:sorting_links]) &&
                      (sorts.length > 1) &&
                      !browser.bot?

    add_sorting_links(query, sorts, args[:link_all_sorts])
  end

  public ##########

  # Create sorting links for index pages, "graying-out" the current order.
  def add_sorting_links(query, links, link_all = false)
    results = []
    this_by = (query.params[:by] || query.default_order).sub(/^reverse_/, "")

    links.each do |by, label|
      results << link_or_grayed_text(link_all, this_by, label, query, by)
    end

    # Add a "reverse" button.
    results << sort_link(:sort_by_reverse.t, query, reverse_by(query, this_by))
  end

  private ##########

  def link_or_grayed_text(link_all, this_by, label, query, by)
    if !link_all && (by.to_s == this_by)
      label.t
    else
      sort_link(label.t, query, by)
    end
  end

  def sort_link(text, query, by)
    # [text, { controller: query.model.show_controller,
    #          action: query.model.index_action,
    #          by: by }.merge(query_params)]
    [text, model_index_path(query.model, { by: by, q: query_params })]
  end

  def reverse_by(query, this_by)
    if query.params[:by].to_s.start_with?("reverse_")
       this_by
     else
       "reverse_#{this_by}"
     end
  end

  public ##########

  # Lookup a given object, displaying a warm-fuzzy error and redirecting to the
  # appropriate index if it no longer exists.
  def find_or_goto_index(model, id)
    result = model.safe_find(id)
    unless result
      flash_error(:runtime_object_not_found.t(id: id || "0",
                                              type: model.type_tag))
      # redirect_with_query(controller: model.show_controller,
      #                     action: model.index_action)
      redirect_to model_index_path(model, q: query_params)
    end
    result
  end

  # Output path helpers. Useful when:
  # - code permits different classes of objects, e.g., @back_object
  # - can save space: object_path(@project) vs project_path(@project.id)
  # - can accept params: object_path(@project, q: get_query_param)
  def object_path(obj, params = {})
    objroute = object_route_s(obj)
    if !params[:id].present?
      params[:id] = obj.id
    end
    send("#{objroute}_path", params)
  end

  def edit_object_path(obj, params = {})
    objroute = object_route_s(obj)
    params[:id] = obj.id
    send("edit_#{objroute}_path", params)
  end

  def new_object_path(obj, params = {})
    objroute = object_route_s(obj)
    params[:id] = obj.id
    send("new_#{objroute}_path", params)
  end

  def object_action_path(obj, action, params = {})
    objroute = object_route_p(obj)
    params[:id] = obj.id
    send("#{route}_#{action.to_s}_path", params)
  end

  def model_index_path(model, params = {})
    objroute = object_route_p(model)
    send("#{objroute}_path", params)
  end

  def model_show_path(model, params = {})
    objroute = object_route_s(model)
    send("#{objroute}_path", params)
  end

  def object_route_s(obj)
    obj.model_name.singular_route_key
  end

  def object_route_p(obj)
    obj.model_name.route_key
  end

  private ##########

  # Redirects to an appropriate fallback index in case of unrecoverable error.
  # Most such errors are dealt with on a case-by-case basis in the controllers,
  # however a few generic actions don't necessarily know where to send users
  # when things go south.  This makes a good stab at guessing, at least.
  def goto_index(redirect = nil)
    pass_query_params
    from = redirect_from(redirect)
    to_model = REDIRECT_FALLBACK_MODELS[from.to_sym]
    raise "Unsure where to go from #{from}." unless to_model

    # redirect_with_query(controller: to_model.show_controller,
    #                     action: to_model.index_action)
    redirect_to model_index_path(to_model, q: query_params)
  end

  # Return string which is the class or controller to fall back from.
  def redirect_from(redirect)
    redirect = redirect.name.underscore if redirect.is_a?(Class)
    (redirect || controller.name).to_s
  end

  REDIRECT_FALLBACK_MODELS = {
    account: RssLog,
    comment: Comment,
    image: Image,
    location: Location,
    name: Name,
    naming: Naming,
    observation: Observation,
    project: Project,
    rss_log: RssLog,
    species_list: SpeciesList,
    user: RssLog,
    vote: Observation
  }.freeze

  public ##########

  # Initialize Paginator object.  This now does very little thanks to the new
  # Query model.
  # arg::    Name of parameter to use.  (default is 'letter')
  #
  #   # In controller:
  #   query  = create_query(:Name, :by_user, :user => params[:id].to_s)
  #   query.need_letters('names.display_name')
  #   @pages = paginate_letters(:letter, :page, 50)
  #   @names = query.paginate(@pages)
  #
  #   # In view:
  #   <%= pagination_letters(@pages) %>
  #   <%= pagination_numbers(@pages) %>
  #
  def paginate_letters(letter_arg = :letter, number_arg = :page,
                       num_per_page = 50)
    MOPaginator.new(
      letter_arg: letter_arg,
      number_arg: number_arg,
      letter: paginator_letter(letter_arg),
      number: paginator_number(number_arg),
      num_per_page: num_per_page
    )
  end

  # Initialize Paginator object.  This now does very little thanks to
  # the new Query model.
  # arg::           Name of parameter to use.  (default is 'page')
  # num_per_page::  Number of results per page.  (default is 50)
  #
  #   # In controller:
  #   query    = create_query(:Name, :by_user, :user => params[:id].to_s)
  #   @numbers = paginate_numbers(:page, 50)
  #   @names   = query.paginate(@numbers)
  #
  #   # In view:
  #   <%= pagination_numbers(@numbers) %>
  #
  def paginate_numbers(arg = :page, num_per_page = 50)
    MOPaginator.new(
      number_arg: arg,
      number: paginator_number(arg),
      num_per_page: num_per_page
    )
  end

  private ##########

  def paginator_letter(parameter_key)
    return nil unless params[parameter_key].to_s =~ /^([A-Z])$/i

    Regexp.last_match(1).upcase
  end

  def paginator_number(parameter_key)
    params[parameter_key].to_s.to_i
  rescue StandardError
    1
  end

  public ##########

  ##############################################################################
  #
  #  :section: Memory usage.
  #
  ##############################################################################

  def extra_gc
    ObjectSpace.garbage_collect
  end

  ##############################################################################
  #
  #  :section: Other stuff
  #
  ##############################################################################

  # Before filter: disable link prefetching.
  #
  # This, I'm inferring, is when an over-achieving browser actively goes out
  # prefetching all the pages linked to from the current page so that the user
  # doesn't have to wait as long when they click on one.  The problem is, if
  # the browser pre-fetches something like +destroy_comment+, it could
  # potentially delete or otherwise harm things unintentionally.
  #
  # The old policy was to disable this feature for a few obviously dangerous
  # actions.  I've changed it now to only _enable_ it for common (and safe)
  # actions like show_observation, post_comment, etc.  Each controller is now
  # responsible for explicitly listing the actions which accept it.
  # -JPH 20100123
  #
  def disable_link_prefetching
    return unless request.env["HTTP_X_MOZ"] == "prefetch"

    logger.debug "prefetch detected: sending 403 Forbidden"
    render(plain: "", status: :forbidden)
    false
  end

  # Tell an object that someone has looked at it (unless a robot made the
  # request).
  def update_view_stats(object)
    return unless object.respond_to?(:update_view_stats) && !browser.bot?

    object.update_view_stats
  end

  # Default image size to use for thumbnails: either :thumbnail or :small.
  # Looks at both the user's pref (if logged in) or the session (if not logged
  # in), else reverts to small. *NOTE*: This method is available to views.
  def default_thumbnail_size
    if @user
      @user.thumbnail_size
    else
      session[:thumbnail_size]
    end || :thumbnail
  end
  helper_method :default_thumbnail_size

  def default_thumbnail_size_set(val)
    if @user && @user.thumbnail_size != val
      @user.thumbnail_size = val
      @user.save_without_our_callbacks
    else
      session[:thumbnail_size] = val
    end
  end

  def calc_layout_params
    count = @user&.layout_count || MO.default_layout_count
    { "count" => count }
  end

  def permission?(obj, error_message)
    result = (in_admin_mode? || obj.can_edit?(@user))
    flash_error(error_message) unless result
    result
  end

  def can_delete?(obj)
    permission?(obj, :runtime_no_destroy.l(type: obj.type_tag))
  end

  def can_edit?(obj)
    permission?(obj, :runtime_no_update.l(type: obj.type_tag))
  end

  def render_xml(args)
    request.format = "xml"
    respond_to do |format|
      format.xml { render args }
    end
  end

  # Bad place for this, but need proper refactor to have a good place.
  def gather_users_votes(obs, user)
    obs.namings.each_with_object({}) do |naming, votes|
      votes[naming.id] =
        naming.votes.find { |vote| vote.user_id == user.id } ||
        Vote.new(value: 0)
    end
  end

  ##############################################################################

  private

  # defined here because used by both image_controller and observations_controller
  def whitelisted_image_args
    [:copyright_holder, :image, :license_id, :notes, :original_name, :when]
  end
end<|MERGE_RESOLUTION|>--- conflicted
+++ resolved
@@ -1054,12 +1054,7 @@
       :show_objects.t(type: model.type_tag),
       # add_query_param({ controller: "/#{model.show_controller}",
       #                   action: :index }, query)
-<<<<<<< HEAD
-      "/#{model.show_controller}/#{model.index_action}/" \
-      "#{params[:id]}?q=#{get_query_param}"
-=======
       model_index_path(model, q: query)
->>>>>>> 9c88d042
     ]
   end
   helper_method :coerced_query_link
