--- conflicted
+++ resolved
@@ -1399,11 +1399,7 @@
       # overridden by search, etc.?
       next if query.params.key?(key)
       # in user's content filter?
-<<<<<<< HEAD
-      next unless filters.key?(key)
-=======
       next unless fltr.on?(filters[key])
->>>>>>> aec48b1c
       query.params[key] = filters[key]
       @any_content_filters_applied = true
     end
