--- conflicted
+++ resolved
@@ -1569,58 +1569,6 @@
     @user ? @user.content_filter : MO.default_content_filter
   end
 
-<<<<<<< HEAD
-  def sorting_links(query, args)
-    return nil unless (sorts = args[:sorting_links]) &&
-                      (sorts.length > 1) &&
-                      !browser.bot?
-
-    add_sorting_links(query, sorts, args[:link_all_sorts])
-  end
-
-  public ##########
-
-  # Create sorting links for index pages, "graying-out" the current order.
-  def add_sorting_links(query, links, link_all = false)
-    results = []
-    this_by = (query.params[:by] || query.default_order).sub(/^reverse_/, "")
-
-    links.each do |by, label|
-      results << link_or_grayed_text(link_all, this_by, label, query, by)
-    end
-
-    # Add a "reverse" button.
-    results << sort_link(:sort_by_reverse.t, query, reverse_by(query, this_by))
-  end
-
-  private ##########
-
-  def link_or_grayed_text(link_all, this_by, label, query, by)
-    if !link_all && (by.to_s == this_by)
-      { name: label.t, link: nil, class: "sort_by_#{this_by}_link" }
-    else
-      sort_link(label.t, query, by)
-    end
-  end
-
-  def sort_link(text, query, by)
-    { name: text,
-      link: { controller: query.model.show_controller,
-              action: query.model.index_action,
-              by: by }.merge(query_params),
-      class: "sort_by_#{by}_link" }
-  end
-
-  def reverse_by(query, this_by)
-    if query.params[:by].to_s.start_with?("reverse_")
-      this_by
-    else
-      "reverse_#{this_by}"
-    end
-  end
-
-=======
->>>>>>> e76ec814
   public ##########
 
   # Lookup a given object, displaying a warm-fuzzy error and redirecting to the
