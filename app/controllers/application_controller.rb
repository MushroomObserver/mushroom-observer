--- conflicted
+++ resolved
@@ -94,13 +94,9 @@
   require "csv"
   include LoginSystem
 
-<<<<<<< HEAD
-  around_filter :catch_errors # if TESTING
-  before_filter :create_view_instance_variable
-=======
   around_filter :catch_errors # if Rails.env == "test"
   before_filter :kick_out_robots
->>>>>>> edac9f2e
+  before_filter :create_view_instance_variable
   before_filter :verify_authenticity_token
   before_filter :block_ip_addresses
   before_filter :fix_bad_domains
@@ -129,8 +125,6 @@
     before_filter :disable_link_prefetching
     before_filter { User.current = nil }
   end
-
-
 
   ## @view can be used by classes to access some view specific features like render
   def create_view_instance_variable
