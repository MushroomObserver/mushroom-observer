# frozen_string_literal: true

# rubocop:disable Metrics/ClassLength
class NamesController < ApplicationController
  # disable cop because index is defined in ApplicationController
  # rubocop:disable Rails/LexicallyScopedActionFilter
  before_action :store_location, except: [:index]
  before_action :pass_query_params, except: [:index]
  # rubocop:enable Rails/LexicallyScopedActionFilter
  before_action :login_required

  ##############################################################################
  #
  # index::

  # ApplicationController uses this to dispatch #index to a private method
  @index_subaction_param_keys = [
    :advanced_search,
    :pattern,
    :with_observations,
    :with_descriptions,
    :need_descriptions,
    :by_user,
    :by_editor,
    :by,
    :q,
    :id
  ].freeze

  @index_subaction_dispatch_table = {
    by: :index_query_results,
    q: :index_query_results,
    id: :index_query_results
  }.freeze

  ###################################

  private # private methods used by #index

  def default_index_subaction
    list_all
  end

  # Display list of all (correctly-spelled) names in the database.
  def list_all
    query = create_query(:Name, :all, by: default_sort_order)
    show_selected_names(query)
  end

  def default_sort_order
    ::Query::NameBase.default_order
  end

  # Display list of names in last index/search query.
  def index_query_results
    query = find_or_create_query(:Name, by: params[:by])
    show_selected_names(query, id: params[:id].to_s, always_index: true)
  end

  # Displays list of advanced search results.
  def advanced_search
    return if handle_advanced_search_invalid_q_param?

    query = find_query(:Name)
    show_selected_names(query)
  rescue StandardError => e
    flash_error(e.to_s) if e.present?
    redirect_to(search_advanced_path)
  end

  # Display list of names that match a string.
  def pattern
    pattern = params[:pattern].to_s
    if pattern.match?(/^\d+$/) &&
       (name = Name.safe_find(pattern))
      redirect_to(name_path(name.id))
    else
      show_non_id_pattern_results(pattern)
    end
  end

  def show_non_id_pattern_results(pattern)
    search = PatternSearch::Name.new(pattern)
    if search.errors.any?
      search.errors.each do |error|
        flash_error(error.to_s)
      end
      render("names/index")
    else
      @suggest_alternate_spellings = search.query.params[:pattern]
      show_selected_names(search.query)
    end
  end

  # Display list of names that have observations.
  def with_observations
    query = create_query(:Name, :with_observations)
    show_selected_names(query)
  end

  # Display list of names with descriptions that have authors.
  def with_descriptions
    query = create_query(:Name, :with_descriptions)
    show_selected_names(query)
  end

  # Display list of the most popular 100 names that don't have descriptions.
  # NOTE: all this extra info and help will be lost if user re-sorts.
  def need_descriptions
    @help = :needed_descriptions_help
    query = Name.descriptions_needed
    show_selected_names(query, num_per_page: 100)
  end

  # Display list of names that a given user is author on.
  def by_user
    user = find_obj_or_goto_index(
      model: User, obj_id: params[:by_user].to_s,
      index_path: names_path
    )
    return unless user

    query = create_query(:Name, :by_user, user: user)
    show_selected_names(query)
  end

  # Display list of names that a given user is editor on.
  def by_editor
    user = find_obj_or_goto_index(
      model: User, obj_id: params[:by_editor].to_s,
      index_path: names_path
    )
    return unless user

    query = create_query(:Name, :by_editor, user: user)
    show_selected_names(query)
  end

  # Show selected search results as a list with 'index' template.
  def show_selected_names(query, args = {})
    store_query_in_session(query)
    args = add_default_index_args(query, args)

    # Add some extra fields to the index for authored_names.
    if query.flavor == :with_descriptions
      show_index_of_objects(query, args) do |name|
        if (desc = name.description)
          [desc.authors.map(&:login).join(", "),
           desc.note_status.map(&:to_s).join("/"),
           :"review_#{desc.review_status}".t]
        else
          []
        end
      end
    else
      # NOTE: if show_selected_name is called with a block
      # it will *not* get passed to show_index_of_objects.
      show_index_of_objects(query, args)
    end
  end

  def add_default_index_args(_query, args)
    {
      controller: "/names",
      action: "index",
      letters: "names.sort_name",
      num_per_page: (/^[a-z]/i.match?(params[:letter].to_s) ? 500 : 50)
    }.merge(args)
  end

  ###################################

  public

  # Used to test pagination.
  def test_index
    query = find_query(:Name)
    raise("Missing query: #{params[:q]}") unless query

    if params[:test_anchor]
      @test_pagination_args = { anchor: params[:test_anchor] }
    end

    show_selected_names(query, num_per_page: params[:num_per_page].to_i)
  end

  ##############################################################################
  #
  #  :section: Show Name
  #
  ##############################################################################

  # Show a Name, one of its NameDescription's, associated taxa, and a bunch of
  # relevant Observations.
  def show
    clear_query_in_session

    case params[:flow]
    when "next"
      redirect_to_next_object(:next, Name, params[:id].to_s)
    when "prev"
      redirect_to_next_object(:prev, Name, params[:id].to_s)
    end

    # Load Name and NameDescription along with a bunch of associated objects.
    return unless find_name!

    update_view_stats(@name)

    # Tell robots the proper URL to use to index this content.
    @canonical_url = "#{MO.http_domain}/names/#{@name.id}"

    init_projects_ivar
    init_related_query_ivars
  end

  # ----------------------------------------------------------------------------

  private

  def find_name!
<<<<<<< HEAD
    @name = Name.includes(show_includes).strict_loading.
            find_by(id: params[:id]) ||
            flash_error_and_goto_index(Name, params[:id])
  end

  def show_includes
    [:comments,
     :correct_spelling,
     { description: [:authors, :reviewer] },
     { descriptions: [:authors, :editors, :reviewer, :writer_groups] },
     { interests: :user },
     :misspellings,
     { namings: [:user] },
     { observations: [:location, :thumb_image, :user] },
     :rss_log,
     { synonym: :names },
     :user,
     :versions]
  end

=======
    @name = Name.show_includes.safe_find(params[:id]) ||
            flash_error_and_goto_index(Name, params[:id])
  end

>>>>>>> 1481400b
  # Possible sources of extra db lookups in partials

  # carousel:
  #   @best_images
  # best_description:
  #   @best_description
  # comments:
  #   comments_for_object
  # observations_menu:
  #   @has_subtaxa
  #   @subtaxa_query
  # nomenclature:
  #   approved_synonyms, deprecated_synonyms = name.sort_synonyms
  # classification:
  #   approved_name = @name.approved_name
  #   parents = approved_name.all_parents
  #   @first_child
  #   @children_query
  #   The entire name::synonymy module may be a candidate for a PORO
  # lifeform:
  #   @first_child
  # notes:
  # descriptions:
  #   description_links = list_descriptions(object: @name, type: :name)
  # projects:
  #   @projects

  def init_related_query_ivars
<<<<<<< HEAD
    @has_subtaxa = 0
    # Query for names of subtaxa, used in special query link
    # Note this is only creating a schematic of a query, used in the link.
=======
    @versions = @name.versions
    # Create query for immediate children.
>>>>>>> 1481400b
    @children_query = create_query(:Name, :all,
                                   names: @name.id,
                                   include_immediate_subtaxa: true,
                                   exclude_original_names: true)
    # @first_child runs @children_query to check for immediate children.
    # Used in classification and lifeform.
    # Potentially refactor to reduce duplicate queries:

    # First query: Names including immediate subtaxa.
    # Instead of running @children_query here, consider altering the original
    # show query to include_immediate_subtaxa (would need to write a complicated
    # scope, but it's outlined in app/classes/query/modules/lookup_names.rb).
    # Could select @name from those results using the original name.id, then
    # select@first_child from the rest.
    @first_child = @children_query.results(limit: 1).first

    # Possible query: Synonyms of name? Incompatible with first query.
    # Maybe use to find approved_synonyms, deprecated_synonyms, misspellings.
    # — Nope. Hardly causes any load time.

    # Second query: Observations of name including (all) subtaxa.
    # This is only used for the link to "observations of this name's subtaxa".
    # We also query for obs (with images) below, so we could maybe refactor to
    # get Observation.of_name(name.id).include_subtaxa.order(:vote_cache).
    # Then, select those of original name with thumb_image_id for @best_images,
    # and select_count all (excluding obs of original name) to get @has_subtaxa.
    # Would need to write include_subtaxa scope, as above.
    if @name.at_or_below_genus?
      @subtaxa_query = create_query(:Observation, :all,
                                    names: @name.id,
                                    include_subtaxa: true,
                                    exclude_original_names: true,
                                    by: :confidence)
      # Determine if relevant and count the results of running the query if so.
      # Don't run if there aren't any children.
      @has_subtaxa = @first_child ? @subtaxa_query.select_count : 0
    end
    # NOTE: `_observation_menu` makes many select_count queries like this!
    # That is where most of the heavy loading is. Check helpers/show_name_helper
    #
    # Third query (maybe combine with second)
    @obss = Name::Observations.new(@name)
    @best_images = @obss.with_images.take(6).map(&:thumb_image)

    # This seems like it queries the NameDescription table.
    # Would be better to eager load descriptions and derive @best_description
    # from them. Can also derive @projects from this.
    @best_description = @name.best_brief_description
  end

  def init_projects_ivar
    # Get a list of projects the user can create drafts for.
    @projects = @user&.projects_member&.select do |project|
      @name.descriptions.none? { |d| d.belongs_to_project?(project) }
    end
  end

  public

  def new
    init_create_name_form
  end

  def create
    init_create_name_form
    @parse = parse_name
    make_sure_name_doesnt_exist!
    create_new_name
  rescue RuntimeError => e
    reload_name_form_on_error(e)
  end

  def edit
    return unless find_name!

    init_edit_name_form
  end

  def update
    return unless find_name!

    init_edit_name_form
    update_name
  rescue RuntimeError => e
    reload_name_form_on_error(e)
  end

  private

  def init_create_name_form
    @name = Name.new
    @name.rank = "Species"
    @name_string = ""
  end

  def reload_name_form_on_error(err)
    flash_error(err.to_s) if err.present?
    flash_object_errors(@name)

    @name.attributes = permitted_name_params[:name]
    @name.deprecated = params[:name][:deprecated] == "true"
    @name_string     = params[:name][:text_name]
    render("new", location: new_name_path)
  end

  def init_edit_name_form
    if params[:name]
      @misspelling      = params[:name][:misspelling] == "1"
      @correct_spelling = params[:name][:correct_spelling].to_s.strip_squeeze
    else
      @misspelling      = @name.is_misspelling?
      @correct_spelling = if @misspelling
                            @name.correct_spelling.real_search_name
                          else
                            ""
                          end
    end
    @name_string = @name.real_text_name
  end

  # ------
  # create
  # ------

  def make_sure_name_doesnt_exist!
    matches = Name.matching_desired_new_parsed_name(@parse)
    if matches.one?
      raise(:runtime_name_create_already_exists.
              t(name: matches.first.display_name))
    elsif matches.many?
      raise(:create_name_multiple_names_match.t(str: @parse.real_search_name))
    end
  end

  def create_new_name
    @name = Name.new_name_from_parsed_name(@parse)
    set_unparsed_attrs
    unless @name.save_with_log(:log_name_updated)
      raise(:runtime_unable_to_save_changes.t)
    end

    flash_notice(:runtime_create_name_success.t(name: @name.real_search_name))
    update_ancestors
    redirect_to_show_name
  end

  def set_unparsed_attrs
    set_locked_if_admin
    set_icn_id_if_unlocked_or_admin
    @name.citation = params[:name][:citation].to_s.strip_squeeze
    @name.notes    = params[:name][:notes].to_s.strip
  end

  def set_locked_if_admin
    @name.locked   = params[:name][:locked].to_s == "1" if in_admin_mode?
  end

  def set_icn_id_if_unlocked_or_admin
    @name.icn_id   = params[:name][:icn_id] if editable_in_session?
  end

  # ------
  # update
  # ------

  def update_name
    @parse = parse_name
    if !minor_change? && @name.dependents? && !in_admin_mode?
      redirect_with_query(emails_name_change_request_path(
                            name_id: @name.id,
                            # Auricularia Bull. [#17132]
                            new_name_with_icn_id: "#{@parse.search_name} " \
                                                  "[##{params[:name][:icn_id]}]"
                          ))
      return
    end

    match = check_for_matches if editable_in_session?
    if match
      merge_names(match)
    else
      change_existing_name
    end
  end

  def editable_in_session?
    in_admin_mode? || !@name.locked
  end

  def check_for_matches
    matches = Name.where(search_name: @parse.search_name) - [@name]
    return matches.first unless matches.many?

    args = {
      str: @parse.real_search_name,
      matches: matches.map(&:unique_search_name).join(" / ")
    }
    raise(:edit_name_multiple_names_match.t(args))
  end

  def change_existing_name
    any_changes = perform_change_existing_name
    if status_changing?
      redirect_to_approve_or_deprecate
    else
      flash_warning(:runtime_edit_name_no_change.t) unless any_changes
      redirect_to_show_name
    end
  end

  def status_changing?
    params[:name][:deprecated].to_s != @name.deprecated.to_s
  end

  def redirect_to_show_name
    redirect_with_query(@name.show_link_args)
  end

  def redirect_to_approve_or_deprecate
    if params[:name][:deprecated].to_s == "true"
      redirect_with_query(deprecate_name_synonym_form_path(@name.id))
    else
      redirect_with_query(approve_name_synonym_form_path(@name.id))
    end
  end

  def perform_change_existing_name
    update_correct_spelling
    set_name_author_and_rank
    set_unparsed_attrs
    if !@name.changed?
      any_changes = false
    elsif !@name.save_with_log(:log_name_updated)
      raise(:runtime_unable_to_save_changes.t)
    else
      flash_notice(:runtime_edit_name_success.t(name: @name.real_search_name))
      any_changes = true
    end
    # Update ancestors regardless whether name changed; maybe this will add
    # missing ancestors in case database is messed up. But don't update
    # ancestors if non-admin is changing locked namge because that would create
    # bogus name and ancestors if @parse.search_name differs from @name
    update_ancestors if editable_in_session?
    any_changes
  end

  # Update the misspelling status.
  #
  # @name::             Name whose status we're changing.
  # @misspelling::      Boolean: is the "this is misspelt" box checked?
  # @correct_spelling:: String: the correct name, as entered by the user.
  #
  # 1) If the checkbox is unchecked, and name used to be misspelt, then it
  #    clears correct_spelling_id.
  # 2) Otherwise, if the text field is filled in it looks up the name and
  #    sets correct_spelling_id.
  #
  # All changes are made (but not saved) to +@name+.  It returns true if
  # everything went well.  If it couldn't recognize the correct name, it
  # changes nothing and raises a RuntimeError.
  #
  def update_correct_spelling
    return unless editable_in_session?

    if @name.is_misspelling? && (!@misspelling || @correct_spelling.blank?)
      @name.correct_spelling = nil
      @parse = parse_name # update boldness in @parse.params
    elsif @correct_spelling.present?
      set_correct_spelling
      @parse = parse_name # update boldness in @parse.params
    end
  end

  def set_correct_spelling
    correct_name = Name.find_names_filling_in_authors(@correct_spelling).first
    raise(:runtime_form_names_misspelling_bad.t) unless correct_name
    raise(:runtime_form_names_misspelling_same.t) if correct_name.id == @name.id

    @name.mark_misspelled(correct_name)
    # (This tells it not to redirect to "approve".)
    params[:name][:deprecated] = "true"
  end

  def parse_name
    text_name = parsed_text_name
    author = params[:name][:author]
    in_str = Name.clean_incoming_string("#{text_name} #{author}")
    in_rank = params[:name][:rank]
    old_deprecated = @name ? @name.deprecated : false
    parse = Name.parse_name(in_str, rank: in_rank, deprecated: old_deprecated)
    if !parse || parse.rank != in_rank
      rank_tag = :"rank_#{in_rank.to_s.downcase}"
      raise(:runtime_invalid_for_rank.t(rank: rank_tag, name: in_str))
    end
    parse
  end

  def parsed_text_name
    if params[:name][:text_name].blank? && @name&.text_name.present?
      @name.real_text_name
    else
      params[:name][:text_name]
    end
  end

  def set_name_author_and_rank
    return unless editable_in_session?

    email_admin_name_change unless minor_change?
    @name.attributes = @parse.params
  end

  def minor_change?
    return false if icn_id_conflict?(params[:name][:icn_id])
    return true if just_adding_author?

    old_name = @name.real_search_name
    new_name = @parse.real_search_name
    new_name.percent_match(old_name) > 0.9
  end

  def icn_id_conflict?(new_icn_id)
    new_icn_id && @name.icn_id &&
      new_icn_id.to_s != @name.icn_id.to_s
  end

  def just_adding_author?
    @name.author.blank? && @parse.text_name == @name.text_name
  end

  def update_ancestors
    Name.find_or_create_parsed_name_and_parents(@parse).each do |name|
      name.save_with_log(:log_name_created) if name&.new_record?
    end
  end

  def email_admin_name_change
    content = email_name_change_content
    QueuedEmail::Webmaster.create_email(
      sender_email: @user.email,
      subject: "Nontrivial Name Change",
      content: content
    )
    NamesControllerTest.report_email(content) if Rails.env.test?
  end

  def email_name_change_content
    :email_name_change.l(
      user: @user.login,
      old_identifier: @name.icn_id,
      new_identifier: params[:name][:icn_id],
      old: @name.real_search_name,
      new: @parse.real_search_name,
      observations: @name.observations.length,
      namings: @name.namings.length,
      show_url: "#{MO.http_domain}/names/#{@name.id}",
      edit_url: "#{MO.http_domain}/names/#{@name.id}/edit"
    )
  end

  # -------------
  # update: merge
  # -------------

  def merge_names(new_name)
    if in_admin_mode? ||
       !@name.merger_destructive? || !new_name.merger_destructive?
      perform_merge_names(new_name)
      redirect_to_show_name
    else
      redirect_with_query(emails_merge_request_path(
                            type: :Name, old_id: @name.id, new_id: new_name.id
                          ))
    end
  end

  # Merge name being edited (@name) with the found name
  # The presumptive surviving id is that of the found name,
  # and the presumptive name to be destroyed is the name being edited.
  def perform_merge_names(survivor)
    # Name to displayed in the log "Name Destroyed" entry
    logged_destroyed_name = display_name_without_user_filter(@name)
    destroyed_real_search_name = @name.real_search_name

    prepare_presumptively_disappearing_name
    deprecation = change_deprecation_iff_user_requested

    # Reverse merger directidon if that's safer
    @name, survivor = survivor, @name if reverse_merger_safer?(survivor)

    # Force log to display the destroyed name
    @name.display_name = logged_destroyed_name
    survivor.change_deprecated(deprecation) unless deprecation.nil?

    survivor.merge(@name) # move associations to survivor, destroy @name object

    send_merger_messages(destroyed_real_search_name: destroyed_real_search_name,
                         survivor: survivor)
    @name = survivor
    @name.save
  end

  # User can filter out author in display name
  # But for logging and message purposes, we should include author
  def display_name_without_user_filter(name)
    name[:display_name]
  end

  def prepare_presumptively_disappearing_name
    @name.attributes = @parse.params
    set_unparsed_attrs
  end

  # nil if user did not request change_existing_name
  # else new deprecation status (true/false)
  def change_deprecation_iff_user_requested
    return nil unless @name.deprecated != (params[:name][:deprecated] == "true")

    !@name.deprecated
  end

  def reverse_merger_safer?(presumptive_survivor)
    @name.merger_destructive? && !presumptive_survivor.merger_destructive?
  end

  def send_merger_messages(destroyed_real_search_name:, survivor:)
    args = { this: destroyed_real_search_name, that: survivor.real_search_name }
    flash_notice(:runtime_edit_name_merge_success.t(args))
    email_admin_icn_id_conflict(survivor) if icn_id_conflict?(survivor.icn_id)
  end

  def email_admin_icn_id_conflict(survivor)
    content = :email_merger_icn_id_conflict.l(
      name: survivor.real_search_name,
      surviving_icn_id: survivor.icn_id,
      deleted_icn_id: @name.icn_id,
      user: @user.login,
      show_url: "#{MO.http_domain}/names/#{@name.id}",
      edit_url: "#{MO.http_domain}/names/#{@name.id}/edit"
    )
    QueuedEmail::Webmaster.create_email(
      sender_email: @user.email,
      subject: "Merger identifier conflict",
      content: content
    )
    NamesControllerTest.report_email(content) if Rails.env.test?
  end

  # ----------------------------------------------------------------------------

  # allow some mass assignment for purposes of reloading form
  def permitted_name_params
    params.permit(name: [:author, :citation, :icn_id, :locked, :notes, :rank])
  end
end
# rubocop:enable Metrics/ClassLength<|MERGE_RESOLUTION|>--- conflicted
+++ resolved
@@ -219,33 +219,10 @@
   private
 
   def find_name!
-<<<<<<< HEAD
-    @name = Name.includes(show_includes).strict_loading.
-            find_by(id: params[:id]) ||
-            flash_error_and_goto_index(Name, params[:id])
-  end
-
-  def show_includes
-    [:comments,
-     :correct_spelling,
-     { description: [:authors, :reviewer] },
-     { descriptions: [:authors, :editors, :reviewer, :writer_groups] },
-     { interests: :user },
-     :misspellings,
-     { namings: [:user] },
-     { observations: [:location, :thumb_image, :user] },
-     :rss_log,
-     { synonym: :names },
-     :user,
-     :versions]
-  end
-
-=======
     @name = Name.show_includes.safe_find(params[:id]) ||
             flash_error_and_goto_index(Name, params[:id])
   end
 
->>>>>>> 1481400b
   # Possible sources of extra db lookups in partials
 
   # carousel:
@@ -274,14 +251,11 @@
   #   @projects
 
   def init_related_query_ivars
-<<<<<<< HEAD
+    @versions = @name.versions
     @has_subtaxa = 0
     # Query for names of subtaxa, used in special query link
     # Note this is only creating a schematic of a query, used in the link.
-=======
-    @versions = @name.versions
     # Create query for immediate children.
->>>>>>> 1481400b
     @children_query = create_query(:Name, :all,
                                    names: @name.id,
                                    include_immediate_subtaxa: true,
