# frozen_string_literal: true

# rubocop:disable Metrics/ClassLength
class NamesController < ApplicationController
  before_action :store_location, except: [:index]
  before_action :pass_query_params, except: [:index]
  before_action :login_required

  ##############################################################################
  # INDEX
  #
  def index
    build_index_with_query
  end

  private

  def default_sort_order
    ::Query::Names.default_order # :name
  end

  # ApplicationController uses this to dispatch #index to a private method
  def index_active_params
    [:advanced_search, :pattern, :with_observations, :with_descriptions,
     :need_description, :by_user, :by_editor, :by, :q, :id].freeze
  end

  # Displays list of advanced search results.
  def advanced_search
    return if handle_advanced_search_invalid_q_param?

    query = find_query(:Name)
    # Have to check this here because we're not running the query yet.
    raise(:runtime_no_conditions.l) unless query.params.any?

    [query.params, {}]
  rescue StandardError => e
    flash_error(e.to_s) if e.present?
    redirect_to(search_advanced_path)
    [nil, {}]
  end

  # Display list of names that match a string.
  def pattern
    pattern = params[:pattern].to_s
    if pattern.match?(/^\d+$/) &&
       (name = Name.safe_find(pattern))
      redirect_to(name_path(name.id))
      [nil, {}]
    else
      show_non_id_pattern_results(pattern)
    end
  end

  def show_non_id_pattern_results(pattern)
    search = PatternSearch::Name.new(pattern)
    if search.errors.any?
      search.errors.each do |error|
        flash_error(error.to_s)
      end
      render("names/index")
      [nil, {}]
    else
      @suggest_alternate_spellings = search.query.params[:pattern]
      [search.query.params, {}]
    end
  end

  # Display list of names that have observations.
  def with_observations
    [{ with_observations: 1 }, {}]
  end

  # Display list of names with descriptions that have authors.
  def with_descriptions
    @with_descriptions = true # signals to add desc info to name list
    [{ with_descriptions: 1 }, {}]
  end

  # Display list of the most popular 100 names that don't have descriptions.
  # NOTE: all this extra info and help will be lost if user re-sorts.
  def need_description
    @help = :needed_descriptions_help
<<<<<<< HEAD
    query_args = { need_description: 1,
                   group: "observations.name_id",
                   order: "count(*) DESC" }
    [query_args, { num_per_page: 100 }]
=======
    query = create_query(:Name,
                         need_description: 1,
                         group: "observations.name_id",
                         order: "count(*) DESC")
    [query, { num_per_page: 100 }]
>>>>>>> 9b5b651b
  end

  # Display list of names that a given user is author on.
  def by_user
    user = find_obj_or_goto_index(
      model: User, obj_id: params[:by_user].to_s,
      index_path: names_path
    )
    return unless user

    [{ by_user: user }, {}]
  end

  # Display list of names that a given user is editor on.
  def by_editor
    user = find_obj_or_goto_index(
      model: User, obj_id: params[:by_editor].to_s,
      index_path: names_path
    )
    return unless user

    [{ by_editor: user }, {}]
  end

  # Hook runs before template displayed. Must return query.
  def filtered_index_final_hook(query, _display_opts)
    store_query_in_session(query)
    query
  end

  def index_display_opts(opts, _query)
    {
      letters: "names.sort_name",
      num_per_page: (/^[a-z]/i.match?(params[:letter].to_s) ? 500 : 50),
      include: [:description]
    }.merge(opts)
  end

  ###################################

  public

  # Used to test pagination.
  def test_index
    query = find_query(:Name)
    raise("Missing query: #{params[:q]}") unless query

    if params[:test_anchor]
      @test_pagination_args = { anchor: params[:test_anchor] }
    end

    filtered_index(query, num_per_page: params[:num_per_page].to_i)
  end

  ##############################################################################
  #
  #  :section: Show Name
  #
  ##############################################################################

  # Show a Name, one of its NameDescription's, associated taxa, and a bunch of
  # relevant Observations.
  def show
    clear_query_in_session

    case params[:flow]
    when "next"
      redirect_to_next_object(:next, Name, params[:id].to_s)
    when "prev"
      redirect_to_next_object(:prev, Name, params[:id].to_s)
    end

    # Load Name and NameDescription along with a bunch of associated objects.
    return unless find_name!

    update_view_stats(@name)

    # Tell robots the proper URL to use to index this content.
    @canonical_url = "#{MO.http_domain}/names/#{@name.id}"

    init_projects_ivar
    init_related_query_ivars
  end

  # ----------------------------------------------------------------------------

  private

  def find_name!
    @name = Name.show_includes.safe_find(params[:id]) ||
            flash_error_and_goto_index(Name, params[:id])
  end

  # Possible sources of extra db lookups in partials

  # carousel:
  #   @best_images
  # best_description:
  #   @best_description
  # comments:
  #   comments_for_object
  # observations_menu:
  #   @has_subtaxa
  #   @subtaxa_query
  # nomenclature:
  #   approved_synonyms, deprecated_synonyms = name.sort_synonyms
  # classification:
  #   approved_name = @name.approved_name
  #   parents = approved_name.all_parents
  #   @first_child
  #   @children_query
  #   The entire name::synonymy module may be a candidate for a PORO
  # lifeform:
  #   @first_child
  # notes:
  # descriptions:
  #   description_links = list_descriptions(object: @name, type: :name)
  # projects:
  #   @projects

  def init_related_query_ivars
    @versions = @name.versions
    @has_subtaxa = 0
    # Query for names of subtaxa, used in special query link
    # Note this is only creating a schematic of a query, used in the link.

    # Create query for immediate children.
    @children_query = create_query(:Name,
                                   names: @name.id,
                                   include_immediate_subtaxa: true,
                                   exclude_original_names: true)
    # @first_child runs @children_query to check for immediate children.
    # Used in classification and lifeform.
    # Potentially refactor to reduce duplicate queries:

    # First query: Names including immediate subtaxa.
    # Instead of running @children_query here, consider altering the original
    # show query to include_immediate_subtaxa (would need to write a complicated
    # scope, but it's outlined in app/classes/query/modules/lookup_names.rb).
    # Could select @name from those results using the original name.id, then
    # select@first_child from the rest.
    @first_child = @children_query.results(limit: 1).first

    # Possible query: Synonyms of name? Incompatible with first query.
    # Maybe use to find approved_synonyms, deprecated_synonyms, misspellings.
    # — Nope. Hardly causes any load time.

    # Second query: Observations of name including (all) subtaxa.
    # This is only used for the link to "observations of this name's subtaxa".
    # We also query for obs (with images) below, so we could maybe refactor to
    # get Observation.of_name(name.id).include_subtaxa.order(:vote_cache).
    # Then, select those of original name with thumb_image_id for @best_images,
    # and select_count all (excluding obs of original name) to get @has_subtaxa.
    # Would need to write include_subtaxa scope, as above.
    if @name.at_or_below_genus?
      @subtaxa_query = create_query(:Observation,
                                    names: @name.id,
                                    include_subtaxa: true,
                                    exclude_original_names: true,
                                    by: :confidence)
      # Determine if relevant and count the results of running the query if so.
      # Don't run if there aren't any children.
      @has_subtaxa = @first_child ? @subtaxa_query.select_count : 0
    end

    # NOTE: `_observation_menu` makes many select_count queries like this!
    # That is where most of the heavy loading is. Check helpers/show_name_helper
    #
    # Third query (maybe combine with second)
    @obss = Name::Observations.new(@name)
    # This initiates a query for the images of only the most confident obs
    @best_images = @obss.best_images

    # This seems like it queries the NameDescription table.
    # Would be better to eager load descriptions and derive @best_description
    # from them. Can also derive @projects from this.
    @best_description = @name.best_brief_description
    # Save a lookup in comments_for_object
    @comments = @name.comments&.sort_by(&:created_at)&.reverse
  end

  def init_projects_ivar
    # Get a list of projects the user can create drafts for.
    @projects = @user&.projects_member&.select do |project|
      @name.descriptions.none? { |d| d.belongs_to_project?(project) }
    end
  end

  public

  def new
    init_create_name_form
  end

  def create
    init_create_name_form
    @parse = parse_name
    make_sure_name_doesnt_exist!
    create_new_name
  rescue RuntimeError => e
    reload_name_form_on_error(e)
  end

  def edit
    return unless find_name!

    init_edit_name_form
  end

  def update
    return unless find_name!

    init_edit_name_form
    update_name
  rescue RuntimeError => e
    reload_name_form_on_error(e)
  end

  private

  def init_create_name_form
    @name = Name.new
    @name.rank = "Species"
    @name_string = ""
  end

  def reload_name_form_on_error(err)
    flash_error(err.to_s) if err.present?
    flash_object_errors(@name)

    @name.attributes = permitted_name_params[:name]
    @name.deprecated = params[:name][:deprecated] == "true"
    @name_string     = params[:name][:text_name]
    render("new", location: new_name_path)
  end

  def init_edit_name_form
    if params[:name]
      @misspelling      = params[:name][:misspelling] == "1"
      @correct_spelling = params[:name][:correct_spelling].to_s.strip_squeeze
    else
      @misspelling      = @name.is_misspelling?
      @correct_spelling = if @misspelling
                            @name.correct_spelling.real_search_name
                          else
                            ""
                          end
    end
    @name_string = @name.real_text_name
  end

  # ------
  # create
  # ------

  def make_sure_name_doesnt_exist!
    matches = Name.matching_desired_new_parsed_name(@parse)
    if matches.one?
      raise(:runtime_name_create_already_exists.
              t(name: matches.first.display_name))
    elsif matches.many?
      raise(:create_name_multiple_names_match.t(str: @parse.real_search_name))
    end
  end

  def create_new_name
    @name = Name.new_name_from_parsed_name(@parse)
    set_unparsed_attrs
    unless @name.save_with_log(:log_name_updated)
      raise(:runtime_unable_to_save_changes.t)
    end

    flash_notice(:runtime_create_name_success.t(name: @name.real_search_name))
    update_ancestors
    redirect_to_show_name
  end

  def set_unparsed_attrs
    set_locked_if_admin
    set_icn_id_if_unlocked_or_admin
    @name.citation = params[:name][:citation].to_s.strip_squeeze
    @name.notes    = params[:name][:notes].to_s.strip
  end

  def set_locked_if_admin
    @name.locked   = params[:name][:locked].to_s == "1" if in_admin_mode?
  end

  def set_icn_id_if_unlocked_or_admin
    @name.icn_id   = params[:name][:icn_id] if editable_in_session?
  end

  # ------
  # update
  # ------

  def update_name
    @parse = parse_name
    if !minor_change? && @name.dependents? && !in_admin_mode?
      redirect_with_query(new_admin_emails_name_change_requests_path(
                            name_id: @name.id,
                            # Auricularia Bull. [#17132]
                            new_name_with_icn_id: "#{@parse.search_name} " \
                                                  "[##{params[:name][:icn_id]}]"
                          ))
      return
    end

    match = check_for_matches if editable_in_session?
    if match
      merge_names(match)
    else
      change_existing_name
    end
  end

  def editable_in_session?
    in_admin_mode? || !@name.locked
  end

  def check_for_matches
    matches = Name.where(search_name: @parse.search_name) - [@name]
    return matches.first unless matches.many?

    args = {
      str: @parse.real_search_name,
      matches: matches.map(&:unique_search_name).join(" / ")
    }
    raise(:edit_name_multiple_names_match.t(args))
  end

  def change_existing_name
    any_changes = perform_change_existing_name
    if status_changing?
      redirect_to_approve_or_deprecate
    else
      flash_warning(:runtime_edit_name_no_change.t) unless any_changes
      redirect_to_show_name
    end
  end

  def status_changing?
    params[:name][:deprecated].to_s != @name.deprecated.to_s
  end

  def redirect_to_show_name
    redirect_with_query(@name.show_link_args)
  end

  def redirect_to_approve_or_deprecate
    if params[:name][:deprecated].to_s == "true"
      redirect_with_query(form_to_deprecate_synonym_of_name_path(@name.id))
    else
      redirect_with_query(form_to_approve_synonym_of_name_path(@name.id))
    end
  end

  def perform_change_existing_name
    update_correct_spelling
    set_name_author_and_rank
    set_unparsed_attrs
    if !@name.changed?
      any_changes = false
    elsif !@name.save_with_log(:log_name_updated)
      raise(:runtime_unable_to_save_changes.t)
    else
      flash_notice(:runtime_edit_name_success.t(name: @name.real_search_name))
      any_changes = true
    end
    # Update ancestors regardless whether name changed; maybe this will add
    # missing ancestors in case database is messed up. But don't update
    # ancestors if non-admin is changing locked namge because that would create
    # bogus name and ancestors if @parse.search_name differs from @name
    update_ancestors if editable_in_session?
    any_changes
  end

  # Update the misspelling status.
  #
  # @name::             Name whose status we're changing.
  # @misspelling::      Boolean: is the "this is misspelt" box checked?
  # @correct_spelling:: String: the correct name, as entered by the user.
  #
  # 1) If the checkbox is unchecked, and name used to be misspelt, then it
  #    clears correct_spelling_id.
  # 2) Otherwise, if the text field is filled in it looks up the name and
  #    sets correct_spelling_id.
  #
  # All changes are made (but not saved) to +@name+.  It returns true if
  # everything went well.  If it couldn't recognize the correct name, it
  # changes nothing and raises a RuntimeError.
  #
  def update_correct_spelling
    return unless editable_in_session?

    if @name.is_misspelling? && (!@misspelling || @correct_spelling.blank?)
      @name.correct_spelling = nil
      @parse = parse_name # update boldness in @parse.params
    elsif @correct_spelling.present?
      set_correct_spelling
      @parse = parse_name # update boldness in @parse.params
    end
  end

  def set_correct_spelling
    correct_name = Name.find_names_filling_in_authors(@correct_spelling).first
    raise(:runtime_form_names_misspelling_bad.t) unless correct_name
    raise(:runtime_form_names_misspelling_same.t) if correct_name.id == @name.id

    @name.mark_misspelled(correct_name)
    # (This tells it not to redirect to "approve".)
    params[:name][:deprecated] = "true"
  end

  def parse_name
    text_name = parsed_text_name
    author = params[:name][:author]
    in_str = Name.clean_incoming_string("#{text_name} #{author}")
    in_rank = params[:name][:rank]
    old_deprecated = @name ? @name.deprecated : false
    parse = Name.parse_name(in_str, rank: in_rank, deprecated: old_deprecated)
    if !parse || parse.rank != in_rank
      rank_tag = :"rank_#{in_rank.to_s.downcase}"
      raise(:runtime_invalid_for_rank.t(rank: rank_tag, name: in_str))
    end
    parse
  end

  def parsed_text_name
    if params[:name][:text_name].blank? && @name&.text_name.present?
      @name.real_text_name
    else
      params[:name][:text_name]
    end
  end

  def set_name_author_and_rank
    return unless editable_in_session?

    email_admin_name_change unless minor_change?
    @name.attributes = @parse.params
  end

  def minor_change?
    return false if icn_id_conflict?(params[:name][:icn_id])
    return true if just_adding_author?

    old_name = @name.real_search_name
    new_name = @parse.real_search_name
    new_name.percent_match(old_name) > 0.9
  end

  def icn_id_conflict?(new_icn_id)
    new_icn_id && @name.icn_id &&
      new_icn_id.to_s != @name.icn_id.to_s
  end

  def just_adding_author?
    @name.author.blank? && @parse.text_name == @name.text_name
  end

  def update_ancestors
    Name.find_or_create_parsed_name_and_parents(@parse).each do |name|
      name.save_with_log(:log_name_created) if name&.new_record?
    end
  end

  def email_admin_name_change
    content = email_name_change_content
    QueuedEmail::Webmaster.create_email(
      sender_email: @user.email,
      subject: "Nontrivial Name Change",
      content: content
    )
    NamesControllerTest.report_email(content) if Rails.env.test?
  end

  def email_name_change_content
    :email_name_change.l(
      user: @user.login,
      old_identifier: @name.icn_id,
      new_identifier: params[:name][:icn_id],
      old: @name.real_search_name,
      new: @parse.real_search_name,
      observations: @name.observations.length,
      namings: @name.namings.length,
      show_url: "#{MO.http_domain}/names/#{@name.id}",
      edit_url: "#{MO.http_domain}/names/#{@name.id}/edit"
    )
  end

  # -------------
  # update: merge
  # -------------

  def merge_names(new_name)
    if in_admin_mode? ||
       !@name.merger_destructive? || !new_name.merger_destructive?
      perform_merge_names(new_name)
      redirect_to_show_name
    else
      redirect_with_query(new_admin_emails_merge_requests_path(
                            type: :Name, old_id: @name.id, new_id: new_name.id
                          ))
    end
  end

  # Merge name being edited (@name) with the found name
  # The presumptive surviving id is that of the found name,
  # and the presumptive name to be destroyed is the name being edited.
  def perform_merge_names(survivor)
    # Name to displayed in the log "Name Destroyed" entry
    logged_destroyed_name = display_name_without_user_filter(@name)
    destroyed_real_search_name = @name.real_search_name

    prepare_presumptively_disappearing_name
    deprecation = change_deprecation_iff_user_requested

    # Reverse merger directidon if that's safer
    @name, survivor = survivor, @name if reverse_merger_safer?(survivor)

    # Force log to display the destroyed name
    @name.display_name = logged_destroyed_name
    survivor.change_deprecated(deprecation) unless deprecation.nil?

    survivor.merge(@name) # move associations to survivor, destroy @name object

    send_merger_messages(destroyed_real_search_name: destroyed_real_search_name,
                         survivor: survivor)
    @name = survivor
    @name.save
  end

  # User can filter out author in display name
  # But for logging and message purposes, we should include author
  def display_name_without_user_filter(name)
    name[:display_name]
  end

  def prepare_presumptively_disappearing_name
    @name.attributes = @parse.params
    set_unparsed_attrs
  end

  # nil if user did not request change_existing_name
  # else new deprecation status (true/false)
  def change_deprecation_iff_user_requested
    return nil unless @name.deprecated != (params[:name][:deprecated] == "true")

    !@name.deprecated
  end

  def reverse_merger_safer?(presumptive_survivor)
    @name.merger_destructive? && !presumptive_survivor.merger_destructive?
  end

  def send_merger_messages(destroyed_real_search_name:, survivor:)
    args = { this: destroyed_real_search_name, that: survivor.real_search_name }
    flash_notice(:runtime_edit_name_merge_success.t(args))
    email_admin_icn_id_conflict(survivor) if icn_id_conflict?(survivor.icn_id)
  end

  def email_admin_icn_id_conflict(survivor)
    content = :email_merger_icn_id_conflict.l(
      name: survivor.real_search_name,
      surviving_icn_id: survivor.icn_id,
      deleted_icn_id: @name.icn_id,
      user: @user.login,
      show_url: "#{MO.http_domain}/names/#{@name.id}",
      edit_url: "#{MO.http_domain}/names/#{@name.id}/edit"
    )
    QueuedEmail::Webmaster.create_email(
      sender_email: @user.email,
      subject: "Merger identifier conflict",
      content: content
    )
    NamesControllerTest.report_email(content) if Rails.env.test?
  end

  # ----------------------------------------------------------------------------

  # allow some mass assignment for purposes of reloading form
  def permitted_name_params
    params.permit(name: [:author, :citation, :icn_id, :locked, :notes, :rank])
  end
end
# rubocop:enable Metrics/ClassLength<|MERGE_RESOLUTION|>--- conflicted
+++ resolved
@@ -81,18 +81,10 @@
   # NOTE: all this extra info and help will be lost if user re-sorts.
   def need_description
     @help = :needed_descriptions_help
-<<<<<<< HEAD
     query_args = { need_description: 1,
                    group: "observations.name_id",
                    order: "count(*) DESC" }
     [query_args, { num_per_page: 100 }]
-=======
-    query = create_query(:Name,
-                         need_description: 1,
-                         group: "observations.name_id",
-                         order: "count(*) DESC")
-    [query, { num_per_page: 100 }]
->>>>>>> 9b5b651b
   end
 
   # Display list of names that a given user is author on.
