--- conflicted
+++ resolved
@@ -52,17 +52,12 @@
     end
 
     # Display list of location_descriptions that a given user is author on.
-<<<<<<< HEAD
-    def by_author
-      user = params[:id] ? find_or_goto_index(User, params[:id].to_s) : @user
-=======
     def location_descriptions_by_author
       user = if params[:by_author]
                find_or_goto_index(User, params[:by_author].to_s)
              else
                @user
              end
->>>>>>> ad0fbf75
       return unless user
 
       query = create_query(:LocationDescription, :by_author, user: user)
