--- conflicted
+++ resolved
@@ -395,7 +395,6 @@
     end
   end
 
-<<<<<<< HEAD
   def clear_species_list
     @species_list = find_or_goto_index(SpeciesList, params[:id].to_s)
     return unless @species_list
@@ -407,10 +406,7 @@
     redirect_to(action: "show_species_list", id: @species_list)
   end
 
-  def add_remove_observations # :prefetch: :norobots:
-=======
   def add_remove_observations
->>>>>>> 4d48ebda
     pass_query_params
     @id = params[:species_list].to_s
     @query = find_obs_query_or_redirect
@@ -538,104 +534,6 @@
     end
   end
 
-<<<<<<< HEAD
-=======
-  # Bulk-edit observations (at least the ones editable by this user) in a (any)
-  # species list.
-  def bulk_editor
-    @species_list = find_or_goto_index(SpeciesList, params[:id].to_s)
-    return unless @species_list
-
-    @query = create_query(:Observation, :in_species_list,
-                          by: :id,
-                          species_list: @species_list,
-                          where: "observations.user_id = #{@user.id}")
-    @pages = paginate_numbers(:page, 100)
-    @observations = @query.paginate(
-      @pages, include: [:comments, :images, :location, namings: :votes]
-    )
-    @observation = {}
-    @votes = {}
-    @observations.each do |obs|
-      @observation[obs.id] = obs
-      vote = begin
-               obs.consensus_naming.users_vote(@user)
-             rescue StandardError
-               nil
-             end
-      @votes[obs.id] = vote || Vote.new
-    end
-    @no_vote = Vote.new
-    @no_vote.value = 0
-    if @observation.empty?
-      flash_error(:species_list_bulk_editor_you_own_no_observations.t)
-      redirect_to(action: "show_species_list", id: @species_list.id)
-    elsif request.method == "POST"
-      updates = 0
-      stay_on_page = false
-      @observations.each do |obs|
-        args = begin
-                 params[:observation][obs.id.to_s] || {}
-               rescue StandardError
-                 {}
-               end
-        any_changes = false
-        old_vote = begin
-                     @votes[obs.id].value
-                   rescue StandardError
-                     0
-                   end
-        if !args[:value].nil? && args[:value].to_s != old_vote.to_s
-          if obs.namings.empty?
-            obs.namings.create!(user: @user, name_id: obs.name_id)
-          end
-          if (naming = obs.consensus_naming)
-            obs.change_vote(naming, args[:value].to_i, @user)
-            any_changes = true
-            @votes[obs.id].value = args[:value]
-          else
-            flash_warning(
-              :species_list_bulk_editor_ambiguous_namings.
-                t(id: obs.id, name: obs.name.display_name.t)
-            )
-          end
-        end
-        [:when_str, :place_name, :other_notes, :lat, :long, :alt,
-         :is_collection_location, :specimen].each do |method|
-          next if args[method].nil?
-
-          old_val = obs.send(method)
-          old_val = old_val.to_s if [:lat, :long, :alt].member?(method)
-          new_val = bulk_editor_new_val(method, args[method])
-          if old_val != new_val
-            obs.send("#{method}=", new_val)
-            any_changes = true
-          end
-        end
-        if any_changes
-          if obs.save
-            updates += 1
-          else
-            flash_error("") if stay_on_page
-            flash_error("#{:Observation.t} ##{obs.id}:")
-            flash_object_errors(obs)
-            stay_on_page = true
-          end
-        end
-      end
-      return if stay_on_page
-
-      if updates.zero?
-        flash_warning(:runtime_no_changes.t)
-      else
-        flash_notice(:species_list_bulk_editor_success.t(n: updates))
-      end
-
-      redirect_to(action: :show_species_list, id: @species_list.id)
-    end
-  end
-
->>>>>>> 4d48ebda
   # ----------------------------
   #  :section: Manage Projects
   # ----------------------------
