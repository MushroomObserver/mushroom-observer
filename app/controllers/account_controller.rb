--- conflicted
+++ resolved
@@ -52,68 +52,10 @@
     @new_user = User.new(theme: MO.default_theme)
   end
 
-<<<<<<< HEAD
   def create
     @new_user = User.new(theme: MO.default_theme)
 
     initialize_new_user
-=======
-  def verify
-    id        = params[:id]
-    auth_code = params[:auth_code]
-    return unless (user = find_or_goto_index(User, id))
-
-    # This will happen legitimately whenever a non-verified user tries to
-    # login.  The user just gets redirected here instead of being properly
-    # logged in.  "auth_code" will be missing.
-    if auth_code != user.auth_code
-      @unverified_user = user
-      render(action: :reverify)
-
-    # If already logged in and verified, just send to "welcome" page.
-    elsif @user == user
-      redirect_to(action: :welcome)
-
-    # If user is already verified, send them back to the login page.  (If
-    # someone grabs a user's verify email, they could theoretically use it to
-    # log in any time they wanted to.  This makes it a one-time use.)
-    elsif user.verified
-      flash_warning(:runtime_reverify_already_verified.t)
-      @user = nil
-      User.current = nil
-      session_user_set(nil)
-      redirect_to(action: :login)
-
-    # If user was created via API, we must ask the user to choose a password
-    # first before we can verify them.
-    elsif user.password.blank?
-      @user = user
-      if request.method == "POST"
-        password = params[:user] && params[:user][:password]
-        confirmation = params[:user] && params[:user][:password_confirmation]
-        if password.blank?
-          @user.errors.add(:password, :validate_user_password_missing.t)
-        elsif password != confirmation
-          @user.errors.add(:password_confirmation,
-                           :validate_user_password_no_match.t)
-        elsif password.length < 5 || password.size > 40
-          @user.errors.add(:password, :validate_user_password_too_long.t)
-        else
-          User.current = @user
-          session_user_set(@user)
-          @user.change_password(password)
-          @user.verify
-        end
-        if user.errors.any?
-          @user.password = password
-          flash_object_errors(user)
-          render(action: :choose_password)
-        end
-      else
-        flash_warning(:account_choose_password_warning.t)
-        render(action: :choose_password)
-      end
->>>>>>> 6119d20e
 
     if block_evil_signups!
       # Too Many Requests == 429. Any 4xx status (Client Error) would also work.
@@ -139,677 +81,6 @@
   # This is the welcome page for new users who just created an account.
   def welcome; end
 
-<<<<<<< HEAD
-=======
-  ##############################################################################
-  #
-  #  :section: Login
-  #
-  ##############################################################################
-
-  def login
-    request.method == "POST" ? login_post : login_get
-  end
-
-  def email_new_password
-    request.method == "POST" ? email_new_password_post : email_new_password_get
-  end
-
-  def logout_user
-    if session[:real_user_id].present? &&
-       (new_user = User.safe_find(session[:real_user_id])) &&
-       new_user.admin
-      switch_to_user(new_user)
-      redirect_back_or_default("/")
-    else
-      @user = nil
-      User.current = nil
-      session_user_set(nil)
-      session[:admin] = false
-      clear_autologin_cookie
-    end
-  end
-
-  # ========= private Login section methods ==========
-
-  private
-
-  def login_get
-    @login = ""
-    @remember = true
-  end
-
-  def login_post
-    user_params = params[:user] || {}
-    @login = user_params[:login].to_s.strip
-    @password = user_params[:password].to_s.strip
-    @remember = user_params[:remember_me] == "1"
-    user = User.authenticate(login: @login, password: @password)
-    user ||= User.authenticate(login: @login, password: @password.strip)
-
-    return flash_error(:runtime_login_failed.t) unless user
-
-    user.verified ? login_success(user) : login_unverified(user)
-  end
-
-  def login_success(user)
-    flash_notice(:runtime_login_success.t)
-    @user = user
-    @user.last_login = now = Time.zone.now
-    @user.updated_at = now
-    @user.save
-    User.current = @user
-    session_user_set(@user)
-    @remember ? autologin_cookie_set(@user) : clear_autologin_cookie
-    redirect_back_or_default(action: :welcome)
-  end
-
-  def login_unverified(user)
-    @unverified_user = user
-    render(action: "reverify")
-  end
-
-  def email_new_password_get
-    @new_user = User.new
-  end
-
-  def email_new_password_post
-    @login = params[:new_user] && params[:new_user][:login]
-    @new_user = User.where("login = ? OR name = ? OR email = ?",
-                           @login, @login, @login).first
-    if @new_user.nil?
-      flash_error(:runtime_email_new_password_failed.t(user: @login))
-    else
-      password = String.random(10)
-      @new_user.change_password(password)
-      if @new_user.save
-        flash_notice(:runtime_email_new_password_success.tp +
-                     :email_spam_notice.tp)
-        PasswordMailer.build(@new_user, password).deliver_now
-        render(action: "login")
-      else
-        flash_object_errors(@new_user)
-      end
-    end
-  end
-
-  public
-
-  ##############################################################################
-  #
-  #  :section: Preferences and Profile
-  #
-  ##############################################################################
-
-  # Table for converting form value to object value
-  # Used by update_prefs_from_form
-  def prefs_types # rubocop:disable Metrics/MethodLength
-    [
-      [:email_comments_all, :boolean],
-      [:email_comments_owner, :boolean],
-      [:email_comments_response, :boolean],
-      [:email_general_commercial, :boolean],
-      [:email_general_feature, :boolean],
-      [:email_general_question, :boolean],
-      [:email_html, :boolean],
-      [:email_locations_admin, :boolean],
-      [:email_locations_all, :boolean],
-      [:email_locations_author, :boolean],
-      [:email_locations_editor, :boolean],
-      [:email_names_admin, :boolean],
-      [:email_names_all, :boolean],
-      [:email_names_author, :boolean],
-      [:email_names_editor, :boolean],
-      [:email_names_reviewer, :boolean],
-      [:email_observations_all, :boolean],
-      [:email_observations_consensus, :boolean],
-      [:email_observations_naming, :boolean],
-      [:email, :string],
-      [:hide_authors, :enum],
-      [:image_size, :enum],
-      [:keep_filenames, :enum],
-      [:layout_count, :integer],
-      [:license_id, :integer],
-      [:locale, :string],
-      [:location_format, :enum],
-      [:login, :string],
-      [:no_emails, :boolean],
-      [:notes_template, :string],
-      [:theme, :string],
-      [:thumbnail_maps, :boolean],
-      [:thumbnail_size, :enum],
-      [:view_owner_id, :boolean],
-      [:votes_anonymous, :enum]
-    ] + content_filter_types
-  end
-
-  def content_filter_types
-    ContentFilter.all.map do |fltr|
-      [fltr.sym, :content_filter]
-    end
-  end
-
-  def prefs
-    @licenses = License.current_names_and_ids(@user.license)
-    return unless request.method == "POST"
-
-    update_password
-    update_prefs_from_form
-    return unless prefs_changed_successfully
-
-    update_copyright_holder(@user.legal_name_change)
-  end
-
-  def update_password
-    return unless (password = params[:user][:password])
-
-    if password == params[:user][:password_confirmation]
-      @user.change_password(password)
-    else
-      @user.errors.add(:password, :runtime_prefs_password_no_match.t)
-    end
-  end
-
-  def update_prefs_from_form
-    prefs_types.each do |pref, type|
-      val = params[:user][pref]
-      case type
-      when :string  then update_pref(pref, val.to_s.strip)
-      when :integer then update_pref(pref, val.to_i)
-      when :boolean then update_pref(pref, val == "1")
-      when :enum    then update_pref(pref, val)
-      when :content_filter then update_content_filter(pref, val)
-      end
-    end
-  end
-
-  def update_pref(pref, val)
-    @user.send("#{pref}=", val) if @user.send(pref) != val
-  end
-
-  def update_content_filter(pref, val)
-    filter = ContentFilter.find(pref)
-    @user.content_filter[pref] =
-      if filter.type == :boolean && filter.prefs_vals.count == 1
-        val == "1" ? filter.prefs_vals.first : filter.off_val
-      else
-        val.to_s
-      end
-  end
-
-  def update_copyright_holder(legal_name_change = nil)
-    return unless legal_name_change
-
-    Image.update_copyright_holder(*legal_name_change, @user)
-  end
-
-  def prefs_changed_successfully
-    result = false
-    if !@user.changed
-      flash_notice(:runtime_no_changes.t)
-    elsif !@user.errors.empty? || !@user.save
-      flash_object_errors(@user)
-    else
-      flash_notice(:runtime_prefs_success.t)
-      result = true
-    end
-    result
-  end
-
-  def profile
-    @licenses = License.current_names_and_ids(@user.license)
-    if request.method == "POST"
-      [:name, :notes, :mailing_address].each do |arg|
-        val = params[:user][arg].to_s
-        @user.send("#{arg}=", val) if @user.send(arg) != val
-      end
-
-      # Make sure the given location exists before accepting it.
-      @place_name = params[:user][:place_name].to_s
-      if @place_name.present?
-        location = Location.find_by_name_or_reverse_name(@place_name)
-        if !location
-          need_to_create_location = true
-        elsif @user.location != location
-          @user.location = location
-          @place_name = location.display_name
-        end
-      elsif @user.location
-        @user.location = nil
-      end
-
-      # Check if we need to upload an image.
-      upload = params[:user][:upload_image]
-      if upload.present?
-        date = Date.parse("#{params[:date][:copyright_year]}0101")
-        license = License.safe_find(params[:upload][:license_id])
-        holder = params[:copyright_holder]
-        image = Image.new(
-          image: upload,
-          user: @user,
-          when: date,
-          copyright_holder: holder,
-          license: license
-        )
-        if !image.save
-          flash_object_errors(image)
-        elsif !image.process_image
-          name = image.original_name
-          name = "???" if name.empty?
-          flash_error(:runtime_profile_invalid_image.t(name: name))
-          flash_object_errors(image)
-        else
-          @user.image = image
-          name = image.original_name
-          name = "##{image.id}" if name.empty?
-          flash_notice(:runtime_profile_uploaded_image.t(name: name))
-        end
-      end
-
-      # compute legal name change now because @user.save will overwrite it
-      legal_name_change = @user.legal_name_change
-      if !@user.changed
-        flash_notice(:runtime_no_changes.t)
-        redirect_to(user_path(@user.id))
-      elsif !@user.save
-        flash_object_errors(@user)
-      else
-        update_copyright_holder(legal_name_change)
-        if need_to_create_location
-          flash_notice(:runtime_profile_must_define.t)
-          redirect_to(controller: "location", action: "create_location",
-                      where: @place_name, set_user: @user.id)
-        else
-          flash_notice(:runtime_profile_success.t)
-          redirect_to(user_path(@user.id))
-        end
-      end
-    else
-      @place_name        = @user.location ? @user.location.display_name : ""
-      @copyright_holder  = @user.legal_name
-      @copyright_year    = Time.zone.now.year
-      @upload_license_id = @user.license.id
-
-    end
-  end
-
-  def remove_image
-    if @user&.image
-      @user.update(image: nil)
-      flash_notice(:runtime_profile_removed_image.t)
-    end
-    redirect_to(user_path(@user.id))
-  end
-
-  def no_email_comments_owner
-    no_email("comments_owner")
-  end
-
-  def no_email_comments_response
-    no_email("comments_response")
-  end
-
-  def no_email_comments_all
-    no_email("comments_all")
-  end
-
-  def no_email_observations_consensus
-    no_email("observations_consensus")
-  end
-
-  def no_email_observations_naming
-    no_email("observations_naming")
-  end
-
-  def no_email_observations_all
-    no_email("observations_all")
-  end
-
-  def no_email_names_admin
-    no_email("names_admin")
-  end
-
-  def no_email_names_author
-    no_email("names_author")
-  end
-
-  def no_email_names_editor
-    no_email("names_editor")
-  end
-
-  def no_email_names_reviewer
-    no_email("names_reviewer")
-  end
-
-  def no_email_names_all
-    no_email("names_all")
-  end
-
-  def no_email_locations_admin
-    no_email("locations_admin")
-  end
-
-  def no_email_locations_author
-    no_email("locations_author")
-  end
-
-  def no_email_locations_editor
-    no_email("locations_editor")
-  end
-
-  def no_email_locations_all
-    no_email("locations_all")
-  end
-
-  def no_email_general_feature
-    no_email("general_feature")
-  end
-
-  def no_email_general_commercial
-    no_email("general_commercial")
-  end
-
-  def no_email_general_question
-    no_email("general_question")
-  end
-
-  # These are the old email flags, renamed in favor of more consistent ones.
-  alias no_comment_email no_email_comments_owner
-  alias no_comment_response_email no_email_comments_response
-  alias no_commercial_email no_email_general_commercial
-  alias no_consensus_change_email no_email_observations_consensus
-  alias no_feature_email no_email_general_feature
-  alias no_name_change_email no_email_names_author
-  alias no_name_proposal_email no_email_observations_naming
-  alias no_question_email no_email_general_question
-
-  def no_email(type)
-    user = User.safe_find(params[:id])
-    if user && check_permission!(user)
-      method  = "email_#{type}="
-      prefix  = "no_email_#{type}"
-      success = "#{prefix}_success".to_sym
-      @note   = "#{prefix}_note".to_sym
-      @user.send(method, false)
-      if @user.save
-        flash_notice(success.t(name: @user.unique_text_name))
-        render(action: :no_email)
-      else
-        # Probably should write a better error message here...
-        flash_object_errors(@user)
-        redirect_to("/")
-      end
-    else
-      redirect_to("/")
-    end
-  end
-
-  def api_keys
-    @key = APIKey.new
-    return unless request.method == "POST"
-
-    if params[:commit] == :account_api_keys_create_button.l
-      create_api_key
-    else
-      remove_api_keys
-    end
-  end
-
-  def create_api_key
-    @key = APIKey.new(params.require(:key).permit(:user_id, :notes))
-    @key.verified = Time.zone.now
-    @key.save!
-    @key = APIKey.new # blank out form for if they want to create another key
-    flash_notice(:account_api_keys_create_success.t)
-  rescue StandardError => e
-    flash_error(:account_api_keys_create_failed.t + e.to_s)
-  end
-
-  def remove_api_keys
-    num_destroyed = 0
-    @user.api_keys.each do |key|
-      if params["key_#{key.id}"] == "1"
-        @user.api_keys.delete(key)
-        num_destroyed += 1
-      end
-    end
-    if num_destroyed.positive?
-      flash_notice(:account_api_keys_removed_some.t(num: num_destroyed))
-    else
-      flash_warning(:account_api_keys_removed_none.t)
-    end
-  end
-
-  def activate_api_key
-    if (key = find_or_goto_index(APIKey, params[:id].to_s))
-      if check_permission!(key)
-        key.verify!
-        flash_notice(:account_api_keys_activated.t(notes: key.notes))
-      end
-      redirect_to(action: :api_keys)
-    end
-  rescue StandardError => e
-    flash_error(e.to_s)
-  end
-
-  def edit_api_key
-    return unless (@key = find_or_goto_index(APIKey, params[:id].to_s))
-    return redirect_to(action: :api_keys) unless check_permission!(@key)
-    return if request.method != "POST"
-
-    update_api_key if params[:commit] == :UPDATE.l
-    redirect_to(action: :api_keys)
-  rescue StandardError => e
-    flash_error(e.to_s)
-  end
-
-  def update_api_key
-    @key.update!(params[:key].permit(:notes))
-    flash_notice(:account_api_keys_updated.t)
-  end
-
-  ##############################################################################
-  #
-  #  :section: Admin utilities
-  #
-  ##############################################################################
-
-  def turn_admin_on
-    session[:admin] = true if @user&.admin && !in_admin_mode?
-    redirect_back_or_default("/")
-  end
-
-  def turn_admin_off
-    session[:admin] = nil
-    redirect_back_or_default("/")
-  end
-
-  def switch_users
-    @id = params[:id].to_s
-    new_user = find_user_by_id_login_or_email(@id)
-    flash_error("Couldn't find \"#{@id}\".  Play again?") \
-      if new_user.blank? && @id.present?
-    # Allow non-admin that's already in "switch user mode" to switch to another
-    # user. This is a weird case which only comes up if you switch to another
-    # admin user.  But if you do so the Switch User mechanism should behave in
-    # a reasonable way, and this seems the most appropriate behavior.
-    if !@user&.admin && session[:real_user_id].blank?
-      redirect_back_or_default("/")
-    elsif new_user.present?
-      switch_to_user_if_verified(new_user)
-      redirect_back_or_default("/")
-    end
-  end
-
-  def find_user_by_id_login_or_email(str)
-    if str.blank?
-      nil
-    elsif str.match?(/^\d+$/)
-      User.safe_find(str)
-    else
-      User.find_by(login: str) || User.find_by(email: str.sub(/ <.*>$/, ""))
-    end
-  end
-
-  def switch_to_user_if_verified(new_user)
-    if new_user.verified
-      switch_to_user(new_user)
-    else
-      flash_error("This user is not verified yet!")
-    end
-  end
-
-  def switch_to_user(new_user)
-    # This happens if an admin switches to another user from themselves.
-    if session[:real_user_id].blank?
-      session[:real_user_id] = User.current_id
-      session[:admin] = nil
-    # This happens if an admin in "switch user mode" logs out or explicitly.
-    # switches back to themselves.
-    elsif session[:real_user_id] == new_user.id
-      session[:real_user_id] = nil
-      session[:admin] = true
-    end
-    # This happens if an admin already in "switch user mode" switches to yet
-    # another user.
-    User.current = new_user
-    session_user_set(new_user)
-  end
-
-  def add_user_to_group
-    in_admin_mode? ? add_user_to_group_admin_mode : add_user_to_group_user_mode
-  end
-
-  # This is messy, but the new User#erase_user method makes a pretty good
-  # stab at the problem.
-  def destroy_user
-    if in_admin_mode?
-      id = params[:id]
-      if id.present?
-        user = User.safe_find(id)
-        User.erase_user(id) if user
-      end
-    end
-    redirect_back_or_default("/")
-  end
-
-  def blocked_ips
-    if in_admin_mode?
-      process_blocked_ips_commands
-      @blocked_ips = sort_by_ip(IpStats.read_blocked_ips)
-      @okay_ips = sort_by_ip(IpStats.read_okay_ips)
-      @stats = IpStats.read_stats(do_activity: true)
-    else
-      redirect_back_or_default("/info/how_to_help")
-    end
-  end
-
-  # ========= private Admin utilities section methods ==========
-
-  private
-
-  def sort_by_ip(ips)
-    ips.sort_by do |ip|
-      ip.to_s.split(".").map { |n| n.to_i + 1000 }.map(&:to_s).join(" ")
-    end
-  end
-
-  # rubocop:disable Metrics/AbcSize
-  # I think this is as good as it gets: just a simple switch statement of
-  # one-line commands.  Breaking this up doesn't make sense to me.
-  # -JPH 2020-10-09
-  def process_blocked_ips_commands
-    if validate_ip!(params[:add_okay])
-      IpStats.add_okay_ips([params[:add_okay]])
-    elsif validate_ip!(params[:add_bad])
-      IpStats.add_blocked_ips([params[:add_bad]])
-    elsif validate_ip!(params[:remove_okay])
-      IpStats.remove_okay_ips([params[:remove_okay]])
-    elsif validate_ip!(params[:remove_bad])
-      IpStats.remove_blocked_ips([params[:remove_bad]])
-    elsif params[:clear_okay].present?
-      IpStats.clear_okay_ips
-    elsif params[:clear_bad].present?
-      IpStats.clear_blocked_ips
-    elsif validate_ip!(params[:report])
-      @ip = params[:report]
-    end
-  end
-  # rubocop:enable Metrics/AbcSize
-
-  def validate_ip!(ip)
-    return false if ip.blank?
-
-    match = ip.to_s.match(/^(\d+)\.(\d+)\.(\d+)\.(\d+)$/)
-    return true if match &&
-                   valid_ip_num(match[1]) &&
-                   valid_ip_num(match[2]) &&
-                   valid_ip_num(match[3]) &&
-                   valid_ip_num(match[4])
-
-    flash_error("Invalid IP address: \"#{ip}\"")
-  end
-
-  def valid_ip_num(num)
-    num.to_i >= 0 && num.to_i < 256
-  end
-
-  def add_user_to_group_admin_mode
-    return unless request.method == "POST"
-
-    user_name  = params[:user_name].to_s
-    group_name = params[:group_name].to_s
-    user       = User.find_by(login: user_name)
-    group      = UserGroup.find_by(name: group_name)
-
-    if can_add_user_to_group?(user, group)
-      do_add_user_to_group(user, group)
-    else
-      do_not_add_user_to_group(user, group, user_name, group_name)
-    end
-
-    redirect_back_or_default("/")
-  end
-
-  def can_add_user_to_group?(user, group)
-    user && group && !user.user_groups.member?(group)
-  end
-
-  def do_add_user_to_group(user, group)
-    user.user_groups << group
-    flash_notice(:add_user_to_group_success. \
-      t(user: user.name, group: group.name))
-  end
-
-  def do_not_add_user_to_group(user, group, user_name, group_name)
-    if user && group
-      flash_warning(:add_user_to_group_already. \
-        t(user: user_name, group: group_name))
-    else
-      flash_error(:add_user_to_group_no_user.t(user: user_name)) unless user
-      flash_error(:add_user_to_group_no_group.t(group: group_name)) unless group
-    end
-  end
-
-  def add_user_to_group_user_mode
-    flash_error(:permission_denied.t)
-    redirect_back_or_default("/")
-  end
-
-  public
-
-  ##############################################################################
-  #
-  #  :section: Testing
-  #
-  ##############################################################################
-
-  # This is used to test the autologin feature.
-  def test_autologin; end
-
-  ##############################################################################
-
->>>>>>> 6119d20e
   private
 
   def initialize_new_user
@@ -821,12 +92,6 @@
       admin: false,
       layout_count: 15,
       mailing_address: "",
-<<<<<<< HEAD
-      notes: ""
-    }.merge(params.require(:new_user).
-                   permit(:login, :name, :theme, :email, :email_confirmation,
-                          :password, :password_confirmation))
-=======
       notes: "",
       login: strip_new_user_param(:login),
       name: strip_new_user_param(:name),
@@ -840,7 +105,6 @@
 
   def strip_new_user_param(arg)
     params[:new_user] && params[:new_user][arg].to_s.strip
->>>>>>> 6119d20e
   end
 
   # Block attempts to register by clients with known "evil" params,
