# encoding: utf-8
#
#  = Account Controller
#
#  == Actions
#   L = login required
#   R = root required
#   V = has view
#   P = prefetching allowed
#
#  ==== Sign-up
#  signup::             <tt>(. V P)</tt> Create new account.
#  verify::             <tt>(. V .)</tt> Verify new account.
#  reverify::           <tt>(. V .)</tt> If verify fails(?)
#  send_verify::        <tt>(. . .)</tt> Callback used by reverify.
#  welcome::            <tt>(. V .)</tt> Welcome page after signup and verify.
#
#  ==== Login
#  login::              <tt>(. V P)</tt>
#  logout_user::        <tt>(. V .)</tt>
#  email_new_password:: <tt>(. V .)</tt>
#  show_alert::         <tt>(. V .)</tt>
#
#  ==== Preferences
#  prefs::              <tt>(L V P)</tt>
#  profile::            <tt>(L V P)</tt>
#  remove_image::       <tt>(L . .)</tt>
#  no_email::           <tt>(L V .)</tt>
#  api_keys::           <tt>(L V .)</tt>
#
#  ==== Admin utilities
#  turn_admin_on::      <tt>(R . .)</tt>
#  turn_admin_off::     <tt>(R . .)</tt>
#  add_user_to_group::  <tt>(R V .)</tt>
#  create_alert::       <tt>(R V .)</tt>
#  destroy_user::       <tt>(R . .)</tt>
#
#  ==== Testing
#  test_autologin::     <tt>(L V .)</tt>
#  test_flash::         <tt>(. . .)</tt>
#
#  :all_norobots:
#
################################################################################
class AccountController < ApplicationController
  before_action :login_required, except: [
    :email_new_password,
    :login,
    :logout_user,
    :reverify,
    :send_verify,
    :show_alert,
    :signup,
    :test_flash,
    :verify,
    :welcome
  ]

  before_action :disable_link_prefetching, except: [
    :login,
    :signup,
    :prefs,
    :profile
  ]

  ##############################################################################
  #
  #  :section: Sign-up
  #
  ##############################################################################

  def signup # :nologin: :prefetch:
    if request.method != "POST"
      @new_user = User.new(theme: MO.default_theme)
    else
      theme = params["new_user"]["theme"]
      login = params["new_user"]["login"]
      valid_themes = MO.themes + ["NULL"]
      if !valid_themes.member?(theme) || (login == "test_denied")
        unless theme.blank?
          # I'm guessing this has something to do with spammer/hacker trying
          # to automate creation of accounts?
          DeniedEmail.build(params["new_user"]).deliver_now
        end
        redirect_back_or_default(action: :welcome)
      else
        permitted = params.require(:new_user).
                    permit(:email, :login, :name, :password,
                           :password_confirmation, :theme)
        @new_user = User.new(permitted)
        @new_user.created_at = now = Time.now
        @new_user.updated_at = now
        @new_user.last_login = now
        @new_user.admin = false
        @new_user.layout_count = 15
        @new_user.mailing_address = ""
        @new_user.notes = ""
        if @new_user.password.blank?
          @new_user.errors.add(:password, :validate_user_password_missing.t)
        end
        if @new_user.errors.any? ||
           !@new_user.save
          flash_object_errors(@new_user)
        else
          group = UserGroup.create_user(@new_user)
          flash_notice (:runtime_signup_success.tp + :email_spam_notice.tp)
          VerifyEmail.build(@new_user).deliver_now
          redirect_back_or_default(action: :welcome)
        end
      end
    end
  end

  def verify # :nologin:
    id        = params["id"]
    auth_code = params["auth_code"]
    if user = find_or_goto_index(User, id)

      # This will happen legitimately whenever a non-verified user tries to
      # login.  The user just gets redirected here instead of being properly
      # logged in.  "auth_code" will be missing.
      if auth_code != user.auth_code
        @unverified_user = user
        render(action: :reverify)

      # If already logged in and verified, just send to "welcome" page.
      elsif @user == user
        redirect_to(action: :welcome)

      # If user is already verified, send them back to the login page.  (If
      # someone grabs a user's verify email, they could theoretically use it to
      # log in any time they wanted to.  This makes it a one-time use.)
      elsif user.verified
        flash_warning(:runtime_reverify_already_verified.t)
        @user = nil
        User.current = nil
        set_session_user(nil)
        redirect_to(action: :login)

      # If user was created via API, we must ask the user to choose a password
      # first before we can verify them.
      elsif user.password.blank?
        @user = user
        if request.method != "POST"
          flash_warning(:account_choose_password_warning.t)
          render(action: :choose_password)
        else
          password = begin
                       params[:user][:password]
                     rescue
                       nil
                     end
          confirmation = begin
                           params[:user][:password_confirmation]
                         rescue
                           nil
                         end
          if password.blank?
            @user.errors.add(:password, :validate_user_password_missing.t)
          elsif password != confirmation
            @user.errors.add(:password_confirmation,
                             :validate_user_password_no_match.t)
          elsif password.length < 5 || password.bytesize > 40
            @user.errors.add(:password, :validate_user_password_too_long.t)
          else
            User.current = @user
            set_session_user(@user)
            @user.change_password(password)
            @user.verify
          end
          if user.errors.any?
            @user.password = password
            flash_object_errors(user)
            render(action: :choose_password)
          end
        end

      # If not already verified, and the code checks out, then mark account
      # "verified", log user in, and display the "you're verified" page.
      else
        @user = user
        User.current = user
        set_session_user(user)
        @user.verify
        # These are typically spammers.
        if @user.login == @user.name && @user.name.match(/^[a-z]+$/)
          subject = "Suspicious user: #{@user.login.inspect}"
          content = "Suspicious user:\n" \
                    "  login=#{@user.login.inspect}\n" \
                    "  name=#{@user.name.inspect}\n" \
                    "  email=#{@user.email.inspect}\n" \
                    "  http://mushroomobserver.org/observer/show_user?id=#{@user.id}"
          WebmasterEmail.build(@user.email, content, subject).deliver_now
        end
      end
    end
  end

  # This action is never actually used.  Its template is rendered by verify.
  def reverify # :nologin:
    fail "This action should never occur!"
  end

  # This is used by the "reverify" page to re-send the verification email.
  def send_verify # :nologin:
    if user = find_or_goto_index(User, params[:id].to_s)
      VerifyEmail.build(user).deliver_now
      flash_notice (:runtime_reverify_sent.tp + :email_spam_notice.tp)
      redirect_back_or_default(action: :welcome)
    end
  end

  # This is the welcome page for new users who just created an account.
  def welcome # :nologin:
  end

  ##############################################################################
  #
  #  :section: Login
  #
  ##############################################################################

  def login # :nologin: :prefetch:
    if request.method != "POST"
      @login = ""
      @remember = true
    else
      @login    = begin
                    params[:user][:login].to_s
                  rescue
                    ""
                  end
      @password = begin
                    params[:user][:password].to_s
                  rescue
                    ""
                  end
      @remember = begin
                    params[:user][:remember_me] == "1"
                  rescue
                    false
                  end
      user = User.authenticate(@login, @password)
      user ||= User.authenticate(@login, @password.strip)
      if !user
        flash_error :runtime_login_failed.t
      elsif !user.verified
        @unverified_user = user
        render(action: "reverify")
      else
        # logger.warn("%s, %s, %s" % [user.login, @login, @password]])
        flash_notice :runtime_login_success.t
        @user = user
        @user.last_login = now = Time.now
        @user.updated_at = now
        @user.save
        User.current = @user
        set_session_user(@user)
        if @remember
          set_autologin_cookie(@user)
        else
          clear_autologin_cookie
        end
        redirect_back_or_default(action: :welcome)
      end
    end
  end

  def email_new_password # :nologin:
    if request.method != "POST"
      @new_user = User.new
    else
      @login = params["new_user"]["login"]
      @new_user = User.where("login = ? OR name = ? OR email = ?",
                             @login, @login, @login).first
      if @new_user.nil?
        flash_error :runtime_email_new_password_failed.t(user: @login)
      else
        password = String.random(10)
        @new_user.change_password(password)
        if @new_user.save
          flash_notice (:runtime_email_new_password_success.tp +
                        :email_spam_notice.tp)
          PasswordEmail.build(@new_user, password).deliver_now
          render(action: "login")
        else
          flash_object_errors(@new_user)
        end
      end
    end
  end

  def logout_user # :nologin:
    @user = nil
    User.current = nil
    set_session_user(nil)
    clear_autologin_cookie
  end

  def show_alert # :nologin:
    if !@user
      redirect_back_or_default(action: :welcome)
    elsif !@user.alert || !@user.alert_type
      flash_warning :user_alert_missing.t
      redirect_back_or_default(action: :welcome)
    elsif request.method == "GET"
      @back = session["return-to"]
      # render alert
    elsif request.method == "POST"
      if params[:commit] == :user_alert_okay.l
        @user.alert = nil
        @user.save
      else
        @user.alert_next_showing = Time.now + 1.day
        @user.save
      end
      if !params[:back].blank?
        redirect_to(params[:back])
      else
        redirect_to("/")
      end
    end
  end

  ##############################################################################
  #
  #  :section: Preferences and Profile
  #
  ##############################################################################

  # Table for converting form value to object value
  # Used by update_prefs_from_form
  def prefs_types
    [
      [:email_comments_all, :boolean],
      [:email_comments_owner, :boolean],
      [:email_comments_response, :boolean],
      [:email_general_commercial, :boolean],
      [:email_general_feature, :boolean],
      [:email_general_question, :boolean],
      [:email_html, :boolean],
      [:email_locations_admin, :boolean],
      [:email_locations_all, :boolean],
      [:email_locations_author, :boolean],
      [:email_locations_editor, :boolean],
      [:email_names_admin, :boolean],
      [:email_names_all, :boolean],
      [:email_names_author, :boolean],
      [:email_names_editor, :boolean],
      [:email_names_reviewer, :boolean],
      [:email_observations_all, :boolean],
      [:email_observations_consensus, :boolean],
      [:email_observations_naming, :boolean],
      [:email, :string],
      [:hide_authors, :enum],
      [:image_size, :enum],
      [:keep_filenames, :enum],
      [:layout_count, :integer],
      [:license_id, :integer],
      [:locale, :string],
      [:location_format, :enum],
      [:login, :string],
      [:theme, :string],
      [:thumbnail_maps, :boolean],
      [:thumbnail_size, :enum],
      [:view_owner_id, :boolean],
      [:votes_anonymous, :enum]
<<<<<<< HEAD
    ]
    ContentFilter.all.each {|fltr| result << [fltr.checkbox, :content_filter] }
    result
=======
    ] + content_filter_types
  end

  def content_filter_types
    ContentFilter.all.map do |fltr|
      [fltr.sym, :content_filter]
    end
>>>>>>> aec48b1c
  end

  def prefs # :prefetch:
    @licenses = License.current_names_and_ids(@user.license)
    return unless request.method == "POST"

    update_password
    update_prefs_from_form
    update_copyright_holder if prefs_changed_successfully
  end

  def update_password
    return unless password = params["user"]["password"]
    if password == params["user"]["password_confirmation"]
      @user.change_password(password)
    else
      @user.errors.add(:password, :runtime_prefs_password_no_match.t)
    end
  end

  def update_prefs_from_form
    prefs_types.each do |pref, type|
      val = params[:user][pref]
      case type
      when :string  then update_pref(pref, val.to_s)
      when :integer then update_pref(pref, val.to_i)
      when :boolean then update_pref(pref, val == "1")
      when :enum    then update_pref(pref, val || User.enum_default_value(pref))
      when :content_filter then update_content_filter(pref, val)
      end
    end
  end

  def update_pref(pref, val)
    @user.send("#{pref}=", val) if @user.send(pref) != val
  end

  def update_content_filter(pref, val)
<<<<<<< HEAD
    fltr = ContentFilter.all.select {|f| f.checkbox == pref}.first
    if val == "1"
      @user.content_filter[fltr.sym] = fltr.checked_val
    else
      @user.content_filter.delete(fltr.sym)
    end
=======
    filter = ContentFilter.find(pref)
    @user.content_filter[pref] = 
      if filter.type == :boolean
        val == "1" ? filter.checked_val : filter.off_val
      else
        val.to_s
      end
>>>>>>> aec48b1c
  end

  def update_copyright_holder
    return unless new_holder = @user.legal_name_change
    Image.update_copyright_holder(*new_holder, @user)
  end

  def prefs_changed_successfully
    result = false
    if !@user.changed
      flash_notice(:runtime_no_changes.t)
    elsif !@user.errors.empty? || !@user.save
      flash_object_errors(@user)
    else
      flash_notice(:runtime_prefs_success.t)
      result = true
    end
    result
  end

  def profile # :prefetch:
    @licenses = License.current_names_and_ids(@user.license)
    if request.method != "POST"
      @place_name        = @user.location ? @user.location.display_name : ""
      @copyright_holder  = @user.legal_name
      @copyright_year    = Time.now.year
      @upload_license_id = @user.license.id

    else
      for arg in [:name, :notes, :mailing_address]
        val = params[:user][arg].to_s
        @user.send("#{arg}=", val) if @user.send(arg) != val
      end

      # Make sure the given location exists before accepting it.
      @place_name = params["user"]["place_name"].to_s
      if !@place_name.blank?
        location = Location.find_by_name_or_reverse_name(@place_name)
        if !location
          need_to_create_location = true
        elsif @user.location != location
          @user.location = location
          @place_name = location.display_name
        end
      elsif @user.location
        @user.location = nil
      end

      # Check if we need to upload an image.
      upload = params["user"]["upload_image"]
      unless upload.blank?
        if upload.respond_to?(:original_filename)
          name = upload.original_filename.force_encoding("utf-8")
        else
          name = nil
        end
        date = Date.parse(params["date"]["copyright_year"].to_s + "0101")
        license = License.safe_find(params["upload"]["license_id"])
        holder = params["copyright_holder"]
        image = Image.new(
          image: upload,
          user: @user,
          when: date,
          copyright_holder: holder,
          license: license
        )
        if !image.save
          flash_object_errors(image)
        elsif !image.process_image
          logger.error("Unable to upload image")
          name = image.original_name
          name = "???" if name.empty?
          flash_error(:runtime_profile_invalid_image.t(name: name))
          flash_object_errors(image)
        else
          @user.image = image
          name = image.original_name
          name = "##{image.id}" if name.empty?
          flash_notice(:runtime_profile_uploaded_image.t(name: name))
        end
      end

      legal_name_change = @user.legal_name_change
      if !@user.changed
        flash_notice(:runtime_no_changes.t)
        redirect_to(controller: "observer", action: "show_user", id: @user.id)
      elsif !@user.save
        flash_object_errors(@user)
      else
        if legal_name_change
          Image.update_copyright_holder(*legal_name_change, @user)
        end
        if need_to_create_location
          flash_notice(:runtime_profile_must_define.t)
          redirect_to(controller: "location", action: "create_location",
                      where: @place_name, set_user: @user.id)
        else
          flash_notice(:runtime_profile_success.t)
          redirect_to(controller: "observer", action: "show_user", id: @user.id)
        end
      end
    end
  end

  def remove_image
    if @user && @user.image
      @user.update(image: nil)
      flash_notice(:runtime_profile_removed_image.t)
    end
    redirect_to(controller: "observer", action: "show_user", id: @user.id)
  end

  def no_email_comments_owner
    no_email("comments_owner")
  end

  def no_email_comments_response
    no_email("comments_response")
  end

  def no_email_comments_all
    no_email("comments_all")
  end

  def no_email_observations_consensus
    no_email("observations_consensus")
  end

  def no_email_observations_naming
    no_email("observations_naming")
  end

  def no_email_observations_all
    no_email("observations_all")
  end

  def no_email_names_admin
    no_email("names_admin")
  end

  def no_email_names_author
    no_email("names_author")
  end

  def no_email_names_editor
    no_email("names_editor")
  end

  def no_email_names_reviewer
    no_email("names_reviewer")
  end

  def no_email_names_all
    no_email("names_all")
  end

  def no_email_locations_admin
    no_email("locations_admin")
  end

  def no_email_locations_author
    no_email("locations_author")
  end

  def no_email_locations_editor
    no_email("locations_editor")
  end

  def no_email_locations_all
    no_email("locations_all")
  end

  def no_email_general_feature
    no_email("general_feature")
  end

  def no_email_general_commercial
    no_email("general_commercial")
  end

  def no_email_general_question
    no_email("general_question")
  end

  # These are the old email flags, renamed in favor of more consistent ones.
  alias_method :no_comment_email,          :no_email_comments_owner
  alias_method :no_comment_response_email, :no_email_comments_response
  alias_method :no_commercial_email,       :no_email_general_commercial
  alias_method :no_consensus_change_email, :no_email_observations_consensus
  alias_method :no_feature_email,          :no_email_general_feature
  alias_method :no_name_change_email,      :no_email_names_author
  alias_method :no_name_proposal_email,    :no_email_observations_naming
  alias_method :no_question_email,         :no_email_general_question

  def no_email(type)
    if check_permission!(params[:id].to_s)
      method  = "email_#{type}="
      prefix  = "no_email_#{type}"
      success = "#{prefix}_success".to_sym
      @note   = "#{prefix}_note".to_sym
      set_val = "set_#{type}".to_sym
      @user.send(method, false)
      if @user.save
        flash_notice(success.t(name: @user.unique_text_name))
        render(action: :no_email)
      else
        # Probably should write a better error message here...
        flash_object_errors(@user)
        redirect_to(controller: :observer, action: :list_rss_logs)
      end
    else
      redirect_to(controller: :observer, action: :list_rss_logs)
    end
  end

  def api_keys # :login: :norobots:
    @key = ApiKey.new
    if request.method == "POST"
      if params[:commit] == :account_api_keys_create_button.l
        create_api_key
      else
        remove_api_keys
      end
    end
  end

  def create_api_key
    @key = ApiKey.new(params[:key].permit!)
    @key.verified = Time.now
    @key.save!
    @key = ApiKey.new # blank out form for if they want to create another key
    flash_notice(:account_api_keys_create_success.t)
  rescue => e
    flash_error(:account_api_keys_create_failed.t(msg: e.to_s))
  end

  def remove_api_keys
    num_destroyed = 0
    for key in @user.api_keys
      if params["key_#{key.id}"] == "1"
        @user.api_keys.delete(key)
        num_destroyed += 1
      end
    end
    if num_destroyed > 0
      flash_notice(:account_api_keys_removed_some.t(num: num_destroyed))
    else
      flash_warning(:account_api_keys_removed_none.t)
    end
  end

  def activate_api_key # :login: :norobots:
    if key = find_or_goto_index(ApiKey, params[:id].to_s)
      if check_permission!(key)
        key.verify!
        flash_notice(:account_api_keys_activated.t(notes: key.notes))
      end
      redirect_to(action: :api_keys)
    end
  rescue => e
    flash_error(e.to_s)
  end

  def edit_api_key # :login: :norobots:
    if @key = find_or_goto_index(ApiKey, params[:id].to_s)
      if check_permission!(@key)
        if request.method == "POST"
          if params[:commit] == :UPDATE.l
            @key.update!(params[:key].permit!)
            flash_notice(:account_api_keys_updated.t)
          end
          redirect_to(action: :api_keys)
        end
      else
        redirect_to(action: :api_keys)
      end
    end
  rescue => e
    flash_error(e.to_s)
  end

  ##############################################################################
  #
  #  :section: Admin utilities
  #
  ##############################################################################

  def turn_admin_on # :root:
    session[:admin] = true if @user && @user.admin && !is_in_admin_mode?
    redirect_back_or_default(controller: :observer, action: :index)
  end

  def turn_admin_off # :root:
    session[:admin] = nil
    redirect_back_or_default(controller: :observer, action: :index)
  end

  def add_user_to_group # :root:
    redirect = true
    if is_in_admin_mode?
      if request.method == "POST"
        user_name  = params["user_name"].to_s
        group_name = params["group_name"].to_s
        user       = User.find_by_login(user_name)
        group      = UserGroup.find_by_name(group_name)
        flash_error :add_user_to_group_no_user.t(user: user_name)    unless user
        flash_error :add_user_to_group_no_group.t(group: group_name) unless group
        if user && group
          if user.user_groups.member?(group)
            flash_warning :add_user_to_group_already. \
              t(user: user_name, group: group_name)
          else
            user.user_groups << group
            flash_notice :add_user_to_group_success. \
              t(user: user_name, group: group_name)
          end
        end
      else
        redirect = false
      end
    else
      flash_error :permission_denied.t
    end
    if redirect
      redirect_back_or_default(controller: "observer", action: "index")
    end
  end

  def create_alert # :root:
    redirect = true
    id = params[:id].to_s
    if @user2 = find_or_goto_index(User, id)
      if is_in_admin_mode?
        if request.method == "GET"
          # render form
          redirect = false
        elsif request.method == "POST"
          if params[:commit] == :user_alert_save.l
            @user2.alert_type  = params[:user2][:alert_type]
            @user2.alert_notes = params[:user2][:alert_notes]
            if params[:user2][:alert_type].blank?
              flash_error :user_alert_missing_type.t
              @user2.errors.add(:alert_type)
              redirect = false
            else
              @user2.alert_created_at   = now = Time.now
              @user2.alert_next_showing = now
              @user2.alert_user_id      = @user.id
              @user2.save
              flash_notice :user_alert_saved.t(user: @user2.login)
            end
          else
            @user2.alert = nil
            @user2.save
            flash_notice :user_alert_deleted.t(user: @user2.login)
          end
        end
      end
      redirect_to(controller: :observer, action: :show_user, id: id) if redirect
    end
  end

  # This is messy, but the new User#erase_user method makes a pretty good
  # stab at the problem.
  def destroy_user # :root:
    if is_in_admin_mode?
      id = params["id"]
      unless id.blank?
        user = User.safe_find(id)
        User.erase_user(id) if user
      end
    end
    redirect_back_or_default("/")
  end

  ##############################################################################
  #
  #  :section: Testing
  #
  ##############################################################################

  # This is used to test the autologin feature.
  def test_autologin
  end

  # This is used to test the flash error mechanism in the unit tests.
  def test_flash # :nologin:
    notice   = params[:notice]
    warning  = params[:warning]
    error    = params[:error]
    redirect = params[:redirect]
    flash_notice(notice)   if notice
    flash_warning(warning) if warning
    flash_error(error)     if error
    if redirect
      redirect_to(redirect)
    else
      render(text: "", layout: true)
    end
  end

  ################################################################################
end<|MERGE_RESOLUTION|>--- conflicted
+++ resolved
@@ -365,11 +365,6 @@
       [:thumbnail_size, :enum],
       [:view_owner_id, :boolean],
       [:votes_anonymous, :enum]
-<<<<<<< HEAD
-    ]
-    ContentFilter.all.each {|fltr| result << [fltr.checkbox, :content_filter] }
-    result
-=======
     ] + content_filter_types
   end
 
@@ -377,7 +372,6 @@
     ContentFilter.all.map do |fltr|
       [fltr.sym, :content_filter]
     end
->>>>>>> aec48b1c
   end
 
   def prefs # :prefetch:
@@ -416,14 +410,6 @@
   end
 
   def update_content_filter(pref, val)
-<<<<<<< HEAD
-    fltr = ContentFilter.all.select {|f| f.checkbox == pref}.first
-    if val == "1"
-      @user.content_filter[fltr.sym] = fltr.checked_val
-    else
-      @user.content_filter.delete(fltr.sym)
-    end
-=======
     filter = ContentFilter.find(pref)
     @user.content_filter[pref] = 
       if filter.type == :boolean
@@ -431,7 +417,6 @@
       else
         val.to_s
       end
->>>>>>> aec48b1c
   end
 
   def update_copyright_holder
