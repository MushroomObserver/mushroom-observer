--- conflicted
+++ resolved
@@ -49,25 +49,6 @@
   ##############################################################################
 
   def new
-<<<<<<< HEAD
-    @new_user = User.new(theme: MO.default_theme)
-  end
-
-  def create
-    @new_user = User.new(theme: MO.default_theme)
-
-    initialize_new_user
-    # return if block_evil_signups!
-    # return unless make_sure_theme_is_valid!
-    # return unless validate_and_save_new_user!
-
-    return if block_evil_signups!
-    return unless make_sure_theme_is_valid! && validate_and_save_new_user!
-
-    UserGroup.create_user(@new_user)
-    flash_notice(:runtime_signup_success.tp + :email_spam_notice.tp)
-    VerifyEmail.build(@new_user).deliver_now
-=======
     @new_user = User.new(theme: MO.default_theme)
   end
 
@@ -93,7 +74,6 @@
     UserGroup.create_user(@new_user)
     flash_notice(:runtime_signup_success.tp + :email_spam_notice.tp)
     VerifyMailer.build(@new_user).deliver_now
->>>>>>> 65a0c80a
     notify_root_of_blocked_verification_email(@new_user)
     redirect_back_or_default(account_welcome_path)
   end
@@ -112,12 +92,6 @@
       admin: false,
       layout_count: 15,
       mailing_address: "",
-<<<<<<< HEAD
-      notes: ""
-    }.merge(params.require(:new_user).
-                   permit(:login, :name, :theme, :email, :email_confirmation,
-                          :password, :password_confirmation))
-=======
       notes: "",
       login: strip_new_user_param(:login),
       name: strip_new_user_param(:name),
@@ -131,7 +105,6 @@
 
   def strip_new_user_param(arg)
     params[:new_user] && params[:new_user][arg].to_s.strip
->>>>>>> 65a0c80a
   end
 
   # Block attempts to register by clients with known "evil" params,
@@ -208,19 +181,6 @@
     return unless SPAM_BLOCKERS.any?(domain)
     return if user.login.to_s.match(BOGUS_LOGINS)
 
-<<<<<<< HEAD
-    notify_root_of_verification_email(user)
-  end
-
-  def notify_root_of_verification_email(user)
-    url = "#{MO.http_domain}/account/verify/new/#{user.id}?" \
-          "auth_code=#{user.auth_code}"
-    subject = :email_subject_verify.l
-    content = :email_verify_intro.tp(user: user.login, link: url)
-    content = "email: #{user.email}\n\n" + content.html_to_ascii
-    WebmasterEmail.build(user.email, content, subject).deliver_now
-=======
     Account::VerificationsController.notify_root_of_verification_email(user)
->>>>>>> 65a0c80a
   end
 end