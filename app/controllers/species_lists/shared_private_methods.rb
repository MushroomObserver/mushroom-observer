# frozen_string_literal: true

# private methods shared by SpeciesListsController and subcontrollers
# rubocop:disable Metrics/ModuleLength
module SpeciesLists
  module SharedPrivateMethods
    ############################################################################
    #
    #  :section: Helpers
    #
    ############################################################################

    def find_species_list!
      SpeciesList.show_includes.safe_find(params[:id].to_s) ||
        flash_error_and_goto_index(SpeciesList, params[:id].to_s)
    end

    # Validate list of names, and if successful, create observations.
    # Parameters involved in name list validation:
    #   params[:list][:members]               String user typed in big text area
    #                                         on right side (strip_squozen)
    #   params[:approved_names]               New names from prev post.
    #   params[:approved_deprecated_names]    Deprecated names from prev post.
    #   params[:chosen_multiple_names][name]  Radios choosing ambiguous names.
    #   params[:chosen_approved_names][name]  Radios for accepted names.
    #     (Both the last two radio boxes are hashes with:
    #       key: ambiguous name as typed with nonalphas changed to underscores,
    #       val: id of name user has chosen (via radio boxes in feedback)
    #   params[:checklist_data][...]          Radios: hash from name id to "1".
    #   params[:checklist_names][name_id]     (Used by view to give a name to
    #                                         each id in checklist_data hash.)
    # Bullet:
    # https://blog.appsignal.com/2018/06/19/activerecords-counter-cache.html
    def process_species_list(create_or_update)
      redirected = false

      # Update the timestamps/user/when/where/title/notes fields.
      init_basic_species_list_fields(create_or_update)

      # Validate place name.
      validate_place_name

      list = list_without_underscores

      # Make sure all the names (that have been approved) exist.
      construct_approved_names(list, params[:approved_names])

      # Initialize NameSorter and give it all the information.
      sorter = init_name_sorter(list)

      # Now let us count all the ways in which NameSorter can fail...
      failed = check_if_name_sorter_failed(sorter)

      # Okay, at this point we've apparently validated the new list of names.
      # Save the OTHER changes to the species list, then let this other method
      # (construct_observations) create the observations.  This always succeeds,
      # so we can redirect to show_species_list (or chain to create location).
      if !failed && @dubious_where_reasons == []
        if @species_list.save
          redirected = update_redirect_and_flash_notices(create_or_update,
                                                         sorter)
        else
          flash_object_errors(@species_list)
        end
      end

      return if redirected

      # Failed to create due to synonyms, unrecognized names, etc.
      init_name_vars_from_sorter(@species_list, sorter)
      init_member_vars_for_reload
      init_project_vars_for_reload(@species_list)
      re_render_appropriate_form(create_or_update)
    end

    def init_basic_species_list_fields(create_or_update)
      now = Time.zone.now
      @species_list.created_at = now if create_or_update == :create
      @species_list.updated_at = now
      @species_list.user = @user
      if params[:species_list]
        args = params[:species_list]
        @species_list.attributes = args.permit(permitted_species_list_args)
      end
      @species_list.title = @species_list.title.to_s.strip_squeeze
    end

    def validate_place_name
      if Location.is_unknown?(@species_list.place_name) ||
         @species_list.place_name.blank?
        @species_list.location = Location.unknown
        @species_list.where = nil
      end

      @place_name = @species_list.place_name
      @dubious_where_reasons = []
      unless (@place_name != params[:approved_where]) &&
             @species_list.location_id.nil?
        return
      end

      db_name = Location.user_format(@user, @place_name)
      @dubious_where_reasons = Location.dubious_name?(db_name, true)
    end

    def list_without_underscores
      params.dig(:list, :members).to_s.tr("_", " ").strip_squeeze
    end

    def init_name_sorter(list)
      sorter = NameSorter.new
      sorter.add_chosen_names(params[:chosen_multiple_names])
      sorter.add_chosen_names(params[:chosen_approved_names])
      sorter.add_approved_deprecated_names(params[:approved_deprecated_names])
      sorter.check_for_deprecated_checklist(params[:checklist_data])
      sorter.check_for_deprecated_names(@species_list.names) if @species_list.id
      sorter.sort_names(list)
      sorter
    end

    def check_if_name_sorter_failed(sorter)
      failed = false

      # Does list have "Name one = Name two" type lines?
      if sorter.has_new_synonyms
        flash_error(:runtime_species_list_create_synonym.t)
        sorter.reset_new_names
        failed = true
      end

      # Are there any unrecognized names?
      if sorter.new_name_strs != []
        if Rails.env.test?
          x = sorter.new_name_strs.map(&:to_s).inspect
          flash_error("Unrecognized names given: #{x}")
        end
        failed = true
      end

      # Are there any ambiguous names?
      unless sorter.only_single_names
        if Rails.env.test?
          x = sorter.multiple_line_strs.map(&:to_s).inspect
          flash_error("Ambiguous names given: #{x}")
        end
        failed = true
      end

      # Are there any deprecated names which haven't been approved?
      if sorter.has_unapproved_deprecated_names
        if Rails.env.test?
          x = sorter.deprecated_names.map(&:display_name).inspect
          flash_error("Found deprecated names: #{x}")
        end
        failed = true
      end

      failed
    end

    def update_redirect_and_flash_notices(create_or_update, sorter)
      if create_or_update == :create
        @species_list.log(:log_species_list_created)
        id = @species_list.id
        flash_notice(:runtime_species_list_create_success.t(id: id))
      else
        @species_list.log(:log_species_list_updated)
        id = @species_list.id
        flash_notice(:runtime_species_list_edit_success.t(id: id))
      end

      update_projects(@species_list, params[:project])
      construct_observations(@species_list, sorter)

      if @species_list.location_id.nil?
        redirect_to(new_location_path(where: @place_name,
                                      set_species_list: @species_list.id))
      else
        redirect_to(species_list_path(@species_list))
      end
      true
    end

    # Creates observations for names written in and/or selected from checklist.
    # Uses the member instance vars, as well as:
    #   params[:chosen_approved_names]    Names from radio boxes.
    #   params[:checklist_data]           Names from LHS check boxes.
    def construct_observations(spl, sorter)
      # Put together a list of arguments to use when creating new observations.
      spl_args = init_spl_args(spl)

      # This updates certain observation namings already in the list.  It looks
      # for namings that are deprecated, then replaces them with approved
      # synonyms which the user has chosen via radio boxes in
      # params[:chosen_approved_names].
      update_namings(spl)

      # Add all names from text box into species_list. Creates a new observation
      # for each name.  ("single names" are names that matched a single name
      # uniquely.)
      sorter.single_names.each do |name, timestamp|
        spl_args[:when] = timestamp || spl.when
        spl.construct_observation(name, spl_args)
      end

      # Add checked names from LHS check boxes.  It doesn't check if they are
      # already in there; it creates new observations for each and stuffs it in.
      spl_args[:when] = spl.when
      return unless params[:checklist_data]

      params[:checklist_data].each do |key, value|
        next unless value == "1"

        name = find_chosen_name(key.to_i, params[:chosen_approved_names])
        spl.construct_observation(name, spl_args)
      end
    end

    def init_spl_args(spl)
      member_args = params[:member] || {}
      member_notes = clean_notes(member_args[:notes])

      {
        created_at: spl.updated_at,
        updated_at: spl.updated_at,
        user: @user,
        projects: spl.projects,
        location: spl.location,
        where: spl.where,
        vote: member_args[:vote],
        notes: member_notes,
        lat: member_args[:lat].to_s,
        lng: member_args[:lng].to_s,
        alt: member_args[:alt].to_s,
        is_collection_location: (member_args[:is_collection_location] == "1"),
        specimen: (member_args[:specimen] == "1")
      }
    end

    def update_namings(spl)
      return unless (chosen_names = params[:chosen_approved_names])

      spl.observations.each do |observation|
        observation.namings.each do |naming|
          # (compensate for gsub in _form_species_lists)
          next unless (alt_name_id = chosen_names[naming.name_id.to_s])

          alt_name = Name.find(alt_name_id)
          naming.name = alt_name
          naming.save
        end
      end
    end

    def clean_notes(notes_in)
      return {} if notes_in.blank?

      notes_out = {}
      notes_in.each do |key, val|
        notes_out[key.to_sym] = val.to_s if val.present?
      end
      notes_out
    end

    def find_chosen_name(id, alternatives)
      if alternatives &&
         (alt_id = alternatives[id.to_s])
        Name.find(alt_id)
      else
        Name.find(id)
      end
    end

    def re_render_appropriate_form(create_or_update)
      case create_or_update
      when :create
        render(:new)
      when :update
        render(:edit)
      end
    end

    # Called by the actions which use create/edit_species_list form.  It grabs a
    # list of names to list with checkboxes in the left-hand column of the form.
    # By default it looks up a query stored in the session (you can for example
    # "save" another species list "for later" for this purpose).  The result is
    # an Array of names where the values are [display_name, name_id].  This
    # is destined for the instance variable @checklist.
    def calc_checklist(query = nil)
      return unless query ||= query_from_session

      case query.model.name
      when "Name"
        checklist_from_name_query(query)
      when "Observation"
        checklist_from_observation_query(query)
      when "Location"
        checklist_from_location_query(query)
      when "RssLog"
        checklist_from_rss_log_query(query)
      end
    end

    def checklist_from_name_query(query)
      query.query.select(Name[:display_name], Name[:id]).distinct.limit(1000)
    end

    # Only reason for ther join is to get the __Name formatting__.
    # The obs table could be altered so it has both these values - AN 202503
    def checklist_from_observation_query(query)
      query.query.joins(:name).
        select(Name[:display_name], Name[:id]).distinct.limit(1000)
    end

<<<<<<< HEAD
    # Grossly inefficient. We should not offer this option to users. - AN 202503
    def checklist_from_image_query(query)
      query.query.joins(observation_images: { observations: :name }).
        select(Name[:display_name], Name[:id]).distinct.limit(1000)
    end

=======
>>>>>>> df47042b
    def checklist_from_location_query(query)
      query.query.joins(observations: :name).
        select(Name[:display_name], Name[:id]).distinct.limit(1000)
    end

    def checklist_from_rss_log_query(query)
      query.query.joins(observations: :name).
        where(RssLog[:observation_id].gt(0)).
        select(Name[:display_name], Name[:id]).distinct.limit(1000)
    end

    def init_name_vars_for_create
      @checklist_names = {}
      @new_names = []
      @multiple_names = []
      @deprecated_names = []
      @list_members = nil
      @checklist = nil
      @place_name = nil
    end

    def init_name_vars_for_edit(spl)
      init_name_vars_for_create
      @deprecated_names = spl.names.where(deprecated: true)
      @place_name = spl.place_name
    end

    def init_name_vars_for_clone(clone_id)
      return unless (clone = SpeciesList.safe_find(clone_id))

      query = create_query(:Observation, species_lists: clone)
      @checklist = calc_checklist(query)
      @species_list.when = clone.when
      @species_list.place_name = clone.place_name
      @species_list.location = clone.location
      @species_list.title = clone.title
    end

    def init_name_vars_from_sorter(spl, sorter)
      @checklist_names = params[:checklist_data] || {}
      @new_names = sorter.new_name_strs.uniq.sort
      @multiple_names = sorter.multiple_names.uniq.sort_by(&:search_name)
      @deprecated_names = sorter.deprecated_names.uniq.sort_by(&:search_name)
      @list_members = sorter.all_line_strs.join("\r\n")
      @checklist = nil
      @place_name = spl.place_name
    end

    def init_member_vars_for_create
      @member_vote = Vote.maximum_vote
      @member_notes_parts = @species_list.form_notes_parts(@user)
      @member_notes = @member_notes_parts.each_with_object({}) do |part, h|
        h[part.to_sym] = ""
      end
      @member_lat = nil
      @member_lng = nil
      @member_alt = nil
      @member_is_collection_location = true
      @member_specimen = false
    end

    def init_member_vars_for_edit(spl)
      init_member_vars_for_create
      spl_obss = spl.observations
      return unless (obs = spl_obss.last)

      # Not sure how to check vote efficiently...
      consensus = Observation::NamingConsensus.new(obs)
      @member_vote =
        begin
          consensus.users_vote(consensus.namings.first, @user).value
        rescue StandardError
          Vote.maximum_vote
        end
      init_member_notes_for_edit(spl_obss)
      if all_obs_same_lat_lon_alt?(spl_obss)
        @member_lat = obs.lat
        @member_lng = obs.lng
        @member_alt = obs.alt
      end
      if all_obs_same_attr?(spl_obss, :is_collection_location)
        @member_is_collection_location = obs.is_collection_location
      end
      @member_specimen = obs.specimen if all_obs_same_attr?(spl_obss, :specimen)
    end

    def init_member_notes_for_edit(observations)
      if all_obs_same_attr?(observations, :notes)
        obs = observations.last
        obs.form_notes_parts(@user).each do |part|
          @member_notes[part.to_sym] = obs.notes_part_value(part)
        end
      else
        @species_list.form_notes_parts(@user).each do |part|
          @member_notes[part.to_sym] = ""
        end
      end
    end

    def all_obs_same_lat_lon_alt?(observations)
      all_obs_same_attr?(observations, :lat) &&
        all_obs_same_attr?(observations, :lng) &&
        all_obs_same_attr?(observations, :alt)
    end

    # Do all observations have same values for the single given attribute?
    def all_obs_same_attr?(observations, attr)
      exemplar = observations.first.send(attr)
      observations.all? { |o| o.send(attr) == exemplar }
    end

    def init_member_vars_for_reload
      member_params    = params[:member] || {}
      @member_vote     = member_params[:vote].to_s
      # cannot leave @member_notes == nil because view expects a hash
      @member_notes    = member_params[:notes] || Observation.no_notes
      @member_lat      = member_params[:lat].to_s
      @member_lng = member_params[:lng].to_s
      @member_alt = member_params[:alt].to_s
      @member_is_collection_location =
        member_params[:is_collection_location].to_s == "1"
      @member_specimen = member_params[:specimen].to_s == "1"
    end

    def init_project_vars
      @projects = User.current.projects_member(order: :title,
                                               include: { user_group: :users })
      @project_checks = {}
    end

    def init_project_vars_for_create
      init_project_vars
      last_obs = Observation.recent_by_user(@user).last
      return unless last_obs && last_obs.created_at > 1.hour.ago

      last_obs.projects.each { |proj| @project_checks[proj.id] = true }
    end

    def init_project_vars_for_edit(spl)
      init_project_vars
      spl.projects.each do |proj|
        @projects << proj unless @projects.include?(proj)
        @project_checks[proj.id] = true
      end
    end

    def init_project_vars_for_reload(spl)
      init_project_vars
      spl.projects.each do |proj|
        @projects << proj unless @projects.include?(proj)
      end
      @projects.each do |proj|
        @project_checks[proj.id] = params[:project] &&
                                   params[:project]["id_#{proj.id}"] == "1"
      end
    end

    def update_projects(spl, checks)
      return unless checks

      any_changes = false
      Project.where(id: User.current.projects_member.map(&:id)).
        includes(:species_lists).each do |project|
        before = spl.projects.include?(project)
        after = checks["id_#{project.id}"] == "1"
        next if before == after

        change_project_species_lists(
          project: project, spl: spl, change: (after ? :add : :remove)
        )
        any_changes = true
      end

      flash_notice(:species_list_show_manage_observations_too.t) if any_changes
    end

    def change_project_species_lists(project:, spl:, change: :add)
      if change == :add
        project.add_species_list(spl)
        flash_notice(:attached_to_project.t(object: :species_list,
                                            project: project.title))
      else
        project.remove_species_list(spl)
        flash_notice(:removed_from_project.t(object: :species_list,
                                             project: project.title))
      end
    end

    def permitted_species_list_args
      ["when(1i)", "when(2i)", "when(3i)", :place_name, :title, :notes]
    end

    def bulk_editor_new_val(attr, val)
      case attr
      when :is_collection_location, :specimen
        val == "1"
      else
        val
      end
    end
  end
end
# rubocop:enable Metrics/ModuleLength<|MERGE_RESOLUTION|>--- conflicted
+++ resolved
@@ -312,15 +312,6 @@
         select(Name[:display_name], Name[:id]).distinct.limit(1000)
     end
 
-<<<<<<< HEAD
-    # Grossly inefficient. We should not offer this option to users. - AN 202503
-    def checklist_from_image_query(query)
-      query.query.joins(observation_images: { observations: :name }).
-        select(Name[:display_name], Name[:id]).distinct.limit(1000)
-    end
-
-=======
->>>>>>> df47042b
     def checklist_from_location_query(query)
       query.query.joins(observations: :name).
         select(Name[:display_name], Name[:id]).distinct.limit(1000)
