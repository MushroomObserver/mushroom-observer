--- conflicted
+++ resolved
@@ -129,15 +129,7 @@
 
     # Add "show observations" link if this query can be coerced into an
     # observation query.
-<<<<<<< HEAD
-    if query.coercable?(:Observation)
-      @links << [:show_objects.t(type: :observation),
-                 add_query_param({ controller: "observer", action: "index_observation" },
-                                 query)]
-    end
-=======
     @links << coerced_query_link(query, Observation)
->>>>>>> fe748bd0
 
     # Add "show descriptions" link if this query can be coerced into an
     # location description query.
@@ -329,14 +321,7 @@
 
     # Add "show locations" link if this query can be coerced into an
     # observation query.
-<<<<<<< HEAD
-    if query.coercable?(:Location)
-      @links << [:show_objects.t(type: :location),
-                 add_query_param({ action: "index_location" }, query)]
-    end
-=======
     @links << coerced_query_link(query, Location)
->>>>>>> fe748bd0
 
     show_index_of_objects(query, args)
   end
