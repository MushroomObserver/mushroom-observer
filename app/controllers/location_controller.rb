--- conflicted
+++ resolved
@@ -119,11 +119,7 @@
     show_selected_locations(query, link_all_sorts: true)
   rescue StandardError => e
     flash_error(e.to_s) if e.present?
-<<<<<<< HEAD
-    redirect_to(controller: :observations, action: :advanced_search_form)
-=======
     redirect_to(controller: :search, action: :advanced)
->>>>>>> d6561580
   end
 
   # Show selected search results as a list with 'list_locations' template.
