--- conflicted
+++ resolved
@@ -200,12 +200,8 @@
     deprecate_others
     approve_this_one
     post_approval_comment
-<<<<<<< HEAD
-    redirect_to(name_path(@name))
-=======
     # redirect_with_query(@name.show_link_args)
     redirect_to name_path(@name.id, q: get_query_param)
->>>>>>> b7cc90ad
   end
 
   def abort_if_name_locked!(name)
