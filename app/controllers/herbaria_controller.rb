--- conflicted
+++ resolved
@@ -102,11 +102,7 @@
   end
 
   def index_display_opts(opts, _query)
-<<<<<<< HEAD
-    { letters: Herbarium[:name],
-=======
     { letters: true,
->>>>>>> 9d11674f
       num_per_page: 100,
       include: [:curators, :herbarium_records, :personal_user] }.merge(opts)
   end
