# frozen_string_literal: true

# Clicking on an image currently fires a GET to these actions... because it
# comes from a link made by ImagesHelper#interactive_image(link: url_args)
# with CRUD refactor, change ImagesHelper helper to fire a POST somehow?

module Observations
  # Upload, attach, detach, edit Observation Images
  class ImagesController < ApplicationController
    before_action :login_required
    before_action :pass_query_params

    ###########################################################################

    # Form for editing date/license/notes on an observation image.
    # Linked from: show_image/original
    # Inputs: params[:id] (image)
    #   params[:comment][:summary]
    #   params[:comment][:comment]
    # Outputs: @image, @licenses
    def edit
      return unless (@image = find_image!)

      @licenses = current_license_names_and_ids
      check_image_permission!
      init_project_vars_for_add_or_edit(@image)
    end

    def update
      return unless (@image = find_image!)

      @licenses = current_license_names_and_ids
      check_image_permission!

      @image.attributes = permitted_image_params

      if image_or_projects_updated
        # redirect_with_query(image_path(@image.id))
        render("images/show",
               location: image_path(@image.id, q: get_query_param))
      else
        init_project_vars_for_reload(@image)
        render(:edit, location: edit_image_path(@image.id))
      end
    end

    private

    def find_image!
      find_or_goto_index(Image, params[:id].to_s)
    end

    def current_license_names_and_ids
      License.current_names_and_ids(@image.license)
    end

    def init_project_vars_for_add_or_edit(obs_or_img)
      @projects = User.current.projects_member(order: :title,
                                               include: :user_group)
      @project_checks = {}
      obs_or_img.projects.each do |proj|
        @projects << proj unless @projects.include?(proj)
        @project_checks[proj.id] = true
      end
    end

<<<<<<< HEAD
    def current_license_names_and_ids
      License.available_names_and_ids(@image.license)
=======
    def check_image_permission!
      return if check_permission!(@image)

      redirect_with_query(image_path(@image))
>>>>>>> 85ad1335
    end

    def permitted_image_params
      params.require(:image).permit(permitted_image_args)
    end

    def image_or_projects_updated
      if !image_data_changed?
        update_projects_and_flash_notice!
        true
      elsif !@image.save
        flash_object_errors(@image)
        false
      else
        @image.log_update
        flash_notice(:runtime_image_edit_success.t(id: @image.id))
        update_related_projects(@image, params[:project])
        true
      end
    end

    def image_data_changed?
      @image.when_changed? ||
        @image.notes_changed? ||
        @image.copyright_holder_changed? ||
        @image.original_name_changed? ||
        @image.license_id_changed?
    end

    def update_projects_and_flash_notice!
      if update_related_projects(@image, params[:project])
        flash_notice(:runtime_image_edit_success.t(id: @image.id))
      else
        flash_notice(:runtime_no_changes.t)
      end
    end

    def update_related_projects(img, checks)
      return false unless checks

      # Here's the problem: User can add image to obs he doesn't own
      # if it is attached to one of his projects.
      # Observation can be attached to other projects, too,
      # though, including ones the user isn't a member of.
      # We want the image to be attached even to these projects by default,
      # however we want to give the user the ability NOT to attach his images
      # to these projects which he doesn't belong to.
      # This means we need to consider checkboxes not only of  user's projects,
      # but also all  projects of the observation, as well.  Once it is detached
      # from one of these projects the user isn't on,
      # the checkbox will no longer show
      # up on the edit_image form, preventing a user from attaching images to
      # projects she doesn't belong to...
      # except in the very strict case of uploading images for
      # an observation which belongs to a project he doesn't belong to.
      projects = @user.projects_member
      img.observations.each do |obs|
        obs.projects.each do |project|
          projects << project unless projects.include?(project)
        end
      end

      attach_images_to_projects_and_flash_notices(img, projects, checks)
    end

    # Returns true if any changes made, false if none
    def attach_images_to_projects_and_flash_notices(img, projects, checks)
      any_changes = false
      projects.each do |project|
        before = img.projects.include?(project)
        after = checks["id_#{project.id}"] == "1"
        next if before == after

        if after
          project.add_image(img)
          flash_notice(:attached_to_project.t(object: :image,
                                              project: project.title))
        else
          project.remove_image(img)
          flash_notice(:removed_from_project.t(object: :image,
                                               project: project.title))
        end
        any_changes = true
      end
      any_changes
    end

    def init_project_vars_for_reload(obs_or_img)
      # (Note: In practice, this is never called for add_image,
      # so obs_or_img is always an image.)
      @projects = User.current.projects_member(order: :title,
                                               include: :user_group)
      @project_checks = {}
      obs_or_img.projects.each do |proj|
        @projects << proj unless @projects.include?(proj)
      end
      @projects.each do |proj|
        @project_checks[proj.id] =
          params.dig(:project, "id_#{proj.id}") == "1"
      end
    end

    public

    ############################################################################

    # REUSE: Attach an Image to an Observation from existing uploads
    def reuse
      return unless (@observation = find_observation!)

      nil unless check_observation_permission!
    end

    # reuse image form buttons POST here
    def attach
      return unless (@observation = find_observation!)

      return unless check_observation_permission!

      image = Image.safe_find(params[:img_id])
      unless image
        flash_error(:runtime_image_reuse_invalid_id.t(id: params[:img_id]))
        # redirect_to(:reuse) and return
        render(:reuse,
               location: reuse_images_for_observation_path(@observation.id))
        return
      end

      attach_image_to_observation(image)
    end

    private

    def find_observation!
      find_or_goto_index(Observation, params[:id].to_s)
    end

    def check_observation_permission!
      return true if check_permission!(@observation)

      redirect_with_query(permanent_observation_path(id: @observation.id))
      false
    end

    # Attach an image to observation.
    def attach_image_to_observation(image)
      @observation.add_image(image)
      image.log_reuse_for(@observation)
      if @observation.gps_hidden
        error = image.strip_gps!
        flash_error(:runtime_failed_to_strip_gps.t(msg: error)) if error
      end
      redirect_with_query(permanent_observation_path(id: @observation.id))
      # render("observations/show",
      #        location: permanent_observation_path(id: @observation.id,
      #                                             q: get_query_param))
    end
  end
end<|MERGE_RESOLUTION|>--- conflicted
+++ resolved
@@ -51,7 +51,7 @@
     end
 
     def current_license_names_and_ids
-      License.current_names_and_ids(@image.license)
+      License.available_names_and_ids(@image.license)
     end
 
     def init_project_vars_for_add_or_edit(obs_or_img)
@@ -64,15 +64,10 @@
       end
     end
 
-<<<<<<< HEAD
-    def current_license_names_and_ids
-      License.available_names_and_ids(@image.license)
-=======
     def check_image_permission!
       return if check_permission!(@image)
 
       redirect_with_query(image_path(@image))
->>>>>>> 85ad1335
     end
 
     def permitted_image_params
