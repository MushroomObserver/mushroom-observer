--- conflicted
+++ resolved
@@ -12,36 +12,6 @@
     before_action :login_required
 
     def permitted_search_params
-<<<<<<< HEAD
-      {
-        date: :text_field_with_label,
-        created_at: :text_field_with_label,
-        updated_at: :text_field_with_label,
-        names: :names_fields_for_obs,
-        confidence: :select_confidence_range,
-        has_name: :select_nil_boolean,
-        lichen: :select_nil_boolean,
-        within_locations: :multiple_value_autocompleter,
-        has_public_lat_lng: :select_nil_boolean,
-        is_collection_location: :select_nil_boolean,
-        region: :region_with_in_box_fields,
-        in_box: :in_box_fields,
-        has_specimen: :select_nil_boolean,
-        has_sequences: :select_nil_boolean,
-        has_images: :select_nil_boolean,
-        has_notes: :select_nil_boolean,
-        has_notes_fields: :text_field_with_label,
-        notes_has: :text_field_with_label,
-        has_comments: :select_nil_yes,
-        comments_has: :text_field_with_label,
-        by_users: :multiple_value_autocompleter,
-        projects: :multiple_value_autocompleter,
-        herbaria: :multiple_value_autocompleter,
-        species_lists: :multiple_value_autocompleter,
-        project_lists: :multiple_value_autocompleter,
-        field_slips: :text_field_with_label
-      }.freeze
-=======
       [
         :date,
         :created_at,
@@ -70,7 +40,6 @@
         :project_lists,
         :field_slips
       ].freeze
->>>>>>> dfab457e
     end
 
     def nested_names_params
