# frozen_string_literal: true

# import iNaturalist Observations as MO Observations
#
# Work flow:
# 1. User calls `new`, fills out form
# 2. create
#      saves tracking information in the iNatImport model
#        attributes include: user, inat_ids, token, state.
#    passes things off (redirects) to iNat at the inat_authorization_url
# 3. iNat
#    checks if MO is authorized to access iNat user's confidential data
#      if not, asks iNat user for authorization
#    passes things back to MO at the the redirect_url (authenticate)
# 5. MO continues in the `authenticate` action
#    Gets data from, and updates, InatImport
#    Uses the `code` it received from iNat to obtain an oauth token
#    Uses the oauth token obtain a JWT
#    Makes an authenticated iNat API request for the desired observations
#    For each iNat obs in the search results, creates an InatObs and imports it
module Observations
  class InatImportsController < ApplicationController
    before_action :login_required
    before_action :pass_query_params

    # Site for authorization and authentication requests
    SITE = "https://www.inaturalist.org"
    # what iNat will call after user responds to authorization request
    REDIRECT_URI =
<<<<<<< HEAD
      "http://localhost:3000/observations/inat_imports/authenticate"
    # iNat's id for the MO application; this is set in iNat
=======
      "http://localhost:3000/observations/inat_imports/authorization_response"
    # The iNat API
    API_BASE = "https://api.inaturalist.org/v1"
    # iNat's id for the MO application
>>>>>>> e3af7515
    APP_ID = Rails.application.credentials.inat.id

    def new; end

    def create
      return username_required if params[:inat_username].blank?
      return reload_form if bad_inat_ids_param?
      return designation_required unless imports_designated?
      return consent_required if params[:consent] == "0"

      @inat_import = InatImport.find_or_create_by(user: User.current)
      @inat_import.update(state: "Authorizing",
                          import_all: params[:all],
                          inat_ids: params[:inat_ids],
                          inat_username: params[:inat_username])

      request_inat_user_authorization
    end

    # ---------------------------------

    private

    def reload_form
      @inat_ids = params[:inat_ids]
      @inat_username = params[:inat_username]
      render(:new)
    end

    def designation_required
      flash_warning(:inat_no_imports_designated.t)
      reload_form
    end

    def imports_designated?
      params[:all] == "1" || params[:inat_ids].present?
    end

    def consent_required
      flash_warning(:inat_consent_required.t)
      reload_form
    end

    def username_required
      flash_warning(:inat_missing_username.l)
      reload_form
    end

    def bad_inat_ids_param?
      contains_illegal_characters?
    end

    def contains_illegal_characters?
      return false unless /[^\d ,]/.match?(params[:inat_ids])

      flash_warning(:runtime_illegal_inat_id.l)
      true
    end

    def request_inat_user_authorization
      redirect_to(inat_authorization_url, allow_other_host: true)
    end

    def inat_authorization_url
      "#{SITE}/oauth/authorize" \
      "?client_id=#{Rails.application.credentials.inat.id}" \
      "&redirect_uri=#{REDIRECT_URI}" \
      "&response_type=code"
    end

    # ---------------------------------

    public

    # iNat redirects here after user completes iNat authorization
    def authorization_response
      auth_code = params[:code]
      return not_authorized if auth_code.blank?

      @inat_import = InatImport.find_or_create_by(user: User.current)
      @inat_import.update(state: "Authenticating")
      access_token = obtain_access_token(auth_code)

      @inat_import.update(token: access_token, state: "Importing")

      # InatImportJob.perform_later(
      InatImportJob.perform_now(
        access_token,
        InatImport.find_or_create_by(user: User.current)
      )

      redirect_to(observations_path)
    end

    # ---------------------------------

    private

    def not_authorized
      flash_error(:inat_no_authorization.l)
      redirect_to(observations_path)
    end

    def obtain_access_token(auth_code)
      # Use "code" received from iNat to obtain an oAuth `access_token`
      # https://www.inaturalist.org/pages/api+reference#authorization_code_flow
      payload = {
        client_id: APP_ID,
        client_secret: Rails.application.credentials.inat.secret,
        code: auth_code,
        redirect_uri: REDIRECT_URI,
        grant_type: "authorization_code"
      }
      oauth_response = RestClient.post("#{SITE}/oauth/token", payload)
      JSON.parse(oauth_response.body)["access_token"]
    end
  end
end<|MERGE_RESOLUTION|>--- conflicted
+++ resolved
@@ -27,15 +27,10 @@
     SITE = "https://www.inaturalist.org"
     # what iNat will call after user responds to authorization request
     REDIRECT_URI =
-<<<<<<< HEAD
-      "http://localhost:3000/observations/inat_imports/authenticate"
-    # iNat's id for the MO application; this is set in iNat
-=======
       "http://localhost:3000/observations/inat_imports/authorization_response"
     # The iNat API
     API_BASE = "https://api.inaturalist.org/v1"
     # iNat's id for the MO application
->>>>>>> e3af7515
     APP_ID = Rails.application.credentials.inat.id
 
     def new; end
