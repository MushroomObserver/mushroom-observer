# frozen_string_literal: true

# Controller for handling the naming of observations

module Observations
  class NamingsController < ApplicationController # rubocop:disable Metrics/ClassLength
    include ObservationsController::Validators

    before_action :login_required
    before_action :pass_query_params

    # Bullet wants us to eager load interests on taxa, which is loaded in
    # Naming#create_emails
    around_action :skip_bullet, if: -> { defined?(Bullet) },
                                only: [:create, :update]

    # The route for the namings table, an index of this obs' namings
    def index
      @observation = find_or_goto_index(Observation, params[:observation_id])
      @consensus = Observation::NamingConsensus.new(@observation)
    end

    # Note that every Naming form is also a nested Vote form.
    def new
      init_ivars
      return unless @observation

      respond_to do |format|
        format.turbo_stream { render_modal_naming_form }
        format.html
      end
    end

    # Note that the `respond_to_successful_` actions do reload the associations
    # after the save/update. Maybe naming_includes are enough here?
    #
    def create
      init_ivars
      return unless @observation

      @consensus = Observation::NamingConsensus.new(@observation)

      if rough_draft && can_save?
        save_changes
        respond_to_successful_create
      else # If anything failed reload the form.
        flash_naming_errors
        add_reasons(params.dig(:naming, :reasons))
        respond_to_form_errors
      end
    end

    def edit
      init_ivars
      @observation = Observation.show_includes.find(params[:observation_id])
      @naming = naming_from_params
      # N+1: What is this doing? Watch out for check_permission!
      return redirect_to_obs(@observation) unless check_permission!(@naming)

      init_edit_ivars
      @consensus = Observation::NamingConsensus.new(@observation)
      @vote = @consensus.owners_vote(@naming)

      respond_to do |format|
        format.turbo_stream { render_modal_naming_form }
        format.html
      end
    end

    def update
      init_ivars
      @observation = Observation.show_includes.find(params[:observation_id])
      @naming = naming_from_params
      # N+1: What is this doing? Watch out for check_permission!
      return redirect_to_obs(@observation) unless check_permission!(@naming)

      @consensus = Observation::NamingConsensus.new(@observation)
      @vote = @consensus.owners_vote(@naming)

      if can_update?
        need_new_naming? ? create_new_naming : change_naming
        redirect_to_obs(@observation)
      else
        add_reasons(params.dig(:naming, :reasons))
        respond_to_form_errors
      end
    end

    def destroy
      naming = Naming.includes([:votes]).find(params[:id].to_s)
      @observation = Observation.naming_includes.find(params[:observation_id])
      @consensus = Observation::NamingConsensus.new(@observation)
      if destroy_if_we_can(naming) # needs to know consensus before deleting
        flash_notice(:runtime_destroy_naming_success.t(id: params[:id].to_s))
      end

      redirect_to_obs(@observation)
    end

    #########

    private

    def init_ivars
      @naming = Naming.new
      @vote = Vote.new
      # @given_name can't be nil else rails tries to call @name.name # CHECK
      @given_name = params[:naming].to_s
      @reasons = @naming.init_reasons
      fill_in_reference_for_suggestions if params[:naming].present?

      @observation = Observation.show_includes.find(params[:observation_id])
    end

    # There seems to be a chance the id will be blank, although i believe not.
    def naming_from_params
      if params[:id].blank?
        @consensus = Observation::NamingConsensus.new(@observation)
        @consensus.consensus_naming
      else
        @observation.namings.find(params[:id])
      end
    end

    def init_edit_ivars
      @given_name  = @naming.text_name
      @names       = nil
      @valid_names = nil
      @reasons     = @naming.init_reasons
    end

    def render_modal_naming_form
      render(partial: "shared/modal_form",
             locals: {
               title: modal_title, local: false,
               identifier: modal_identifier,
               form: "observations/namings/form",
               form_locals: { show_reasons: true,
                              context: params[:context] }
             }) and return
    end

    def modal_identifier
      case action_name
      when "new", "create"
        "obs_#{@observation.id}_naming"
      when "edit", "update"
        "obs_#{@observation.id}_naming_#{@naming.id}"
      end
    end

    def modal_title
      case action_name
      when "new", "create"
        helpers.naming_form_new_title(obs: @observation)
      when "edit", "update"
        helpers.naming_form_edit_title(obs: @observation)
      end
    end

    def redirect_to_obs(obs)
      redirect_with_query(obs.show_link_args)
    end

    ##########################################################################
    #    CREATE

    # returns Boolean. Also called by create_new_naming.
<<<<<<< HEAD
    def rough_draft
      @naming = Naming.construct({}, @observation)
      @vote = Vote.construct(params.dig(:naming, :vote), @naming)
      result = if name_args[:given_name]
                 resolve_name(**name_args)
               else
                 true
               end
      @naming.name = @name
      result
    end

    # also used below in create_new_naming
    def name_args
      {
        given_name: params.dig(:naming, :name).to_s,
        given_id: params.dig(:naming, :name_id).to_i,
        approved_name: params[:approved_name].to_s,
        chosen_name: params.dig(:chosen_name, :name_id).to_s
      }
    end

    # Set the ivars for the form: @given_name, @name - and potentially ivars for
    # form_name_feedback in the case the name is not resolved unambiguously:
    # @names, @valid_names, @parent_deprecated, @suggest_corrections.
    def resolve_name(**)
      resolver = Naming::NameResolver.new(**)
      success = false
      resolver.results.each do |ivar, value|
        if ivar == :success
          success = value
        else
          instance_variable_set(:"@#{ivar}", value)
        end
      end
=======
    # Uses name_args, resolve_name from ObservationsController::Validators
    def rough_draft
      @naming = Naming.construct({}, @observation)
      @vote = Vote.construct(params.dig(:naming, :vote), @naming)
      success = if name_args[:given_name]
                  resolve_name(**name_args)
                else
                  true
                end
      @naming.name = @name
>>>>>>> 1f4de5bd
      success && @name
    end

    # We should have a @name by this point
    def can_save?
      unproposed_name(:runtime_create_naming_already_proposed) &&
        valid_use_of_imageless(@name, @observation) &&
        validate_object(@naming) &&
        (@vote.value.nil? || validate_object(@vote))
    end

    def unproposed_name(warning)
      if @consensus.name_been_proposed?(@name)
        flash_warning(warning.t)
      else
        true
      end
    end

    # Restricts use of "Imageless" as a naming
    # Note that obs.has_backup_data? requires eager loading
    # species_lists and herbarium_records...
    def valid_use_of_imageless(name, obs)
      return true unless name.imageless? && obs.has_backup_data?

      flash_warning(:runtime_bad_use_of_imageless.t)
    end

    def save_changes
      update_naming(params.dig(:naming, :reasons), params[:was_js_on] == "yes")
      save_with_log(@naming)
      change_vote_with_log unless @vote.value.nil?
    end

    def respond_to_successful_create
      respond_to do |format|
        format.turbo_stream do
          case params[:context]
          when "lightgallery", "matrix_box"
            render(partial: "observations/namings/update_matrix_box",
                   locals: { obs: @observation })
          else
            redirect_to_obs(@observation)
          end
          return
        end
        format.html { redirect_to_obs(@observation) }
      end
    end

    def flash_naming_errors
      if @given_name.blank?
        flash_error(:form_naming_what_missing.t)
      elsif name_missing?
        flash_object_errors(@naming)
      end
    end

    def name_missing?
      return false if @name && @given_name.present?

      @naming.errors.
        add(:name, :form_observations_there_is_a_problem_with_name.t)
      true
    end

    def respond_to_form_errors
      redo_action = case action_name
                    when "create"
                      :new
                    when "update"
                      :edit
                    end
      respond_to do |format|
        format.html { render(action: redo_action) and return }
        format.turbo_stream do
          render(partial: "shared/modal_form_reload",
                 locals: {
                   identifier: modal_identifier,
                   form: "observations/namings/form",
                   form_locals: { show_reasons: true,
                                  context: params[:context] }
                 }) and return true
        end
      end
    end

    def fill_in_reference_for_suggestions
      @reasons.each_value do |r|
        r.notes = "AI Observer" if r.num == 2
      end
    end

    ##########################################################################
    #    UPDATE

    def can_update?
      validate_name &&
        (name_not_changing? ||
         unproposed_name(:runtime_edit_naming_someone_else) &&
         valid_use_of_imageless(@name, @observation))
    end

    def validate_name
      success = resolve_name(**name_args)
      flash_naming_errors
      success
    end

    def name_not_changing?
      @naming.name == @name
    end

    def need_new_naming?
      !(@consensus.editable?(@naming) || name_not_changing?)
    end

    def add_reasons(reasons)
      @reasons = @naming.init_reasons(reasons)
    end

    # Define local_assigns for the update_observation partial
    # @observation.reload doesn't do the includes
    # This is a reload of all the naming table associations, after update
    # The destroy action already preloads the obs, however.
    def locals_for_update_observation(preloaded_obs = nil)
      obs = preloaded_obs || Observation.naming_includes.find(@observation.id)
      consensus = Observation::NamingConsensus.new(obs)
      owner_name = consensus.owner_preference

      [obs, consensus, owner_name]
    end

    # Use case: user changes their mind on a name they've proposed, but it's
    # already been upvoted by others. We don't let them change this naming,
    # because that would bring the other people's votes along with it.
    # We make a new one, reusing the user's previously stated vote and reasons.
    def create_new_naming
      rough_draft
      return unless validate_object(@naming) && validate_object(@vote)

      update_naming(params.dig(:naming, :reasons), params[:was_js_on] == "yes")
      # need to save the naming before we can move this user's vote
      save_with_log(@naming)
      change_vote_with_log
      flash_warning(:create_new_naming_warn.l)
    end

    def change_vote_with_log
      @consensus.change_vote_with_log(@naming, @vote.value)
    end

    def change_vote(new_val)
      if new_val && (!@vote || @vote.value != new_val)
        @consensus.change_vote(@naming, new_val)
      else
        @consensus.reload_namings_and_votes!
        @consensus.calc_consensus
      end
    end

    def update_naming(reasons, was_js_on)
      @naming.name = @name
      @naming.create_reasons(reasons, was_js_on)
    end

    def change_naming
      return unless update_name(params.dig(:naming, :reasons),
                                params[:was_js_on] == "yes")

      flash_notice(:runtime_naming_updated_at.t)
      change_vote(params.dig(:naming, :vote, :value).to_i)
    end

    def update_name(reasons, was_js_on)
      @consensus.clean_votes(@naming, @name, @user)
      @naming.create_reasons(reasons, was_js_on)
      @naming.update_object(@name, @naming.changed?)
    end

    def destroy_if_we_can(naming)
      if !check_permission!(naming)
        flash_error(:runtime_destroy_naming_denied.t(id: naming.id))
      elsif !in_admin_mode? && !@consensus.deletable?(naming)
        flash_warning(:runtime_destroy_naming_someone_else.t)
      elsif !naming.destroy
        flash_error(:runtime_destroy_naming_failed.t(id: naming.id))
      else
        true
      end
    end
  end
end<|MERGE_RESOLUTION|>--- conflicted
+++ resolved
@@ -166,43 +166,6 @@
     #    CREATE
 
     # returns Boolean. Also called by create_new_naming.
-<<<<<<< HEAD
-    def rough_draft
-      @naming = Naming.construct({}, @observation)
-      @vote = Vote.construct(params.dig(:naming, :vote), @naming)
-      result = if name_args[:given_name]
-                 resolve_name(**name_args)
-               else
-                 true
-               end
-      @naming.name = @name
-      result
-    end
-
-    # also used below in create_new_naming
-    def name_args
-      {
-        given_name: params.dig(:naming, :name).to_s,
-        given_id: params.dig(:naming, :name_id).to_i,
-        approved_name: params[:approved_name].to_s,
-        chosen_name: params.dig(:chosen_name, :name_id).to_s
-      }
-    end
-
-    # Set the ivars for the form: @given_name, @name - and potentially ivars for
-    # form_name_feedback in the case the name is not resolved unambiguously:
-    # @names, @valid_names, @parent_deprecated, @suggest_corrections.
-    def resolve_name(**)
-      resolver = Naming::NameResolver.new(**)
-      success = false
-      resolver.results.each do |ivar, value|
-        if ivar == :success
-          success = value
-        else
-          instance_variable_set(:"@#{ivar}", value)
-        end
-      end
-=======
     # Uses name_args, resolve_name from ObservationsController::Validators
     def rough_draft
       @naming = Naming.construct({}, @observation)
@@ -213,7 +176,6 @@
                   true
                 end
       @naming.name = @name
->>>>>>> 1f4de5bd
       success && @name
     end
 
