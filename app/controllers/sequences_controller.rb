# frozen_string_literal: true

#  Controller for nucleotide Sequences
#
#  Actions:
#
#    index_sequence::    List selected sequences, based on current Query.
#    show_sequence::     Display sequence details.
#    create_sequence::   Create new sequence and add to Observation.
#    destroy_sequence::  Destroy sequence.
#    edit_sequence::     Update sequence.
#
class SequencesController < ApplicationController
  before_action :login_required, except: [
    :index,
    :show,
    # :index_sequence,
    # :sequence_search,
    # :observation_index,
    # :show_next,
    # :show_prev
    # :list_sequences, # aliased
    # :show_sequence, # aliased
    # :next_sequence, # aliased
    # :prev_sequence # aliased
  ]

  def index
    store_location
<<<<<<< HEAD
    query = create_query(:Sequence, :all)
    show_selected_sequences(query)
  end

  alias list_sequences index

  # Display list of Sequences whose text matches a string pattern.
  def sequence_search
    pattern = params[:pattern].to_s
    if pattern.match(/^\d+$/) && (sequence = Sequence.safe_find(pattern))
      redirect_to(sequence_path(sequence.id))
=======
    if params[:obs]
      observation_index
    elsif params[:pattern]
      search
    elsif params[:q] || params[:by]
      index_sequence
>>>>>>> 9c88d042
    else
      query = create_query(:Sequence, :all)
      show_selected_sequences(query)
    end
  end

<<<<<<< HEAD
  def observation_index
    store_location
    query = create_query(:Sequence, :for_observation,
                         observation: params[:id].to_s)
    @links = [
      [:show_object.l(type: :observation), observation_path(params[:id])],
      [:show_observation_add_sequence.l, new_sequence_path(id: params[:id])]
    ]
    show_selected_sequences(query, always_index: true)
  end
=======
  alias :list_sequences :index
>>>>>>> 9c88d042

  def show
    puts "-" * 80
    puts "We are in :show"
    puts "-" * 80

    pass_query_params
    store_location
<<<<<<< HEAD
    @sequence = find_or_goto_index(Sequence, params[:id].to_s)
  end

  alias show_sequence show

  def show_next
    redirect_to_next_object(:next, Sequence, params[:id].to_s)
  end

  alias next_sequence show_next
=======
>>>>>>> 9c88d042

    if params[:next]
      redirect_to_next_object(:next, Sequence, params[:id].to_s)
    elsif params[:prev]
      redirect_to_next_object(:prev, Sequence, params[:id].to_s)
    else
      @sequence = find_or_goto_index(Sequence, params[:id].to_s)
    end
  end

<<<<<<< HEAD
  alias prev_sequence show_prev
=======
  alias :show_sequence :show
>>>>>>> 9c88d042

  def new
    store_location
    pass_query_params
    @observation = find_or_goto_index(Observation, params[:obs].to_s)
    return unless @observation

    @back_object = @observation
    @sequence = Sequence.new(observation: @observation)
  end

<<<<<<< HEAD
  alias create_sequence new
=======
  alias :create_sequence :new
>>>>>>> 9c88d042

  def create
    store_location
    pass_query_params
    @observation = find_or_goto_index(Observation, params[:obs].to_s)
    return unless @observation

    build_sequence
  end

  def edit
    store_location
    pass_query_params
    @sequence = find_or_goto_index(Sequence, params[:id].to_s)
    return unless @sequence

    figure_out_where_to_go_back_to
<<<<<<< HEAD
    return if check_permission(@sequence) # happy path; render the view

    flash_warning(:permission_denied.t)
    redirect_to observation_path(@sequence.observation_id, q: get_query_param)
=======
    if !check_permission(@sequence)
      flash_warning(:permission_denied.t)
      redirect_to observation_path(@sequence.observation_id, q: get_query_param)
    end
>>>>>>> 9c88d042
  end

  alias edit_sequence edit

  def update
    store_location
    pass_query_params
    @sequence = find_or_goto_index(Sequence, params[:id].to_s)
    return unless @sequence

    figure_out_where_to_go_back_to
    if check_permission(@sequence)
      save_updates
    else
      flash_warning(:permission_denied.t)
      redirect_to(observation_path(@sequence.observation, q: params[:q]))
    end
  end

  def destroy
    pass_query_params
    @sequence = find_or_goto_index(Sequence, params[:id].to_s)
    return unless @sequence

    figure_out_where_to_go_back_to
    if check_permission(@sequence)
      @sequence.destroy
      flash_notice(:runtime_destroyed_id.t(type: Sequence, value: params[:id]))
    else
      flash_warning(:permission_denied.t)
    end

    if @back == "index"
<<<<<<< HEAD
      redirect_to(sequences_index_sequence_path(q: get_query_param))
=======
      # redirect_with_query(action: :index_sequence)
      redirect_to sequences_path(@sequence.id, q: get_query_param)
>>>>>>> 9c88d042
    else
      redirect_to(helpers.object_path(@back_object, q: get_query_param))
    end
  end

<<<<<<< HEAD
  alias destroy_sequence destroy
=======
  alias :destroy_sequence :destroy
>>>>>>> 9c88d042

  ##############################################################################

  private

  def index_sequence
    query = find_or_create_query(:Sequence, by: params[:by])
    show_selected_sequences(query, id: params[:id].to_s, always_index: true)
  end

  # Display list of Sequences whose text matches a string pattern.
  def search
    puts "-" * 80
    puts "We are in search"
    puts "-" * 80

    pattern = params[:pattern].to_s
    if pattern.match?(/^\d+$/) &&
       (@sequence = Sequence.safe_find(pattern))
      puts "-" * 80
      puts @sequence.inspect
      puts "-" * 80
      redirect_to sequence_path(@sequence.id)
      return
    else
      puts "-" * 80
      puts "I'm sensing a pattern"
      puts "-" * 80
      query = create_query(:Sequence, :pattern_search, pattern: pattern)
      show_selected_sequences(query)
    end
  end

  # Note: This action now needs params[:obs] instead of params[:id]
  # to differentiate the request from other requests hitting the index - AN
  def observation_index
    store_location
    query = create_query(:Sequence, :for_observation,
                         observation: params[:obs].to_s)
    @links = []
    @links << [:show_object.l(type: :observation),
              observation_path(params[:obs])]
    @links << [:show_observation_add_sequence.l,
              new_sequence_path(obs: params[:obs])]
    show_selected_sequences(query, always_index: true)
  end

  def build_sequence
    @sequence = @observation.sequences.new
    @sequence.attributes = whitelisted_sequence_params
    @sequence.user = @user
    if @sequence.save
      flash_notice(:runtime_sequence_success.t(id: @sequence.id))
      redirect_to observation_path(@observation.id, q: get_query_param)
    else
      flash_object_errors(@sequence)
    end
  end

  def save_updates
    @sequence.attributes = whitelisted_sequence_params
    if @sequence.save
      flash_notice(:runtime_sequence_success.t(id: @sequence.id))
      redirect_to(helpers.object_path(@back_object, q: get_query_param))
    else
      flash_object_errors(@sequence)
    end
  end

  def figure_out_where_to_go_back_to
    @back = params[:back]
    @back_object = @back == "show" ? @sequence : @sequence.observation
  end

  def show_selected_sequences(query, args = {})
    puts "-" * 80
    puts "We are in show_selected_sequences"
    puts "-" * 80
    args = {
      action: :index,
      letters: "sequences.locus",
      num_per_page: 50
    }.merge(args)
    @links ||= []
    args[:sorting_links] = sequence_index_sorts
    show_index_of_objects(query, args)
  end

  def sequence_index_sorts
    [
      ["created_at",  :sort_by_created_at.t],
      ["updated_at",  :sort_by_updated_at.t],
      ["user",        :USER.t],
      ["observation", :OBSERVATION.t]
    ]
  end

  def whitelisted_sequence_params
    params[:sequence].permit(
      :archive, :accession, :bases, :locus, :notes, :back, :obs, :next, :prev
    )
  end
end<|MERGE_RESOLUTION|>--- conflicted
+++ resolved
@@ -27,46 +27,19 @@
 
   def index
     store_location
-<<<<<<< HEAD
-    query = create_query(:Sequence, :all)
-    show_selected_sequences(query)
-  end
-
-  alias list_sequences index
-
-  # Display list of Sequences whose text matches a string pattern.
-  def sequence_search
-    pattern = params[:pattern].to_s
-    if pattern.match(/^\d+$/) && (sequence = Sequence.safe_find(pattern))
-      redirect_to(sequence_path(sequence.id))
-=======
     if params[:obs]
       observation_index
     elsif params[:pattern]
       search
     elsif params[:q] || params[:by]
       index_sequence
->>>>>>> 9c88d042
     else
       query = create_query(:Sequence, :all)
       show_selected_sequences(query)
     end
   end
 
-<<<<<<< HEAD
-  def observation_index
-    store_location
-    query = create_query(:Sequence, :for_observation,
-                         observation: params[:id].to_s)
-    @links = [
-      [:show_object.l(type: :observation), observation_path(params[:id])],
-      [:show_observation_add_sequence.l, new_sequence_path(id: params[:id])]
-    ]
-    show_selected_sequences(query, always_index: true)
-  end
-=======
   alias :list_sequences :index
->>>>>>> 9c88d042
 
   def show
     puts "-" * 80
@@ -75,19 +48,6 @@
 
     pass_query_params
     store_location
-<<<<<<< HEAD
-    @sequence = find_or_goto_index(Sequence, params[:id].to_s)
-  end
-
-  alias show_sequence show
-
-  def show_next
-    redirect_to_next_object(:next, Sequence, params[:id].to_s)
-  end
-
-  alias next_sequence show_next
-=======
->>>>>>> 9c88d042
 
     if params[:next]
       redirect_to_next_object(:next, Sequence, params[:id].to_s)
@@ -98,11 +58,7 @@
     end
   end
 
-<<<<<<< HEAD
-  alias prev_sequence show_prev
-=======
   alias :show_sequence :show
->>>>>>> 9c88d042
 
   def new
     store_location
@@ -114,11 +70,7 @@
     @sequence = Sequence.new(observation: @observation)
   end
 
-<<<<<<< HEAD
-  alias create_sequence new
-=======
   alias :create_sequence :new
->>>>>>> 9c88d042
 
   def create
     store_location
@@ -136,17 +88,10 @@
     return unless @sequence
 
     figure_out_where_to_go_back_to
-<<<<<<< HEAD
-    return if check_permission(@sequence) # happy path; render the view
-
-    flash_warning(:permission_denied.t)
-    redirect_to observation_path(@sequence.observation_id, q: get_query_param)
-=======
     if !check_permission(@sequence)
       flash_warning(:permission_denied.t)
       redirect_to observation_path(@sequence.observation_id, q: get_query_param)
     end
->>>>>>> 9c88d042
   end
 
   alias edit_sequence edit
@@ -180,22 +125,14 @@
     end
 
     if @back == "index"
-<<<<<<< HEAD
-      redirect_to(sequences_index_sequence_path(q: get_query_param))
-=======
       # redirect_with_query(action: :index_sequence)
       redirect_to sequences_path(@sequence.id, q: get_query_param)
->>>>>>> 9c88d042
     else
       redirect_to(helpers.object_path(@back_object, q: get_query_param))
     end
   end
 
-<<<<<<< HEAD
-  alias destroy_sequence destroy
-=======
   alias :destroy_sequence :destroy
->>>>>>> 9c88d042
 
   ##############################################################################
 
