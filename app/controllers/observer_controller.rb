# encoding: utf-8

# TODO: Create RssLogController with:
#  index
#  list_rss_logs::
#  index_rss_log::
#  show_rss_log::
#  next_rss_log::
#  prev_rss_log::
#  rss::

# TODO: Create ObservationController with:
#  ==== Observation's
#  show_observation::
#  next_observation::
#  prev_observation::
#  create_observation::
#  edit_observation::
#  destroy_observation::
#  index_observation::
#  list_observations::
# Should the following be separate methods or just params?
#  observations_by_name::
#  observations_of_name::
#  observations_by_user::
#  observations_at_location::
#  observations_at_where::
#  observation_search::
# Is this just a private helper?
#  show_selected_observations:: (helper)

# TODO: Create NotificationController with:
#  show_notifications::
#  list_notifications::

# TODO: Determine where this really goes
#  JPH: --> SearchController along with pattern_search? I foresee future
#       additions to out search capabilities, like an actually-usable refine
#       search page, and a way to store and share and edit searches.
#  advanced_search::

# TODO: Create SearchController with:
#  ==== Searches
#  pattern_search::
#  advanced_search_form::

# TODO: Create MarkupController with:
#  lookup_comment::
#  lookup_image::
#  lookup_location::
#  lookup_name::
#  lookup_observation::
#  lookup_project::
#  lookup_species_list::
#  lookup_user::
#  lookup_general:: (helper)

# TODO: Create AuthorController with:
#  review_authors:: Let authors/reviewers add/remove authors from descriptions.
#  author_request:: Let non-authors request authorship credit on descriptions.

# TODO: Create UserController with:
#  change_user_bonuses::
#  index_user::
#  users_by_name::
#  users_by_contribution::
#  show_user::
#  show_site_stats::

# TODO: Create EmailController with:
#  ask_webmaster_question::
#  email_features::
#  ask_user_question::
#  ask_observation_question::
#  commercial_inquiry::
#  email_question:: (helper)

# TODO: Create InfoController with:
#  intro::
#  how_to_help::
#  how_to_use::
#  news::
#  textile_sandbox::
#  translators_note::
#  wrapup_2011

# TODO: Create ThemeController with:
#  ==== Themes
#  color_themes::
#  Agaricus::
#  Amanita::
#  Cantharellus::
#  Hygrocybe::

# TODO: Figure out where this stuff goes
#  ==== Global Callbacks
#  turn_javascript_on::
#  turn_javascript_off::
#  recalc::
#  refresh_vote_cache::
#  clear_session::
#  w3c_tests::

# TODO: Are these useful?
#  throw_error::
#  throw_mobile_error::
#
################################################################################

# The original MO controller and hence a real mess!  The Clitocybe of Controllers
class ObserverController < ApplicationController
  require "find"
  require "set"

  require_dependency "observation_report"
  require_dependency "pattern_search"

  before_action :login_required, except: MO.themes + [
    :advanced_search,
    :advanced_search_form,
    :ask_webmaster_question,
    :checklist,
    :color_themes,
    :download_observations,
    :hide_thumbnail_map,
    :how_to_help,
    :how_to_use,
    :risd_terminology,
    :index,
    :index_observation,
    :index_rss_log,
    :index_user,
    :intro,
    :list_observations,
    :list_rss_logs,
    :lookup_comment,
    :lookup_image,
    :lookup_location,
    :lookup_name,
    :lookup_observation,
    :lookup_project,
    :lookup_species_list,
    :lookup_user,
    :map_observations,
    :news,
    :next_observation,
    :observation_search,
    :observations_by_name,
    :observations_of_name,
    :observations_by_user,
    :observations_for_project,
    :observations_at_where,
    :observations_at_location,
    :pattern_search,
    :prev_observation,
    :rss,
    :show_obs,
    :show_observation,
    :show_rss_log,
    :show_site_stats,
    :show_user,
    :test,
    :textile,
    :textile_sandbox,
    :throw_error,
    :throw_mobile_error,
    :translators_note,
    :turn_javascript_nil,
    :turn_javascript_off,
    :turn_javascript_on,
    :user_search,
    :users_by_contribution,
    :w3c_tests,
    :wrapup_2011
  ]

  before_action :disable_link_prefetching, except: [
    :create_observation,
    :edit_observation,
    :show_obs,
    :show_observation,
    :show_user,
  ]

  ##############################################################################
  #
  #  :section: General Stuff
  #
  ##############################################################################

  # Default page.  Just displays latest happenings.  The actual action is
  # buried way down toward the end of this file.
  def index # :nologin:
    list_rss_logs
  end

  # Provided just as a way to verify the before_action.
  # This page should always require the user to be logged in.
  # def login # :norobots:
  #   list_rss_logs
  # end

  # Another test method.  Repurpose as needed.
  # def throw_error # :nologin: :norobots:
  #   fail "Something bad happened."
  # end

  # Used for initial investigation of specialized mobile support
  # def throw_mobile_error # :nologin: :norobots:
  #   if request.env["HTTP_USER_AGENT"].index("BlackBerry")
  #     fail "This is a BlackBerry!"
  #   else
  #     fail request.env["HTTP_USER_AGENT"].to_s
  #   end
  # end

  # def test
  #   flash_notice params.inspect
  # end

  def test_flash_redirection
    tags = params[:tags].to_s.split(",")
    if tags.any?
      flash_notice(tags.pop.to_sym.t)
      redirect_to(
        controller: :observer,
        action: :test_flash_redirection,
        tags: tags.join(",")
      )
    else
      # (sleight of hand to prevent localization_file_text from complaining
      # about missing test_flash_redirection_title tag)
      @title = "test_flash_redirection_title".to_sym.t
      render(layout: "application", text: "")
    end
  end

  def wrapup_2011 # :nologin:
  end

  # Intro to site.
  def intro # :nologin:
  end

  # Recent features.
  def news # :nologin:
  end

  # Help page.
  def how_to_use # :nologin:
    @min_pos_vote = Vote.confidence(Vote.min_pos_vote)
    @min_neg_vote = Vote.confidence(Vote.min_neg_vote)
    @maximum_vote = Vote.confidence(Vote.maximum_vote)
  end

  # A few ways in which users can help.
  def how_to_help # :nologin:
  end

  # Terminology description for RISD illustration class
  def risd_terminology # :nologin:
  end

  # Info on color themes.
  def color_themes # :nologin:
  end

  # Simple form letting us test our implementation of Textile.
  def textile_sandbox # :nologin:
    if request.method != "POST"
      @code = nil
    else
      @code = params[:code]
      @submit = params[:commit]
    end
    render(action: :textile_sandbox)
  end

  # I keep forgetting the stupid "_sandbox" thing.
  alias_method :textile, :textile_sandbox # :nologin:

  # Force javascript on.
  def turn_javascript_on # :nologin: :norobots:
    session[:js_override] = :on
    flash_notice(:turn_javascript_on_body.t)
    redirect_to(:back)
  rescue ActionController::RedirectBackError
    redirect_to("/")
  end

  # Force javascript off.
  def turn_javascript_off # :nologin: :norobots:
    session[:js_override] = :off
    flash_notice(:turn_javascript_off_body.t)
    redirect_to(:back)
  rescue ActionController::RedirectBackError
    redirect_to("/")
  end

  # Enable auto-detection.
  def turn_javascript_nil # :nologin: :norobots:
    session[:js_override] = nil
    flash_notice(:turn_javascript_nil_body.t)
    redirect_to(:back)
  rescue ActionController::RedirectBackError
    redirect_to("/")
  end

  # Simple list of all the files in public/html that are linked to the W3C
  # validator to make testing easy.
  def w3c_tests # :nologin:
    render(layout: false)
  end

  # Allow translator to enter a special note linked to from the lower left.
  def translators_note # :nologin:
  end

  # Update banner across all translations.
  def change_banner # :root: :norobots:
    if !is_in_admin_mode?
      flash_error(:permission_denied.t)
      redirect_to(action: "list_rss_logs")
    elsif request.method == "POST"
      @val = params[:val].to_s.strip
      @val = "X" if @val.blank?
      time = Time.now
      Language.all.each do |lang|
        if (str = lang.translation_strings.where(tag: "app_banner_box")[0])
          str.update!(
            text: @val,
            updated_at: (str.language.official ? time : time - 1.minute)
          )
        else
          str = lang.translation_strings.create!(
            tag: "app_banner_box",
            text: @val,
            updated_at: time - 1.minute
          )
        end
        str.update_localization
        str.language.update_localization_file
        str.language.update_export_file
      end
      redirect_to(action: "list_rss_logs")
    else
      @val = :app_banner_box.l.to_s
    end
  end

  ##############################################################################
  #
  #  :section: Searches and Indexes
  #
  ##############################################################################

  def lookup_comment
    lookup_general(Comment)
  end # :nologin

  def lookup_image
    lookup_general(Image)
  end # :nologin

  def lookup_location
    lookup_general(Location)
  end # :nologin

  def lookup_name
    lookup_general(Name)
  end # :nologin

  def lookup_accepted_name
    lookup_general(Name, true)
  end # :nologin

  def lookup_observation
    lookup_general(Observation)
  end # :nologin

  def lookup_project
    lookup_general(Project)
  end # :nologin

  def lookup_species_list
    lookup_general(SpeciesList)
  end # :nologin

  def lookup_user
    lookup_general(User)
  end # :nologin

  # MarkupController:
  # Alternative to controller/show_object/id.  These were included for the
  # benefit of the textile wrapper: We don't want to be looking up all these
  # names and objects every time we display comments, etc.  Instead we make
  # _object_ link to these lookup_object methods, and defer lookup until the
  # user actually clicks on one.  These redirect to the appropriate
  # controller/action after looking up the object.
  # inputs: model Class, true/false
  def lookup_general(model, accepted = false)
    matches = []
    suggestions = []
    type = model.type_tag
    id = params[:id].to_s.gsub(/[+_]/, " ").strip_squeeze
    begin
      if id.match(/^\d+$/)
        obj = find_or_goto_index(model, id)
        return unless obj
        matches = [obj]
      else
        case model.to_s
        when "Name"
          if (parse = Name.parse_name(id))
            matches = Name.where(search_name: parse.search_name)
            matches = Name.where(text_name: parse.text_name) if matches.empty?
            matches = fix_name_matches(matches, accepted)
          end
          if matches.empty?
            suggestions = Name.suggest_alternate_spellings(id)
            suggestions = fix_name_matches(suggestions, accepted)
          end
        when "Location"
          pattern = "%#{id}%"
          conditions = ["name LIKE ? OR scientific_name LIKE ?",
                        pattern, pattern]
          # matches = Location.find(:all, # Rails 3
          #                        limit: 100,
          #                        conditions: conditions)
          matches = Location.limit(100).where(conditions)
        when "Project"
          pattern = "%#{id}%"
          # matches = Project.find(:all, # Rails 3
          #                        limit: 100,
          #                        conditions: ["title LIKE ?", pattern])
          matches = Project.limit(100).where("title LIKE ?", pattern)
        when "SpeciesList"
          pattern = "%#{id}%"
          # matches = SpeciesList.find(:all, # Rails 3
          #                            limit: 100,
          #                            conditions: ["title LIKE ?", pattern])
          matches = SpeciesList.limit(100).where("title LIKE ?", pattern)
        when "User"
          matches = User.where(login: id)
          matches = User.where(name: id) if matches.empty?
        end
      end
    rescue => e
      flash_error(e.to_s) unless Rails.env == "production"
    end

    if matches.empty? && suggestions.empty?
      flash_error(:runtime_object_no_match.t(match: id, type: type))
      action = model == User ? :index_rss_log : model.index_action
      redirect_to(controller: model.show_controller,
                  action: action)
    elsif matches.length == 1 || suggestions.length == 1
      obj = matches.first || suggestions.first
      if suggestions.any?
        flash_warning(:runtime_suggest_one_alternate.t(match: id, type: type))
      end
      redirect_to(controller: obj.show_controller,
                  action: obj.show_action,
                  id: obj.id)
    else
      obj = matches.first || suggestions.first
      query = Query.lookup(model, :in_set, ids: matches + suggestions)
      if suggestions.any?
        flash_warning(:runtime_suggest_multiple_alternates.t(match: id,
                                                             type: type))
      else
        flash_warning(:runtime_object_multiple_matches.t(match: id,
                                                         type: type))
      end
      redirect_to(add_query_param({ controller: obj.show_controller,
                                    action: obj.index_action },
                                  query))
    end
  end

  def fix_name_matches(matches, accepted)
    matches.map do |name|
      if accepted && name.deprecated
        name.approved_synonyms.first
      else
        name.correct_spelling || name
      end
    end.reject(&:nil?)
  end

  # This is the action the search bar commits to.  It just redirects to one of
  # several "foreign" search actions:
  #   comment/image_search
  #   image/image_search
  #   location/location_search
  #   name/name_search
  #   observer/observation_search
  #   observer/user_search
  #   project/project_search
  #   species_list/species_list_search
  def pattern_search # :nologin: :norobots:
    pattern = param_lookup([:search, :pattern]) { |p| p.to_s.strip_squeeze }
    type = param_lookup([:search, :type], &:to_sym)

    # Save it so that we can keep it in the search bar in subsequent pages.
    session[:pattern] = pattern
    session[:search_type] = type

    case type
    when :observation, :user
      ctrlr = :observer
    when :comment, :herbarium, :image, :location,
      :name, :project, :species_list, :specimen
      ctrlr = type
    when :google
      if pattern.blank?
        redirect_to(action: :list_rss_logs)
      else
        search = URI.escape("site:#{MO.domain} #{pattern}")
        redirect_to("http://google.com?q=#{search}")
      end
      return
    else
      flash_error(:runtime_invalid.t(type: :search, value: type.inspect))
      redirect_back_or_default(action: :list_rss_logs)
      return
    end

    # If pattern is blank, this would devolve into a very expensive index.
    if pattern.blank?
      redirect_to(controller: ctrlr, action: "list_#{type}s")
    else
      redirect_to(controller: ctrlr, action: "#{type}_search",
                  pattern: pattern)
    end
  end

  # Advanced search form.  When it posts it just redirects to one of several
  # "foreign" search actions:
  #   image/advanced_search
  #   name/advanced_search
  #   observer/advanced_search
  def advanced_search_form # :nologin: :norobots:
    return unless request.method == "POST"

    model = params[:search][:type].to_s.camelize.constantize

    # Pass along all given search fields (remove angle-bracketed user name,
    # though, since it was only included by the auto-completer as a hint).
    search = {}
    unless (x = params[:search][:name].to_s).blank?
      search[:name] = x
    end
    unless (x = params[:search][:location].to_s).blank?
      search[:location] = x
    end
    unless (x = params[:search][:user].to_s).blank?
      search[:user] = x.sub(/ <.*/, "")
    end
    unless (x = params[:search][:content].to_s).blank?
      search[:content] = x
    end

    # Create query (this just validates the parameters).
    query = create_query(model, :advanced_search, search)

    # Let the individual controllers execute and render it.
    redirect_to(add_query_param({
                                  controller: model.show_controller,
                                  action: "advanced_search"
                                }, query))
  end

  # Displays matrix of selected Observation's (based on current Query).
  def index_observation # :nologin: :norobots:
    query = find_or_create_query(:Observation, by: params[:by])
    show_selected_observations(query, id: params[:id].to_s, always_index: true)
  end

  # Displays matrix of all Observation's, sorted by date.
  def list_observations # :nologin:
    query = create_query(:Observation, :all, by: :date)
    show_selected_observations(query)
  end

  # Displays matrix of all Observation's, alphabetically.
  def observations_by_name # :nologin: :norobots:
    query = create_query(:Observation, :all, by: :name)
    show_selected_observations(query)
  end

  # Displays matrix of Observations with the given text_name (or search_name).
  def observations_of_name # :nologin: :norobots:
    args = {
      name: params[:name],
      synonyms: :all,
      nonconsensus: :no,
      by: :created_at
    }
    query = create_query(:Observation, :of_name, args)
    show_selected_observations(query)
  end

  # Displays matrix of User's Observation's, by date.
  def observations_by_user # :nologin: :norobots:
    return unless user = find_or_goto_index(User, params[:id].to_s)
    query = create_query(:Observation, :by_user, user: user)
    show_selected_observations(query)
  end

  # Displays matrix of Observation's at a Location, by date.
  def observations_at_location # :nologin: :norobots:
    return unless (location = find_or_goto_index(Location, params[:id].to_s))
    query = create_query(:Observation, :at_location, location: location)
    show_selected_observations(query)
  end

  alias_method :show_location_observations, :observations_at_location

  # Display matrix of Observation's whose "where" matches a string.
  def observations_at_where # :nologin: :norobots:
    where = params[:where].to_s
    params[:location] = where
    query = create_query(:Observation, :at_where,
                         user_where: where,
                         location: Location.user_name(@user, where))
    show_selected_observations(query, always_index: 1)
  end

  # Display matrix of Observation's attached to a given project.
  def observations_for_project # :nologin: :norobots:
    return unless (project = find_or_goto_index(Project, params[:id].to_s))
    query = create_query(:Observation, :for_project, project: project)
    show_selected_observations(query, always_index: 1)
  end

  # Display matrix of Observation's whose notes, etc. match a string pattern.
  def observation_search # :nologin: :norobots:
    pattern = params[:pattern].to_s
    if pattern.match(/^\d+$/) &&
       (observation = Observation.safe_find(pattern))
      redirect_to(action: "show_observation", id: observation.id)
    else
      search = PatternSearch::Observation.new(pattern)
      if search.errors.any?
        search.errors.each do |error|
          flash_error(error.to_s)
        end
        render(action: :list_observations)
      else
        @suggest_alternate_spellings = search.query.params[:pattern]
        show_selected_observations(search.query)
      end
    end
  end

  # Displays matrix of advanced search results.
  def advanced_search # :nologin: :norobots:
    if params[:name] || params[:location] || params[:user] || params[:content]
      search = {}
      search[:name] = params[:name] unless params[:name].blank?
      search[:location] = params[:location] unless params[:location].blank?
      search[:user] = params[:user] unless params[:user].blank?
      search[:content] = params[:content] unless params[:content].blank?
      search[:search_location_notes] = !params[:search_location_notes].blank?
      query = create_query(:Observation, :advanced_search, search)
    else
      query = find_query(:Observation)
    end
    show_selected_observations(query)
  rescue => err
    flash_error(err.to_s) unless err.blank?
    redirect_to(controller: "observer", action: "advanced_search_form")
  end

  # Show selected search results as a matrix with "list_observations" template.
  def show_selected_observations(query, args = {})
    store_query_in_session(query)
    @links ||= []
    args = {
      action: "list_observations",
      matrix: true,
      include: [:name, :location, :user, :rss_log, { thumb_image: :image_votes }]
    }.merge(args)

    # Add some extra links to the index user is sent to if they click on an
    # undefined location.
    if query.flavor == :at_where
      @links += [[:list_observations_location_define.l,
                  { controller: "location",
                    action: "create_location",
                    where: query.params[:user_where] }],
                 [:list_observations_location_merge.l,
                  { controller: "location",
                    action: "list_merge_options",
                    where: query.params[:user_where] }],
                 [:list_observations_location_all.l,
                  { controller: "location",
                    action: "list_locations" }]]
    end

    # Add some alternate sorting criteria.
    links = [["name", :sort_by_name.t],
             ["date", :sort_by_date.t],
             ["user", :sort_by_user.t],
             ["created_at", :sort_by_posted.t],
             [(query.flavor == :by_rss_log ? "rss_log" : "updated_at"),
              :sort_by_updated_at.t],
             ["confidence", :sort_by_confidence.t],
             ["thumbnail_quality", :sort_by_thumbnail_quality.t],
             ["num_views", :sort_by_num_views.t]]
    args[:sorting_links] = links

    link = [:show_object.t(type: :map),
            add_query_param({ controller: "observer",
                              action: "map_observations" },
                            query)]
    @links << link

<<<<<<< HEAD
    # Add "show location" link if this query can be coerced into a
    # location query.
    if query.coercable?(:Location)
      @links << [:show_objects.t(type: :location),
                 add_query_param({ controller: "location",
                                   action: "index_location" },
                                 query)]
    end

    # Add "show names" link if this query can be coerced into a name query.
    if query.coercable?(:Name)
      @links << [:show_objects.t(type: :name),
                 add_query_param({ controller: "name", action: "index_name" },
                                 query)]
    end

    # Add "show images" link if this query can be coerced into an image query.
    if query.coercable?(:Image)
      @links << [:show_objects.t(type: :image),
                 add_query_param({ controller: "image",
                                   action: "index_image" },
                                 query)]
    end
=======
    @links << coerced_query_link(query, Location)
    @links << coerced_query_link(query, Name)
    @links << coerced_query_link(query, Image)
>>>>>>> fe748bd0

    @links << [:list_observations_add_to_list.t,
               add_query_param({ controller: "species_list",
                                 action: "add_remove_observations" },
                               query)]

    @links << [:list_observations_download_as_csv.t,
               add_query_param({ controller: "observer",
                                 action: "download_observations" },
                               query)]

    # Paginate by letter if sorting by user.
    if (query.params[:by] == "user") ||
       (query.params[:by] == "reverse_user")
      args[:letters] = "users.login"
    # Paginate by letter if names are included in query.
    elsif query.uses_table?(:names)
      args[:letters] = "names.sort_name"
    end

    # Restrict to subset within a geographical region (used by map
    # if it needed to stuff multiple locations into a single marker).
    query = restrict_query_to_box(query)

    show_index_of_objects(query, args)
  end

  # Map results of a search or index.
  def map_observations # :nologin: :norobots:
    @query = find_or_create_query(:Observation)
    @title = :map_locations_title.t(locations: @query.title)
    @query = restrict_query_to_box(@query)
    @timer_start = Time.now

    # Get matching observations.
    locations = {}
    columns = %w(id lat long location_id).map { |x| "observations.#{x}" }
    args = {
      select: columns.join(", "),
      where: "observations.lat IS NOT NULL OR " \
      "observations.location_id IS NOT NULL"
    }
    @observations = @query.select_rows(args).map do |id, lat, long, location_id|
      locations[location_id.to_i] = nil unless location_id.blank?
      MinimalMapObservation.new(id, lat, long, location_id)
    end

    if locations.length > 0
      # Eager-load corresponding locations.
      @locations = Location.connection.select_rows(%(
        SELECT id, name, north, south, east, west FROM locations
        WHERE id IN (#{locations.keys.sort.map(&:to_s).join(",")})
      )).map do |id, name, n, s, e, w|
        locations[id.to_i] = MinimalMapLocation.new(id, name, n, s, e, w)
      end
      @observations.each do |obs|
        obs.location = locations[obs.location_id] if obs.location_id
      end
    end
    @num_results = @observations.count
    @timer_end = Time.now
  end

  def download_observations # :nologin: :norobots:
    query = find_or_create_query(:Observation, by: params[:by])
    fail "no robots!" if browser.bot?
    set_query_params(query)
    @format = params[:format] || "raw"
    @encoding = params[:encoding] || "UTF-8"
    if params[:commit] == :CANCEL.l
      redirect_with_query(action: :index_observation, always_index: true)
    elsif params[:commit] == :DOWNLOAD.l
      report = create_observation_report(
        query: query,
        format: @format,
        encoding: @encoding
      )
      render_report(report)
      # serve form
    end
  rescue => e
    flash_error("Internal error: #{e}", *e.backtrace[0..10])
  end

  def create_observation_report(args)
    format = args[:format].to_s
    case format
    when "raw"
      ObservationReport::Raw.new(args)
    when "adolf"
      ObservationReport::Adolf.new(args)
    when "darwin"
      ObservationReport::Darwin.new(args)
    when "symbiota"
      ObservationReport::Symbiota.new(args)
    else
      fail("Invalid download type: #{format.inspect}")
    end
  end

  def render_report(report)
    send_data(report.body, {
      type: report.mime_type,
      charset: report.encoding,
      disposition: "attachment",
      filename: report.filename
    }.merge(report.header || {}))
  end

  ##############################################################################
  #
  #  :section: Show Observation
  #
  ##############################################################################

  # Display observation and related namings, comments, votes, images, etc.
  # This should be a redirection, not rendered, due to large number of
  # @variables that need to be set up for the view.  Lots of views are used:
  #   show_observation
  #   _show_observation
  #   _show_images
  #   _show_namings
  #   _show_comments
  #   _show_footer
  # Linked from countless views as a fall-back.
  # Inputs: params[:id]
  # Outputs:
  #   @observation
  #   @votes                        (user's vote for each naming.id)
  def show_observation # :nologin: :prefetch:
    pass_query_params
    store_location

    # Make it really easy for users to elect to go public with their votes.
    if params[:go_public] == "1"
      @user.votes_anonymous = :no
      @user.save
      flash_notice(:show_votes_gone_public.t)
    elsif params[:go_private] == "1"
      @user.votes_anonymous = :yes
      @user.save
      flash_notice(:show_votes_gone_private.t)
    end

    # Make it easy for users to change thumbnail size.
    unless params[:set_thumbnail_size].blank?
      set_default_thumbnail_size(params[:set_thumbnail_size])
    end

    @observation = find_or_goto_index(Observation, params[:id].to_s)
    return unless @observation
    update_view_stats(@observation)
    @canonical_url = "#{MO.http_domain}/observer/show_observation/#{@observation.id}"

    # Decide if the current query can be used to create a map.
    query = find_query(:Observation)
    @mappable = query && query.coercable?(:Location)

    # Provide a list of user's votes to view.
    if @user
      @votes = {}
      @observation.namings.each do |naming|
        vote = naming.votes.find { |x| x.user_id == @user.id }
        vote ||= Vote.new(value: 0)
        @votes[naming.id] = vote
      end
    end
  end

  def show_obs
    redirect_to(action: "show_observation", id: params[:id].to_s)
  end

  # Go to next observation: redirects to show_observation.
  def next_observation # :nologin: :norobots:
    redirect_to_next_object(:next, Observation, params[:id].to_s)
  end

  # Go to previous observation: redirects to show_observation.
  def prev_observation # :nologin: :norobots:
    redirect_to_next_object(:prev, Observation, params[:id].to_s)
  end

  ##############################################################################
  #
  #  :section: Create and Edit Observations
  #
  ##############################################################################

  # Form to create a new observation, naming, vote, and images.
  # Linked from: left panel
  #
  # Inputs:
  #   params[:observation][...]         observation args
  #   params[:name][:name]              name
  #   params[:approved_name]            old name
  #   params[:approved_where]           old place name
  #   params[:chosen_name][:name_id]    name radio boxes
  #   params[:vote][...]                vote args
  #   params[:reason][n][...]           naming_reason args
  #   params[:image][n][...]            image args
  #   params[:good_images]              images already downloaded
  #   params[:was_js_on]                was form javascripty? ("yes" = true)
  #
  # Outputs:
  #   @observation, @naming, @vote      empty objects
  #   @what, @names, @valid_names       name validation
  #   @reason                           array of naming_reasons
  #   @images                           array of images
  #   @licenses                         used for image license menu
  #   @new_image                        blank image object
  #   @good_images                      list of images already downloaded
  #
  def create_observation # :prefetch: :norobots:
    # These are needed to create pulldown menus in form.
    @licenses = License.current_names_and_ids(@user.license)
    @new_image = init_image(Time.now)

    # Clear search list. [Huh? -JPH 20120513]
    clear_query_in_session

    # Create empty instances first time through.
    if request.method != "POST"
      create_observation_get
    else
      create_observation_post(params)
    end
  end

  def create_observation_post(params)
    rough_cut(params)
    success = true
    success = false unless validate_name(params)
    success = false unless validate_place_name(params)
    success = false unless validate_object(@observation)
    success = false unless validate_specimen(params)
    success = false if @name && !validate_object(@naming)
    success = false if @name && !validate_object(@vote)
    success = false if @bad_images != []
    success = false if success && !save_observation(@observation)

    # Once observation is saved we can save everything else.
    if success
      save_everything_else(params[:reason]) # should always succeed
      flash_notice(:runtime_observation_success.t(id: @observation.id))
      @observation.log(:log_observation_created_at)
      redirect_to_next_page

    # If anything failed reload the form.
    else
      reload_the_form(params[:reason])
    end
  end

  def rough_cut(params)
    # Create everything roughly first.
    @observation = create_observation_object(params[:observation])
    @naming      = Naming.construct(params[:naming], @observation)
    @vote        = Vote.construct(params[:vote], @naming)
    @good_images = update_good_images(params[:good_images])
    @bad_images  = create_image_objects(params[:image],
                                        @observation, @good_images)
  end

  def validate_name(params)
    given_name = param_lookup([:name, :name], "").to_s
    chosen_name = param_lookup([:chosen_name, :name_id], "").to_s
    (success, @what, @name, @names, @valid_names, @parent_deprecated, @suggest_corrections) =
      Name.resolve_name(given_name, params[:approved_name], chosen_name)
    @naming.name = @name if @name
    success
  end

  def validate_place_name(params)
    success = true
    @place_name = @observation.place_name
    @dubious_where_reasons = []
    if @place_name != params[:approved_where] && @observation.location.nil?
      db_name = Location.user_name(@user, @place_name)
      @dubious_where_reasons = Location.dubious_name?(db_name, true)
      success = false if @dubious_where_reasons != []
    end
    success
  end

  def validate_specimen(params)
    success = true
    if params[:specimen]
      herbarium_name = params[:specimen][:herbarium_name]
      if herbarium_name
        herbarium_name = herbarium_name.strip_html
        herbarium = Herbarium.where(name: herbarium_name)[0]
        if herbarium
          herbarium_label = herbarium_label_from_params(params)
          success = herbarium.label_free?(herbarium_label)
          duplicate_error(herbarium_name, herbarium_label) unless success
        end
      end
    end
    success
  end

  def duplicate_error(name, label)
    err = :edit_herbarium_duplicate_label.t(herbarium_name: name,
                                            herbarium_label: label)
    flash_error(err)
  end

  def herbarium_label_from_params(params)
    Herbarium.default_specimen_label(params[:name][:name],
                                     params[:specimen][:herbarium_id])
  end

  def save_everything_else(reason)
    if @name
      @naming.create_reasons(reason, params[:was_js_on] == "yes")
      save_with_log(@naming)
      @observation.reload
      @observation.change_vote(@naming, @vote.value)
    end
    attach_good_images(@observation, @good_images)
    update_projects(@observation, params[:project])
    update_species_lists(@observation, params[:list])
    save_specimen(@observation, params)
  end

  def save_specimen(obs, params)
    return unless params[:specimen] && obs.specimen
    herbarium_name = params[:specimen][:herbarium_name]
    return unless herbarium_name && !herbarium_name.empty?
    if params[:specimen][:herbarium_id] == ""
      params[:specimen][:herbarium_id] = obs.id.to_s
    end
    herbarium_label = herbarium_label_from_params(params)
    herbarium = Herbarium.where(name: herbarium_name)[0]
    if herbarium.nil?
      herbarium = Herbarium.new(name: herbarium_name, email: @user.email)
      if herbarium_name == @user.personal_herbarium_name
        herbarium.personal_user = @user
      end
      herbarium.curators.push(@user)
      herbarium.save
    end
    specimen = Specimen.new(herbarium: herbarium,
                            herbarium_label: herbarium_label,
                            user: @user,
                            when: obs.when)
    specimen.save
    specimen.add_observation(obs)
  end

  def redirect_to_next_page
    if @observation.location.nil?
      redirect_to(controller: "location",
                  action: "create_location",
                  where: @observation.place_name,
                  set_observation: @observation.id)
    elsif has_unshown_notifications?(@user, :naming)
      redirect_to(action: "show_notifications", id: @observation.id)
    else
      redirect_to(action: "show_observation", id: @observation.id)
    end
  end

  def reload_the_form(reason)
    @reason          = @naming.init_reasons(reason)
    @images          = @bad_images
    @new_image.when  = @observation.when
    init_specimen_vars_for_reload
    init_project_vars_for_reload(@observation)
    init_list_vars_for_reload(@observation)
  end

  def create_observation_get
    @observation     = Observation.new
    @naming          = Naming.new
    @vote            = Vote.new
    @what            = "" # can't be nil else rails tries to call @name.name
    @names           = nil
    @valid_names     = nil
    @reason          = @naming.init_reasons
    @images          = []
    @good_images     = []
    init_specimen_vars_for_create
    init_project_vars_for_create
    init_list_vars_for_create
    defaults_from_last_observation_created
  end

  def defaults_from_last_observation_created
    # Grab defaults for date and location from last observation the user
    # edited if it was less than an hour ago.
    last_observation = Observation.where(user_id: @user.id).
                       order(:created_at).last
    return unless last_observation && last_observation.created_at > 1.hour.ago
    @observation.when     = last_observation.when
    @observation.where    = last_observation.where
    @observation.location = last_observation.location
    @observation.lat      = last_observation.lat
    @observation.long     = last_observation.long
    @observation.alt      = last_observation.alt
    last_observation.projects.each do |project|
      @project_checks[project.id] = true
    end
    last_observation.species_lists.each do |list|
      if check_permission(list)
        @lists << list unless @lists.include?(list)
        @list_checks[list.id] = true
      end
    end
  end

  # Form to edit an existing observation.
  # Linked from: left panel
  #
  # Inputs:
  #   params[:id]                       observation id
  #   params[:observation][...]         observation args
  #   params[:image][n][...]            image args
  #   params[:log_change][:checked]     log change in RSS feed?
  #
  # Outputs:
  #   @observation                      populated object
  #   @images                           array of images
  #   @licenses                         used for image license menu
  #   @new_image                        blank image object
  #   @good_images                      list of images already attached
  #
  def edit_observation # :prefetch: :norobots:
    pass_query_params
    includes = [:name, :images, :location]
    @observation = find_or_goto_index(Observation, params[:id].to_s)
    return unless @observation
    @licenses = License.current_names_and_ids(@user.license)
    @new_image = init_image(@observation.when)

    # Make sure user owns this observation!
    if !check_permission!(@observation)
      redirect_with_query(action: "show_observation",
                          id: @observation.id)

      # Initialize form.
    elsif request.method != "POST"
      @images      = []
      @good_images = @observation.images
      init_project_vars_for_edit(@observation)
      init_list_vars_for_edit(@observation)

    else
      any_errors = false

      update_whitelisted_observation_attributes

      # Validate place name
      @place_name = @observation.place_name
      @dubious_where_reasons = []
      if @place_name != params[:approved_where] && @observation.location.nil?
        db_name = Location.user_name(@user, @place_name)
        @dubious_where_reasons = Location.dubious_name?(db_name, true)
        any_errors = true if @dubious_where_reasons.any?
      end

      # Now try to upload images.
      @good_images = update_good_images(params[:good_images])
      @bad_images  = create_image_objects(params[:image],
                                          @observation, @good_images)
      attach_good_images(@observation, @good_images)
      any_errors = true if @bad_images.any?

      # Only save observation if there are changes.
      if @dubious_where_reasons == []
        if @observation.changed?
          @observation.updated_at = Time.now
          if save_observation(@observation)
            id = @observation.id
            flash_notice(:runtime_edit_observation_success.t(id: id))
            touch = (param_lookup([:log_change, :checked]) == "1")
            @observation.log(:log_observation_updated, touch: touch)
          else
            any_errors = true
          end
        end
      end

      # Update project and species_list attachments.
      update_projects(@observation, params[:project])
      update_species_lists(@observation, params[:list])

      # Reload form if anything failed.
      if any_errors
        @images         = @bad_images
        @new_image.when = @observation.when
        init_project_vars_for_reload(@observation)
        init_list_vars_for_reload(@observation)

        # Redirect to show_observation or create_location on success.
      elsif @observation.location.nil?
        redirect_with_query(controller: "location",
                            action: "create_location",
                            where: @observation.place_name,
                            set_observation: @observation.id)
      else
        redirect_with_query(action: "show_observation",
                            id: @observation.id)
      end
    end
  end

  def update_whitelisted_observation_attributes
    @observation.attributes = whitelisted_observation_params || {}
  end

  # Callback to destroy an observation (and associated namings, votes, etc.)
  # Linked from: show_observation
  # Inputs: params[:id] (observation)
  # Redirects to list_observations.
  def destroy_observation # :norobots:
    param_id = params[:id].to_s
    return unless (@observation = find_or_goto_index(Observation, param_id))
    obs_id = @observation.id
    next_state = nil
    # decide where to redirect after deleting observation
    if (this_state = find_query(:Observation))
      this_state.current = @observation
      next_state = this_state.next
    end
    if !check_permission!(@observation)
      flash_error(:runtime_destroy_observation_denied.t(id: obs_id))
      redirect_to(add_query_param({ action: "show_observation", id: obs_id },
                                  this_state))
    elsif !@observation.destroy
      flash_error(:runtime_destroy_observation_failed.t(id: obs_id))
      redirect_to(add_query_param({ action: "show_observation", id: obs_id },
                                  this_state))
    else
      flash_notice(:runtime_destroy_observation_success.t(id: param_id))
      if next_state
        redirect_to(add_query_param({ action: "show_observation",
                                      id: next_state.current_id },
                                    next_state))
      else
        redirect_to(action: "list_observations")
      end
    end
  end

  # I'm tired of tweaking show_observation to call calc_consensus for
  # debugging.  I'll just leave this stupid action in and have it
  # forward to show_observation.
  def recalc # :root: :norobots:
    pass_query_params
    id = params[:id].to_s
    begin
      @observation = Observation.find(id)
      display_name = @observation.name.display_name
      text = @observation.calc_consensus(true)
    rescue => err
      flash_error(:observer_recalc_caught_error.t(error: err))
    end
    # render(text: "", layout: true)
    redirect_with_query(action: "show_observation", id: id)
  end

  ##############################################################################
  #
  #  :section: Reviewer Utilities
  #
  ##############################################################################

  # Form to compose email for the authors/reviewers.  Linked from show_<object>.
  # TODO: Use queued_email mechanism.
  def author_request # :norobots:
    pass_query_params
    @object = AbstractModel.find_object(params[:type], params[:id].to_s)
    return unless request.method == "POST"
    subject = param_lookup([:email, :subject], "")
    content = param_lookup([:email, :content], "")
    (@object.authors + UserGroup.reviewers.users).uniq.each do |receiver|
      AuthorEmail.build(@user, receiver, @object, subject, content).deliver_now
    end
    flash_notice(:request_success.t)
    redirect_with_query(controller: @object.show_controller,
                        action: @object.show_action, id: @object.id)
  end

  # Form to adjust permissions for a user with respect to a project.
  # Linked from: show_(object) and author_request email
  # Inputs:
  #   params[:id]
  #   params[:type]
  #   params[:add]
  #   params[:remove]
  # Success:
  #   Redraws itself.
  # Failure:
  #   Renders show_name.
  #   Outputs: @name, @authors, @users
  def review_authors # :norobots:
    pass_query_params
    @object = AbstractModel.find_object(params[:type], params[:id].to_s)
    @authors = @object.authors
    parent = @object.parent
    if @authors.member?(@user) || @user.in_group?("reviewers")
      @users = User.all.order("login, name").to_a
      new_author = params[:add] ? User.find(params[:add]) : nil
      if new_author && !@authors.member?(new_author)
        @object.add_author(new_author)
        flash_notice("Added #{new_author.legal_name}")
        # Should send email as well
      end
      old_author = params[:remove] ? User.find(params[:remove]) : nil
      if old_author && @authors.member?(old_author)
        @object.remove_author(old_author)
        flash_notice("Removed #{old_author.legal_name}")
        # Should send email as well
      end
    else
      flash_error(:review_authors_denied.t)
      redirect_with_query(controller: parent.show_controller,
                          action: parent.show_action, id: parent.id)
    end
  end

  # Callback to let reviewers change the export status of a Name from the
  # show_name page.
  def set_export_status # :norobots:
    pass_query_params
    id    = params[:id].to_s
    type  = params[:type].to_s
    value = params[:value].to_s
    model_class = type.camelize.safe_constantize
    if !is_reviewer?
      flash_error(:runtime_admin_only.t)
      redirect_back_or_default("/")
    elsif !model_class ||
          !model_class.respond_to?(:column_names) ||
          !model_class.column_names.include?("ok_for_export")
      flash_error(:runtime_invalid.t(type: '"type"', value: type))
      redirect_back_or_default("/")
    elsif !value.match(/^[01]$/)
      flash_error(:runtime_invalid.t(type: '"value"', value: value))
      redirect_back_or_default("/")
    elsif (obj = find_or_goto_index(model_class, id))
      obj.ok_for_export = (value == "1")
      obj.save_without_our_callbacks
      if params[:return]
        redirect_back_or_default("/")
      else
        controller = params[:return_controller] || obj.show_controller
        action = params[:return_action] || obj.show_action
        redirect_with_query(controller: controller,
                            action: action, id: id)
      end
    end
  end

  ##############################################################################
  #
  #  :section: Notifications
  #
  ##############################################################################

  # Displays notifications related to a given naming and users.
  # Inputs: params[:naming], params[:observation]
  # Outputs:
  #   @notifications
  def show_notifications # :norobots:
    pass_query_params
    data = []
    @observation = find_or_goto_index(Observation, params[:id].to_s)
    return unless @observation
    name_tracking_emails(@user.id).each do |q|
      fields = [:naming, :notification, :shown]
      naming_id, notification_id, shown = q.get_integers(fields)
      next unless shown.nil?
      notification = Notification.find(notification_id)
      if notification.note_template
        data.push([notification, Naming.find(naming_id)])
      end
      q.add_integer(:shown, 1)
    end
    @data = data.sort_by { rand }
  end

  def name_tracking_emails(user_id)
    QueuedEmail.where(flavor: "QueuedEmail::NameTracking", to_user_id: user_id)
  end

  # Lists notifications that the given user has created.
  # Inputs: none
  # Outputs:
  #   @notifications
  def list_notifications # :norobots:
    # @notifications = Notification.find_all_by_user_id(@user.id, order: :flavor)
    @notifications = Notification.where(user_id: @user.id).order(:flavor)
  end

  ##############################################################################
  #
  #  :section: User support
  #
  ##############################################################################

  # User index, restricted to admins.
  def index_user # :nologin: :norobots:
    if is_in_admin_mode? || find_query(:User)
      query = find_or_create_query(:User, by: params[:by])
      show_selected_users(query, id: params[:id].to_s, always_index: true)
    else
      flash_error(:runtime_search_has_expired.t)
      redirect_to(action: "list_rss_logs")
    end
  end

  # People guess this page name frequently for whatever reason, and
  # since there is a view with this name, it crashes each time.
  alias_method :list_users, :index_user

  # User index, restricted to admins.
  def users_by_name # :norobots:
    if is_in_admin_mode?
      query = create_query(:User, :all, by: :name)
      show_selected_users(query)
    else
      flash_error(:permission_denied.t)
      redirect_to(action: "list_rss_logs")
    end
  end

  # Display list of User's whose name, notes, etc. match a string pattern.
  def user_search # :nologin: :norobots:
    pattern = params[:pattern].to_s
    if pattern.match(/^\d+$/) &&
       (user = User.safe_find(pattern))
      redirect_to(action: "show_user", id: user.id)
    else
      query = create_query(:User, :pattern_search, pattern: pattern)
      show_selected_users(query)
    end
  end

  def show_selected_users(query, args = {})
    store_query_in_session(query)
    @links ||= []
    args = {
      action: "list_users",
      include: :user_groups,
      matrix: !is_in_admin_mode?
    }.merge(args)

    # Add some alternate sorting criteria.
    if is_in_admin_mode?
      args[:sorting_links] = [
        ["id",          :sort_by_id.t],
        ["login",       :sort_by_login.t],
        ["name",        :sort_by_name.t],
        ["created_at",  :sort_by_created_at.t],
        ["updated_at",  :sort_by_updated_at.t],
        ["last_login",  :sort_by_last_login.t]
      ]
    else
      args[:sorting_links] = [
        ["login",         :sort_by_login.t],
        ["name",          :sort_by_name.t],
        ["created_at",    :sort_by_created_at.t],
        ["location",      :sort_by_location.t],
        ["contribution",  :sort_by_contribution.t]
      ]
    end

    # Paginate by "correct" letter.
    if (query.params[:by] == "login") ||
       (query.params[:by] == "reverse_login")
      args[:letters] = "users.login"
    else
      args[:letters] = "users.name"
    end

    show_index_of_objects(query, args)
  end

  # users_by_contribution.rhtml
  def users_by_contribution # :nologin: :norobots:
    SiteData.new
    @users = User.order("contribution desc, name, login")
  end

  # show_user.rhtml
  def show_user # :nologin: :prefetch:
    store_location
    id = params[:id].to_s
    @show_user = find_or_goto_index(User, id)
    return unless @show_user
    @user_data = SiteData.new.get_user_data(id)
    @life_list = Checklist::ForUser.new(@show_user)
    @query = Query.lookup(:Observation, :by_user,
                          user: @show_user, by: :owners_thumbnail_quality)
    @observations = @query.results(limit: 6)
    return unless @observations.length < 6
    @query = Query.lookup(:Observation, :by_user,
                          user: @show_user, by: :thumbnail_quality)
    @observations = @query.results(limit: 6)
  end

  # Go to next user: redirects to show_user.
  def next_user # :norobots:
    redirect_to_next_object(:next, User, params[:id].to_s)
  end

  # Go to previous user: redirects to show_user.
  def prev_user # :norobots:
    redirect_to_next_object(:prev, User, params[:id].to_s)
  end

  # Display a checklist of species seen by a User, Project,
  # SpeciesList or the entire site.
  def checklist # :nologin: :norobots:
    store_location
    user_id = params[:user_id] || params[:id]
    proj_id = params[:project_id]
    list_id = params[:species_list_id]
    if !user_id.blank?
      if (@show_user = find_or_goto_index(User, user_id))
        @data = Checklist::ForUser.new(@show_user)
      end
    elsif !proj_id.blank?
      if (@project = find_or_goto_index(Project, proj_id))
        @data = Checklist::ForProject.new(@project)
      end
    elsif !list_id.blank?
      if (@species_list = find_or_goto_index(SpeciesList, list_id))
        @data = Checklist::ForSpeciesList.new(@species_list)
      end
    else
      @data = Checklist::ForSite.new
    end
  end

  # Admin util linked from show_user page that lets admin add or change bonuses
  # for a given user.
  def change_user_bonuses # :root: :norobots:
    return unless (@user2 = find_or_goto_index(User, params[:id].to_s))
    if is_in_admin_mode?
      if request.method != "POST"
        # Reformat bonuses as string for editing, one entry per line.
        @val = ""
        if @user2.bonuses
          vals = @user2.bonuses.map do |points, reason|
            sprintf("%-6d %s", points, reason.gsub(/\s+/, " "))
          end
          @val = vals.join("\n")
        end
      else
        # Parse new set of values.
        @val = params[:val]
        line_num = 0
        errors = false
        bonuses = []
        @val.split("\n").each do |line|
          line_num += 1
          if (match = line.match(/^\s*(\d+)\s*(\S.*\S)\s*$/))
            bonuses.push([match[1].to_i, match[2].to_s])
          else
            flash_error("Syntax error on line #{line_num}.")
            errors = true
          end
        end
        # Success: update user's contribution.
        unless errors
          contrib = @user2.contribution.to_i
          # Subtract old bonuses.
          if @user2.bonuses
            @user2.bonuses.each do |points, _reason|
              contrib -= points
            end
          end
          # Add new bonuses
          bonuses.each do |points, _reason|
            contrib += points
          end
          # Update database.
          @user2.bonuses      = bonuses
          @user2.contribution = contrib
          @user2.save
          redirect_to(action: "show_user", id: @user2.id)
        end
      end
    else
      redirect_to(action: "show_user", id: @user2.id)
    end
  end

  ##############################################################################
  #
  #  :section: Site Stats
  #
  ##############################################################################

  # show_site_stats.rhtml
  def show_site_stats # :nologin: :norobots:
    store_location
    @site_data = SiteData.new.get_site_data

    # Add some extra stats.
    @site_data[:observed_taxa] = Name.connection.select_value %(
      SELECT COUNT(DISTINCT name_id) FROM observations
    )
    @site_data[:listed_taxa] = Name.connection.select_value %(
      SELECT COUNT(*) FROM names
    )

    # Get the last six observations whose thumbnails are highly rated.
    query = Query.lookup(:Observation, :all,
                         by: :updated_at,
                         where: "images.vote_cache >= 3",
                         join: :"images.thumb_image")
    @observations = query.results(limit: 6,
                                  include: { thumb_image: :image_votes })
  end

  # server_status.rhtml
  # Restricted to the admin user
  # Reports on the health of the system
  def server_status # :root: :norobots:
    if is_in_admin_mode?
      case params[:commit]
      when :system_status_gc.l
        ObjectSpace.garbage_collect
        flash_notice("Collected garbage")
      when :system_status_clear_caches.l
        String.clear_textile_cache
        flash_notice("Cleared caches")
      end
      @textile_name_size = String.textile_name_size
    else
      redirect_to(action: "list_observations")
    end
  end

  ##############################################################################
  #
  #  :section: Email Stuff
  #
  ##############################################################################

  # email_features.rhtml
  # Restricted to the admin user
  def email_features # :root: :norobots:
    if is_in_admin_mode?
      @users = User.where("email_general_feature=1 && verified is not null")
      if request.method == "POST"
        @users.each do |user|
          QueuedEmail::Feature.create_email(user,
                                            params[:feature_email][:content])
        end
        flash_notice(:send_feature_email_success.t)
        redirect_to(action: "users_by_name")
      end
    else
      flash_error(:permission_denied.t)
      redirect_to(action: "list_rss_logs")
    end
  end

  def ask_webmaster_question # :nologin: :norobots:
    @email = params[:user][:email] if params[:user]
    @content = params[:question][:content] if params[:question]
    @email_error = false
    if request.method != "POST"
      @email = @user.email if @user
    elsif @email.blank? || @email.index("@").nil?
      flash_error(:runtime_ask_webmaster_need_address.t)
      @email_error = true
    elsif /http:/ =~ @content || /<[\/a-zA-Z]+>/ =~ @content
      flash_error(:runtime_ask_webmaster_antispam.t)
    elsif @content.blank?
      flash_error(:runtime_ask_webmaster_need_content.t)
    else
      WebmasterEmail.build(@email, @content).deliver_now
      flash_notice(:runtime_ask_webmaster_success.t)
      redirect_to(action: "list_rss_logs")
    end
  end

  def ask_user_question # :norobots:
    return unless (@target = find_or_goto_index(User, params[:id].to_s)) &&
                  email_question(@user) &&
                  request.method == "POST"
    subject = params[:email][:subject]
    content = params[:email][:content]
    UserEmail.build(@user, @target, subject, content).deliver_now
    flash_notice(:runtime_ask_user_question_success.t)
    redirect_to(action: "show_user", id: @target.id)
  end

  def ask_observation_question # :norobots:
    @observation = find_or_goto_index(Observation, params[:id].to_s)
    return unless @observation &&
                  email_question(@observation) &&
                  request.method == "POST"
    question = params[:question][:content]
    ObservationEmail.build(@user, @observation, question).deliver_now
    flash_notice(:runtime_ask_observation_question_success.t)
    redirect_with_query(action: "show_observation", id: @observation.id)
  end

  def commercial_inquiry # :norobots:
    return unless (@image = find_or_goto_index(Image, params[:id].to_s)) &&
                  email_question(@image, :email_general_commercial) &&
                  request.method == "POST"
    commercial_inquiry = params[:commercial_inquiry][:content]
    CommercialEmail.build(@user, @image, commercial_inquiry).deliver_now
    flash_notice(:runtime_commercial_inquiry_success.t)
    redirect_with_query(controller: "image", action: "show_image",
                        id: @image.id)
  end

  def email_question(target, method = :email_general_question)
    result = false
    user = target.is_a?(User) ? target : target.user
    if user.send(method)
      result = true
    else
      flash_error(:permission_denied.t)
      redirect_with_query(controller: target.show_controller,
                          action: target.show_action, id: target.id)
    end
    result
  end

  ##############################################################################
  #
  #  :section: RSS support
  #
  ##############################################################################

  # Displays matrix of selected RssLog's (based on current Query).
  def index_rss_log # :nologin: :norobots:
    if request.method == "POST"
      types = RssLog.all_types.select { |type| params["show_#{type}"] == "1" }
      types = "all" if types.length == RssLog.all_types.length
      types = "none" if types.empty?
      types = types.map(&:to_s).join(" ") if types.is_a?(Array)
      query = find_or_create_query(:RssLog, type: types)
    elsif !params[:type].blank?
      types = params[:type].split & (["all"] + RssLog.all_types)
      query = find_or_create_query(:RssLog, type: types.join(" "))
    else
      query = find_query(:RssLog)
      query ||= create_query(:RssLog, :all,
                             type: @user ? @user.default_rss_type : "all")
    end
    show_selected_rss_logs(query, id: params[:id].to_s, always_index: true)
  end

  # This is the main site index.  Nice how it's buried way down here, huh?
  def list_rss_logs # :nologin:
    query = create_query(:RssLog, :all,
                         type: @user ? @user.default_rss_type : "all")
    show_selected_rss_logs(query)
  end

  # Show selected search results as a matrix with "list_rss_logs" template.
  def show_selected_rss_logs(query, args = {})
    store_query_in_session(query)
    set_query_params(query)

    args = {
      action: "list_rss_logs",
      matrix: true,
      include: {
        location: :user,
        name: :user,
        observation: [:location, :name, { thumb_image: :image_votes }, :user],
        project: :user,
        species_list: [:location, :user]
      }
    }.merge(args)

    @types = query.params[:type].to_s.split.sort
    @links = []

    # Let the user make this their default and fine tune.
    if @user
      if params[:make_default] == "1"
        @user.default_rss_type = @types.join(" ")
        @user.save_without_our_callbacks
      elsif @user.default_rss_type.to_s.split.sort != @types
        @links << [:rss_make_default.t,
                   add_query_param(action: "index_rss_log", make_default: 1)]
      end
    end

    show_index_of_objects(query, args)
  end

  # Show a single RssLog.
  def show_rss_log # :nologin:
    pass_query_params
    store_location
    @rss_log = find_or_goto_index(RssLog, params["id"])
  end

  # Go to next RssLog: redirects to show_<object>.
  def next_rss_log # :norobots:
    redirect_to_next_object(:next, RssLog, params[:id].to_s)
  end

  # Go to previous RssLog: redirects to show_<object>.
  def prev_rss_log # :norobots:
    redirect_to_next_object(:prev, RssLog, params[:id].to_s)
  end

  # this is the site's rss feed.
  def rss # :nologin:
    @logs = RssLog.includes(:name, :species_list, observation: :name).
            where("datediff(now(), updated_at) <= 31").
            order(updated_at: :desc).
            limit(100)

    render_xml(layout: false)
  end

  ##############################################################################
  #
  #  :section: create and edit helpers
  #
  #    create_observation_object(...)     create rough first-drafts.
  #
  #    save_observation(...)              Save validated objects.
  #
  #    update_observation_object(...)     Update and save existing objects.
  #
  #    init_image()                       Handle image uploads.
  #    create_image_objects(...)
  #    update_good_images(...)
  #    attach_good_images(...)
  #
  ##############################################################################

  # Roughly create observation object.  Will validate and save later
  # once we're sure everything is correct.
  # INPUT: params[:observation] (and @user)
  # OUTPUT: new observation
  def create_observation_object(args)
    now = Time.now
    if args
      observation = Observation.new(args.permit(whitelisted_observation_args))
    else
      observation = Observation.new
    end
    observation.created_at = now
    observation.updated_at = now
    observation.user = @user
    observation.name = Name.unknown
    if Location.is_unknown?(observation.place_name) ||
       (observation.lat && observation.long && observation.place_name.blank?)
      observation.location = Location.unknown
      observation.where = nil
    end
    observation
  end

  def init_specimen_vars_for_create
    @herbarium_name = @user.preferred_herbarium_name
    @herbarium_id = ""
  end

  def init_specimen_vars_for_reload
    @herbarium_name, @herbarium_id =
      if (specimen = params[:specimen])
        [specimen[:herbarium_name], specimen[:herbarium_id]]
      else
        [@user.preferred_herbarium_name, ""]
      end
  end

  def init_project_vars
    @projects = User.current.projects_member.sort_by(&:title)
    @project_checks = {}
  end

  def init_project_vars_for_create
    init_project_vars
  end

  def init_project_vars_for_edit(obs)
    init_project_vars
    obs.projects.each do |proj|
      @projects << proj unless @projects.include?(proj)
      @project_checks[proj.id] = true
    end
  end

  def init_project_vars_for_reload(obs)
    init_project_vars
    obs.projects.each do |proj|
      @projects << proj unless @projects.include?(proj)
    end
    @projects.each do |proj|
      p = params[:project]
      @project_checks[proj.id] = p.nil? ? false : p["id_#{proj.id}"] == "1"
    end
  end

  def init_list_vars
    @lists = User.current.all_editable_species_lists.sort_by(&:title)
    @list_checks = {}
  end

  def init_list_vars_for_create
    init_list_vars
  end

  def init_list_vars_for_edit(obs)
    init_list_vars
    obs.species_lists.each do |list|
      @lists << list unless @lists.include?(list)
      @list_checks[list.id] = true
    end
  end

  def init_list_vars_for_reload(obs)
    init_list_vars
    obs.species_lists.each do |list|
      @lists << list unless @lists.include?(list)
    end
    @lists.each do |list|
      @list_checks[list.id] = param_lookup([:list, "id_#{list.id}"]) == "1"
    end
  end

  def update_projects(obs, checks)
    return unless checks
    User.current.projects_member.each do |project|
      before = obs.projects.include?(project)
      after = checks["id_#{project.id}"] == "1"
      next unless before != after
      if after
        project.add_observation(obs)
        flash_notice(:attached_to_project.t(object: :observation,
                                            project: project.title))
      else
        project.remove_observation(obs)
        flash_notice(:removed_from_project.t(object: :observation,
                                             project: project.title))
      end
    end
  end

  def update_species_lists(obs, checks)
    return unless checks
    User.current.all_editable_species_lists.each do |list|
      before = obs.species_lists.include?(list)
      after = checks["id_#{list.id}"] == "1"
      next unless before != after
      if after
        list.add_observation(obs)
        flash_notice(:added_to_list.t(list: list.title))
      else
        list.remove_observation(obs)
        flash_notice(:removed_from_list.t(list: list.title))
      end
    end
  end

  # Save observation now that everything is created successfully.
  def save_observation(observation)
    return true if observation.save
    flash_error(:runtime_no_save_observation.t)
    flash_object_errors(observation)
    false
  end

  # Update observation, check if valid.
  def update_observation_object(observation, args)
    success = true
    unless observation.update(args.permit(observation_whitelisted_args))
      flash_object_errors(observation)
      success = false
    end
    success
  end

  # Attempt to upload any images.  We will attach them to the observation
  # later, assuming we can create it.  Problem is if anything goes wrong, we
  # cannot repopulate the image forms (security issue associated with giving
  # file upload fields default values).  So we need to do this immediately,
  # even if observation creation fails.  Keep a list of images we've downloaded
  # successfully in @good_images (stored in hidden form field).
  #
  # INPUT: params[:image], observation, good_images (and @user)
  # OUTPUT: list of images we couldn't create
  def create_image_objects(args, observation, good_images)
    bad_images = []
    if args
      i = 0
      while (args2 = args[i.to_s])
        unless (upload = args2[:image]).blank?
          if upload.respond_to?(:original_filename)
            name = upload.original_filename.force_encoding("utf-8")
          end
          # image = Image.new(args2) # Rails 3.2
          image = Image.new(args2.permit(whitelisted_image_args))
          # image = Image.new(args2.permit(:all))
          image.created_at = Time.now
          image.updated_at = image.created_at
          # If image.when is 1950 it means user never saw the form
          # field, so we should use default instead.
          image.when = observation.when if image.when.year == 1950
          image.user = @user
          if !image.save
            bad_images.push(image)
            flash_object_errors(image)
          elsif !image.process_image
            logger.error("Unable to upload image")
            name_str = name ? "'#{name}'" : "##{image.id}"
            flash_notice(:runtime_no_upload_image.t(name: name_str))
            bad_images.push(image)
            flash_object_errors(image)
          else
            name = image.original_name
            name = "##{image.id}" if name.empty?
            flash_notice(:runtime_image_uploaded.t(name: name))
            good_images.push(image)
            if observation.thumb_image_id == -i
              observation.thumb_image_id = image.id
            end
          end
        end
        i += 1
      end
    end
    if observation.thumb_image_id && observation.thumb_image_id.to_i <= 0
      observation.thumb_image_id = nil
    end
    bad_images
  end

  # List of images that we've successfully downloaded, but which
  # haven't been attached to the observation yet.  Also supports some
  # mininal editing.  INPUT: params[:good_images] (also looks at
  # params[:image_<id>_notes]) OUTPUT: list of images
  def update_good_images(arg)
    # Get list of images first.
    images = (arg || "").split(" ").map do |id|
      Image.safe_find(id.to_i)
    end.reject(&:nil?)

    # Now check for edits.
    images.each do |image|
      next unless check_permission(image)
      args = param_lookup([:good_image, image.id.to_s])
      next unless args
      image.attributes = args.permit(whitelisted_image_args)
      next unless image.when_changed? ||
                  image.notes_changed? ||
                  image.copyright_holder_changed? ||
                  image.license_id_changed? ||
                  image.original_name_changed?
      image.updated_at = Time.now
      if image.save
        flash_notice(:runtime_image_updated_notes.t(id: image.id))
      else
        flash_object_errors(image)
      end
    end

    images
  end

  # Now that the observation has been successfully created, we can attach
  # any images that were downloaded earlier
  def attach_good_images(observation, images)
    return unless images
    images.each do |image|
      unless observation.image_ids.include?(image.id)
        observation.add_image(image)
        observation.log_create_image(image)
      end
    end
  end

  # Initialize image for the dynamic image form at the bottom.
  def init_image(default_date)
    image = Image.new
    image.when             = default_date
    image.license          = @user.license
    image.copyright_holder = @user.legal_name
    image
  end

  def hide_thumbnail_map # :nologin:
    pass_query_params
    id = params[:id].to_s
    if @user
      @user.update_attribute(:thumbnail_maps, false)
      flash_notice(:show_observation_thumbnail_map_hidden.t)
    else
      session[:hide_thumbnail_maps] = true
    end
    redirect_with_query(action: :show_observation, id: id)
  end

  ##############################################################################
  #
  #  :stopdoc: These are for backwards compatibility.
  #
  ##############################################################################

  def rewrite_url(obj, new_method)
    url = request.fullpath
    if url.match(/\?/)
      base = url.sub(/\?.*/, "")
      args = url.sub(/^[^?]*/, "")
    elsif url.match(/\/\d+$/)
      base = url.sub(/\/\d+$/, "")
      args = url.sub(/.*(\/\d+)$/, "\1")
    else
      base = url
      args = ""
    end
    base.sub!(%r{/\w+/\w+$}, "")
    "#{base}/#{obj}/#{new_method}#{args}"
  end

  # Create redirection methods for all of the actions we've moved out
  # of this controller.  They just rewrite the URL, replacing the
  # controller with the new one (and optionally renaming the action).
  def self.action_has_moved(obj, old_method, new_method = nil)
    new_method = old_method unless new_method
    class_eval(<<-EOS)
      def #{old_method}
        redirect_to rewrite_url("#{obj}", "#{new_method}")
      end
    EOS
  end

  action_has_moved "comment", "add_comment"
  action_has_moved "comment", "destroy_comment"
  action_has_moved "comment", "edit_comment"
  action_has_moved "comment", "list_comments"
  action_has_moved "comment", "show_comment"
  action_has_moved "comment", "show_comments_for_user"

  action_has_moved "image", "add_image"
  action_has_moved "image", "destroy_image"
  action_has_moved "image", "edit_image"
  action_has_moved "image", "license_updater"
  action_has_moved "image", "list_images"
  action_has_moved "image", "next_image"
  action_has_moved "image", "prev_image"
  action_has_moved "image", "remove_images"
  action_has_moved "image", "reuse_image"
  action_has_moved "image", "show_image"

  action_has_moved "name", "approve_name"
  action_has_moved "name", "bulk_name_edit"
  action_has_moved "name", "change_synonyms"
  action_has_moved "name", "deprecate_name"
  action_has_moved "name", "edit_name"
  action_has_moved "name", "map"
  action_has_moved "name", "observation_index"
  action_has_moved "name", "show_name"
  action_has_moved "name", "show_past_name"

  action_has_moved "observer", "show_user_observations", "observations_by_user"

  action_has_moved "species_list", "add_observation_to_species_list"
  action_has_moved "species_list", "create_species_list"
  action_has_moved "species_list", "destroy_species_list"
  action_has_moved "species_list", "edit_species_list"
  action_has_moved "species_list", "list_species_lists"
  action_has_moved "species_list", "manage_species_lists"
  action_has_moved "species_list", "remove_observation_from_species_list"
  action_has_moved "species_list", "show_species_list"
  action_has_moved "species_list", "species_lists_by_title"
  action_has_moved "species_list", "upload_species_list"

  ##############################################################################

  private

  def whitelisted_observation_args
    [:place_name, :where, :lat, :long, :alt, :when, "when(1i)", "when(2i)",
     "when(3i)", :notes, :specimen, :thumb_image_id, :is_collection_location]
  end

  def whitelisted_observation_params
    return unless params[:observation]
    params[:observation].permit(whitelisted_observation_args)
  end
end<|MERGE_RESOLUTION|>--- conflicted
+++ resolved
@@ -717,35 +717,9 @@
                             query)]
     @links << link
 
-<<<<<<< HEAD
-    # Add "show location" link if this query can be coerced into a
-    # location query.
-    if query.coercable?(:Location)
-      @links << [:show_objects.t(type: :location),
-                 add_query_param({ controller: "location",
-                                   action: "index_location" },
-                                 query)]
-    end
-
-    # Add "show names" link if this query can be coerced into a name query.
-    if query.coercable?(:Name)
-      @links << [:show_objects.t(type: :name),
-                 add_query_param({ controller: "name", action: "index_name" },
-                                 query)]
-    end
-
-    # Add "show images" link if this query can be coerced into an image query.
-    if query.coercable?(:Image)
-      @links << [:show_objects.t(type: :image),
-                 add_query_param({ controller: "image",
-                                   action: "index_image" },
-                                 query)]
-    end
-=======
     @links << coerced_query_link(query, Location)
     @links << coerced_query_link(query, Name)
     @links << coerced_query_link(query, Image)
->>>>>>> fe748bd0
 
     @links << [:list_observations_add_to_list.t,
                add_query_param({ controller: "species_list",
