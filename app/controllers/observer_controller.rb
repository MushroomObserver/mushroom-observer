--- conflicted
+++ resolved
@@ -1,113 +1,4 @@
 # encoding: utf-8
-<<<<<<< HEAD
-
-# TODO: Create RssLogController with:
-#  index
-#  list_rss_logs::
-#  index_rss_log::
-#  show_rss_log::
-#  next_rss_log::
-#  prev_rss_log::
-#  rss::
-
-# TODO: Create ObservationController with:
-#  ==== Observation's
-#  show_observation::
-#  next_observation::
-#  prev_observation::
-#  create_observation::
-#  edit_observation::
-#  destroy_observation::
-#  index_observation::
-#  list_observations::
-# Should the following be separate methods or just params?
-#  observations_by_name::
-#  observations_of_name::
-#  observations_by_user::
-#  observations_at_location::
-#  observations_at_where::
-#  observation_search::
-# Is this just a private helper?
-#  show_selected_observations:: (helper)
-
-# TODO: Create NotificationController with:
-#  show_notifications::
-#  list_notifications::
-
-# TODO: Determine where this really goes
-#  JPH: --> SearchController along with pattern_search? I foresee future
-#       additions to out search capabilities, like an actually-usable refine
-#       search page, and a way to store and share and edit searches.
-#  advanced_search::
-
-# TODO: Create SearchController with:
-#  ==== Searches
-#  pattern_search::
-#  advanced_search_form::
-
-# TODO: Create MarkupController with:
-#  lookup_comment::
-#  lookup_image::
-#  lookup_location::
-#  lookup_accepted_name::
-#  lookup_name::
-#  lookup_observation::
-#  lookup_project::
-#  lookup_species_list::
-#  lookup_user::
-#  lookup_general:: (helper)
-
-# TODO: Create AuthorController with:
-#  review_authors:: Let authors/reviewers add/remove authors from descriptions.
-#  author_request:: Let non-authors request authorship credit on descriptions.
-
-# TODO: Create UserController with:
-#  change_user_bonuses::
-#  index_user::
-#  users_by_name::
-#  users_by_contribution::
-#  show_user::
-#  show_site_stats::
-
-# TODO: Create EmailController with:
-#  ask_webmaster_question::
-#  email_features::
-#  ask_user_question::
-#  ask_observation_question::
-#  commercial_inquiry::
-#  email_question:: (helper)
-
-# TODO: Create InfoController with:
-#  intro::
-#  how_to_help::
-#  how_to_use::
-#  news::
-#  textile_sandbox::
-#  translators_note::
-#  wrapup_2011
-
-# TODO: Create ThemeController with:
-#  ==== Themes
-#  color_themes::
-#  Agaricus::
-#  Amanita::
-#  Cantharellus::
-#  Hygrocybe::
-
-# TODO: Figure out where this stuff goes
-#  ==== Global Callbacks
-#  turn_javascript_on::
-#  turn_javascript_off::
-#  recalc::
-#  refresh_vote_cache::
-#  clear_session::
-#  w3c_tests::
-
-# TODO: Are these useful?
-#  throw_error::
-#  throw_mobile_error::
-=======
->>>>>>> 5919c571
 #
 # The original MO controller and hence a real mess!
 # The Clitocybe of controllers.
@@ -205,2025 +96,4 @@
     :show_observation,
     :show_user,
   ]
-<<<<<<< HEAD
-
-  ##############################################################################
-  #
-  #  :section: General Stuff
-  #
-  ##############################################################################
-
-  # Default page.  Just displays latest happenings.  The actual action is
-  # buried way down toward the end of this file.
-  def index # :nologin:
-    list_rss_logs
-  end
-
-  # Provided just as a way to verify the before_action.
-  # This page should always require the user to be logged in.
-  # def login # :norobots:
-  #   list_rss_logs
-  # end
-
-  # Another test method.  Repurpose as needed.
-  # def throw_error # :nologin: :norobots:
-  #   fail "Something bad happened."
-  # end
-
-  # Used for initial investigation of specialized mobile support
-  # def throw_mobile_error # :nologin: :norobots:
-  #   if request.env["HTTP_USER_AGENT"].index("BlackBerry")
-  #     fail "This is a BlackBerry!"
-  #   else
-  #     fail request.env["HTTP_USER_AGENT"].to_s
-  #   end
-  # end
-
-  # def test
-  #   flash_notice params.inspect
-  # end
-
-  def test_flash_redirection
-    tags = params[:tags].to_s.split(",")
-    if tags.any?
-      flash_notice(tags.pop.to_sym.t)
-      redirect_to(
-        controller: :observer,
-        action: :test_flash_redirection,
-        tags: tags.join(",")
-      )
-    else
-      # (sleight of hand to prevent localization_file_text from complaining
-      # about missing test_flash_redirection_title tag)
-      @title = "test_flash_redirection_title".to_sym.t
-      render(layout: "application", text: "")
-    end
-  end
-
-  def wrapup_2011 # :nologin:
-  end
-
-  # Intro to site.
-  def intro # :nologin:
-  end
-
-  # Recent features.
-  def news # :nologin:
-  end
-
-  # Help page.
-  def how_to_use # :nologin:
-    @min_pos_vote = Vote.confidence(Vote.min_pos_vote)
-    @min_neg_vote = Vote.confidence(Vote.min_neg_vote)
-    @maximum_vote = Vote.confidence(Vote.maximum_vote)
-  end
-
-  # A few ways in which users can help.
-  def how_to_help # :nologin:
-  end
-
-  # Terminology description for RISD illustration class
-  def risd_terminology # :nologin:
-  end
-
-  # Info on color themes.
-  def color_themes # :nologin:
-  end
-
-  # Simple form letting us test our implementation of Textile.
-  def textile_sandbox # :nologin:
-    if request.method != "POST"
-      @code = nil
-    else
-      @code = params[:code]
-      @submit = params[:commit]
-    end
-    render(action: :textile_sandbox)
-  end
-
-  # I keep forgetting the stupid "_sandbox" thing.
-  alias_method :textile, :textile_sandbox # :nologin:
-
-  # Force javascript on.
-  def turn_javascript_on # :nologin: :norobots:
-    session[:js_override] = :on
-    flash_notice(:turn_javascript_on_body.t)
-    redirect_to(:back)
-  rescue ActionController::RedirectBackError
-    redirect_to("/")
-  end
-
-  # Force javascript off.
-  def turn_javascript_off # :nologin: :norobots:
-    session[:js_override] = :off
-    flash_notice(:turn_javascript_off_body.t)
-    redirect_to(:back)
-  rescue ActionController::RedirectBackError
-    redirect_to("/")
-  end
-
-  # Enable auto-detection.
-  def turn_javascript_nil # :nologin: :norobots:
-    session[:js_override] = nil
-    flash_notice(:turn_javascript_nil_body.t)
-    redirect_to(:back)
-  rescue ActionController::RedirectBackError
-    redirect_to("/")
-  end
-
-  # Simple list of all the files in public/html that are linked to the W3C
-  # validator to make testing easy.
-  def w3c_tests # :nologin:
-    render(layout: false)
-  end
-
-  # Allow translator to enter a special note linked to from the lower left.
-  def translators_note # :nologin:
-  end
-
-  # Update banner across all translations.
-  def change_banner # :root: :norobots:
-    if !is_in_admin_mode?
-      flash_error(:permission_denied.t)
-      redirect_to(action: "list_rss_logs")
-    elsif request.method == "POST"
-      @val = params[:val].to_s.strip
-      @val = "X" if @val.blank?
-      time = Time.now
-      Language.all.each do |lang|
-        if (str = lang.translation_strings.where(tag: "app_banner_box")[0])
-          str.update!(
-            text: @val,
-            updated_at: (str.language.official ? time : time - 1.minute)
-          )
-        else
-          str = lang.translation_strings.create!(
-            tag: "app_banner_box",
-            text: @val,
-            updated_at: time - 1.minute
-          )
-        end
-        str.update_localization
-        str.language.update_localization_file
-        str.language.update_export_file
-      end
-      redirect_to(action: "list_rss_logs")
-    else
-      @val = :app_banner_box.l.to_s
-    end
-  end
-
-  ##############################################################################
-  #
-  #  :section: Searches and Indexes
-  #
-  ##############################################################################
-
-  def lookup_comment
-    lookup_general(Comment)
-  end # :nologin
-
-  def lookup_image
-    lookup_general(Image)
-  end # :nologin
-
-  def lookup_location
-    lookup_general(Location)
-  end # :nologin
-
-  def lookup_name
-    lookup_general(Name)
-  end # :nologin
-
-  def lookup_accepted_name
-    lookup_general(Name, true)
-  end # :nologin
-
-  def lookup_observation
-    lookup_general(Observation)
-  end # :nologin
-
-  def lookup_project
-    lookup_general(Project)
-  end # :nologin
-
-  def lookup_species_list
-    lookup_general(SpeciesList)
-  end # :nologin
-
-  def lookup_user
-    lookup_general(User)
-  end # :nologin
-
-  # MarkupController:
-  # Alternative to controller/show_object/id.  These were included for the
-  # benefit of the textile wrapper: We don't want to be looking up all these
-  # names and objects every time we display comments, etc.  Instead we make
-  # _object_ link to these lookup_object methods, and defer lookup until the
-  # user actually clicks on one.  These redirect to the appropriate
-  # controller/action after looking up the object.
-  # inputs: model Class, true/false
-  def lookup_general(model, accepted = false)
-    matches = []
-    suggestions = []
-    type = model.type_tag
-    id = params[:id].to_s.gsub(/[+_]/, " ").strip_squeeze
-    begin
-      if id.match(/^\d+$/)
-        obj = find_or_goto_index(model, id)
-        return unless obj
-        matches = [obj]
-      else
-        case model.to_s
-        when "Name"
-          if (parse = Name.parse_name(id))
-            matches = Name.where(search_name: parse.search_name)
-            matches = Name.where(text_name: parse.text_name) if matches.empty?
-            matches = fix_name_matches(matches, accepted)
-          end
-          if matches.empty?
-            suggestions = Name.suggest_alternate_spellings(id)
-            suggestions = fix_name_matches(suggestions, accepted)
-          end
-        when "Location"
-          pattern = "%#{id}%"
-          conditions = ["name LIKE ? OR scientific_name LIKE ?",
-                        pattern, pattern]
-          matches = Location.limit(100).where(conditions)
-        when "Project"
-          pattern = "%#{id}%"
-          matches = Project.limit(100).where("title LIKE ?", pattern)
-        when "SpeciesList"
-          pattern = "%#{id}%"
-          matches = SpeciesList.limit(100).where("title LIKE ?", pattern)
-        when "User"
-          matches = User.where(login: id)
-          matches = User.where(name: id) if matches.empty?
-        end
-      end
-    rescue => e
-      flash_error(e.to_s) unless Rails.env == "production"
-    end
-
-    if matches.empty? && suggestions.empty?
-      flash_error(:runtime_object_no_match.t(match: id, type: type))
-      action = model == User ? :index_rss_log : model.index_action
-      redirect_to(controller: model.show_controller,
-                  action: action)
-    elsif matches.length == 1 || suggestions.length == 1
-      obj = matches.first || suggestions.first
-      if suggestions.any?
-        flash_warning(:runtime_suggest_one_alternate.t(match: id, type: type))
-      end
-      redirect_to(controller: obj.show_controller,
-                  action: obj.show_action,
-                  id: obj.id)
-    else
-      obj = matches.first || suggestions.first
-      query = Query.lookup(model, :in_set, ids: matches + suggestions)
-      if suggestions.any?
-        flash_warning(:runtime_suggest_multiple_alternates.t(match: id,
-                                                             type: type))
-      else
-        flash_warning(:runtime_object_multiple_matches.t(match: id,
-                                                         type: type))
-      end
-      redirect_to(add_query_param({ controller: obj.show_controller,
-                                    action: obj.index_action },
-                                  query))
-    end
-  end
-
-  def fix_name_matches(matches, accepted)
-    matches.map do |name|
-      if accepted && name.deprecated
-        name.approved_synonyms.first
-      else
-        name.correct_spelling || name
-      end
-    end.reject(&:nil?)
-  end
-
-  # This is the action the search bar commits to.  It just redirects to one of
-  # several "foreign" search actions:
-  #   comment/image_search
-  #   image/image_search
-  #   location/location_search
-  #   name/name_search
-  #   observer/observation_search
-  #   observer/user_search
-  #   project/project_search
-  #   species_list/species_list_search
-  def pattern_search # :nologin: :norobots:
-    pattern = param_lookup([:search, :pattern]) { |p| p.to_s.strip_squeeze }
-    type = param_lookup([:search, :type], &:to_sym)
-
-    # Save it so that we can keep it in the search bar in subsequent pages.
-    session[:pattern] = pattern
-    session[:search_type] = type
-
-    case type
-    when :observation, :user
-      ctrlr = :observer
-    when :comment, :herbarium, :image, :location,
-      :name, :project, :species_list, :specimen
-      ctrlr = type
-    when :google
-      if pattern.blank?
-        redirect_to(action: :list_rss_logs)
-      else
-        search = URI.escape("site:#{MO.domain} #{pattern}")
-        redirect_to("http://google.com?q=#{search}")
-      end
-      return
-    else
-      flash_error(:runtime_invalid.t(type: :search, value: type.inspect))
-      redirect_back_or_default(action: :list_rss_logs)
-      return
-    end
-
-    # If pattern is blank, this would devolve into a very expensive index.
-    if pattern.blank?
-      redirect_to(controller: ctrlr, action: "list_#{type}s")
-    else
-      redirect_to(controller: ctrlr, action: "#{type}_search",
-                  pattern: pattern)
-    end
-  end
-
-  # Advanced search form.  When it posts it just redirects to one of several
-  # "foreign" search actions:
-  #   image/advanced_search
-  #   location/advanced_search
-  #   name/advanced_search
-  #   observer/advanced_search
-  def advanced_search_form # :nologin: :norobots:
-    @filter_defaults = users_content_filters || {}
-    return unless request.method == "POST"
-    model = params[:search][:model].to_s.camelize.constantize
-    query_params = {}
-    add_filled_in_text_fields(query_params)
-    add_applicable_filter_parameters(query_params, model)
-    query = create_query(model, :advanced_search, query_params)
-    redirect_to(add_query_param({ controller: model.show_controller,
-                                  action: :advanced_search },
-                                query))
-  end
-
-  def add_filled_in_text_fields(query_params)
-    [:content, :location, :name, :user].each do |field|
-      val = params[:search][field].to_s
-      next unless val.present?
-      # Treat User field differently; remove angle-bracketed user name,
-      # since it was included by the auto-completer only as a hint.
-      if field == :user
-        val = val.sub(/ <.*/, "")
-      end
-      query_params[field] = val
-    end
-  end
-
-  def add_applicable_filter_parameters(query_params, model)
-    ContentFilter.by_model(model).each do |fltr|
-      query_params[fltr.sym] = params[:"content_filter_#{fltr.sym}"]
-    end
-  end
-
-  # Displays matrix of selected Observation's (based on current Query).
-  def index_observation # :nologin: :norobots:
-    query = find_or_create_query(:Observation, by: params[:by])
-    show_selected_observations(query, id: params[:id].to_s, always_index: true)
-  end
-
-  # Displays matrix of all Observation's, sorted by date.
-  def list_observations # :nologin:
-    query = create_query(:Observation, :all, by: :date)
-    show_selected_observations(query)
-  end
-
-  # Displays matrix of all Observation's, alphabetically.
-  def observations_by_name # :nologin: :norobots:
-    query = create_query(:Observation, :all, by: :name)
-    show_selected_observations(query)
-  end
-
-  # Displays matrix of Observations with the given text_name (or search_name).
-  def observations_of_name # :nologin: :norobots:
-    args = {
-      name: params[:name],
-      synonyms: :all,
-      nonconsensus: :no,
-      by: :created_at
-    }
-    query = create_query(:Observation, :of_name, args)
-    show_selected_observations(query)
-  end
-
-  # Displays matrix of User's Observation's, by date.
-  def observations_by_user # :nologin: :norobots:
-    return unless user = find_or_goto_index(User, params[:id].to_s)
-    query = create_query(:Observation, :by_user, user: user)
-    show_selected_observations(query)
-  end
-
-  # Displays matrix of Observation's at a Location, by date.
-  def observations_at_location # :nologin: :norobots:
-    return unless (location = find_or_goto_index(Location, params[:id].to_s))
-    query = create_query(:Observation, :at_location, location: location)
-    show_selected_observations(query)
-  end
-
-  alias_method :show_location_observations, :observations_at_location
-
-  # Display matrix of Observation's whose "where" matches a string.
-  def observations_at_where # :nologin: :norobots:
-    where = params[:where].to_s
-    params[:location] = where
-    query = create_query(:Observation, :at_where,
-                         user_where: where,
-                         location: Location.user_name(@user, where))
-    show_selected_observations(query, always_index: 1)
-  end
-
-  # Display matrix of Observation's attached to a given project.
-  def observations_for_project # :nologin: :norobots:
-    return unless (project = find_or_goto_index(Project, params[:id].to_s))
-    query = create_query(:Observation, :for_project, project: project)
-    show_selected_observations(query, always_index: 1)
-  end
-
-  # Display matrix of Observation's whose notes, etc. match a string pattern.
-  def observation_search # :nologin: :norobots:
-    pattern = params[:pattern].to_s
-    if pattern.match(/^\d+$/) &&
-       (observation = Observation.safe_find(pattern))
-      redirect_to(action: "show_observation", id: observation.id)
-    else
-      search = PatternSearch::Observation.new(pattern)
-      if search.errors.any?
-        search.errors.each do |error|
-          flash_error(error.to_s)
-        end
-        render(action: :list_observations)
-      else
-        @suggest_alternate_spellings = search.query.params[:pattern]
-        show_selected_observations(search.query)
-      end
-    end
-  end
-
-  # Displays matrix of advanced search results.
-  def advanced_search # :nologin: :norobots:
-    if params[:name] || params[:location] || params[:user] || params[:content]
-      search = {}
-      search[:name] = params[:name] unless params[:name].blank?
-      search[:location] = params[:location] unless params[:location].blank?
-      search[:user] = params[:user] unless params[:user].blank?
-      search[:content] = params[:content] unless params[:content].blank?
-      search[:search_location_notes] = !params[:search_location_notes].blank?
-      query = create_query(:Observation, :advanced_search, search)
-    else
-      query = find_query(:Observation)
-    end
-    show_selected_observations(query)
-  rescue => err
-    flash_error(err.to_s) unless err.blank?
-    redirect_to(controller: "observer", action: "advanced_search_form")
-  end
-
-  # Show selected search results as a matrix with "list_observations" template.
-  def show_selected_observations(query, args = {})
-    store_query_in_session(query)
-    @links ||= []
-    args = {
-      action: "list_observations",
-      matrix: true,
-      include: [:name, :location, :user, :rss_log, { thumb_image: :image_votes }]
-    }.merge(args)
-
-    # Add some extra links to the index user is sent to if they click on an
-    # undefined location.
-    if query.flavor == :at_where
-      @links += [[:list_observations_location_define.l,
-                  { controller: "location",
-                    action: "create_location",
-                    where: query.params[:user_where] }],
-                 [:list_observations_location_merge.l,
-                  { controller: "location",
-                    action: "list_merge_options",
-                    where: query.params[:user_where] }],
-                 [:list_observations_location_all.l,
-                  { controller: "location",
-                    action: "list_locations" }]]
-    end
-
-    # Add some alternate sorting criteria.
-    links = [["name", :sort_by_name.t],
-             ["date", :sort_by_date.t],
-             ["user", :sort_by_user.t],
-             ["created_at", :sort_by_posted.t],
-             [(query.flavor == :by_rss_log ? "rss_log" : "updated_at"),
-              :sort_by_updated_at.t],
-             ["confidence", :sort_by_confidence.t],
-             ["thumbnail_quality", :sort_by_thumbnail_quality.t],
-             ["num_views", :sort_by_num_views.t]]
-    args[:sorting_links] = links
-
-    link = [:show_object.t(type: :map),
-            add_query_param({ controller: "observer",
-                              action: "map_observations" },
-                            query)]
-    @links << link
-
-    @links << coerced_query_link(query, Location)
-    @links << coerced_query_link(query, Name)
-    @links << coerced_query_link(query, Image)
-
-    @links << [:list_observations_add_to_list.t,
-               add_query_param({ controller: "species_list",
-                                 action: "add_remove_observations" },
-                               query)]
-
-    @links << [:list_observations_download_as_csv.t,
-               add_query_param({ controller: "observer",
-                                 action: "download_observations" },
-                               query)]
-
-    # Paginate by letter if sorting by user.
-    if (query.params[:by] == "user") ||
-       (query.params[:by] == "reverse_user")
-      args[:letters] = "users.login"
-    # Paginate by letter if names are included in query.
-    elsif query.uses_table?(:names)
-      args[:letters] = "names.sort_name"
-    end
-
-    # Restrict to subset within a geographical region (used by map
-    # if it needed to stuff multiple locations into a single marker).
-    query = restrict_query_to_box(query)
-
-    show_index_of_objects(query, args)
-  end
-
-  # Map results of a search or index.
-  def map_observations # :nologin: :norobots:
-    @query = find_or_create_query(:Observation)
-    apply_content_filters(@query)
-    @title = :map_locations_title.t(locations: @query.title)
-    @query = restrict_query_to_box(@query)
-    @timer_start = Time.now
-
-    # Get matching observations.
-    locations = {}
-    columns = %w(id lat long location_id).map { |x| "observations.#{x}" }
-    args = {
-      select: columns.join(", "),
-      where: "observations.lat IS NOT NULL OR " \
-      "observations.location_id IS NOT NULL"
-    }
-    @observations = @query.select_rows(args).map do |id, lat, long, location_id|
-      locations[location_id.to_i] = nil unless location_id.blank?
-      MinimalMapObservation.new(id, lat, long, location_id)
-    end
-
-    if locations.length > 0
-      # Eager-load corresponding locations.
-      @locations = Location.connection.select_rows(%(
-        SELECT id, name, north, south, east, west FROM locations
-        WHERE id IN (#{locations.keys.sort.map(&:to_s).join(",")})
-      )).map do |id, name, n, s, e, w|
-        locations[id.to_i] = MinimalMapLocation.new(id, name, n, s, e, w)
-      end
-      @observations.each do |obs|
-        obs.location = locations[obs.location_id] if obs.location_id
-      end
-    end
-    @num_results = @observations.count
-    @timer_end = Time.now
-  end
-
-  def download_observations # :nologin: :norobots:
-    query = find_or_create_query(:Observation, by: params[:by])
-    fail "no robots!" if browser.bot?
-    set_query_params(query)
-    @format = params[:format] || "raw"
-    @encoding = params[:encoding] || "UTF-8"
-    if params[:commit] == :CANCEL.l
-      redirect_with_query(action: :index_observation, always_index: true)
-    elsif params[:commit] == :DOWNLOAD.l
-      report = create_observation_report(
-        query: query,
-        format: @format,
-        encoding: @encoding
-      )
-      render_report(report)
-      # serve form
-    end
-  rescue => e
-    flash_error("Internal error: #{e}", *e.backtrace[0..10])
-  end
-
-  def create_observation_report(args)
-    format = args[:format].to_s
-    case format
-    when "raw"
-      ObservationReport::Raw.new(args)
-    when "adolf"
-      ObservationReport::Adolf.new(args)
-    when "darwin"
-      ObservationReport::Darwin.new(args)
-    when "symbiota"
-      ObservationReport::Symbiota.new(args)
-    else
-      fail("Invalid download type: #{format.inspect}")
-    end
-  end
-
-  def render_report(report)
-    send_data(report.body, {
-      type: report.mime_type,
-      charset: report.encoding,
-      disposition: "attachment",
-      filename: report.filename
-    }.merge(report.header || {}))
-  end
-
-  ##############################################################################
-  #
-  #  :section: Show Observation
-  #
-  ##############################################################################
-
-  # Display observation and related namings, comments, votes, images, etc.
-  # This should be a redirection, not rendered, due to large number of
-  # @variables that need to be set up for the view.  Lots of views are used:
-  #   show_observation
-  #   _show_observation
-  #   _show_images
-  #   _show_namings
-  #   _show_comments
-  #   _show_footer
-  # Linked from countless views as a fall-back.
-  # Inputs: params[:id]
-  # Outputs:
-  #   @observation
-  #   @votes                        (user's vote for each naming.id)
-  def show_observation # :nologin: :prefetch:
-    pass_query_params
-    store_location
-
-    # Make it really easy for users to elect to go public with their votes.
-    if params[:go_public] == "1"
-      @user.votes_anonymous = :no
-      @user.save
-      flash_notice(:show_votes_gone_public.t)
-    elsif params[:go_private] == "1"
-      @user.votes_anonymous = :yes
-      @user.save
-      flash_notice(:show_votes_gone_private.t)
-    end
-
-    # Make it easy for users to change thumbnail size.
-    unless params[:set_thumbnail_size].blank?
-      set_default_thumbnail_size(params[:set_thumbnail_size])
-    end
-
-    @observation = find_or_goto_index(Observation, params[:id].to_s)
-    return unless @observation
-    update_view_stats(@observation)
-    @canonical_url = "#{MO.http_domain}/observer/show_observation/#{@observation.id}"
-
-    # Decide if the current query can be used to create a map.
-    query = find_query(:Observation)
-    @mappable = query && query.coercable?(:Location)
-
-    # Provide a list of user's votes to view.
-    @votes = gather_users_votes(@observation, @user) if @user
-  end
-
-  def show_obs
-    redirect_to(action: "show_observation", id: params[:id].to_s)
-  end
-
-  # Go to next observation: redirects to show_observation.
-  def next_observation # :nologin: :norobots:
-    redirect_to_next_object(:next, Observation, params[:id].to_s)
-  end
-
-  # Go to previous observation: redirects to show_observation.
-  def prev_observation # :nologin: :norobots:
-    redirect_to_next_object(:prev, Observation, params[:id].to_s)
-  end
-
-  ##############################################################################
-  #
-  #  :section: Create and Edit Observations
-  #
-  ##############################################################################
-
-  # Form to create a new observation, naming, vote, and images.
-  # Linked from: left panel
-  #
-  # Inputs:
-  #   params[:observation][...]         observation args
-  #   params[:name][:name]              name
-  #   params[:approved_name]            old name
-  #   params[:approved_where]           old place name
-  #   params[:chosen_name][:name_id]    name radio boxes
-  #   params[:vote][...]                vote args
-  #   params[:reason][n][...]           naming_reason args
-  #   params[:image][n][...]            image args
-  #   params[:good_images]              images already downloaded
-  #   params[:was_js_on]                was form javascripty? ("yes" = true)
-  #
-  # Outputs:
-  #   @observation, @naming, @vote      empty objects
-  #   @what, @names, @valid_names       name validation
-  #   @reason                           array of naming_reasons
-  #   @images                           array of images
-  #   @licenses                         used for image license menu
-  #   @new_image                        blank image object
-  #   @good_images                      list of images already downloaded
-  #
-  def create_observation # :prefetch: :norobots:
-    # These are needed to create pulldown menus in form.
-    @licenses = License.current_names_and_ids(@user.license)
-    @new_image = init_image(Time.now)
-
-    # Clear search list. [Huh? -JPH 20120513]
-    clear_query_in_session
-
-    # Create empty instances first time through.
-    if request.method != "POST"
-      create_observation_get
-    else
-      create_observation_post(params)
-    end
-  end
-
-  def create_observation_post(params)
-    rough_cut(params)
-    success = true
-    success = false unless validate_name(params)
-    success = false unless validate_place_name(params)
-    success = false unless validate_object(@observation)
-    success = false unless validate_specimen(params)
-    success = false if @name && !validate_object(@naming)
-    success = false if @name && !validate_object(@vote)
-    success = false if @bad_images != []
-    success = false if success && !save_observation(@observation)
-
-    # Once observation is saved we can save everything else.
-    if success
-      save_everything_else(params[:reason]) # should always succeed
-      flash_notice(:runtime_observation_success.t(id: @observation.id))
-      @observation.log(:log_observation_created_at)
-      redirect_to_next_page
-
-    # If anything failed reload the form.
-    else
-      reload_the_form(params[:reason])
-    end
-  end
-
-  def rough_cut(params)
-    # Create everything roughly first.
-    @observation = create_observation_object(params[:observation])
-    @naming      = Naming.construct(params[:naming], @observation)
-    @vote        = Vote.construct(params[:vote], @naming)
-    @good_images = update_good_images(params[:good_images])
-    @bad_images  = create_image_objects(params[:image],
-                                        @observation, @good_images)
-  end
-
-  def validate_name(params)
-    given_name = param_lookup([:name, :name], "").to_s
-    chosen_name = param_lookup([:chosen_name, :name_id], "").to_s
-    (success, @what, @name, @names, @valid_names, @parent_deprecated, @suggest_corrections) =
-      Name.resolve_name(given_name, params[:approved_name], chosen_name)
-    @naming.name = @name if @name
-    success
-  end
-
-  def validate_place_name(params)
-    success = true
-    @place_name = @observation.place_name
-    @dubious_where_reasons = []
-    if @place_name != params[:approved_where] && @observation.location.nil?
-      db_name = Location.user_name(@user, @place_name)
-      @dubious_where_reasons = Location.dubious_name?(db_name, true)
-      success = false if @dubious_where_reasons != []
-    end
-    success
-  end
-
-  def validate_specimen(params)
-    success = true
-    if params[:specimen]
-      herbarium_name = params[:specimen][:herbarium_name]
-      if herbarium_name
-        herbarium_name = herbarium_name.strip_html
-        herbarium = Herbarium.where(name: herbarium_name)[0]
-        if herbarium
-          herbarium_label = herbarium_label_from_params(params)
-          success = herbarium.label_free?(herbarium_label)
-          duplicate_error(herbarium_name, herbarium_label) unless success
-        end
-      end
-    end
-    success
-  end
-
-  def duplicate_error(name, label)
-    err = :edit_herbarium_duplicate_label.t(herbarium_name: name,
-                                            herbarium_label: label)
-    flash_error(err)
-  end
-
-  def herbarium_label_from_params(params)
-    Herbarium.default_specimen_label(params[:name][:name],
-                                     params[:specimen][:herbarium_id])
-  end
-
-  def save_everything_else(reason)
-    if @name
-      @naming.create_reasons(reason, params[:was_js_on] == "yes")
-      save_with_log(@naming)
-      @observation.reload
-      @observation.change_vote(@naming, @vote.value)
-    end
-    attach_good_images(@observation, @good_images)
-    update_projects(@observation, params[:project])
-    update_species_lists(@observation, params[:list])
-    save_specimen(@observation, params)
-  end
-
-  def save_specimen(obs, params)
-    return unless params[:specimen] && obs.specimen
-    herbarium_name = params[:specimen][:herbarium_name]
-    return unless herbarium_name && !herbarium_name.empty?
-    if params[:specimen][:herbarium_id] == ""
-      params[:specimen][:herbarium_id] = obs.id.to_s
-    end
-    herbarium_label = herbarium_label_from_params(params)
-    herbarium = Herbarium.where(name: herbarium_name)[0]
-    if herbarium.nil?
-      herbarium = Herbarium.new(name: herbarium_name, email: @user.email)
-      if herbarium_name == @user.personal_herbarium_name
-        herbarium.personal_user = @user
-      end
-      herbarium.curators.push(@user)
-      herbarium.save
-    end
-    specimen = Specimen.new(herbarium: herbarium,
-                            herbarium_label: herbarium_label,
-                            user: @user,
-                            when: obs.when)
-    specimen.save
-    specimen.add_observation(obs)
-  end
-
-  def redirect_to_next_page
-    if @observation.location.nil?
-      redirect_to(controller: "location",
-                  action: "create_location",
-                  where: @observation.place_name,
-                  set_observation: @observation.id)
-    elsif has_unshown_notifications?(@user, :naming)
-      redirect_to(action: "show_notifications", id: @observation.id)
-    else
-      redirect_to(action: "show_observation", id: @observation.id)
-    end
-  end
-
-  def reload_the_form(reason)
-    @reason          = @naming.init_reasons(reason)
-    @images          = @bad_images
-    @new_image.when  = @observation.when
-    init_specimen_vars_for_reload
-    init_project_vars_for_reload(@observation)
-    init_list_vars_for_reload(@observation)
-  end
-
-  def create_observation_get
-    @observation     = Observation.new
-    @naming          = Naming.new
-    @vote            = Vote.new
-    @what            = "" # can't be nil else rails tries to call @name.name
-    @names           = nil
-    @valid_names     = nil
-    @reason          = @naming.init_reasons
-    @images          = []
-    @good_images     = []
-    init_specimen_vars_for_create
-    init_project_vars_for_create
-    init_list_vars_for_create
-    defaults_from_last_observation_created
-  end
-
-  def defaults_from_last_observation_created
-    # Grab defaults for date and location from last observation the user
-    # edited if it was less than an hour ago.
-    last_observation = Observation.where(user_id: @user.id).
-                       order(:created_at).last
-    return unless last_observation && last_observation.created_at > 1.hour.ago
-    @observation.when     = last_observation.when
-    @observation.where    = last_observation.where
-    @observation.location = last_observation.location
-    @observation.lat      = last_observation.lat
-    @observation.long     = last_observation.long
-    @observation.alt      = last_observation.alt
-    last_observation.projects.each do |project|
-      @project_checks[project.id] = true
-    end
-    last_observation.species_lists.each do |list|
-      if check_permission(list)
-        @lists << list unless @lists.include?(list)
-        @list_checks[list.id] = true
-      end
-    end
-  end
-
-  # Form to edit an existing observation.
-  # Linked from: left panel
-  #
-  # Inputs:
-  #   params[:id]                       observation id
-  #   params[:observation][...]         observation args
-  #   params[:image][n][...]            image args
-  #   params[:log_change][:checked]     log change in RSS feed?
-  #
-  # Outputs:
-  #   @observation                      populated object
-  #   @images                           array of images
-  #   @licenses                         used for image license menu
-  #   @new_image                        blank image object
-  #   @good_images                      list of images already attached
-  #
-  def edit_observation # :prefetch: :norobots:
-    pass_query_params
-    includes = [:name, :images, :location]
-    @observation = find_or_goto_index(Observation, params[:id].to_s)
-    return unless @observation
-    @licenses = License.current_names_and_ids(@user.license)
-    @new_image = init_image(@observation.when)
-
-    # Make sure user owns this observation!
-    if !check_permission!(@observation)
-      redirect_with_query(action: "show_observation",
-                          id: @observation.id)
-
-      # Initialize form.
-    elsif request.method != "POST"
-      @images      = []
-      @good_images = @observation.images
-      init_project_vars_for_edit(@observation)
-      init_list_vars_for_edit(@observation)
-
-    else
-      any_errors = false
-
-      update_whitelisted_observation_attributes
-
-      # Validate place name
-      @place_name = @observation.place_name
-      @dubious_where_reasons = []
-      if @place_name != params[:approved_where] && @observation.location.nil?
-        db_name = Location.user_name(@user, @place_name)
-        @dubious_where_reasons = Location.dubious_name?(db_name, true)
-        any_errors = true if @dubious_where_reasons.any?
-      end
-
-      # Now try to upload images.
-      @good_images = update_good_images(params[:good_images])
-      @bad_images  = create_image_objects(params[:image],
-                                          @observation, @good_images)
-      attach_good_images(@observation, @good_images)
-      any_errors = true if @bad_images.any?
-
-      # Only save observation if there are changes.
-      if @dubious_where_reasons == []
-        if @observation.changed?
-          @observation.updated_at = Time.now
-          if save_observation(@observation)
-            id = @observation.id
-            flash_notice(:runtime_edit_observation_success.t(id: id))
-            touch = (param_lookup([:log_change, :checked]) == "1")
-            @observation.log(:log_observation_updated, touch: touch)
-          else
-            any_errors = true
-          end
-        end
-      end
-
-      # Update project and species_list attachments.
-      update_projects(@observation, params[:project])
-      update_species_lists(@observation, params[:list])
-
-      # Reload form if anything failed.
-      if any_errors
-        @images         = @bad_images
-        @new_image.when = @observation.when
-        init_project_vars_for_reload(@observation)
-        init_list_vars_for_reload(@observation)
-
-        # Redirect to show_observation or create_location on success.
-      elsif @observation.location.nil?
-        redirect_with_query(controller: "location",
-                            action: "create_location",
-                            where: @observation.place_name,
-                            set_observation: @observation.id)
-      else
-        redirect_with_query(action: "show_observation",
-                            id: @observation.id)
-      end
-    end
-  end
-
-  def update_whitelisted_observation_attributes
-    @observation.attributes = whitelisted_observation_params || {}
-  end
-
-  # Callback to destroy an observation (and associated namings, votes, etc.)
-  # Linked from: show_observation
-  # Inputs: params[:id] (observation)
-  # Redirects to list_observations.
-  def destroy_observation # :norobots:
-    param_id = params[:id].to_s
-    return unless (@observation = find_or_goto_index(Observation, param_id))
-    obs_id = @observation.id
-    next_state = nil
-    # decide where to redirect after deleting observation
-    if (this_state = find_query(:Observation))
-      this_state.current = @observation
-      next_state = this_state.next
-    end
-    if !check_permission!(@observation)
-      flash_error(:runtime_destroy_observation_denied.t(id: obs_id))
-      redirect_to(add_query_param({ action: "show_observation", id: obs_id },
-                                  this_state))
-    elsif !@observation.destroy
-      flash_error(:runtime_destroy_observation_failed.t(id: obs_id))
-      redirect_to(add_query_param({ action: "show_observation", id: obs_id },
-                                  this_state))
-    else
-      flash_notice(:runtime_destroy_observation_success.t(id: param_id))
-      if next_state
-        redirect_to(add_query_param({ action: "show_observation",
-                                      id: next_state.current_id },
-                                    next_state))
-      else
-        redirect_to(action: "list_observations")
-      end
-    end
-  end
-
-  # I'm tired of tweaking show_observation to call calc_consensus for
-  # debugging.  I'll just leave this stupid action in and have it
-  # forward to show_observation.
-  def recalc # :root: :norobots:
-    pass_query_params
-    id = params[:id].to_s
-    begin
-      @observation = Observation.find(id)
-      display_name = @observation.name.display_name
-      text = @observation.calc_consensus(true)
-    rescue => err
-      flash_error(:observer_recalc_caught_error.t(error: err))
-    end
-    # render(text: "", layout: true)
-    redirect_with_query(action: "show_observation", id: id)
-  end
-
-  ##############################################################################
-  #
-  #  :section: Reviewer Utilities
-  #
-  ##############################################################################
-
-  # Form to compose email for the authors/reviewers.  Linked from show_<object>.
-  # TODO: Use queued_email mechanism.
-  def author_request # :norobots:
-    pass_query_params
-    @object = AbstractModel.find_object(params[:type], params[:id].to_s)
-    return unless request.method == "POST"
-    subject = param_lookup([:email, :subject], "")
-    content = param_lookup([:email, :content], "")
-    (@object.authors + UserGroup.reviewers.users).uniq.each do |receiver|
-      AuthorEmail.build(@user, receiver, @object, subject, content).deliver_now
-    end
-    flash_notice(:request_success.t)
-    redirect_with_query(controller: @object.show_controller,
-                        action: @object.show_action, id: @object.id)
-  end
-
-  # Form to adjust permissions for a user with respect to a project.
-  # Linked from: show_(object) and author_request email
-  # Inputs:
-  #   params[:id]
-  #   params[:type]
-  #   params[:add]
-  #   params[:remove]
-  # Success:
-  #   Redraws itself.
-  # Failure:
-  #   Renders show_name.
-  #   Outputs: @name, @authors, @users
-  def review_authors # :norobots:
-    pass_query_params
-    @object = AbstractModel.find_object(params[:type], params[:id].to_s)
-    @authors = @object.authors
-    parent = @object.parent
-    if @authors.member?(@user) || @user.in_group?("reviewers")
-      @users = User.all.order("login, name").to_a
-      new_author = params[:add] ? User.find(params[:add]) : nil
-      if new_author && !@authors.member?(new_author)
-        @object.add_author(new_author)
-        flash_notice("Added #{new_author.legal_name}")
-        # Should send email as well
-      end
-      old_author = params[:remove] ? User.find(params[:remove]) : nil
-      if old_author && @authors.member?(old_author)
-        @object.remove_author(old_author)
-        flash_notice("Removed #{old_author.legal_name}")
-        # Should send email as well
-      end
-    else
-      flash_error(:review_authors_denied.t)
-      redirect_with_query(controller: parent.show_controller,
-                          action: parent.show_action, id: parent.id)
-    end
-  end
-
-  # Callback to let reviewers change the export status of a Name from the
-  # show_name page.
-  def set_export_status # :norobots:
-    pass_query_params
-    id    = params[:id].to_s
-    type  = params[:type].to_s
-    value = params[:value].to_s
-    model_class = type.camelize.safe_constantize
-    if !is_reviewer?
-      flash_error(:runtime_admin_only.t)
-      redirect_back_or_default("/")
-    elsif !model_class ||
-          !model_class.respond_to?(:column_names) ||
-          !model_class.column_names.include?("ok_for_export")
-      flash_error(:runtime_invalid.t(type: '"type"', value: type))
-      redirect_back_or_default("/")
-    elsif !value.match(/^[01]$/)
-      flash_error(:runtime_invalid.t(type: '"value"', value: value))
-      redirect_back_or_default("/")
-    elsif (obj = find_or_goto_index(model_class, id))
-      obj.ok_for_export = (value == "1")
-      obj.save_without_our_callbacks
-      if params[:return]
-        redirect_back_or_default("/")
-      else
-        controller = params[:return_controller] || obj.show_controller
-        action = params[:return_action] || obj.show_action
-        redirect_with_query(controller: controller,
-                            action: action, id: id)
-      end
-    end
-  end
-
-  ##############################################################################
-  #
-  #  :section: Notifications
-  #
-  ##############################################################################
-
-  # Displays notifications related to a given naming and users.
-  # Inputs: params[:naming], params[:observation]
-  # Outputs:
-  #   @notifications
-  def show_notifications # :norobots:
-    pass_query_params
-    data = []
-    @observation = find_or_goto_index(Observation, params[:id].to_s)
-    return unless @observation
-    name_tracking_emails(@user.id).each do |q|
-      fields = [:naming, :notification, :shown]
-      naming_id, notification_id, shown = q.get_integers(fields)
-      next unless shown.nil?
-      notification = Notification.find(notification_id)
-      if notification.note_template
-        data.push([notification, Naming.find(naming_id)])
-      end
-      q.add_integer(:shown, 1)
-    end
-    @data = data.sort_by { rand }
-  end
-
-  def name_tracking_emails(user_id)
-    QueuedEmail.where(flavor: "QueuedEmail::NameTracking", to_user_id: user_id)
-  end
-
-  # Lists notifications that the given user has created.
-  # Inputs: none
-  # Outputs:
-  #   @notifications
-  def list_notifications # :norobots:
-    # @notifications = Notification.find_all_by_user_id(@user.id, order: :flavor)
-    @notifications = Notification.where(user_id: @user.id).order(:flavor)
-  end
-
-  ##############################################################################
-  #
-  #  :section: User support
-  #
-  ##############################################################################
-
-  # User index, restricted to admins.
-  def index_user # :nologin: :norobots:
-    if is_in_admin_mode? || find_query(:User)
-      query = find_or_create_query(:User, by: params[:by])
-      show_selected_users(query, id: params[:id].to_s, always_index: true)
-    else
-      flash_error(:runtime_search_has_expired.t)
-      redirect_to(action: "list_rss_logs")
-    end
-  end
-
-  # People guess this page name frequently for whatever reason, and
-  # since there is a view with this name, it crashes each time.
-  alias_method :list_users, :index_user
-
-  # User index, restricted to admins.
-  def users_by_name # :norobots:
-    if is_in_admin_mode?
-      query = create_query(:User, :all, by: :name)
-      show_selected_users(query)
-    else
-      flash_error(:permission_denied.t)
-      redirect_to(action: "list_rss_logs")
-    end
-  end
-
-  # Display list of User's whose name, notes, etc. match a string pattern.
-  def user_search # :nologin: :norobots:
-    pattern = params[:pattern].to_s
-    if pattern.match(/^\d+$/) &&
-       (user = User.safe_find(pattern))
-      redirect_to(action: "show_user", id: user.id)
-    else
-      query = create_query(:User, :pattern_search, pattern: pattern)
-      show_selected_users(query)
-    end
-  end
-
-  def show_selected_users(query, args = {})
-    store_query_in_session(query)
-    @links ||= []
-    args = {
-      action: "list_users",
-      include: :user_groups,
-      matrix: !is_in_admin_mode?
-    }.merge(args)
-
-    # Add some alternate sorting criteria.
-    if is_in_admin_mode?
-      args[:sorting_links] = [
-        ["id",          :sort_by_id.t],
-        ["login",       :sort_by_login.t],
-        ["name",        :sort_by_name.t],
-        ["created_at",  :sort_by_created_at.t],
-        ["updated_at",  :sort_by_updated_at.t],
-        ["last_login",  :sort_by_last_login.t]
-      ]
-    else
-      args[:sorting_links] = [
-        ["login",         :sort_by_login.t],
-        ["name",          :sort_by_name.t],
-        ["created_at",    :sort_by_created_at.t],
-        ["location",      :sort_by_location.t],
-        ["contribution",  :sort_by_contribution.t]
-      ]
-    end
-
-    # Paginate by "correct" letter.
-    if (query.params[:by] == "login") ||
-       (query.params[:by] == "reverse_login")
-      args[:letters] = "users.login"
-    else
-      args[:letters] = "users.name"
-    end
-
-    show_index_of_objects(query, args)
-  end
-
-  # users_by_contribution.rhtml
-  def users_by_contribution # :nologin: :norobots:
-    SiteData.new
-    @users = User.order("contribution desc, name, login")
-  end
-
-  # show_user.rhtml
-  def show_user # :nologin: :prefetch:
-    store_location
-    id = params[:id].to_s
-    @show_user = find_or_goto_index(User, id)
-    return unless @show_user
-    @user_data = SiteData.new.get_user_data(id)
-    @life_list = Checklist::ForUser.new(@show_user)
-    @query = Query.lookup(:Observation, :by_user,
-                          user: @show_user, by: :owners_thumbnail_quality)
-    @observations = @query.results(limit: 6)
-    return unless @observations.length < 6
-    @query = Query.lookup(:Observation, :by_user,
-                          user: @show_user, by: :thumbnail_quality)
-    @observations = @query.results(limit: 6)
-  end
-
-  # Go to next user: redirects to show_user.
-  def next_user # :norobots:
-    redirect_to_next_object(:next, User, params[:id].to_s)
-  end
-
-  # Go to previous user: redirects to show_user.
-  def prev_user # :norobots:
-    redirect_to_next_object(:prev, User, params[:id].to_s)
-  end
-
-  # Display a checklist of species seen by a User, Project,
-  # SpeciesList or the entire site.
-  def checklist # :nologin: :norobots:
-    store_location
-    user_id = params[:user_id] || params[:id]
-    proj_id = params[:project_id]
-    list_id = params[:species_list_id]
-    if !user_id.blank?
-      if (@show_user = find_or_goto_index(User, user_id))
-        @data = Checklist::ForUser.new(@show_user)
-      end
-    elsif !proj_id.blank?
-      if (@project = find_or_goto_index(Project, proj_id))
-        @data = Checklist::ForProject.new(@project)
-      end
-    elsif !list_id.blank?
-      if (@species_list = find_or_goto_index(SpeciesList, list_id))
-        @data = Checklist::ForSpeciesList.new(@species_list)
-      end
-    else
-      @data = Checklist::ForSite.new
-    end
-  end
-
-  # Admin util linked from show_user page that lets admin add or change bonuses
-  # for a given user.
-  def change_user_bonuses # :root: :norobots:
-    return unless (@user2 = find_or_goto_index(User, params[:id].to_s))
-    if is_in_admin_mode?
-      if request.method != "POST"
-        # Reformat bonuses as string for editing, one entry per line.
-        @val = ""
-        if @user2.bonuses
-          vals = @user2.bonuses.map do |points, reason|
-            sprintf("%-6d %s", points, reason.gsub(/\s+/, " "))
-          end
-          @val = vals.join("\n")
-        end
-      else
-        # Parse new set of values.
-        @val = params[:val]
-        line_num = 0
-        errors = false
-        bonuses = []
-        @val.split("\n").each do |line|
-          line_num += 1
-          if (match = line.match(/^\s*(\d+)\s*(\S.*\S)\s*$/))
-            bonuses.push([match[1].to_i, match[2].to_s])
-          else
-            flash_error("Syntax error on line #{line_num}.")
-            errors = true
-          end
-        end
-        # Success: update user's contribution.
-        unless errors
-          contrib = @user2.contribution.to_i
-          # Subtract old bonuses.
-          if @user2.bonuses
-            @user2.bonuses.each do |points, _reason|
-              contrib -= points
-            end
-          end
-          # Add new bonuses
-          bonuses.each do |points, _reason|
-            contrib += points
-          end
-          # Update database.
-          @user2.bonuses      = bonuses
-          @user2.contribution = contrib
-          @user2.save
-          redirect_to(action: "show_user", id: @user2.id)
-        end
-      end
-    else
-      redirect_to(action: "show_user", id: @user2.id)
-    end
-  end
-
-  ##############################################################################
-  #
-  #  :section: Site Stats
-  #
-  ##############################################################################
-
-  # show_site_stats.rhtml
-  def show_site_stats # :nologin: :norobots:
-    store_location
-    @site_data = SiteData.new.get_site_data
-
-    # Add some extra stats.
-    @site_data[:observed_taxa] = Name.connection.select_value %(
-      SELECT COUNT(DISTINCT name_id) FROM observations
-    )
-    @site_data[:listed_taxa] = Name.connection.select_value %(
-      SELECT COUNT(*) FROM names
-    )
-
-    # Get the last six observations whose thumbnails are highly rated.
-    query = Query.lookup(:Observation, :all,
-                         by: :updated_at,
-                         where: "images.vote_cache >= 3",
-                         join: :"images.thumb_image")
-    @observations = query.results(limit: 6,
-                                  include: { thumb_image: :image_votes })
-  end
-
-  # server_status.rhtml
-  # Restricted to the admin user
-  # Reports on the health of the system
-  def server_status # :root: :norobots:
-    if is_in_admin_mode?
-      case params[:commit]
-      when :system_status_gc.l
-        ObjectSpace.garbage_collect
-        flash_notice("Collected garbage")
-      when :system_status_clear_caches.l
-        String.clear_textile_cache
-        flash_notice("Cleared caches")
-      end
-      @textile_name_size = String.textile_name_size
-    else
-      redirect_to(action: "list_observations")
-    end
-  end
-
-  ##############################################################################
-  #
-  #  :section: Email Stuff
-  #
-  ##############################################################################
-
-  # email_features.rhtml
-  # Restricted to the admin user
-  def email_features # :root: :norobots:
-    if is_in_admin_mode?
-      @users = User.where("email_general_feature=1 && verified is not null")
-      if request.method == "POST"
-        @users.each do |user|
-          QueuedEmail::Feature.create_email(user,
-                                            params[:feature_email][:content])
-        end
-        flash_notice(:send_feature_email_success.t)
-        redirect_to(action: "users_by_name")
-      end
-    else
-      flash_error(:permission_denied.t)
-      redirect_to(action: "list_rss_logs")
-    end
-  end
-
-  def ask_webmaster_question # :nologin: :norobots:
-    @email = params[:user][:email] if params[:user]
-    @content = params[:question][:content] if params[:question]
-    @email_error = false
-    if request.method != "POST"
-      @email = @user.email if @user
-    elsif @email.blank? || @email.index("@").nil?
-      flash_error(:runtime_ask_webmaster_need_address.t)
-      @email_error = true
-    elsif /http:/ =~ @content || /<[\/a-zA-Z]+>/ =~ @content
-      flash_error(:runtime_ask_webmaster_antispam.t)
-    elsif @content.blank?
-      flash_error(:runtime_ask_webmaster_need_content.t)
-    else
-      WebmasterEmail.build(@email, @content).deliver_now
-      flash_notice(:runtime_ask_webmaster_success.t)
-      redirect_to(action: "list_rss_logs")
-    end
-  end
-
-  def ask_user_question # :norobots:
-    return unless (@target = find_or_goto_index(User, params[:id].to_s)) &&
-                  email_question(@user) &&
-                  request.method == "POST"
-    subject = params[:email][:subject]
-    content = params[:email][:content]
-    UserEmail.build(@user, @target, subject, content).deliver_now
-    flash_notice(:runtime_ask_user_question_success.t)
-    redirect_to(action: "show_user", id: @target.id)
-  end
-
-  def ask_observation_question # :norobots:
-    @observation = find_or_goto_index(Observation, params[:id].to_s)
-    return unless @observation &&
-                  email_question(@observation) &&
-                  request.method == "POST"
-    question = params[:question][:content]
-    ObservationEmail.build(@user, @observation, question).deliver_now
-    flash_notice(:runtime_ask_observation_question_success.t)
-    redirect_with_query(action: "show_observation", id: @observation.id)
-  end
-
-  def commercial_inquiry # :norobots:
-    return unless (@image = find_or_goto_index(Image, params[:id].to_s)) &&
-                  email_question(@image, :email_general_commercial) &&
-                  request.method == "POST"
-    commercial_inquiry = params[:commercial_inquiry][:content]
-    CommercialEmail.build(@user, @image, commercial_inquiry).deliver_now
-    flash_notice(:runtime_commercial_inquiry_success.t)
-    redirect_with_query(controller: "image", action: "show_image",
-                        id: @image.id)
-  end
-
-  def email_question(target, method = :email_general_question)
-    result = false
-    user = target.is_a?(User) ? target : target.user
-    if user.send(method)
-      result = true
-    else
-      flash_error(:permission_denied.t)
-      redirect_with_query(controller: target.show_controller,
-                          action: target.show_action, id: target.id)
-    end
-    result
-  end
-
-  ##############################################################################
-  #
-  #  :section: RSS support
-  #
-  ##############################################################################
-
-  # Displays matrix of selected RssLog's (based on current Query).
-  def index_rss_log # :nologin: :norobots:
-    if request.method == "POST"
-      types = RssLog.all_types.select { |type| params["show_#{type}"] == "1" }
-      types = "all" if types.length == RssLog.all_types.length
-      types = "none" if types.empty?
-      types = types.map(&:to_s).join(" ") if types.is_a?(Array)
-      query = find_or_create_query(:RssLog, type: types)
-    elsif !params[:type].blank?
-      types = params[:type].split & (["all"] + RssLog.all_types)
-      query = find_or_create_query(:RssLog, type: types.join(" "))
-    else
-      query = find_query(:RssLog)
-      query ||= create_query(:RssLog, :all,
-                             type: @user ? @user.default_rss_type : "all")
-    end
-    show_selected_rss_logs(query, id: params[:id].to_s, always_index: true)
-  end
-
-  # This is the main site index.  Nice how it's buried way down here, huh?
-  def list_rss_logs # :nologin:
-    query = create_query(:RssLog, :all,
-                         type: @user ? @user.default_rss_type : "all")
-    show_selected_rss_logs(query)
-  end
-
-  # Show selected search results as a matrix with "list_rss_logs" template.
-  def show_selected_rss_logs(query, args = {})
-    store_query_in_session(query)
-    set_query_params(query)
-
-    args = {
-      action: "list_rss_logs",
-      matrix: true,
-      include: {
-        location: :user,
-        name: :user,
-        observation: [:location, :name, { thumb_image: :image_votes }, :user],
-        project: :user,
-        species_list: [:location, :user]
-      }
-    }.merge(args)
-
-    @types = query.params[:type].to_s.split.sort
-    @links = []
-
-    # Let the user make this their default and fine tune.
-    if @user
-      if params[:make_default] == "1"
-        @user.default_rss_type = @types.join(" ")
-        @user.save_without_our_callbacks
-      elsif @user.default_rss_type.to_s.split.sort != @types
-        @links << [:rss_make_default.t,
-                   add_query_param(action: "index_rss_log", make_default: 1)]
-      end
-    end
-
-    show_index_of_objects(query, args)
-  end
-
-  # Show a single RssLog.
-  def show_rss_log # :nologin:
-    pass_query_params
-    store_location
-    @rss_log = find_or_goto_index(RssLog, params["id"])
-  end
-
-  # Go to next RssLog: redirects to show_<object>.
-  def next_rss_log # :norobots:
-    redirect_to_next_object(:next, RssLog, params[:id].to_s)
-  end
-
-  # Go to previous RssLog: redirects to show_<object>.
-  def prev_rss_log # :norobots:
-    redirect_to_next_object(:prev, RssLog, params[:id].to_s)
-  end
-
-  # this is the site's rss feed.
-  def rss # :nologin:
-    @logs = RssLog.includes(:name, :species_list, observation: :name).
-            where("datediff(now(), updated_at) <= 31").
-            order(updated_at: :desc).
-            limit(100)
-
-    render_xml(layout: false)
-  end
-
-  ##############################################################################
-  #
-  #  :section: create and edit helpers
-  #
-  #    create_observation_object(...)     create rough first-drafts.
-  #
-  #    save_observation(...)              Save validated objects.
-  #
-  #    update_observation_object(...)     Update and save existing objects.
-  #
-  #    init_image()                       Handle image uploads.
-  #    create_image_objects(...)
-  #    update_good_images(...)
-  #    attach_good_images(...)
-  #
-  ##############################################################################
-
-  # Roughly create observation object.  Will validate and save later
-  # once we're sure everything is correct.
-  # INPUT: params[:observation] (and @user)
-  # OUTPUT: new observation
-  def create_observation_object(args)
-    now = Time.now
-    if args
-      observation = Observation.new(args.permit(whitelisted_observation_args))
-    else
-      observation = Observation.new
-    end
-    observation.created_at = now
-    observation.updated_at = now
-    observation.user = @user
-    observation.name = Name.unknown
-    if Location.is_unknown?(observation.place_name) ||
-       (observation.lat && observation.long && observation.place_name.blank?)
-      observation.location = Location.unknown
-      observation.where = nil
-    end
-    observation
-  end
-
-  def init_specimen_vars_for_create
-    @herbarium_name = @user.preferred_herbarium_name
-    @herbarium_id = ""
-  end
-
-  def init_specimen_vars_for_reload
-    @herbarium_name, @herbarium_id =
-      if (specimen = params[:specimen])
-        [specimen[:herbarium_name], specimen[:herbarium_id]]
-      else
-        [@user.preferred_herbarium_name, ""]
-      end
-  end
-
-  def init_project_vars
-    @projects = User.current.projects_member.sort_by(&:title)
-    @project_checks = {}
-  end
-
-  def init_project_vars_for_create
-    init_project_vars
-  end
-
-  def init_project_vars_for_edit(obs)
-    init_project_vars
-    obs.projects.each do |proj|
-      @projects << proj unless @projects.include?(proj)
-      @project_checks[proj.id] = true
-    end
-  end
-
-  def init_project_vars_for_reload(obs)
-    init_project_vars
-    obs.projects.each do |proj|
-      @projects << proj unless @projects.include?(proj)
-    end
-    @projects.each do |proj|
-      p = params[:project]
-      @project_checks[proj.id] = p.nil? ? false : p["id_#{proj.id}"] == "1"
-    end
-  end
-
-  def init_list_vars
-    @lists = User.current.all_editable_species_lists.sort_by(&:title)
-    @list_checks = {}
-  end
-
-  def init_list_vars_for_create
-    init_list_vars
-  end
-
-  def init_list_vars_for_edit(obs)
-    init_list_vars
-    obs.species_lists.each do |list|
-      @lists << list unless @lists.include?(list)
-      @list_checks[list.id] = true
-    end
-  end
-
-  def init_list_vars_for_reload(obs)
-    init_list_vars
-    obs.species_lists.each do |list|
-      @lists << list unless @lists.include?(list)
-    end
-    @lists.each do |list|
-      @list_checks[list.id] = param_lookup([:list, "id_#{list.id}"]) == "1"
-    end
-  end
-
-  def update_projects(obs, checks)
-    return unless checks
-    User.current.projects_member.each do |project|
-      before = obs.projects.include?(project)
-      after = checks["id_#{project.id}"] == "1"
-      next unless before != after
-      if after
-        project.add_observation(obs)
-        flash_notice(:attached_to_project.t(object: :observation,
-                                            project: project.title))
-      else
-        project.remove_observation(obs)
-        flash_notice(:removed_from_project.t(object: :observation,
-                                             project: project.title))
-      end
-    end
-  end
-
-  def update_species_lists(obs, checks)
-    return unless checks
-    User.current.all_editable_species_lists.each do |list|
-      before = obs.species_lists.include?(list)
-      after = checks["id_#{list.id}"] == "1"
-      next unless before != after
-      if after
-        list.add_observation(obs)
-        flash_notice(:added_to_list.t(list: list.title))
-      else
-        list.remove_observation(obs)
-        flash_notice(:removed_from_list.t(list: list.title))
-      end
-    end
-  end
-
-  # Save observation now that everything is created successfully.
-  def save_observation(observation)
-    return true if observation.save
-    flash_error(:runtime_no_save_observation.t)
-    flash_object_errors(observation)
-    false
-  end
-
-  # Update observation, check if valid.
-  def update_observation_object(observation, args)
-    success = true
-    unless observation.update(args.permit(observation_whitelisted_args))
-      flash_object_errors(observation)
-      success = false
-    end
-    success
-  end
-
-  # Attempt to upload any images.  We will attach them to the observation
-  # later, assuming we can create it.  Problem is if anything goes wrong, we
-  # cannot repopulate the image forms (security issue associated with giving
-  # file upload fields default values).  So we need to do this immediately,
-  # even if observation creation fails.  Keep a list of images we've downloaded
-  # successfully in @good_images (stored in hidden form field).
-  #
-  # INPUT: params[:image], observation, good_images (and @user)
-  # OUTPUT: list of images we couldn't create
-  def create_image_objects(args, observation, good_images)
-    bad_images = []
-    if args
-      i = 0
-      while (args2 = args[i.to_s])
-        unless (upload = args2[:image]).blank?
-          if upload.respond_to?(:original_filename)
-            name = upload.original_filename.force_encoding("utf-8")
-          end
-          # image = Image.new(args2) # Rails 3.2
-          image = Image.new(args2.permit(whitelisted_image_args))
-          # image = Image.new(args2.permit(:all))
-          image.created_at = Time.now
-          image.updated_at = image.created_at
-          # If image.when is 1950 it means user never saw the form
-          # field, so we should use default instead.
-          image.when = observation.when if image.when.year == 1950
-          image.user = @user
-          if !image.save
-            bad_images.push(image)
-            flash_object_errors(image)
-          elsif !image.process_image
-            logger.error("Unable to upload image")
-            name_str = name ? "'#{name}'" : "##{image.id}"
-            flash_notice(:runtime_no_upload_image.t(name: name_str))
-            bad_images.push(image)
-            flash_object_errors(image)
-          else
-            name = image.original_name
-            name = "##{image.id}" if name.empty?
-            flash_notice(:runtime_image_uploaded.t(name: name))
-            good_images.push(image)
-            if observation.thumb_image_id == -i
-              observation.thumb_image_id = image.id
-            end
-          end
-        end
-        i += 1
-      end
-    end
-    if observation.thumb_image_id && observation.thumb_image_id.to_i <= 0
-      observation.thumb_image_id = nil
-    end
-    bad_images
-  end
-
-  # List of images that we've successfully downloaded, but which
-  # haven't been attached to the observation yet.  Also supports some
-  # mininal editing.  INPUT: params[:good_images] (also looks at
-  # params[:image_<id>_notes]) OUTPUT: list of images
-  def update_good_images(arg)
-    # Get list of images first.
-    images = (arg || "").split(" ").map do |id|
-      Image.safe_find(id.to_i)
-    end.reject(&:nil?)
-
-    # Now check for edits.
-    images.each do |image|
-      next unless check_permission(image)
-      args = param_lookup([:good_image, image.id.to_s])
-      next unless args
-      image.attributes = args.permit(whitelisted_image_args)
-      next unless image.when_changed? ||
-                  image.notes_changed? ||
-                  image.copyright_holder_changed? ||
-                  image.license_id_changed? ||
-                  image.original_name_changed?
-      image.updated_at = Time.now
-      if image.save
-        flash_notice(:runtime_image_updated_notes.t(id: image.id))
-      else
-        flash_object_errors(image)
-      end
-    end
-
-    images
-  end
-
-  # Now that the observation has been successfully created, we can attach
-  # any images that were downloaded earlier
-  def attach_good_images(observation, images)
-    return unless images
-    images.each do |image|
-      unless observation.image_ids.include?(image.id)
-        observation.add_image(image)
-        observation.log_create_image(image)
-      end
-    end
-  end
-
-  # Initialize image for the dynamic image form at the bottom.
-  def init_image(default_date)
-    image = Image.new
-    image.when             = default_date
-    image.license          = @user.license
-    image.copyright_holder = @user.legal_name
-    image
-  end
-
-  def hide_thumbnail_map # :nologin:
-    pass_query_params
-    id = params[:id].to_s
-    if @user
-      @user.update_attribute(:thumbnail_maps, false)
-      flash_notice(:show_observation_thumbnail_map_hidden.t)
-    else
-      session[:hide_thumbnail_maps] = true
-    end
-    redirect_with_query(action: :show_observation, id: id)
-  end
-
-  ##############################################################################
-  #
-  #  :stopdoc: These are for backwards compatibility.
-  #
-  ##############################################################################
-
-  def rewrite_url(obj, new_method)
-    url = request.fullpath
-    if url.match(/\?/)
-      base = url.sub(/\?.*/, "")
-      args = url.sub(/^[^?]*/, "")
-    elsif url.match(/\/\d+$/)
-      base = url.sub(/\/\d+$/, "")
-      args = url.sub(/.*(\/\d+)$/, "\1")
-    else
-      base = url
-      args = ""
-    end
-    base.sub!(%r{/\w+/\w+$}, "")
-    "#{base}/#{obj}/#{new_method}#{args}"
-  end
-
-  # Create redirection methods for all of the actions we've moved out
-  # of this controller.  They just rewrite the URL, replacing the
-  # controller with the new one (and optionally renaming the action).
-  def self.action_has_moved(obj, old_method, new_method = nil)
-    new_method = old_method unless new_method
-    class_eval(<<-EOS)
-      def #{old_method}
-        redirect_to rewrite_url("#{obj}", "#{new_method}")
-      end
-    EOS
-  end
-
-  action_has_moved "comment", "add_comment"
-  action_has_moved "comment", "destroy_comment"
-  action_has_moved "comment", "edit_comment"
-  action_has_moved "comment", "list_comments"
-  action_has_moved "comment", "show_comment"
-  action_has_moved "comment", "show_comments_for_user"
-
-  action_has_moved "image", "add_image"
-  action_has_moved "image", "destroy_image"
-  action_has_moved "image", "edit_image"
-  action_has_moved "image", "license_updater"
-  action_has_moved "image", "list_images"
-  action_has_moved "image", "next_image"
-  action_has_moved "image", "prev_image"
-  action_has_moved "image", "remove_images"
-  action_has_moved "image", "reuse_image"
-  action_has_moved "image", "show_image"
-
-  action_has_moved "name", "approve_name"
-  action_has_moved "name", "bulk_name_edit"
-  action_has_moved "name", "change_synonyms"
-  action_has_moved "name", "deprecate_name"
-  action_has_moved "name", "edit_name"
-  action_has_moved "name", "map"
-  action_has_moved "name", "observation_index"
-  action_has_moved "name", "show_name"
-  action_has_moved "name", "show_past_name"
-
-  action_has_moved "observer", "show_user_observations", "observations_by_user"
-
-  action_has_moved "species_list", "add_observation_to_species_list"
-  action_has_moved "species_list", "create_species_list"
-  action_has_moved "species_list", "destroy_species_list"
-  action_has_moved "species_list", "edit_species_list"
-  action_has_moved "species_list", "list_species_lists"
-  action_has_moved "species_list", "manage_species_lists"
-  action_has_moved "species_list", "remove_observation_from_species_list"
-  action_has_moved "species_list", "show_species_list"
-  action_has_moved "species_list", "species_lists_by_title"
-  action_has_moved "species_list", "upload_species_list"
-
-  ##############################################################################
-
-  private
-
-  def whitelisted_observation_args
-    [:place_name, :where, :lat, :long, :alt, :when, "when(1i)", "when(2i)",
-     "when(3i)", :notes, :specimen, :thumb_image_id, :is_collection_location]
-  end
-
-  def whitelisted_observation_params
-    return unless params[:observation]
-    params[:observation].permit(whitelisted_observation_args)
-  end
-=======
->>>>>>> 5919c571
 end