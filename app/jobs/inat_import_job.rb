# frozen_string_literal: true

class InatImportJob < ApplicationJob
  # iNat's id for the MO application
  APP_ID = Observations::InatImportsController::APP_ID
  # site for authorization, authentication
  SITE = Observations::InatImportsController::SITE
  # iNat calls this after iNat user authorizes MO access to user's data
  REDIRECT_URI = Observations::InatImportsController::REDIRECT_URI
  # The iNat API
  API_BASE = Observations::InatImportsController::API_BASE
  # limit results iNat API requests, with Protozoa as a proxy for slime molds
  ICONIC_TAXA = "Fungi,Protozoa"
  # This string + date is added to description of iNat observation
  IMPORTED_BY_MO = "Imported by Mushroom Observer"

  queue_as :default

  def perform(inat_import)
    @inat_import = inat_import
<<<<<<< HEAD
    log("InatImportJob #{inat_import.id} started, " \
    "user #{inat_import.user_id}")

=======
    log(
      "InatImportJob #{inat_import.id} started, user: #{inat_import.user_id}"
    )
>>>>>>> 74047a7b
    @user = @inat_import.user

    access_token =
      use_auth_code_to_obtain_oauth_access_token(@inat_import.token)
    api_token = trade_access_token_for_jwt_api_token(access_token)
    ensure_importing_own_observations(api_token)
    @inat_import.update(token: api_token, state: "Importing")
    import_requested_observations
  rescue StandardError => e
    log("Error occurred: #{e.message}")
    @inat_import.add_response_error(e)
  ensure
    done
  end

  private

  # https://www.inaturalist.org/pages/api+reference#authorization_code_flow
  def use_auth_code_to_obtain_oauth_access_token(auth_code)
    log("Obtaining OAuth access token")
    payload = { client_id: APP_ID,
                client_secret: Rails.application.credentials.inat.secret,
                code: auth_code,
                redirect_uri: REDIRECT_URI,
                grant_type: "authorization_code" }

    begin
      oauth_response = RestClient.post("#{SITE}/oauth/token", payload)
    rescue RestClient::Unauthorized, RestClient::ExceptionWithResponse => e
      raise("OAuth token request failed: #{e.message}")
    end

    token = JSON.parse(oauth_response.body)["access_token"]
    @inat_import.update(token: token)
    log("Obtained OAuth access token: #{masked_token(token)}")
    token
  end

  def done
    log("Updating inat_import state to Done")
    @inat_import.update(state: "Done")
    update_user_inat_username
  end

  # https://www.inaturalist.org/pages/api+recommended+practices
  def trade_access_token_for_jwt_api_token(access_token)
    log("Obtaining jwt")
    begin
      jwt_response = RestClient::Request.execute(
        method: :get, url: "#{SITE}/users/api_token",
        headers: { authorization: "Bearer #{access_token}", accept: :json }
      )
    rescue RestClient::Unauthorized, RestClient::ExceptionWithResponse => e
      raise("JWT request failed: #{e.message}")
    end
    api_token = JSON.parse(jwt_response)["api_token"]
    log("Obtained JWT API token: #{masked_token(api_token)}")
    api_token
  end

  # Ensure that normal MO users import only their own iNat observations.
  # iNat allows MO user A to import iNat obs of iNat user B
  # if B authorized MO to access B's iNat data.  We don't want that.
  # Therefore check that the iNat login provided in the import form
  # is that of the user currently logged-in to iNat.
  def ensure_importing_own_observations(api_token)
    return log("Skipped own-obs check (SuperImporter)") if super_importer?

    headers = { authorization: "Bearer #{api_token}",
                content_type: :json, accept: :json }
    begin
      # fetch the logged-in iNat user
      # https://api.inaturalist.org/v1/docs/#!/Users/get_users_me
      response = RestClient.get("#{API_BASE}/users/me", headers)
      @inat_logged_in_user = JSON.parse(response.body)["results"].first["login"]
      log("inat_logged_in_user: #{@inat_logged_in_user}")
    rescue RestClient::Unauthorized, RestClient::ExceptionWithResponse => e
      raise("iNat API user request failed: #{e.message}")
    end

    raise(:inat_wrong_user.t) unless right_user?(@inat_logged_in_user)
  end

  def super_importer?
    InatImport.super_importers.include?(@user)
  end

  def right_user?(inat_logged_in_user)
    inat_logged_in_user == @inat_import.inat_username
  end

  def import_requested_observations
    @inat_manager = User.find_by(login: "MO Webmaster")
    inat_ids = inat_id_list
    return log("No observations requested") if @inat_import[:import_all].
                                               blank? && inat_ids.blank?

    # Search for one page of results at a time, until done with all pages
    # To get one page, use iNats `per_page` & `id_above` params.
    # https://api.inaturalist.org/v1/docs/#!/Observations/get_observations
    parser = InatPageParser.new(@inat_import, inat_ids, restricted_user_login)
    while parsing(parser); end
  end

  def inat_id_list
    @inat_import.inat_ids.delete(" ")
  end

  def parsing(parser)
    # get a page of observations with id > id of last imported obs
    parsed_page = parser.next_page
    return false if parsed_page.nil?

    @inat_import.update(importables: parsed_page["total_results"])
    return false if page_empty?(parsed_page)

    import_page(parsed_page)

    parser.last_import_id = parsed_page["results"].last["id"]
    return false if last_page?(parsed_page)

    log("Imported requested observations")
    true
  end

  def page_empty?(page)
    page["total_results"].zero?
  end

  def last_page?(parsed_page)
    parsed_page["total_results"] <=
      parsed_page["page"] * parsed_page["per_page"]
  end

  # limit iNat API search to observations by iNat user with this login
  def restricted_user_login
    if super_importer?
      nil
    else
      @inat_import.inat_username
    end
  end

  def import_page(page)
    page["results"].each do |result|
      import_one_result(JSON.generate(result))
    end
  end

  def import_one_result(result)
    @inat_obs = Inat::Obs.new(result)
    return unless @inat_obs.importable?

    create_observation
    add_inat_images(@inat_obs[:observation_photos])
    update_names_and_proposals
    add_inat_sequences
    add_snapshot_of_import_comment
    # NOTE: update field slip 2024-09-09 jdc
    # https://github.com/MushroomObserver/mushroom-observer/issues/2380
    update_inat_observation
    increment_imported_count
  end

  def create_observation
    @observation = Observation.create(new_obs_params)
    # Ensure this Name wins consensus_calc ties
    # by creating this naming and vote first
    name = @observation.name
    user =
      if suggested?(name) &&
         (suggester = User.find_by(inat_username: suggester(suggestion(name))))
        suggester
      else
        @inat_manager
      end
    add_naming_with_vote(name: @observation.name, user: user)
    @observation.log(:log_observation_created)
  end

  def new_obs_params
    name_id = id_or_provisional_or_species_name
    { user: @user,
      when: @inat_obs.when,
      location: @inat_obs.location,
      where: @inat_obs.where,
      lat: @inat_obs.lat,
      lng: @inat_obs.lng,
      gps_hidden: @inat_obs.gps_hidden,
      name_id: name_id,
      specimen: @inat_obs.specimen?,
      text_name: Name.find(name_id).text_name,
      notes: @inat_obs.notes,
      source: @inat_obs.source,
      inat_id: @inat_obs[:id] }
  end

  # NOTE: 1. iNat users seem to add a prov name only if there's a sequence.
  #  2. iNat cannot use a prov name as the iNat identication.
  # So if iNat has a provisional name observation field, then
  #   add an MO provisional name if none exists, and
  #   treat the provisional name as the MO consensus.
  def id_or_provisional_or_species_name
    prov_name = @inat_obs.provisional_name
    return @inat_obs.name_id if prov_name.blank?

    if need_new_prov_name?(prov_name)
      name = add_provisional_name(prov_name)
      name.id
    else
      best_mo_homonym(prov_name).id
    end
  end

  def need_new_prov_name?(prov_name)
    prov_name.blank? || Name.where(text_name: prov_name).none?
  end

  def add_provisional_name(prov_name)
    params = { method: :post, action: :name,
               api_key: inat_manager_key.key,
               name: "#{prov_name} crypt. temp.",
               rank: "Species" }
    api = API2.execute(params)

    new_name = api.results.first
    new_name.log(:log_name_created)
    new_name
  end

  def add_inat_images(inat_obs_photos)
    inat_obs_photos.each do |obs_photo|
      photo = Inat::ObsPhoto.new(obs_photo)
      api = Inat::PhotoImporter.new(photo_importer_params(photo)).api

      # NOTE: Error handling? 2024-06-19 jdc.
      # https://github.com/MushroomObserver/mushroom-observer/issues/2382
      image = Image.find(api.results.first.id)

      # Imaage attributes to potentially update manually
      # t.boolean "ok_for_export", default: true, null: false
      # t.boolean "gps_stripped", default: false, null: false
      # t.boolean "diagnostic", default: true, null: false
      image.update(
        user_id: @user.id, # throws Error if done as API param above
        # NOTE: 2024-09-09 get when from image EXIF instead of @observation.when
        # https://github.com/MushroomObserver/mushroom-observer/issues/2379
        when: @observation.when # throws Error if done as API param above
      )
      @observation.add_image(image)
    end
  end

  def photo_importer_params(photo)
    { method: :post, action: :image,
      api_key: inat_manager_key.key,
      upload_url: photo.url,

      copyright_holder: photo.copyright_holder,
      license: photo.license_id,
      notes: photo.notes,
      original_name: photo.original_name }
  end

  # Key for managing iNat imports; avoids requiring each user to have own key.
  # NOTE: Can this be done more elegantly via enviroment variable?
  # It now relies on duplicating the following in the live db & fixtures:
  # User with login: MO Webmaster, API_key with `notes: "inat import"`
  # 2024-06-18 jdc
  def inat_manager_key
    APIKey.where(user: @inat_manager, notes: "inat import").first
  end

  def update_names_and_proposals
    adjust_consensus_name_naming # also adds naming for provisionals

    Observation::NamingConsensus.new(@observation).calc_consensus
  end

  def name_already_proposed?(name)
    Naming.where(observation_id: @observation.id).
      map(&:name).include?(name)
  end

  def add_naming_with_vote(name:, user: @inat_manager,
                           value: Vote::MAXIMUM_VOTE)
    used_references = 2
    explanation = used_references_explanation(name)
    naming = Naming.create(
      observation: @observation,
      user: user, name: name,
      reasons: { used_references => explanation }
    )

    vote = Vote.create(naming: naming, observation: @observation,
                       user: user, value: value)
    # We need an ObservationView, but noone has actually viewed this Obs.
    ObservationView.create!(observation: @observation, user: user,
                            last_view: vote.updated_at, reviewed: 1)
  end

  def used_references_explanation(name)
    # If iNat has a provisional name, it's the id of the MO observation.
    if @inat_obs.provisional_name.present?
      nom_prov_adder = @inat_obs.inat_prov_name_field[:user][:login]
      # force it to be a String instead of an ActiveSupport::SafeBuffer
      # SafeBuffer causes an errors later on. Idk why. jdc 20241126
      :naming_inat_provisional.l(user: nom_prov_adder).to_str
    elsif suggested?(name)
      suggester_with_date(name)
    else
      "iNat `Community ID` #{Time.zone.today.strftime("%Y-%m-%d")}"
    end
  end

  def suggested?(name)
    inat_ids = @inat_obs[:identifications].map { |id| id[:taxon][:name] }
    inat_ids.include?(name.text_name)
  end

  def suggester_with_date(name)
    # The iNat user who suggested the name
    suggestion = suggestion(name)
    "#{:naming_reason_suggested_on_inat.l(user: suggester(suggestion))} " \
      "#{suggestion[:created_at]}"
  end

  def suggestion(name)
    @inat_obs[:identifications].
      find { |id| id[:taxon][:name] == name.text_name }
  end

  def suggester(suggestion)
    suggestion[:user][:login]
  end

  def best_mo_homonym(text_name)
    Name.where(text_name: text_name).
      order(deprecated: :asc, created_at: :desc).
      first
  end

  def adjust_consensus_name_naming
    naming = Naming.find_by(observation: @observation,
                            name: @observation.name)

    if naming.nil?
      add_naming_with_vote(name: @observation.name,
                           user: @inat_manager, value: Vote::MAXIMUM_VOTE)
    else
      vote = Vote.find_by(naming: naming, observation: @observation)
      vote.update(value: Vote::MAXIMUM_VOTE)
    end
  end

  def add_inat_sequences
    @inat_obs.sequences.each do |sequence|
      params = { action: :sequence, method: :post,
                 api_key: inat_manager_key.key,
                 observation: @observation.id,
                 locus: sequence[:locus],
                 bases: sequence[:bases],
                 archive: sequence[:archive],
                 accession: sequence[:accession],
                 notes: sequence[:notes] }

      # NOTE: Error handling? 2024-06-19 jdc.
      # https://github.com/MushroomObserver/mushroom-observer/issues/2382
      API2.execute(params)
    end
  end

  def add_snapshot_of_import_comment
    params = { target: @observation, user: @inat_manager,
               summary: "#{:inat_data_comment.t} #{@observation.created_at}",
               comment: @inat_obs.snapshot }
    Comment.create(params)
  end

  def update_inat_observation
    update_mushroom_observer_url_field
    sleep(1)
    update_description
  end

  def update_mushroom_observer_url_field
    update_inat_observation_field(observation_id: @observation.inat_id,
                                  field_id: 5005,
                                  value: "#{MO.http_domain}/#{@observation.id}")
  end

  def update_inat_observation_field(observation_id:, field_id:, value:)
    payload = { observation_field_value: { observation_id: observation_id,
                                           observation_field_id: field_id,
                                           value: value } }
    headers = { authorization: "Bearer #{@inat_import.token}",
                content_type: :json, accept: :json }
    response = RestClient.post("#{API_BASE}/observation_field_values",
                               payload.to_json, headers)
    JSON.parse(response.body)
  end

  def update_description
    return if super_importer? && importing_someone_elses_obs?

    description = @inat_obs[:description]
    updated_description =
      "#{IMPORTED_BY_MO} #{Time.zone.today.strftime(MO.web_date_format)}"
    updated_description.prepend("#{description}\n\n") if description.present?

    payload = { observation: { description: updated_description,
                               ignore_photos: 1 } }
    headers = { authorization: "Bearer #{@inat_import.token}",
                content_type: :json, accept: :json }
    # iNat API uses PUT + ignore_photos, not PATCH, to update an observation
    # https://api.inaturalist.org/v1/docs/#!/Observations/put_observations_id
    RestClient.put("#{API_BASE}/observations/#{@inat_obs[:id]}?ignore_photos=1",
                   payload.to_json, headers)
  end

  def importing_someone_elses_obs?
    @inat_obs[:user][:login] != @inat_import.inat_username
  end

  def increment_imported_count
    @inat_import.increment!(:imported_count)
  end

  def update_user_inat_username
    # Prevent MO users from setting their inat_username
    # to a non-existent iNat login
    return unless job_successful_enough?

    @inat_import.user.update(inat_username: @inat_import.inat_username)
    log("Updated user inat_username")
  end

  # job successful enough to justify updating the MO user's iNat user_name
  def job_successful_enough?
    @inat_import.response_errors.empty? ||
      @inat_import.imported_count&.positive?
  end

  def masked_token(str)
    # Return the string as is if its length is less than or equal to 6
    return str if str.length <= 6

    # Extract the first 3 and last 3 characters
    first_part = str[0, 3]
    last_part = str[-3, 3]

    # Calculate the number of asterisks needed
    asterisks = "*" * (str.length - 6)

    # Combine the parts
    "#{first_part}#{asterisks}#{last_part}"
  end
end<|MERGE_RESOLUTION|>--- conflicted
+++ resolved
@@ -18,15 +18,9 @@
 
   def perform(inat_import)
     @inat_import = inat_import
-<<<<<<< HEAD
     log("InatImportJob #{inat_import.id} started, " \
     "user #{inat_import.user_id}")
 
-=======
-    log(
-      "InatImportJob #{inat_import.id} started, user: #{inat_import.user_id}"
-    )
->>>>>>> 74047a7b
     @user = @inat_import.user
 
     access_token =
