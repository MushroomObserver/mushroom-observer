--- conflicted
+++ resolved
@@ -486,8 +486,6 @@
     @inat_import.response_errors.empty? ||
       @inat_import.imported_count&.positive?
   end
-<<<<<<< HEAD
-=======
 
   def masked_token(str)
     # Return the string as is if its length is less than or equal to 6
@@ -503,15 +501,4 @@
     # Combine the parts
     "#{first_part}#{asterisks}#{last_part}"
   end
-
-  def log(str)
-    time = Time.now.utc.to_s
-    log_entry = "#{time}: InatImportJob #{@inat_import.id} #{str}"
-
-    # Add log entry to job_log
-    open("log/job.log", "a") do |f|
-      f.write("#{log_entry}\n")
-    end
-  end
->>>>>>> 612d76d1
 end