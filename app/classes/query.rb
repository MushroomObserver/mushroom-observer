--- conflicted
+++ resolved
@@ -198,20 +198,13 @@
 
   def self.new(model, params = {}, current = nil)
     klass = "Query::#{model.to_s.pluralize}".constantize
-<<<<<<< HEAD
-    query = klass.new(params)
-=======
     # Just ignore undeclared params:
     query = klass.new(params.slice(*klass.parameter_declarations.keys))
->>>>>>> acf4ebc2
     query.params = query.attributes # initialize params for cleaning/validation
     query.subqueries = {}
     query.current = current if current
     query.valid = query.valid? # reinitializes params after cleaning/validation
-<<<<<<< HEAD
-=======
     # query.initialize_query # if you want the attributes right away
->>>>>>> acf4ebc2
     query
   end
 
