# frozen_string_literal: true

class API
  # API for Observation
  # rubocop:disable Metrics/ClassLength
  class ObservationAPI < ModelAPI
    self.model = Observation

    self.high_detail_page_length = 10
    self.low_detail_page_length  = 100
    self.put_page_length         = 1000
    self.delete_page_length      = 1000

<<<<<<< HEAD
     self.high_detail_includes = [
       :comments,
       { images: [:license, :observations] },
       :location,
       :name,
       { namings: [:name, { votes: :user }] },
       :collection_numbers,
       { herbarium_records: :herbarium },
       :sequences,
       :user
     ]

     self.low_detail_includes = [
       :location,
       :name,
       :user
     ]
=======
    self.high_detail_includes = [
      :comments,
      { images: [:license, :observations] },
      :location,
      :name,
      { namings: [:name, { votes: :user }] },
      :collection_numbers,
      { herbarium_records: :herbarium },
      :sequences,
      :user
    ]

    self.low_detail_includes = [
      :location,
      :name,
      :user
    ]
>>>>>>> e508981b

    # rubocop:disable Metrics/AbcSize
    # rubocop:disable Metrics/MethodLength
    def query_params
      n, s, e, w = parse_bounding_box!
      {
        where: sql_id_condition,
        created_at: parse_range(:time, :created_at),
        updated_at: parse_range(:time, :updated_at),
        date: parse_range(:date, :date, help: :when_seen),
        users: parse_array(:user, :user, help: :observer),
        names: parse_array(:name, :name, as: :id),
        locations: parse_array(:location, :location, as: :id),
        herbaria: parse_array(:herbarium, :herbarium, as: :id),
        herbarium_records: parse_array(:herbarium_record, :herbarium_record,
                                       as: :id),
        projects: parse_array(:project, :project, as: :id),
        species_lists: parse_array(:species_list, :species_list, as: :id),
        confidence: parse(:confidence, :confidence),
        is_collection_location: parse(:boolean, :is_collection_location,
                                      help: 1),
        gps_hidden: parse(:boolean, :gps_hidden, help: 1),
        has_images: parse(:boolean, :has_images),
        has_location: parse(:boolean, :has_location),
        has_name: parse(:boolean, :has_name, help: :min_rank),
        has_comments: parse(:boolean, :has_comments, limit: true),
        has_specimen: parse(:boolean, :has_specimen),
        has_notes: parse(:boolean, :has_notes),
        has_notes_fields: parse_array(:string, :has_notes_field, help: 1),
        notes_has: parse(:string, :notes_has, help: 1),
        comments_has: parse(:string, :comments_has, help: 1),
        north: n,
        south: s,
        east: e,
        west: w,
        region: parse(:string, :region, help: 1)
      }.merge(parse_names_parameters)
    end
    # rubocop:enable Metrics/AbcSize
    # rubocop:enable Metrics/MethodLength

    def create_params
      parse_create_params!
      {
        when: parse(:date, :date) || Time.zone.today,
        place_name: @location,
        lat: @latitude,
        long: @longitude,
        alt: @altitude,
        specimen: @has_specimen,
        is_collection_location: parse(:boolean, :is_collection_location,
                                      default: true, help: 1),
        gps_hidden: parse(:boolean, :gps_hidden, default: false,
                                                 help: 1),
        notes: @notes,
        thumb_image: @thumbnail,
        images: @images,
        projects: parse_array(:project, :projects, must_be_member: true) || [],
        species_lists: parse_array(:species_list, :species_lists,
                                   must_have_edit_permission: true) || [],
        name: @name,
        user: @user
      }
    end

    def update_params
      parse_update_params!
      {
        when: parse(:date, :set_date),
        place_name: parse(:place_name, :set_location, limit: 1024,
                                                      not_blank: true),
        lat: @latitude,
        long: @longitude,
        alt: @altitude,
        specimen: parse(:boolean, :set_has_specimen),
        is_collection_location: parse(:boolean, :set_is_collection_location,
                                      help: 1),
        gps_hidden: parse(:boolean, :gps_hidden, help: 1),
        thumb_image: @thumbnail
      }
    end

    def validate_create_params!(params)
      make_sure_both_latitude_and_longitude!
      make_sure_has_specimen_set!
      make_sure_location_provided!
      check_for_unknown_location!(params)
    end

    def after_create(obs)
      obs.log(:log_observation_created) if @log
      create_specimen_records(obs) if obs.specimen
      naming = obs.namings.create(name: @name)
      obs.change_vote(naming, @vote, user)
    end

    def validate_update_params!(params)
      check_for_unknown_location!(params)
      raise(MissingSetParameters.new) if params.empty? && no_adds_or_removes?
    end

    def build_setter(params)
      lambda do |obs|
        must_have_edit_permission!(obs)
        update_notes_fields(obs)
        obs.update!(params)
        update_images(obs)
        update_projects(obs)
        update_species_lists(obs)
        obs.log(:log_observation_updated) if @log
        obs
      end
    end

    ############################################################################

    private

    def create_specimen_records(obs)
      provide_specimen_defaults(obs)
      if @collection_number
        CollectionNumber.create!(
          user: user,
          name: @collectors_name,
          number: @collection_number
        ).add_observation(obs)
      end
      return unless @herbarium

      HerbariumRecord.create!(
        herbarium: @herbarium,
        user: user,
        initial_det: @initial_det,
        accession_number: @accession_number
      ).add_observation(obs)
    end

    def provide_specimen_defaults(obs)
      @herbarium        ||= user.personal_herbarium ||
                            user.create_personal_herbarium
      @collectors_name  ||= user.legal_name
      @initial_det      ||= @name.text_name
      # Disable cop because we're creating a bunch of instance variables,
      # rather than trying to memoize provide_specimen_defaults
      # rubocop:disable Naming/MemoizedInstanceVariableName
      @accession_number ||= if @collection_number
                              "#{@collectors_name} #{@collection_number}"
                            else
                              "MO #{obs.id}"
                            end
      # rubocop:enable Naming/MemoizedInstanceVariableName
    end

    def update_notes_fields(obs)
      @notes.each do |key, val|
        if val.blank?
          obs.notes.delete(key)
        else
          obs.notes[key] = val
        end
      end
    end

    def update_images(obs)
      @add_images.each do |img|
        obs.images << img unless obs.images.include?(img)
      end
      obs.images.delete(*@remove_images)
      return unless @remove_images.include?(obs.thumb_image)

      obs.update!(thumb_image: obs.images.first)
    end

    def update_projects(obs)
      return unless @add_to_project || @remove_from_project
      raise(MustBeOwner.new(obs)) if obs.user != @user

      obs.projects.push(@add_to_project) if @add_to_project
      obs.projects.delete(@remove_from_project) if @remove_from_project
    end

    def update_species_lists(obs)
      obs.species_lists.push(@add_to_list)        if @add_to_list
      obs.species_lists.delete(@remove_from_list) if @remove_from_list
    end

    # --------------------
    #  Parsing
    # --------------------

    def parse_create_params!
      @name  = parse(:name, :name, default: Name.unknown)
      @vote  = parse(:float, :vote, default: Vote.maximum_vote)
      @log   = parse(:boolean, :log, default: true, help: 1)
      @notes = parse_notes_fields!
      parse_herbarium_and_specimen!
      parse_location_and_coordinates!
      parse_images_and_pick_thumbnail
    end

    def parse_update_params!
      @log = parse(:boolean, :log, default: true, help: 1)
      parse_set_coordinates!
      parse_set_images!
      parse_set_projects!
      parse_set_species_lists!
      @notes = parse_notes_fields!(:set)
    end

    def parse_images_and_pick_thumbnail
      @images    = parse_array(:image, :images) || []
      @thumbnail = parse(:image, :thumbnail) || @images.first
      return if !@thumbnail || @images.include?(@thumbnail)

      @images.unshift(@thumbnail)
    end

    def parse_notes_fields!(set = false)
      prefix = set ? "set_" : ""
      notes = Observation.no_notes
      other = parse(:string, :"#{prefix}notes")
      notes[Observation.other_notes_key] = other unless other.nil?
      params.each do |key, val|
        next unless (match = key.to_s.match(/^#{prefix}notes\[(.*)\]$/))

        field = parse_notes_field_parameter!(match[1])
        notes[field] = val.to_s.strip
        ignore_parameter(key)
      end
      declare_parameter(:"#{prefix}notes[$field]", :string, help: :notes_field)
      return notes if set

      notes.delete_if { |_key, val| val.blank? }
      notes
    end

    def parse_notes_field_parameter!(str)
      keys = User.parse_notes_template(str)
      return keys.first.to_sym if keys.length == 1

      raise(BadNotesFieldParameter.new(str))
    end

    def parse_set_coordinates!
      @latitude  = parse(:latitude, :set_latitude)
      @longitude = parse(:longitude, :set_longitude)
      @altitude  = parse(:altitude, :set_altitude)
      return unless @latitude && !@longitude || @longitude && !@latitude

      raise(LatLongMustBothBeSet.new)
    end

    def parse_set_images!
      @thumbnail     = parse(:image, :set_thumbnail,
                             must_have_edit_permission: true)
      @add_images    = parse_array(:image, :add_images,
                                   must_have_edit_permission: true) || []
      @remove_images = parse_array(:image, :remove_images) || []
      return if !@thumbnail || @add_images.include?(@thumbnail)

      @add_images.unshift(@thumbnail)
    end

    def parse_set_projects!
      @add_to_project      = parse(:project, :add_to_project,
                                   must_be_member: true)
      @remove_from_project = parse(:project, :remove_from_project)
    end

    def parse_set_species_lists!
      @add_to_list      = parse(:species_list, :add_to_species_list,
                                must_have_edit_permission: true)
      @remove_from_list = parse(:species_list, :remove_from_species_list,
                                must_have_edit_permission: true)
    end

    def parse_location_and_coordinates!
      @location  = parse(:place_name, :location, limit: 1024)
      @latitude  = parse(:latitude, :latitude)
      @longitude = parse(:longitude, :longitude)
      @altitude  = parse(:altitude, :altitude)
    end

    def parse_herbarium_and_specimen!
      @herbarium         = parse(:herbarium, :herbarium)
      @collectors_name   = parse(:string, :collectors_name)
      @collection_number = parse(:string, :collection_number)
      @initial_det       = parse(:string, :initial_det, help: 1)
      @accession_number  = parse(:string, :accession_number, help: 1)
      default            = @herbarium || @collection_number ||
                           @accession_number || false
      @has_specimen      = parse(:boolean, :has_specimen)
      @has_specimen      = default if @has_specimen.nil?
    end

    # --------------------
    #  Validation
    # --------------------

    def no_adds_or_removes?
      @add_images.empty? && @remove_images.empty? &&
        !@add_to_project && !@remove_from_project &&
        !@add_to_list && !@remove_from_list &&
        @notes.empty?
    end

    def make_sure_both_latitude_and_longitude!
      return if @latitude && @longitude || !@longitude && !@latitude

      raise(LatLongMustBothBeSet.new)
    end

    def make_sure_has_specimen_set!
      return if @has_specimen

      error_class = CanOnlyUseThisFieldIfHasSpecimen
      raise(error_class.new(:herbarium))         if @herbarium
      raise(error_class.new(:collectors_name))   if @collectors_name
      raise(error_class.new(:collection_number)) if @collection_number
      raise(error_class.new(:initial_det))       if @initial_det
      raise(error_class.new(:accession_number))  if @accession_number
    end

    def make_sure_location_provided!
      raise(MissingParameter.new(:location)) unless @location
    end

    def check_for_unknown_location!(params)
      place = params[:place_name]
      return unless place && Location.is_unknown?(place)

      params[:place_name] = Location.unknown.name
    end
  end
  # rubocop:enable Metrics/ClassLength
end<|MERGE_RESOLUTION|>--- conflicted
+++ resolved
@@ -11,25 +11,6 @@
     self.put_page_length         = 1000
     self.delete_page_length      = 1000
 
-<<<<<<< HEAD
-     self.high_detail_includes = [
-       :comments,
-       { images: [:license, :observations] },
-       :location,
-       :name,
-       { namings: [:name, { votes: :user }] },
-       :collection_numbers,
-       { herbarium_records: :herbarium },
-       :sequences,
-       :user
-     ]
-
-     self.low_detail_includes = [
-       :location,
-       :name,
-       :user
-     ]
-=======
     self.high_detail_includes = [
       :comments,
       { images: [:license, :observations] },
@@ -47,7 +28,6 @@
       :name,
       :user
     ]
->>>>>>> e508981b
 
     # rubocop:disable Metrics/AbcSize
     # rubocop:disable Metrics/MethodLength
