--- conflicted
+++ resolved
@@ -101,16 +101,11 @@
   end
 
   def add_need_description_condition
-<<<<<<< HEAD
-    add_join(:observations)
-    @where << "#{model.table_name}.description_id IS NULL"
-=======
     return unless params[:need_description]
 
     add_join(:observations)
     @where << "#{model.table_name}.description_id IS NULL"
     @title_tag = :query_title_needs_description.t(type: :name)
->>>>>>> 9b5b651b
   end
 
   def add_pattern_condition
