# frozen_string_literal: true

module Query
  # Query's for Locations where Observation meets specified conditions
  class LocationWithObservations < Query::LocationBase
    include Query::Initializers::ContentFilters
    include Query::Initializers::Names
    include Query::Initializers::ObservationQueryDescriptions

    def parameter_declarations
      super.merge(
        old_by?: :string,
        date?: [:date],
        locations?: [:string],
        projects?: [:string],
        species_lists?: [:string],
        herbaria?: [:string],
        confidence?: [:float],
        is_collection_location?: :boolean,
        has_location?: :boolean,
        has_geolocation?: :boolean,
        has_name?: :boolean,
        has_comments?: { boolean: [true] },
        has_sequences?: { boolean: [true] },
        has_notes?: :boolean,
        has_notes_fields?: [:string],
        notes_has?: :string,
        comments_has?: :string
      ).merge(content_filter_parameter_declarations(Observation)).
        merge(names_parameter_declarations).
        merge(consensus_parameter_declarations)
    end

    def initialize_flavor
      add_join(:observations)
      add_owner_and_time_stamp_conditions("observations")
      add_date_condition("observations.when", params[:date])
      initialize_name_parameters
      add_where_condition(:observations, params[:locations])
      initialize_association_parameters
      add_range_condition("observations.vote_cache", params[:confidence])
      initialize_boolean_parameters
      initialize_search_parameters
      initialize_content_filters(Observation)
      super
    end

    def initialize_association_parameters
      add_id_condition(
        "project_observations.project_id",
        lookup_projects_by_name(params[:projects]),
        :observations, :project_observations
      )
      add_id_condition(
        "species_list_observations.species_list_id",
        lookup_species_lists_by_name(params[:species_lists]),
        :observations, :species_list_observations
      )
      add_id_condition(
        "herbarium_records.herbarium_id",
        lookup_herbaria_by_name(params[:herbaria]),
        :observations, :observation_herbarium_records, :herbarium_records
      )
    end

    def initialize_boolean_parameters
      initialize_is_collection_location_parameter
      initialize_has_location_parameter
      initialize_has_geolocation_parameter
      initialize_has_name_parameter
      initialize_has_notes_parameter
      add_has_notes_fields_condition(params[:has_notes_fields])
      add_join(:observations, :comments) if params[:has_comments]
      add_join(:observations, :sequences) if params[:has_sequences]
    end

    def initialize_is_collection_location_parameter
      add_boolean_condition(
        "observations.is_collection_location IS TRUE",
        "observations.is_collection_location IS FALSE",
        params[:is_collection_location]
      )
    end

    def initialize_has_location_parameter
      add_boolean_condition(
        "observations.location_id IS NOT NULL",
        "observations.location_id IS NULL",
        params[:has_location]
      )
    end

    def initialize_has_geolocation_parameter
      add_boolean_condition(
<<<<<<< HEAD
        "observations.lat IS NOT NULL AND observations.lng IS NOT NULL",
        "observations.lat IS NULL OR observations.lng IS NULL",
=======
        "observations.lat IS NOT NULL AND observations.gps_hidden IS FALSE",
        "observations.lat IS NULL OR observations.gps_hidden IS TRUE",
>>>>>>> 72a8666d
        params[:has_geolocation]
      )
    end

    def initialize_has_name_parameter
      genus = Name.ranks[:Genus]
      group = Name.ranks[:Group]
      add_boolean_condition(
        "names.`rank` <= #{genus} or names.`rank` = #{group}",
        "names.`rank` > #{genus} and names.`rank` < #{group}",
        params[:has_name],
        :observations, :names
      )
    end

    def initialize_has_notes_parameter
      add_boolean_condition(
        "observations.notes != #{escape(Observation.no_notes_persisted)}",
        "observations.notes  = #{escape(Observation.no_notes_persisted)}",
        params[:has_notes]
      )
    end

    def initialize_search_parameters
      add_search_condition(
        "observations.notes",
        params[:notes_has]
      )
      add_search_condition(
        "CONCAT(comments.summary,COALESCE(comments.comment,''))",
        params[:comments_has],
        :observations, :comments
      )
    end

    def coerce_into_observation_query
      Query.lookup(:Observation, :all, params_with_old_by_restored)
    end

    def title
      default = super
      with_observations_query_description || default
    end
  end
end<|MERGE_RESOLUTION|>--- conflicted
+++ resolved
@@ -92,13 +92,8 @@
 
     def initialize_has_geolocation_parameter
       add_boolean_condition(
-<<<<<<< HEAD
-        "observations.lat IS NOT NULL AND observations.lng IS NOT NULL",
-        "observations.lat IS NULL OR observations.lng IS NULL",
-=======
         "observations.lat IS NOT NULL AND observations.gps_hidden IS FALSE",
         "observations.lat IS NULL OR observations.gps_hidden IS TRUE",
->>>>>>> 72a8666d
         params[:has_geolocation]
       )
     end
