# frozen_string_literal: true

class Query::Images < Query::Base
  include Query::Params::AdvancedSearch
  include Query::Params::Filters
  include Query::Initializers::AdvancedSearch
  include Query::Initializers::Filters
  include Query::Titles::Observations

  def model
    Image
  end

  def self.parameter_declarations
    super.merge(
      created_at: [:time],
      updated_at: [:time],
      date: [:date],
      ids: [Image],
      by_users: [User],
<<<<<<< HEAD
      locations: [Location],
      outer: :query, # for images inside observations
      observation: Observation, # for images inside observations
      observations: [Observation],
      projects: [Project],
      species_lists: [SpeciesList],
      has_observation: { boolean: [true] },
=======
>>>>>>> 317c8eac
      size: [{ string: Image::ALL_SIZES - [:full_size] }],
      content_types: [{ string: Image::ALL_EXTENSIONS }],
      has_notes: :boolean,
      notes_has: :string,
      copyright_holder_has: :string,
      license: [License],
      has_votes: :boolean,
      quality: [:float],
      confidence: [:float],
      ok_for_export: :boolean,
      pattern: :string,
<<<<<<< HEAD
      has_observations: :boolean,
=======
      locations: [Location],
      observations: [Observation],
      projects: [Project],
      species_lists: [SpeciesList],
      with_observations: :boolean,
>>>>>>> 317c8eac
      observation_query: { subquery: :Observation }
    ).merge(advanced_search_parameter_declarations)
  end

  def initialize_flavor
    add_sort_order_to_title
    super
<<<<<<< HEAD
    initialize_images_has_observations
    initialize_images_only_parameters
=======
    initialize_image_parameters
    initialize_image_association_parameters
    initialize_subquery_parameters
>>>>>>> 317c8eac
    add_pattern_condition
    add_img_advanced_search_conditions
  end

<<<<<<< HEAD
  def initialize_images_has_observations
    return if params[:has_observations].blank?

    add_join(:observation_images, :observations)
  end

  def initialize_images_only_parameters
=======
  def initialize_image_parameters
>>>>>>> 317c8eac
    add_ids_condition
    add_owner_and_time_stamp_conditions
    add_date_condition("images.when", params[:date])
<<<<<<< HEAD
    add_join(:observation_images) if params[:has_observation]
=======
>>>>>>> 317c8eac
    initialize_img_notes_parameters
    add_search_condition("images.copyright_holder",
                         params[:copyright_holder_has])
    add_image_size_condition(params[:size])
    add_image_type_condition(params[:content_types])
    initialize_ok_for_export_parameter
  end

  def initialize_img_notes_parameters
    add_boolean_condition("LENGTH(COALESCE(images.notes,'')) > 0",
                          "LENGTH(COALESCE(images.notes,'')) = 0",
                          params[:has_notes])
    add_search_condition("images.notes", params[:notes_has])
  end

  def add_image_size_condition(vals, *)
    return if vals.empty?

    min, max = vals
    sizes = Image::ALL_SIZES
    pixels = Image::ALL_SIZES_IN_PIXELS
    if min
      size = pixels[sizes.index(min)]
      @where << "images.width >= #{size} OR images.height >= #{size}"
    end
    if max
      size = pixels[sizes.index(max) + 1]
      @where << "images.width < #{size} AND images.height < #{size}"
    end
    add_joins(*)
  end

  def add_image_type_condition(vals, *)
    return if vals.empty?

    types, mimes, other = parse_image_type_vals(vals)
    str1 = "images.content_type IN ('#{types.join("','")}')"
    str2 = "images.content_type NOT IN ('#{mimes.join("','")}')"
    @where << if types.empty?
                str2
              elsif other
                "#{str1} OR #{str2}"
              else
                str1
              end
    add_joins(*)
  end

  def parse_image_type_vals(vals)
    exts  = Image::ALL_EXTENSIONS.map(&:to_s)
    mimes = Image::ALL_CONTENT_TYPES.map(&:to_s) - [""]
    types = vals & exts
    return [types, mimes, nil] if types.empty?

    other = types.include?("raw")
    types -= ["raw"]
    types = types.map { |x| mimes[exts.index(x)] }
    [types, mimes, other]
  end

  def initialize_image_association_parameters
    add_join(:observation_images) if params[:with_observation]
    initialize_images_with_observations
    initialize_observations_parameter
    initialize_image_vote_parameters
    initialize_locations_parameter(:observations, params[:locations],
                                   :observation_images, :observations)
    initialize_projects_parameter(:project_images, [:project_images])
    initialize_species_lists_parameter(
      :species_list_observations,
      [:observation_images, :observations, :species_list_observations]
    )
    add_id_condition("images.license_id", params[:license])
  end

  def initialize_image_vote_parameters
    add_boolean_condition("images.vote_cache IS NOT NULL",
                          "images.vote_cache IS NULL",
                          params[:has_votes])
    add_range_condition("images.vote_cache", params[:quality])
    add_range_condition("observations.vote_cache", params[:confidence],
                        :observation_images, :observations)
  end

  def initialize_subquery_parameters
    add_subquery_condition(:observation_query,
                           { observation_images: :observations })
  end

  def initialize_images_with_observations
    return if params[:with_observations].blank?

    add_join(:observation_images, :observations)
  end

  def add_img_advanced_search_conditions
    return if advanced_search_params.all? { |key| params[key].blank? }
    return if handle_img_content_search!

    add_join(:observation_images, :observations)
    initialize_advanced_search
  end

  # Perform content search as an observation query, then
  # coerce into images.
  def handle_img_content_search!
    return false if params[:search_content].blank?

    self.executor = lambda do |args|
      execute_img_content_search(args)
    end
  end

  def execute_img_content_search(args)
    # [Sorry, yes, this is a mess. But I don't expect this type of search
    # to survive much longer. Image searches are in desperate need of
    # critical revision for performance concerns, anyway. -JPH 20210809]
    args2 = args.except(:select, :order, :group)
    params2 = params.except(:by)
    ids = Query.lookup(:Observation, params2).result_ids(args2)
    ids = clean_id_set(ids)
    args2 = args.dup
    extend_join(args2) << :observation_images
    extend_where(args2) << "observation_images.observation_id IN (#{ids})"
    model.connection.select_rows(query(args2))
  end

  def add_pattern_condition
    return if params[:pattern].blank?

    add_join(:observation_images, :observations)
    add_join(:observations, :locations!)
    add_join(:observations, :names)
    super
  end

  def search_fields
    "CONCAT(" \
      "names.search_name," \
      "COALESCE(images.original_name,'')," \
      "COALESCE(images.copyright_holder,'')," \
      "COALESCE(images.notes,'')," \
      "observations.where" \
      ")"
  end

  def add_join_to_names
    add_join(:observations, :names)
  end

  def add_join_to_users
    add_join(:observations, :users)
  end

  def add_join_to_locations
    add_join(:observations, :locations!)
  end

  def self.default_order
    "created_at"
  end

  def title
    default = super
    return default if params[:has_observations].blank? &&
                      params[:observation_subquery].blank?

    with_observations_query_description || default
  end
end<|MERGE_RESOLUTION|>--- conflicted
+++ resolved
@@ -18,16 +18,6 @@
       date: [:date],
       ids: [Image],
       by_users: [User],
-<<<<<<< HEAD
-      locations: [Location],
-      outer: :query, # for images inside observations
-      observation: Observation, # for images inside observations
-      observations: [Observation],
-      projects: [Project],
-      species_lists: [SpeciesList],
-      has_observation: { boolean: [true] },
-=======
->>>>>>> 317c8eac
       size: [{ string: Image::ALL_SIZES - [:full_size] }],
       content_types: [{ string: Image::ALL_EXTENSIONS }],
       has_notes: :boolean,
@@ -39,15 +29,11 @@
       confidence: [:float],
       ok_for_export: :boolean,
       pattern: :string,
-<<<<<<< HEAD
-      has_observations: :boolean,
-=======
       locations: [Location],
       observations: [Observation],
       projects: [Project],
       species_lists: [SpeciesList],
-      with_observations: :boolean,
->>>>>>> 317c8eac
+      has_observations: :boolean,
       observation_query: { subquery: :Observation }
     ).merge(advanced_search_parameter_declarations)
   end
@@ -55,36 +41,17 @@
   def initialize_flavor
     add_sort_order_to_title
     super
-<<<<<<< HEAD
-    initialize_images_has_observations
-    initialize_images_only_parameters
-=======
     initialize_image_parameters
     initialize_image_association_parameters
     initialize_subquery_parameters
->>>>>>> 317c8eac
     add_pattern_condition
     add_img_advanced_search_conditions
   end
 
-<<<<<<< HEAD
-  def initialize_images_has_observations
-    return if params[:has_observations].blank?
-
-    add_join(:observation_images, :observations)
-  end
-
-  def initialize_images_only_parameters
-=======
   def initialize_image_parameters
->>>>>>> 317c8eac
     add_ids_condition
     add_owner_and_time_stamp_conditions
     add_date_condition("images.when", params[:date])
-<<<<<<< HEAD
-    add_join(:observation_images) if params[:has_observation]
-=======
->>>>>>> 317c8eac
     initialize_img_notes_parameters
     add_search_condition("images.copyright_holder",
                          params[:copyright_holder_has])
@@ -146,7 +113,7 @@
   end
 
   def initialize_image_association_parameters
-    add_join(:observation_images) if params[:with_observation]
+    add_join(:observation_images) if params[:has_observations]
     initialize_images_with_observations
     initialize_observations_parameter
     initialize_image_vote_parameters
@@ -175,7 +142,7 @@
   end
 
   def initialize_images_with_observations
-    return if params[:with_observations].blank?
+    return if params[:has_observations].blank?
 
     add_join(:observation_images, :observations)
   end
