# frozen_string_literal: true

class Query::SpeciesLists < Query::Base
  def model
    SpeciesList
  end

  def self.parameter_declarations
    super.merge(
      created_at: [:time],
      updated_at: [:time],
      date: [:date],
      ids: [SpeciesList],
      by_users: [User],
      locations: [Location],
<<<<<<< HEAD
      user_where: :string,
=======
      search_where: :string,
      project: Project,
>>>>>>> 634a0785
      projects: [Project],
      title_has: :string,
      with_notes: :boolean,
      notes_has: :string,
      with_comments: { boolean: [true] },
      comments_has: :string,
      pattern: :string,
      observation_query: { subquery: :Observation }
    )
  end

  def initialize_flavor
    add_sort_order_to_title
    add_owner_and_time_stamp_conditions
    add_date_condition("species_lists.when", params[:date])
    add_pattern_condition
    add_ids_condition
    add_subquery_condition(:observation_query, :species_list_observations,
                           table: :species_list_observations,
                           col: :observation_id)
    initialize_association_parameters
    initialize_boolean_parameters
    initialize_at_where_parameter
    initialize_search_parameters
    super
  end

  def add_pattern_condition
    return if params[:pattern].blank?

    add_search_condition(search_fields, params[:pattern])
    add_join(:locations!)
    super
  end

  def initialize_association_parameters
    add_locations_condition(:species_lists, params[:locations])
    initialize_projects_parameter(:project_species_lists,
                                  [:project_species_lists])
  end

  def initialize_boolean_parameters
    add_boolean_condition(
      "LENGTH(COALESCE(species_lists.notes,'')) > 0",
      "LENGTH(COALESCE(species_lists.notes,'')) = 0",
      params[:with_notes]
    )
    add_join(:comments) if params[:with_comments]
  end

  def initialize_at_where_parameter
    return unless params[:search_where]

    location_str = params[:search_where]
    title_args[:where] = location_str
    where << "species_lists.where LIKE '%#{clean_pattern(location_str)}%'"
  end

  def initialize_search_parameters
    add_search_condition("species_lists.title", params[:title_has])
    add_search_condition("species_lists.notes", params[:notes_has])
    add_search_condition(
      "CONCAT(comments.summary,COALESCE(comments.comment,''))",
      params[:comments_has],
      :comments
    )
  end

  def search_fields
    "CONCAT(" \
      "species_lists.title," \
      "COALESCE(species_lists.notes,'')," \
      "IF(locations.id,locations.name,species_lists.where)" \
      ")"
  end

  # Only instance methods have access to params.
  def default_order
    if params[:search_where].present? || params[:location].present?
      "name"
    else
      "title"
    end
  end

  def self.default_order
    "title"
  end
end<|MERGE_RESOLUTION|>--- conflicted
+++ resolved
@@ -13,12 +13,7 @@
       ids: [SpeciesList],
       by_users: [User],
       locations: [Location],
-<<<<<<< HEAD
-      user_where: :string,
-=======
       search_where: :string,
-      project: Project,
->>>>>>> 634a0785
       projects: [Project],
       title_has: :string,
       with_notes: :boolean,
