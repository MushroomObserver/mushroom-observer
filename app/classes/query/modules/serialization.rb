--- conflicted
+++ resolved
@@ -33,11 +33,7 @@
 
   def serialize_string(val)
     # The "n" modifier forces the Regexp to be in ascii 8 bit encoding = binary.
-<<<<<<< HEAD
-    val.force_encoding("binary").gsub(/[,;:#%&=\/\?\x00-\x1F\x7F-\xFF]/n) do |char|
-=======
     String.new(val).force_encoding("binary").gsub(/[,;:#%&=\/\?\x00-\x1f\x7f-\xff]/n) do |char|
->>>>>>> 96abec03
       "%" + ("%02.2X" % char.ord)
     end
   end
