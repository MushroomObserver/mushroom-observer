# frozen_string_literal: true

# Validation of Query parameters, plus substitution of ids for instances.
module Query::Modules::Validation
  attr_accessor :params, :params_cache, :subqueries, :valid, :validation_errors

  def clean_and_validate_params
    @validation_errors = []
    old_params = @params.dup&.deep_compact&.deep_symbolize_keys || {}
    new_params = {}
    permitted_params = parameter_declarations.slice(*old_params.keys)
    permitted_params.each do |param, param_type|
      val = old_params[param]
      val = validate_value(param_type, param, val) if val.present?
      new_params[param] = val
    end
    @params = new_params
    assign_attributes(**@params) if @params.present?
    initialize_non_nil_defaults
  end

  def validate_value(param_type, param, val)
    if param_type.is_a?(Array)
      result = array_validate(param, val, param_type.first).flatten
      result = result.uniq if positive_integers?(result)
      result
    else
      val = scalar_validate(param, val, param_type)
      [val].flatten.first
    end
  end

  def positive_integers?(list)
    list.all? { |item| item.is_a?(Integer) && item.positive? }
  end

  def array_validate(param, val, param_type)
    case val
    when Array
      val[0, MO.query_max_array].map! do |val2|
        scalar_validate(param, val2, param_type)
      end
    when ::API2::OrderedRange
      [scalar_validate(param, val.begin, param_type),
       scalar_validate(param, val.end, param_type)]
    else
      [scalar_validate(param, val, param_type)]
    end
  end

  def scalar_validate(param, val, param_type)
    case param_type
    when Symbol
      send(:"validate_#{param_type}", param, val)
    when Class
      validate_class_param(param, val, param_type)
    when Hash
      validate_hash_param(param, val, param_type)
    else
      @validation_errors <<
        "Invalid declaration of :#{param} for #{model} " \
        "query! (invalid type: #{param_type.class.name})"
      nil
    end
  end

  def validate_class_param(param, val, param_type)
    if param_type.respond_to?(:descends_from_active_record?)
      validate_record(param, val, param_type)
    else
      @validation_errors <<
        "Don't know how to parse #{param_type} :#{param} for #{model} query."
      nil
    end
  end

  def validate_hash_param(param, val, param_type)
    if [:string, :boolean].include?(param_type.keys.first)
      validate_enum(param, val, param_type)
    elsif param_type.keys.first == :subquery
      validate_subquery(param, val, param_type)
    else
      validate_nested_params(param, val, param_type)
    end
  end

  # For results, don't compact_blank, because sometimes we want `false`
  def validate_nested_params(_param, val, param_type)
    val2 = {}
    param_type.each do |key, arg_type|
      val2[key] = validate_value(arg_type, key, val[key])
    end
    val2.compact
  end

  # Validate the subquery's params by creating another Query instance
  # and save it in @subqueries to facilitate access
  def validate_subquery(param, val, param_type)
    if param_type.keys.length != 1
      @validation_errors <<
        "Invalid subquery declaration for :#{param} for #{model} " \
        "query! (wrong number of keys in hash)"
      return nil
    end
    submodel = param_type.values.first
    subquery = Query.new(submodel, val)
    @subqueries[param] = subquery
    subquery.params
  end

  def validate_enum(param, val, hash)
    if hash.keys.length != 1
      @validation_errors <<
        "Invalid enum declaration for :#{param} for #{model} " \
        "query! (wrong number of keys in hash)"
      return nil
    end

    arg_type = hash.keys.first
    set = hash.values.first
    unless set.is_a?(Array)
      @validation_errors <<
        "Invalid enum declaration for :#{param} for #{model} " \
        "query! (expected value to be an array of allowed values)"
      return nil
    end

    val2 = scalar_validate(param, val, arg_type)
    if (arg_type == :string) && set.include?(val2.to_s.to_sym)
      val2 = val2.to_s.to_sym
    elsif set.exclude?(val2)
      @validation_errors <<
        "Value for :#{param} should be one of the following: #{set.inspect}."
      val2 = nil
    end
    val2
  end

  # Disable cop because we do mean to symbols with boolean names
  # rubocop:disable Lint/BooleanSymbol
  def validate_boolean(param, val)
    case val
    when :true, :yes, :on, "true", "yes", "on", "1", 1, true
      true
    when :false, :no, :off, "false", "no", "off", "0", 0, false
      false
    when nil
      nil
    else
      @validation_errors <<
        "Value for :#{param} should be boolean, got: #{val}."
      nil
    end
  end
  # rubocop:enable Lint/BooleanSymbol

  # def validate_integer(param, val)
  #   if val.is_a?(Integer) || val.is_a?(String) && val.match(/^-?\d+$/)
  #     val.to_i
  #   elsif val.blank?
  #     nil
  #   else
  #     @validation_errors <<
  #       "Value for :#{param} should be an integer, got: #{val.inspect}")
  #   end
  # end

  def validate_float(param, val)
    if val.is_a?(Integer) || val.is_a?(Float) ||
       (val.is_a?(String) && val.match(/^-?(\d+(\.\d+)?|\.\d+)$/))
      val.to_f
    else
      @validation_errors <<
        "Value for :#{param} should be a float, got: #{val.inspect}."
      nil
    end
  end

  # This type of param accepts instances, ids, or strings. When the query is
  # executed, the string will be sent to the appropriate `Lookup` subclass.
  def validate_record(param, val, type = ActiveRecord::Base)
    if val.is_a?(type)
      unless val.id
        @validation_errors <<
          "Value for :#{param} is an unsaved #{type} instance."
        return nil
      end

      set_cached_parameter_instance(param, val)
      val.id
    elsif could_be_record_id?(param, val)
      val.to_i
    elsif val.is_a?(String)
      validate_string_for_record(param, val, type)
    else
      @validation_errors <<
        "Value for :#{param} should be id, string " \
        "or #{type} instance, got: #{val.inspect}."
      nil
    end
  end

  def validate_string_for_record(param, val, type)
    return val unless param == :id_in_set

    @validation_errors <<
      "Value for :id_in_set should be an array of ids " \
      "or #{type} instances, got: '#{val}'."
    nil
  end

  def validate_string(param, val)
    if val.is_any?(Integer, Float, String, Symbol)
      val.to_s
    else
      @validation_errors <<
        "Value for :#{param} should be a string or symbol, " \
        "got a #{val.class}: #{val.inspect}."
      nil
    end
  end

  def validate_date(param, val)
    if val.blank? || val.to_s == "0"
      nil
    elsif /^\d\d\d\d(-\d\d?){0,2}$/i.match?(val.to_s) ||
          /^\d\d?(-\d\d?)?$/i.match?(val.to_s)
      val
    elsif (val2 = parse_date(val)).acts_like?(:date)
      format("%04d-%02d-%02d", val2.year, val2.mon, val2.day)
    else
      @validation_errors <<
        "Value for :#{param} should be a date (YYYY-MM-DD or MM-DD), " \
        "got: #{val}."
      nil
    end
  end

  def parse_date(val)
    Date.parse(val)
  rescue Date::Error
    nil
  end

  def validate_time(param, val)
    if val.blank? || val.to_s == "0"
      nil
    elsif /^\d\d\d\d(-\d\d?){0,5}$/i.match?(val.to_s)
      val
    elsif (val2 = parse_time(val)).acts_like?(:time)
      val2 = val2.utc
      format("%04d-%02d-%02d-%02d-%02d-%02d",
             val2.year, val2.mon, val2.day, val2.hour, val2.min, val2.sec)
    else
      @validation_errors <<
        "Value for :#{param} should be a UTC time (YYYY-MM-DD-HH-MM-SS), " \
        "got: #{val.class.name}::#{val}."
      nil
    end
  end

<<<<<<< HEAD
  def parse_time(val)
    DateTime.parse(val)
  rescue ArgumentError
    nil
  end

=======
>>>>>>> 5d3d18b2
  def find_cached_parameter_instance(model, param)
    return @params_cache[param] if @params_cache && @params_cache[param]

    val = params[param]
    instance = if could_be_record_id?(param, val)
                 model.find(val)
               elsif val.present?
                 lookup_record_by_name(param, val, model)
               end
    set_cached_parameter_instance(param, instance)
  end

  # Cache the instance for later use, in case we both instantiate and
  # execute query in the same action.
  def set_cached_parameter_instance(param, instance)
    @params_cache ||= {}
    @params_cache[param] = instance
  end

  def could_be_record_id?(param, val)
    val.is_a?(Integer) ||
      val.is_a?(String) && val.match(/^[1-9]\d*$/) ||
      # (blasted admin user has id = 0!)
      val.is_a?(String) && (val == "0") && (param == :user)
  end

  # Requires a unique identifying string and will return [only_one_record].
  def lookup_record_by_name(param, val, type, **args)
    method = args[:method] || :instances
    lookup = lookup_class(param, val, type)

    results = lookup.new(val).send(method)
    unless results
      @validation_errors << "Couldn't find an id for : #{val.inspect}."
    end

    results.first
  end

  def lookup_class(param, val, type)
    # We're only validating the projects passed as the param.
    # Projects' species_lists will be looked up later.
    lookup = if param == :project_lists
               Lookup::Projects
             else
               "Lookup::#{type.name.pluralize}".constantize
             end
    unless defined?(lookup)
      @validation_errors << "#{lookup} not defined for : #{val.inspect}."
    end
    lookup
  end
end<|MERGE_RESOLUTION|>--- conflicted
+++ resolved
@@ -1,7 +1,7 @@
 # frozen_string_literal: true
 
 # Validation of Query parameters, plus substitution of ids for instances.
-module Query::Modules::Validation
+module Query::Modules::Validation # rubocop:disable Metrics/ModuleLength
   attr_accessor :params, :params_cache, :subqueries, :valid, :validation_errors
 
   def clean_and_validate_params
@@ -259,15 +259,12 @@
     end
   end
 
-<<<<<<< HEAD
   def parse_time(val)
     DateTime.parse(val)
   rescue ArgumentError
     nil
   end
 
-=======
->>>>>>> 5d3d18b2
   def find_cached_parameter_instance(model, param)
     return @params_cache[param] if @params_cache && @params_cache[param]
 
