# encoding: utf-8
<<<<<<< HEAD
#
# This class describes a set of content-filtering parameters which can be
# applied to Query's.
#
# Class methods:
#
# all::                     Array of all available content filters.
# find(key)::               Look up a named filter.
# observation_filters::     Filters for observation queries.
# observation_filter_keys:: Keys for those observation filters.
# observation_filters_with_checkboxes:: Observation filters with checkboxes.
#
# Instance methods:
#
# sym::           Filter mame (symbol), same as Query param and User column.
# model::         Model on which filter operates.
# checkbox::      Name of account/prefs form checkbox (symbol).
# on_vals::       Array of allowed values when filter is on, in the order you
#                 want them to appear in advanced_filters
# checked_val::   Value when checkbox is checked.
# off_val::       Value when filter is off.
#
class ContentFilter

  # To add a new Content Filter: (The leading asterisk (*) indicates
  # an unnecessary step for new observation filter -- it's done
  # automatically.)
  #
  #   Add tests, e.g., to TestUserContentFilter
  #   Supplement fixtures as needed by added tests
  #   Add a filter definition below, and add that definition to #filters below
  #   Add a new checkbox_val method in User
  #   In /config/locales/en.txt define text to be displayed before and next to
  #     check boxes, using prefs_obs_filters_has_images: as a model.
  # * Supplement _prefs_filters.html.erb as needed
  # * Add filter to AccountController#prefs_types & #update_content_filter
  # * For Observation filter, supplement Query::Initializers::ObservationFilters
  # * Supplement ApplicationController#show_index_of_objects as needed
  #   To filter another object, create a new initializer and include in
  #     appropriate searches.
  #
  # To be able to override the new filter in Advanced Searches, at least:
  #   Add tests, e.g., to TestAdvancedSearchFilters
  #   Supplement fixtures as needed by added tests
  #   In /config/locales/en.txt define text to be displayed before and next to
  #     radio boxes, using advanced_search_filter_has_images: as a model.
  # * Supplement _advanced_search_filters.html.erb as needed
  # * Supplement ObservationController#advanced_search_form as needed.
  # * Supplement ApplicationController#show_index_of_objects as needed.
  # * Supplement Query::RssLogBase as needed.
  #
  # To also add it as a Pattern Search
  #   Supplement PatternSearchTest
  #   Supplement classes/pattern_search/observation.rb or -- if it's not an
  #     Observation search -- add a new pattern_search file and class.
  #
  # There are probably other steps/files I've forgotten. JDC 2016-09-15

  attr_accessor :sym
  attr_accessor :model
  attr_accessor :checkbox
  attr_accessor :on_vals
  attr_accessor :checked_val
  attr_accessor :off_val

  def initialize(opts)
    @sym          = opts[:sym]
    @model        = opts[:model]
    @checkbox     = opts[:checkbox]
    @on_vals      = opts[:on_vals]
    @checked_val  = opts[:checked_val]
    @off_val      = opts[:off_val]
=======
#
#  = ContentFilter
#
#  This class describes a set of content-filtering parameters which can be
#  applied to Query's.
#
#  == Class methods
#
#  all::             Array of all available content filters.
#  find::            Look up a named filter.
#  by_model::        Array of content filters applicable to a given model.
#
#  == Instance methods
#
#  sym::             Name of filter (symbol).
#  models::          Array of models this filter can be applied to.
#  applicable_to_model?:: Can this filter be applied to a model query?
#  on?::             Test if a filter is turned on.
#
#  == Adding new filters
#
#  * Add tests to test/models/query_test.rb
#  * Add tests to test/integration/filter_test.rb
#  * Supplement fixtures as needed by added tests
#  * Add a filter definition below
#  * In config/locales/en.txt define text to be displayed in account/prefs
#    and observer/advanced_search_form pages (search for "filters_has_images")
#  * Supplement app/classes/query/initializers/xxx_filters.rb
#
class ContentFilter
  attr_accessor :sym
  attr_accessor :models

  def initialize(opts)
    opts.each do |key, val|
      send("#{key}=", val)
    end
>>>>>>> aec48b1c
  end

  # Array of all available filters.
  def self.all
    @@filters ||= [
<<<<<<< HEAD
      ContentFilter.new(
        sym:          :has_images,
        model:        Observation,
        checkbox:     :has_images_checkbox,
        on_vals:      ["yes", "no"],
        checked_val:  "yes",
        off_val:      nil
      ),
      ContentFilter.new(
        sym:          :has_specimen,
        model:        Observation,
        checkbox:     :has_specimen_checkbox,
        on_vals:      ["yes", "no"],
        checked_val:  "yes",
        off_val:      nil
      )
=======
      HasImages.new,
      HasSpecimen.new,
      Region.new
>>>>>>> aec48b1c
    ]
  end

  # Lookup a filter by name (symbol).
  def self.find(key)
    all.select { |fltr| fltr.sym == key }.first
  end

<<<<<<< HEAD
  # Array of filters which apply to obserations.
  def self.observation_filters
    all.select { |fltr| fltr.model == Observation }
  end

  # Array of observation filter names as symbols.
  def self.observation_filter_keys
    observation_filters.each_with_object([]) { |fltr, keys| keys << fltr.sym }
  end

  # Array of filters which use checkboxes.
  def self.observation_filters_with_checkboxes
    observation_filters.reject { |fltr| fltr.checkbox.nil? }
  end
=======
  def self.by_model(model)
    all.select { |fltr| fltr.models.include?(model) }
  end

  def applicable_to_model?(model)
    models.include?(model)
  end
>>>>>>> aec48b1c
end<|MERGE_RESOLUTION|>--- conflicted
+++ resolved
@@ -1,78 +1,4 @@
 # encoding: utf-8
-<<<<<<< HEAD
-#
-# This class describes a set of content-filtering parameters which can be
-# applied to Query's.
-#
-# Class methods:
-#
-# all::                     Array of all available content filters.
-# find(key)::               Look up a named filter.
-# observation_filters::     Filters for observation queries.
-# observation_filter_keys:: Keys for those observation filters.
-# observation_filters_with_checkboxes:: Observation filters with checkboxes.
-#
-# Instance methods:
-#
-# sym::           Filter mame (symbol), same as Query param and User column.
-# model::         Model on which filter operates.
-# checkbox::      Name of account/prefs form checkbox (symbol).
-# on_vals::       Array of allowed values when filter is on, in the order you
-#                 want them to appear in advanced_filters
-# checked_val::   Value when checkbox is checked.
-# off_val::       Value when filter is off.
-#
-class ContentFilter
-
-  # To add a new Content Filter: (The leading asterisk (*) indicates
-  # an unnecessary step for new observation filter -- it's done
-  # automatically.)
-  #
-  #   Add tests, e.g., to TestUserContentFilter
-  #   Supplement fixtures as needed by added tests
-  #   Add a filter definition below, and add that definition to #filters below
-  #   Add a new checkbox_val method in User
-  #   In /config/locales/en.txt define text to be displayed before and next to
-  #     check boxes, using prefs_obs_filters_has_images: as a model.
-  # * Supplement _prefs_filters.html.erb as needed
-  # * Add filter to AccountController#prefs_types & #update_content_filter
-  # * For Observation filter, supplement Query::Initializers::ObservationFilters
-  # * Supplement ApplicationController#show_index_of_objects as needed
-  #   To filter another object, create a new initializer and include in
-  #     appropriate searches.
-  #
-  # To be able to override the new filter in Advanced Searches, at least:
-  #   Add tests, e.g., to TestAdvancedSearchFilters
-  #   Supplement fixtures as needed by added tests
-  #   In /config/locales/en.txt define text to be displayed before and next to
-  #     radio boxes, using advanced_search_filter_has_images: as a model.
-  # * Supplement _advanced_search_filters.html.erb as needed
-  # * Supplement ObservationController#advanced_search_form as needed.
-  # * Supplement ApplicationController#show_index_of_objects as needed.
-  # * Supplement Query::RssLogBase as needed.
-  #
-  # To also add it as a Pattern Search
-  #   Supplement PatternSearchTest
-  #   Supplement classes/pattern_search/observation.rb or -- if it's not an
-  #     Observation search -- add a new pattern_search file and class.
-  #
-  # There are probably other steps/files I've forgotten. JDC 2016-09-15
-
-  attr_accessor :sym
-  attr_accessor :model
-  attr_accessor :checkbox
-  attr_accessor :on_vals
-  attr_accessor :checked_val
-  attr_accessor :off_val
-
-  def initialize(opts)
-    @sym          = opts[:sym]
-    @model        = opts[:model]
-    @checkbox     = opts[:checkbox]
-    @on_vals      = opts[:on_vals]
-    @checked_val  = opts[:checked_val]
-    @off_val      = opts[:off_val]
-=======
 #
 #  = ContentFilter
 #
@@ -110,34 +36,14 @@
     opts.each do |key, val|
       send("#{key}=", val)
     end
->>>>>>> aec48b1c
   end
 
   # Array of all available filters.
   def self.all
     @@filters ||= [
-<<<<<<< HEAD
-      ContentFilter.new(
-        sym:          :has_images,
-        model:        Observation,
-        checkbox:     :has_images_checkbox,
-        on_vals:      ["yes", "no"],
-        checked_val:  "yes",
-        off_val:      nil
-      ),
-      ContentFilter.new(
-        sym:          :has_specimen,
-        model:        Observation,
-        checkbox:     :has_specimen_checkbox,
-        on_vals:      ["yes", "no"],
-        checked_val:  "yes",
-        off_val:      nil
-      )
-=======
       HasImages.new,
       HasSpecimen.new,
       Region.new
->>>>>>> aec48b1c
     ]
   end
 
@@ -146,22 +52,6 @@
     all.select { |fltr| fltr.sym == key }.first
   end
 
-<<<<<<< HEAD
-  # Array of filters which apply to obserations.
-  def self.observation_filters
-    all.select { |fltr| fltr.model == Observation }
-  end
-
-  # Array of observation filter names as symbols.
-  def self.observation_filter_keys
-    observation_filters.each_with_object([]) { |fltr, keys| keys << fltr.sym }
-  end
-
-  # Array of filters which use checkboxes.
-  def self.observation_filters_with_checkboxes
-    observation_filters.reject { |fltr| fltr.checkbox.nil? }
-  end
-=======
   def self.by_model(model)
     all.select { |fltr| fltr.models.include?(model) }
   end
@@ -169,5 +59,4 @@
   def applicable_to_model?(model)
     models.include?(model)
   end
->>>>>>> aec48b1c
 end