--- conflicted
+++ resolved
@@ -54,15 +54,8 @@
       query_params.except!(*modifiers)
     end
 
-    # 2025-09-04 - The "terms_help" message makes the flash too long,
-    # causes cookie session overflow.
     def help_message
-<<<<<<< HEAD
-      ""
-      # "#{:pattern_search_terms_help.l}\n#{self.class.terms_help}"
-=======
       :pattern_search_terms_short_help.l
->>>>>>> e08af513
     end
 
     def self.terms_help
