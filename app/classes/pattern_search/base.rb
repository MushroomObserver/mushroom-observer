--- conflicted
+++ resolved
@@ -3,11 +3,7 @@
 module PatternSearch
   # Base class for PatternSearch; handles everything but build_query
   class Base
-<<<<<<< HEAD
     attr_accessor :errors, :parser, :flavor, :args, :query, :form_params
-=======
-    attr_accessor :errors, :parser, :args, :query
->>>>>>> 14e2cc0d
 
     def initialize(string)
       self.errors = []
