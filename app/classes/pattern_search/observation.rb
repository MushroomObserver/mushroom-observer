--- conflicted
+++ resolved
@@ -53,7 +53,14 @@
       PARAMS
     end
 
-<<<<<<< HEAD
+    delegate :params, to: :class
+
+    def self.model
+      ::Observation
+    end
+
+    delegate :model, to: :class
+
     # List of fields that are displayed in the search form.
     # Autocompleters have id fields, and range fields are concatenated.
     def self.fields
@@ -81,19 +88,6 @@
       { name: [:exclude_consensus, :include_subtaxa, :include_synonyms,
                :include_all_name_proposals] }
     end
-
-    def params
-      self.class.params
-    end
-=======
-    delegate :params, to: :class
->>>>>>> 5f274077
-
-    def self.model
-      ::Observation
-    end
-
-    delegate :model, to: :class
 
     def build_query
       super
