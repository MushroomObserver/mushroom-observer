--- conflicted
+++ resolved
@@ -35,7 +35,6 @@
 #      },
 #    }
 #
-# rubocop:disable Metrics/ClassLength
 class SiteData
   ##############################################################################
   #
@@ -65,90 +64,47 @@
   ##############################################################################
 
   # List of the categories.  This might be the order they appear in show_user.
-  ALL_FIELDS = [
-    :name_description_authors,
-    :name_description_editors,
-    :names,
-    :name_versions,
-    :location_description_authors,
-    :location_description_editors,
-    :locations,
-    :location_versions,
-    :images,
-    :species_lists,
-    :species_list_entries,
-    :observations,
-    :sequenced_observations,
-    :sequences,
-    :comments,
-    :namings,
-    :votes,
-    :users,
-    :contributing_users
-  ].freeze
-
-  SITE_WIDE_FIELDS = [:users, :contributing_users].freeze
-
-  # Relative score for each category.
-  FIELD_WEIGHTS = {
-    comments: 1,
-    contributing_users: 0,
-    images: 10,
-    location_description_authors: 50,
-    location_description_editors: 5,
-    locations: 10,
-    location_versions: 5,
-    name_description_authors: 100,
-    name_description_editors: 10,
-    names: 10,
-    name_versions: 10,
-    namings: 1,
-    observations: 1,
-    sequences: 0,
-    sequenced_observations: 0,
-    species_list_entries: 1,
-    species_lists: 5,
-    users: 0,
-    votes: 1
+  #   weight: Relative score for each category.
+  #   table: name of table to query, if it's not the same name as the key
+  #
+  ALL_FIELDS = {
+    name_description_authors: { weight: 100 },
+    name_description_editors: { weight: 10 },
+    names: { weight: 10 },
+    name_versions: { weight: 10 },
+    location_description_authors: { weight: 50 },
+    location_description_editors: { weight: 5 },
+    locations: { weight: 10 },
+    location_versions: { weight: 5 },
+    images: { weight: 10 },
+    species_lists: { weight: 5 },
+    species_list_entries: { weight: 1, table: :species_list_observations },
+    observations: { weight: 1 },
+    sequenced_observations: { weight: 0, table: :sequences },
+    sequences: { weight: 0 },
+    comments: { weight: 1 },
+    namings: { weight: 1 },
+    votes: { weight: 1 },
+    users: { weight: 0 },
+    contributing_users: { weight: 0, table: :users }
   }.freeze
-
-  # Table to query to get score for each category.  (Default is same as the
-  # category name.)
-  FIELD_TABLES = {
-    sequenced_observations: "sequences",
-    species_list_entries: "species_list_observations",
-    contributing_users: "users"
-  }.freeze
-
-  # Additional conditions to use for each category.
-  # FIELD_CONDITIONS = {
-  #   users: "`verified` IS NOT NULL",
-  #   contributing_users: "contribution > 0"
-  # }.freeze
-
-  # Non-default unified queries for stats for the entire site
-  FIELD_QUERIES = {
-    contributing_users: User.where(contribution: 1..),
-    sequenced_observations: Sequence.select(:observation_id).distinct,
-    species_list_entries: SpeciesListObservation,
-    users: User.where.not(verified: nil)
-  }.freeze
-
-  # Call these procs to determine if a given object qualifies for a given field.
-  # FIELD_STATE_PROCS = {
-  #   observations_with_voucher: lambda do |obs|
-  #     obs.specimen && obs.notes.to_s.length >= 10 &&
-  #       obs.thumb_image_id.to_i.positive?
-  #   end,
-  #   observations_without_voucher: lambda do |obs|
-  #     !(obs.specimen && obs.notes.to_s.length >= 10 &&
-  #       obs.thumb_image_id.to_i.positive?)
-  #   end
-  # }.freeze
 
   # -----------------------------
   #  :section: Public Interface
   # -----------------------------
+
+  # Fields that should appear on a user page
+  def self.user_fields
+    ALL_FIELDS.except([:users, :contributing_users])
+  end
+
+  def self.fields_with_weight
+    ALL_FIELDS.select { |_f, e| e[:weight].positive? }
+  end
+
+  def self.user_fields_with_weight
+    user_fields.select { |_f, e| e[:weight].positive? }
+  end
 
   # This is called every time any object (not just one we care about) is
   # created or destroyed.  Figure out what kind of object from the class name,
@@ -169,7 +125,9 @@
       field = obj
       user_id ||= User.current_id
     end
-    weight = FIELD_WEIGHTS[field]
+    # Note this is a universal callback on save, so the obj could be anything
+    # including records we don't count
+    weight = ALL_FIELDS.key?(field) ? ALL_FIELDS[field.to_sym][:weight] : 0
     return unless weight&.positive? && user_id&.positive?
 
     update_weight(calc_impact(weight * num, mode), user_id)
@@ -189,38 +147,15 @@
   def self.update_weight(impact, user_id)
     return if impact.zero?
 
-    # User.connection.update(%(
-    #   UPDATE users SET contribution =
-    #     IF(contribution IS NULL, #{impact}, contribution + #{impact})
-    #   WHERE id = #{user_id}
-    # ))
     User.find(user_id).increment!(:contribution, impact)
   end
 
   def self.get_applicable_field(obj)
     table = obj.class.to_s.tableize
     field = table.to_sym
-    # no field weight: contributing_users, seq, seq_obs
-    unless FIELD_WEIGHTS[field]
-      field = nil
-      FIELD_TABLES.each do |field2, table2|
-        next unless table2 == table
-
-        # proc = FIELD_STATE_PROCS[field2]
-        # next unless proc&.call(obj)
-
-        field = field2
-        break
-      end
-    end
-    field
-  end
-
-  # This makes no sense without field procs!
-  # def self.get_weight_change(obj, new_field)
-  #   old_field = new_field
-  #   FIELD_WEIGHTS[new_field] - FIELD_WEIGHTS[old_field]
-  # end
+
+    ALL_FIELDS.key?(field) ? (ALL_FIELDS[field][:table] || field) : field
+  end
 
   # Return stats for entire site. Returns simple hash mapping category to
   # number of records of that category.
@@ -229,9 +164,7 @@
   #   num_images = data[:images]
   #
   def get_site_data
-    ALL_FIELDS.index_with do |field|
-      field_count(field)
-    end
+    ALL_FIELDS.keys.index_with { |field| field_count(field) }
   end
 
   # Return stats for a single User.  Returns simple hash mapping category to
@@ -266,14 +199,14 @@
     metric = 0
     return metric unless data
 
-    ALL_FIELDS.each do |field|
+    ALL_FIELDS.each do |field, entry|
       next unless data[field]
 
       # This fixes the double-counting of created records.
       if field.to_s =~ /^(\w+)_versions$/
         data[field] -= data[Regexp.last_match(1)] || 0
       end
-      metric += FIELD_WEIGHTS[field] * data[field]
+      metric += entry[:weight] * data[field]
     end
     metric += data[:languages].to_i
     metric += data[:bonuses].to_i
@@ -286,8 +219,18 @@
   def field_count(field)
     return 0 if /^(\w+)_versions/.match?(field.to_s)
 
-    # constantize is safe here because `field` is not user input
-    FIELD_QUERIES[field]&.count || field.to_s.classify.constantize.count
+    case field.to_sym
+    when :species_list_entries
+      SpeciesListObservation.count
+    when :sequenced_observations
+      Sequence.select(:observation_id).distinct.count
+    when :contributing_users
+      User.where(contribution: 1..).count
+    when :users
+      User.where.not(verified: nil).count
+    else
+      field.to_s.classify.constantize.count
+    end
   end
 
   # Do a query to get the number of records in a given category broken down
@@ -305,23 +248,12 @@
   def load_field_counts(field, user_id = nil)
     return unless user_id
 
-<<<<<<< HEAD
     table = FIELD_TABLES[field] || field.to_s
-=======
-    # Exception for past versions.
-    if table =~ /^(\w+)_versions/
-      parent = Regexp.last_match(1)
-      count = "DISTINCT #{parent}_id"
-      tables += ", #{parent}s p"
-      conditions += " AND t.#{parent}_id = p.id"
-      conditions += " AND #{t_user_id} != p.user_id"
-    end
->>>>>>> 714c8f3b
 
     data = case table
            when "species_list_observations"
              count_species_list_observations(user_id)
-           when /^(\w+)s_versions/
+           when /^(\w+)_versions/
              parent_table = $LAST_MATCH_INFO[1]
              count_versions(parent_table, user_id)
            else
@@ -340,6 +272,9 @@
       select(Arel.star.count.as("cnt"), :user_id).order(cnt: :desc)
   end
 
+  # Count for any table of versions of a record.
+  # Corrects for double-counting of versioned records.
+  # NOTE: arel_table[:column].count(true) means "COUNT DISTINCT column"
   def count_versions(parent_table, user_id)
     parent_class = parent_table.classify.constantize
     version_class = "#{parent_class}::Version".constantize
@@ -349,7 +284,6 @@
       where(user_id: user_id).
       where.not(parent_class[:user_id].eq(version_class[:user_id])).
       group(:user_id).
-      # NOTE: arel_table[:column].count(true) means "COUNT DISTINCT column"
       select(version_class[:"#{parent_id}"].count(true).as("cnt"), :user_id).
       order(cnt: :desc)
   end
@@ -370,42 +304,28 @@
   def load_user_data(id = nil)
     return unless id
 
-    # if id
-    #   @user_id = id.to_i
-    #   user = [User.find(id)]
-    # else
-    #   @user_id = nil
-    #   users = User.all
-    # end
-
     @user_id = id.to_i
     user = User.find(id)
 
     # Prime @user_data structure.
     @user_data ||= {}
-    # users.each do |user|
     @user_data[user.id] = {
       id: user.id,
       name: user.unique_text_name,
       bonuses: user.sum_bonuses
     }
     add_language_contributions(user)
-    # end
 
     # Load record counts for each category of individual user data.
-    (ALL_FIELDS - SITE_WIDE_FIELDS).each { |field| load_field_counts(field) }
-
-    # Calculate full contribution for each user.  This will also correct some
-    # double-counting of versioned records.
-    # users.each do |user|
+    SiteData.user_fields.each_key { |field| load_field_counts(field) }
+
+    # Calculate full contribution for each user.
     contribution = calc_metric(@user_data[user.id])
     # Make sure contribution caches are correct.
     return unless user.contribution != contribution
 
     user.contribution = contribution
     user.save
-    # end
-    # end
   end
 
   def add_language_contributions(user)
@@ -418,5 +338,4 @@
     @user_data[user.id][:languages_itemized] =
       language_contributions.select { |_lang, score| score.positive? }
   end
-end
-# rubocop:enable Metrics/ClassLength+end