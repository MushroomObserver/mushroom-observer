# frozen_string_literal: true

#
#  = Site Data
#
#  This class manages user contributions / rankings.
#
#  == Class Methods
#
#  update_contribution::    Callback that keeps User contribution up to date.
#
#  == Instance Methods
#  ==== Public
#  get_site_data::           Returns stats for entire site.
#  get_user_data::           Returns stats for given user.
#  get_all_user_data::       Returns stats for all users.
#  ==== Private
#  load_user_data::          Populates @user_data.
#  load_field_counts::       Populates a single column in @user_data.
#  calc_metric::             Calculates contribution score of a single user.
#  field_count::             Looks up total number of entries in a given table.
#
#  == Internal Data Structure
#
#  The private method load_user_data caches its information in the instance
#  variable +@user_data+.  Its structure is as follows:
#
#    @user_data = {
#      user.id => {
#        :id         => user.id,
#        :name       => user.unique_text_name,
#        :bonuses    => user.sum_bonuses,
#        :<category> => <num_records_in_category>,
#        :metric     => <weighted_sum_of_category_counts>,
#      },
#    }
#
class SiteData
  ##############################################################################
  #
  #  :section: Category Definitions
  #
  #  User's contributions are the weighted sum of the number of records in
  #  several categories, such as Observation's posted, Image's uploaded, Name's
  #  authored, etc.  These categories are described by a set of constants:
  #
  #  ALL_FIELDS::       List of category names, in order.
  #    :weight::        Weight of each category: number of points per record.
  #    :table::         Table to query.
  #
  #  The default query for stats for the entire site is:
  #
  #    SELECT COUNT(*) FROM table
  #
  #  The default query for stats for a single user is:
  #
  #    SELECT COUNT(*) FROM table WHERE user_id = 123
  #
  #  The only exception is species_list_entries, which does a simple join:
  #
  #    SELECT COUNT(*) FROM species_lists s, species_list_observations os
  #      WHERE user_id = 123 AND s.id = os.species_list_id
  #
  ##############################################################################

  # List of the categories.  This might be the order they appear in show_user.
  #   weight: Relative score for each category.
  #   table: name of table to query, if it's not the same name as the key
  #
  ALL_FIELDS = {
    name_description_authors: { weight: 100 },
    name_description_editors: { weight: 10 },
    names: { weight: 10 },
    name_versions: { weight: 10 },
    location_description_authors: { weight: 50 },
    location_description_editors: { weight: 5 },
    locations: { weight: 10 },
    location_versions: { weight: 5 },
    images: { weight: 10 },
    species_lists: { weight: 5 },
    species_list_entries: { weight: 1, table: :species_list_observations },
    observations: { weight: 1 },
    sequenced_observations: { weight: 0, table: :sequences },
    listed_taxa: { weight: 0 },
    observed_taxa: { weight: 0 },
    sequences: { weight: 0 },
    namings: { weight: 1 },
    comments: { weight: 1 },
    votes: { weight: 1 },
    users: { weight: 0 },
    contributing_users: { weight: 0, table: :users }
  }.freeze

  SITE_WIDE_ONLY_FIELDS = [
    :listed_taxa,
    :observed_taxa,
    :users,
    :contributing_users
  ].freeze

  SITE_WIDE_FIELDS = [
    :images,
    :observations,
    :sequences,
    :sequenced_observations,
    :listed_taxa,
    :observed_taxa,
    :name_description_authors,
    :locations,
    :location_description_authors,
    :species_lists,
    :species_list_entries,
<<<<<<< HEAD
    :observations,
    :sequenced_observations,
    :sequences,
    :comments,
=======
>>>>>>> c837c7dd
    :namings,
    :comments,
    :votes,
    :contributing_users
  ].freeze

<<<<<<< HEAD
  SITE_WIDE_FIELDS = [:users, :contributing_users].freeze

  # Relative score for each category.
  FIELD_WEIGHTS = {
    comments: 1,
    contributing_users: 0,
    images: 10,
    location_description_authors: 50,
    location_description_editors: 5,
    locations: 10,
    locations_versions: 5,
    name_description_authors: 100,
    name_description_editors: 10,
    names: 10,
    names_versions: 10,
    namings: 1,
    observations: 1,
    sequences: 0,
    sequenced_observations: 0,
    species_list_entries: 1,
    species_lists: 5,
    users: 0,
    votes: 1
  }.freeze

  # Table to query to get score for each category.
  # (Default is same as the category name.)
  FIELD_TABLES = {
    sequenced_observations: "sequences",
    species_list_entries: "species_list_observations",
    contributing_users: "users"
  }.freeze

  # Additional conditions to use for each category.
  FIELD_CONDITIONS = {
    users: "`verified` IS NOT NULL",
    contributing_users: "contribution > 0"
  }.freeze

  # Non-default unified queries for stats for the entire site
  FIELD_QUERIES = {
    contributing_users: User.where(contribution: 1..),
    sequenced_observations: Sequence.select(:observation_id).distinct,
    species_list_entries: SpeciesListObservation,
    users: User.where.not(verified: nil)
  }.freeze

=======
>>>>>>> c837c7dd
  # -----------------------------
  #  :section: Public Interface
  # -----------------------------

  # Fields that should appear on a user page
  def self.user_fields
    ALL_FIELDS.except(*SITE_WIDE_ONLY_FIELDS)
  end

  def self.fields_with_weight
    ALL_FIELDS.select { |_f, e| e[:weight].positive? }
  end

  def self.user_fields_with_weight
    user_fields.select { |_f, e| e[:weight].positive? }
  end

  # This is called every time any object (not just one we care about) is
  # created or destroyed.  Figure out what kind of object from the class name,
  # and then update the owner's contribution as appropriate.
  # NOTE: This is only approximate.  There are now nontrivial calculations,
  # such as awarding extra points for observations with vouchers, which won't
  # be done right until someone looks at that user's summary page.
  def self.update_contribution(mode, obj, user_id = nil, num = 1)
    # Two modes: 1) pass in object, 2) pass in field name, when it's not ::model
    if obj.is_a?(ActiveRecord::Base)
      field = get_applicable_field(obj)
      user_id ||= obj&.user_id
    else
      field = obj
      user_id ||= User.current_id
    end
    # NOTE: this is a universal callback on save
    # so the obj could be anything, including records we don't count
    weight = ALL_FIELDS.key?(field) ? ALL_FIELDS[field.to_sym][:weight] : 0
    return unless weight&.positive? && user_id&.positive?

<<<<<<< HEAD
    update_weight(calc_impact(weight * num, mode, obj, field), user_id)
    UserStats.where(id: user_id).increment!(field, by: num)
=======
    update_weight(calc_impact(weight * num, mode), user_id)
>>>>>>> c837c7dd
  end

  def self.calc_impact(weight, mode)
    case mode
    when :del
      -weight
    when :chg
      0
    else
      weight
    end
  end

  def self.update_weight(impact, user_id)
    return if impact.zero?

<<<<<<< HEAD
    User.find(user_id).increment(:contribution, impact)
=======
    User.find(user_id).increment!(:contribution, impact)
>>>>>>> c837c7dd
  end

  # An applicable field is a field that affects contribution
  def self.get_applicable_field(obj)
<<<<<<< HEAD
    field = obj.class.to_s.tableize
    FIELD_WEIGHTS[field] && field

    # table = obj.class.to_s.tableize
    # field = table.to_sym

    # # not having a field weight: contributing_users, seq, seq_obs
    # unless FIELD_WEIGHTS[field]
    #   field = nil
    #   # try to match it to table above
    #   FIELD_TABLES.each do |field2, table2|
    #     next unless table2 == table

    #     proc = FIELD_STATE_PROCS[field2]
    #     next unless proc&.call(obj)

    #     field = field2
    #     break
    #   end
    # end
    # field
  end

  def self.get_weight_change(_obj, new_field)
    old_field = new_field
    FIELD_WEIGHTS[new_field] - FIELD_WEIGHTS[old_field]
=======
    table = obj.class.to_s.tableize
    field = table.to_sym

    ALL_FIELDS.key?(field) ? (ALL_FIELDS[field][:table] || field) : field
>>>>>>> c837c7dd
  end

  # Return stats for entire site. Returns simple hash mapping category to
  # number of records of that category.
  #
  #   data = SiteData.new.get_site_data
  #   num_images = data[:images]
  #
  def get_site_data
    ALL_FIELDS.keys.index_with { |field| field_count(field) }
  end

  # Return stats for a single User.  Returns simple hash mapping category to
  # number of records of that category.
  #
  #   data = SiteData.new.get_user_data(user_id)
  #   num_images = data[:images]
  #
  def get_user_data(id)
    load_user_data(id)
<<<<<<< HEAD
    @user_data[@user_id]
=======
    @user_data
>>>>>>> c837c7dd
  end

  # ----------------------------
  #  :section: Private Helpers
  # ----------------------------

  private

  # Calculate score for a set of results:
  #
  #   score = calc_metric(
  #     images:        10,
  #     observations:  10,
  #     comments:      23,
  #     species_lists: 1,
  #     ...
  #   )
  #
  # :doc:
  def calc_metric(data)
    metric = 0
    return metric unless data

    ALL_FIELDS.each do |field, entry|
      next unless data[field]

      # This fixes the double-counting of created records.
      if field.to_s =~ /^(\w+)_versions$/
        data[field] -= data[Regexp.last_match(1)] || 0
      end
      metric += entry[:weight] * data[field]
    end
    metric += data[:languages].to_i
    metric += data[:bonuses].to_i
    data[:metric] = metric
    metric
  end

  # Do a query for the number of records in a given category for the entire
  # site. This is not cached. Most of these should be inexpensive queries.
  def field_count(field)
    return 0 if /^(\w+)_versions/.match?(field.to_s)

    case field.to_sym
    when :species_list_entries
      SpeciesListObservation.count
    when :sequenced_observations
      Sequence.select(:observation_id).distinct.count
    when :listed_taxa
      Name.count
    when :observed_taxa
      Observation.select(:name_id).distinct.count
    when :contributing_users
      User.where(contribution: 1..).count
    when :users
      User.where.not(verified: nil).count
    else
      field.to_s.classify.constantize.count
    end
  end

  # Do a query to get the number of records in a given category broken down
<<<<<<< HEAD
  # by User.  This is cached in @user_data.
  #
  #   # Get number of images for current user.
  #   load_field_counts(:images, User.current.id)
  #   num_images = @user_data[User.current.id][:images]
=======
  # by User.  This is cached in @user_data.  Gets for a single User.
  #
  #   # Get number of images for current user.
  #   load_field_counts(:images, User.current.id)
  #   num_images = @user_data[:images]
>>>>>>> c837c7dd
  #
  def load_field_counts(field, user_id = nil)
    return unless user_id

<<<<<<< HEAD
    count  = "*"
    table  = FIELD_TABLES[field] || field.to_s
    tables = "#{table} t"
    t_user_id = (table == "users" ? "t.id " : "t.user_id ")
    conditions = t_user_id + "= #{user_id}"

    # Exception for species list entries.
    if field == :species_list_entries
      tables = "species_lists t, #{table} os"
      conditions += " AND os.species_list_id = t.id"
=======
    table = FIELD_TABLES[field] || field.to_s

    data = case table
           when "species_list_observations"
             count_species_list_observations(user_id)
           when /^(\w+)_versions/
             parent_table = $LAST_MATCH_INFO[1]
             count_versions(parent_table, user_id)
           else
             count_regular_field(table, user_id)
           end

    data.each_key do |cnt|
      @user_data ||= {}
      @user_data[field] = cnt.to_i
>>>>>>> c837c7dd
    end
  end

  # Exception for species_list_entries, does a simple join:
  def count_species_list_observations(user_id)
    SpeciesList.joins(:species_list_observations).
      where(user_id: user_id).group(:user_id).
      select(Arel.star.count.as("cnt"), :user_id).order(cnt: :desc)
  end

  # Exception for versions: Corrects for double-counting of versioned records.
  # NOTE: arel_table[:column].count(true) means "COUNT DISTINCT column"
  def count_versions(parent_table, user_id)
    parent_class = parent_table.classify.constantize
    version_class = "#{parent_class}::Version".constantize
    parent_id = "#{parent_table}_id"

    parent_class.joins(:versions).
      where(user_id: user_id).
      where.not(parent_class[:user_id].eq(version_class[:user_id])).
      group(:user_id).
      select(version_class[:"#{parent_id}"].count(true).as("cnt"), :user_id).
      order(cnt: :desc)
  end

  # Regular count, by :user_id, or :id if table is `users`
  def count_regular_field(table, user_id)
    field_class = table.to_s.classify.constantize
    t_user_id = (table == "users" ? :id : :user_id)

    field_class.where("#{t_user_id}": user_id).group(:"#{t_user_id}").
      select(Arel.star.count.as("cnt"), :"#{t_user_id}").order(cnt: :desc)
  end

  #############################################################################

  # Load all the stats for a given User.  (Load for all User's if none given.)
  #
  #   load_user_data(user.id)
  #   user.contribution = @user_data[:metric]
  #
  def load_user_data(id = nil)
    return unless id

    @user_id = id.to_i
    user = User.find(id)

    # Prime @user_data structure.
    @user_data ||= {}
    @user_data = {
      id: user.id,
      name: user.unique_text_name,
      bonuses: user.sum_bonuses
    }
    add_language_contributions(user)

    # Load record counts for each category of individual user data.
    SiteData.user_fields.each_key { |field| load_field_counts(field) }

    # Calculate full contribution for each user.
    contribution = calc_metric(@user_data)
    # Make sure contribution caches are correct.
    return unless user.contribution != contribution

    user.contribution = contribution
    user.save
  end

  def add_language_contributions(user)
    language_contributions = Language.all.map do |lang|
      score = lang.official ? 0 : lang.calculate_users_contribution(user).to_i
      [lang, score]
    end
    @user_data[:languages] =
      language_contributions.sum { |_lang, score| score }
    @user_data[:languages_itemized] =
      language_contributions.select { |_lang, score| score.positive? }
  end
end<|MERGE_RESOLUTION|>--- conflicted
+++ resolved
@@ -110,69 +110,12 @@
     :location_description_authors,
     :species_lists,
     :species_list_entries,
-<<<<<<< HEAD
-    :observations,
-    :sequenced_observations,
-    :sequences,
-    :comments,
-=======
->>>>>>> c837c7dd
     :namings,
     :comments,
     :votes,
     :contributing_users
   ].freeze
 
-<<<<<<< HEAD
-  SITE_WIDE_FIELDS = [:users, :contributing_users].freeze
-
-  # Relative score for each category.
-  FIELD_WEIGHTS = {
-    comments: 1,
-    contributing_users: 0,
-    images: 10,
-    location_description_authors: 50,
-    location_description_editors: 5,
-    locations: 10,
-    locations_versions: 5,
-    name_description_authors: 100,
-    name_description_editors: 10,
-    names: 10,
-    names_versions: 10,
-    namings: 1,
-    observations: 1,
-    sequences: 0,
-    sequenced_observations: 0,
-    species_list_entries: 1,
-    species_lists: 5,
-    users: 0,
-    votes: 1
-  }.freeze
-
-  # Table to query to get score for each category.
-  # (Default is same as the category name.)
-  FIELD_TABLES = {
-    sequenced_observations: "sequences",
-    species_list_entries: "species_list_observations",
-    contributing_users: "users"
-  }.freeze
-
-  # Additional conditions to use for each category.
-  FIELD_CONDITIONS = {
-    users: "`verified` IS NOT NULL",
-    contributing_users: "contribution > 0"
-  }.freeze
-
-  # Non-default unified queries for stats for the entire site
-  FIELD_QUERIES = {
-    contributing_users: User.where(contribution: 1..),
-    sequenced_observations: Sequence.select(:observation_id).distinct,
-    species_list_entries: SpeciesListObservation,
-    users: User.where.not(verified: nil)
-  }.freeze
-
-=======
->>>>>>> c837c7dd
   # -----------------------------
   #  :section: Public Interface
   # -----------------------------
@@ -210,12 +153,8 @@
     weight = ALL_FIELDS.key?(field) ? ALL_FIELDS[field.to_sym][:weight] : 0
     return unless weight&.positive? && user_id&.positive?
 
-<<<<<<< HEAD
-    update_weight(calc_impact(weight * num, mode, obj, field), user_id)
+    update_weight(calc_impact(weight * num, mode), user_id)
     UserStats.where(id: user_id).increment!(field, by: num)
-=======
-    update_weight(calc_impact(weight * num, mode), user_id)
->>>>>>> c837c7dd
   end
 
   def self.calc_impact(weight, mode)
@@ -232,48 +171,15 @@
   def self.update_weight(impact, user_id)
     return if impact.zero?
 
-<<<<<<< HEAD
-    User.find(user_id).increment(:contribution, impact)
-=======
     User.find(user_id).increment!(:contribution, impact)
->>>>>>> c837c7dd
   end
 
   # An applicable field is a field that affects contribution
   def self.get_applicable_field(obj)
-<<<<<<< HEAD
-    field = obj.class.to_s.tableize
-    FIELD_WEIGHTS[field] && field
-
-    # table = obj.class.to_s.tableize
-    # field = table.to_sym
-
-    # # not having a field weight: contributing_users, seq, seq_obs
-    # unless FIELD_WEIGHTS[field]
-    #   field = nil
-    #   # try to match it to table above
-    #   FIELD_TABLES.each do |field2, table2|
-    #     next unless table2 == table
-
-    #     proc = FIELD_STATE_PROCS[field2]
-    #     next unless proc&.call(obj)
-
-    #     field = field2
-    #     break
-    #   end
-    # end
-    # field
-  end
-
-  def self.get_weight_change(_obj, new_field)
-    old_field = new_field
-    FIELD_WEIGHTS[new_field] - FIELD_WEIGHTS[old_field]
-=======
     table = obj.class.to_s.tableize
     field = table.to_sym
 
     ALL_FIELDS.key?(field) ? (ALL_FIELDS[field][:table] || field) : field
->>>>>>> c837c7dd
   end
 
   # Return stats for entire site. Returns simple hash mapping category to
@@ -294,11 +200,7 @@
   #
   def get_user_data(id)
     load_user_data(id)
-<<<<<<< HEAD
-    @user_data[@user_id]
-=======
     @user_data
->>>>>>> c837c7dd
   end
 
   # ----------------------------
@@ -361,35 +263,15 @@
   end
 
   # Do a query to get the number of records in a given category broken down
-<<<<<<< HEAD
-  # by User.  This is cached in @user_data.
-  #
-  #   # Get number of images for current user.
-  #   load_field_counts(:images, User.current.id)
-  #   num_images = @user_data[User.current.id][:images]
-=======
   # by User.  This is cached in @user_data.  Gets for a single User.
   #
   #   # Get number of images for current user.
   #   load_field_counts(:images, User.current.id)
   #   num_images = @user_data[:images]
->>>>>>> c837c7dd
   #
   def load_field_counts(field, user_id = nil)
     return unless user_id
 
-<<<<<<< HEAD
-    count  = "*"
-    table  = FIELD_TABLES[field] || field.to_s
-    tables = "#{table} t"
-    t_user_id = (table == "users" ? "t.id " : "t.user_id ")
-    conditions = t_user_id + "= #{user_id}"
-
-    # Exception for species list entries.
-    if field == :species_list_entries
-      tables = "species_lists t, #{table} os"
-      conditions += " AND os.species_list_id = t.id"
-=======
     table = FIELD_TABLES[field] || field.to_s
 
     data = case table
@@ -405,7 +287,6 @@
     data.each_key do |cnt|
       @user_data ||= {}
       @user_data[field] = cnt.to_i
->>>>>>> c837c7dd
     end
   end
 
