module ObservationReport
  # Format for export to Mycoflora.
  class Mycoflora < ObservationReport::CSV
<<<<<<< HEAD
    MYCOFLORA_PROJECT_NAME = "North America Mycoflora Project".freeze
=======
    MYCOFLORA_PROJECT_NAME = "North American Mycoflora Project".freeze
>>>>>>> 2f090ec1

    def labels
      %w[
        scientificName
        scientificNameAuthorship
        recordedBy
        recordNumber
        fieldNumber
        collectorNumber
        locality
        county
        state
        country
        decimalLatitude
        decimalLongitude
        coordinateUncertaintyInMeters
        minimumElevationInMeters
        maximumElevationInMeters
        day
        month
        year
        date
        eventID
        imageUrls
        labelProject
        occurrenceRemarks
      ]
    end

    # rubocop:disable Metrics/AbcSize
    def format_row(row)
      [
        row.name_text_name,
        row.name_author,
        row.user_name_or_login,
        "MO #{row.obs_id}",
<<<<<<< HEAD
        row.val(2).to_s,
        row.val(3).to_s,
=======
        row.val(2).to_s,        # fieldNumber
        row.val(3).to_s,        # collectorNumber
>>>>>>> 2f090ec1
        row.locality,
        row.county,
        row.state,
        row.country,
        row.best_lat(4),
        row.best_long(4),
        radius(row),
        row.best_low,
        row.best_high,
        row.day,
        row.month,
        row.year,
        row.obs_when,
        row.obs_url,
        image_urls(row),
        "NA Mycoflora Project",
        row.obs_notes.to_s.t.html_to_ascii
      ]
    end

    # 6371000 = radius of earth in meters
    # x / 360 * 2 * pi = converts degrees to radians
    def radius(row)
      return nil if row.obs_lat.present?
      r1 = lat_radius(row)
      r2 = long_radius(row)
      return nil if !r1 || !r2
      (r1 > r2 ? r1 : r2).to_f.round
    end

    def lat_radius(row)
      return nil if row.loc_north.blank? || row.loc_south.blank?
      (row.loc_north - row.loc_south) / 360 * 2 * Math::PI * 6_371_000 / 2
    end

    def long_radius(row)
      return nil if row.loc_east.blank? || row.loc_west.blank?
      (row.loc_east - row.loc_west) / 360 * 2 * Math::PI * 6_371_000 *
        Math.cos(row.best_lat / 360 * 2 * Math::PI) / 2
    end

    def image_urls(row)
      row.val(1).to_s.split(", ").sort_by(&:to_i).
        map { |id| "#{MO.http_domain}/#{image_path(id)}" }.join(" ")
    end

    def image_path(id)
      Image.url(:full_size, id, transferred: true)
    end

    def sort_before(rows)
      rows.sort_by(&:obs_id)
    end

    def extend_data!(rows)
      add_image_ids!(rows, 1)
      add_mycoflora_ids!(rows, 2)
      add_collector_ids!(rows, 3)
    end

    def add_mycoflora_ids!(rows, col)
      herbarium = Herbarium.where(name: MYCOFLORA_PROJECT_NAME).first
      return unless herbarium
      vals = HerbariumRecord.connection.select_rows %(
        SELECT ids.id, h.accession_number
        FROM herbarium_records h,
             herbarium_records_observations ho,
             (#{query.query}) as ids
        WHERE ho.observation_id = ids.id AND
              ho.herbarium_record_id = h.id AND
              h.herbarium_id = #{herbarium.id}
      )
      add_column!(rows, vals, col)
    end

    def add_collector_ids!(rows, col)
      vals = CollectionNumber.connection.select_rows %(
        SELECT ids.id,
            GROUP_CONCAT(DISTINCT CONCAT(c.name, " ", c.number) SEPARATOR ", ")
        FROM collection_numbers c,
             collection_numbers_observations co,
             (#{query.query}) as ids
        WHERE co.observation_id = ids.id AND
              co.collection_number_id = c.id
        GROUP BY ids.id
      )
      add_column!(rows, vals, col)
    end
  end
end<|MERGE_RESOLUTION|>--- conflicted
+++ resolved
@@ -1,11 +1,7 @@
 module ObservationReport
   # Format for export to Mycoflora.
   class Mycoflora < ObservationReport::CSV
-<<<<<<< HEAD
-    MYCOFLORA_PROJECT_NAME = "North America Mycoflora Project".freeze
-=======
     MYCOFLORA_PROJECT_NAME = "North American Mycoflora Project".freeze
->>>>>>> 2f090ec1
 
     def labels
       %w[
@@ -42,13 +38,8 @@
         row.name_author,
         row.user_name_or_login,
         "MO #{row.obs_id}",
-<<<<<<< HEAD
-        row.val(2).to_s,
-        row.val(3).to_s,
-=======
         row.val(2).to_s,        # fieldNumber
         row.val(3).to_s,        # collectorNumber
->>>>>>> 2f090ec1
         row.locality,
         row.county,
         row.state,
