#
#  == Textile Parser
#
#  This class -- a subclass of String -- is a wrapper on RedCloth.  It provides
#  some extra proprietary syntax on top of the standard Textile as implemented
#  by RedCloth, such as turning _Species name_ into a link to
#  <tt>lookup_name/Species%20name</tt>.
#
#  === Class methods
#
#  textilize::                   Parse the given string.
#  textilize_without_paragraph:: Parse the first paragraph of the given string.
#  ---
#  register_name::               Register a set of names that _S. name_ abbreviations may refer to.
#  textile_name_size::           Report on the current size of the name lookup cache.
#  clear_textile_cache::         Flush the name lookup cache.
#
#  === Instance methods
#
#  textilize::                   Parse the given string.
#  textilize_without_paragraph:: Parse the first paragraph of the given string.
#
################################################################################

require "cgi"
require "redcloth"

class Textile < String
  @@name_lookup     = {}
  @@last_species    = nil
  @@last_subspecies = nil
  @@last_variety    = nil

  URL_TRUNCATION_LENGTH = 60 unless defined?(URI_TRUNCATION_LENGTH)

  # Convenience wrapper on the instance method Textile#textilize_without_paragraph.
  def self.textilize_without_paragraph(str, do_object_links = false, sanitize = true)
    new(str).textilize_without_paragraph(do_object_links, sanitize)
  end

  # Convenience wrapper on the instance method Textile#textilize.
  def self.textilize(str, do_object_links = false, sanitize = true)
    new(str).textilize(do_object_links, sanitize)
  end

  # Wrapper on textilize that returns only the body of the first paragraph of
  # the result.
  def textilize_without_paragraph(do_object_links = false, sanitize = true)
    textilize(do_object_links, sanitize).sub(%r{\A<p[^>]*>(.*?)</p>.*}m, '\\1')
  end

  # Textilizes the string using RedCloth, doing a little extra processing:
  # 1. it fixes long urls by turning them into links and abbreviating the
  #    text actually shown.
  # 2. converts _object_ constructs into appropriate links (unless told not to).
  #
  # There are a number of related methods and shorthand aliases:
  # textilize::                   The general case.
  # textilize_without_paragraph:: Just returns body of first paragraph.
  # ---
  # String#t::                    Same as textilize_without_paragraph(false).
  # String#tl::                   Same as textilize_without_paragraph(true).
  # String#tp::                   Same as textilize(false).
  # String#tpl::                  Same as textilize(true).
  #
  # Here are some mnemonics for the aliases:
  # t::    Just textilize: no paragraphs or links or anything fancy.
  # tl::   Do 't' and check for links.
  # tp::   Wrap 't' in a <p> block.
  # tpl::  Wrap 't' in a <p> block AND do links.
  def textilize(do_object_links = false, sanitize = true)
    # This converts the "_object blah_" constructs into "x{OBJECT id label}x".
    # (The "x"s prevent Textile from interpreting the curlies as style info.)
    if do_object_links
      check_name_links!
      check_other_links!
      check_our_images!
    end

    # Textile will screw with "@John Doe@".  We need to protect at signs now.
    gsub!("@", "&#64;")

    # Let Textile munge the thing up now.
    red = RedCloth.new(self)
    red.sanitize_html = sanitize
    replace(red.to_html)

    # Remove pre-existing links first, replacing with "<XXXnn>".
    hrefs = []
    gsub!(%r{(<a[^>]*>.*?</a>|<img[^>]*>)}) do |href|
      if do_object_links
        href = href.gsub(/
          x\{([A-Z]+) \s+ ([^\{\}]+?) \s+\}\{\s+ ([^\{\}]+?) \s+\}x
        /x, '\\2')
      end
      hrefs.push(href)
      "<XXX#{hrefs.length - 1}>"
    end

    # Now turn bare urls into links.
    gsub!(%r{([a-z]+://([^\s<>]|<span class="caps">[A-Z]+</span>)+)}) do |url|
      url1  = url.gsub(%r{<span class="caps">([A-Z]+)</span>}, '\\1')
      extra = url1.sub!(%r{([^\w/]+$)}, "") ? Regexp.last_match(1) : ""
      url2  = ""
      if url1.length > URL_TRUNCATION_LENGTH && !url1.starts_with?(MO.http_domain)
        if url1 =~ %r{^(\w+://[^/]+)(.*?)$}
          url2 = Regexp.last_match(1) + "/..."
        else
          url2 = url1[0..URL_TRUNCATION_LENGTH] + "..."
        end
      else
        url2 = url1
      end
      # Leave as much untouched as possible, but some characters will cause the HTML
      # to be badly formed, so we need to at least protect those.
      url1.gsub!(/([<>"\\]+)/) { CGI.escape(Regexp.last_match(1)) }
      "<a href=\"#{url1}\">#{url2}</a>" + extra
    end

    # Convert _object_ tags into proper links.
    if do_object_links
      gsub!(/
        x\{([A-Z]+) \s+ ([^\{\}]+?) \s+\}\{\s+ ([^\{\}]+?) \s+\}x
      /x) do |_orig|
        type = Regexp.last_match(1)
        label = Regexp.last_match(2)
        id = Regexp.last_match(3)
        id.gsub!(/&#822[01];/, '"')
        id = CGI.unescapeHTML(id)
        id = CGI.escape(id)
        url = "#{MO.http_domain}/observer/lookup_#{type.downcase}/#{id}"
        "<a href=\"#{url}\">#{label}</a>"
      end
    end

    # Make sure all links are fully-qualified.
    gsub!(%r{href="/}, "href=\"#{MO.http_domain}/")

    # Put pre-existing links back in (removing the _object_ tag wrappers).
    gsub!(/<XXX(\d+)>/) do
      hrefs[Regexp.last_match(1).to_i].to_s.gsub(/ x\{ ([^\{\}]*) \}x /x, '\\1')
    end

    self
  end

  # Register one or more names (instances) so that subsequent textile strings
  # can refer to them by abbreviation.
  def self.register_name(*names)
    for name in names
      if name.try(:at_or_below_genus?)
        Textile.private_register_name(name.real_text_name, name.rank)
      end
    end
  end

  def self.private_register_name(name, rank)
    @@name_lookup ||= {}
    if name =~ /([A-Z])/
      @@name_lookup[Regexp.last_match(1)] = name.split.first
    end
    if rank == :Species
      @@last_species    = name
      @@last_subspecies = nil
      @@last_variety    = nil
    elsif rank == :Subspecies
      @@last_species    = name.sub(/ ssp\. .*/, "")
      @@last_subspecies = name
      @@last_variety    = nil
    elsif rank == :Variety
      @@last_species    = name.sub(/ (ssp|var)\. .*/, "")
      @@last_subspecies = name.sub(/ var\. .*/, "")
      @@last_variety    = name
    end
  end

  # Give unit test access to these internals.
  def self.name_lookup
    @@name_lookup
  end

  def self.last_species
    @@last_species
  end

  def self.last_subspecies
    @@last_subspecies
  end

  def self.last_variety
    @@last_variety
  end

  # Report the current size of the name lookup cache.
  def self.textile_name_size
    @@name_lookup ||= {}
    @@name_lookup.size
  end

  # Flush the name lookup cache.
  def self.clear_textile_cache
    @@name_lookup     = {}
    @@last_species    = nil
    @@last_subspecies = nil
    @@last_variety    = nil
  end

  ##############################################################################

  private

  NAME_LINK_PATTERN = /
    (^|\W) (?:\**_+) ([^_]+) (?:_+\**) (?= (?:s|ish|like)? (?:\W|\Z) )
  /x.freeze
  OTHER_LINK_PATTERN = /
   (^|\W) (?:_+) ([a-zA-Z]+) \s+ ([^_\s](?:[^_\n]+[^_\s])?) (?:_+) (?!\w)
  /x.freeze

  # Convert __Names__ to links in a textile string.
  def check_name_links!
    @@name_lookup ||= {}

    # Look for __Name__ turn into "Name":name_id.  Look for "Name":name and
    # fill in id.  Look for "Name":name_id and make sure id matches name just
    # in case the user changed the name without updating the id.
    gsub!(NAME_LINK_PATTERN) do |orig_str|
      prefix = Regexp.last_match(1)
      label = remove_formatting(Regexp.last_match(2))
      name = expand_genus_abbreviation(label)
      name = supply_implicit_species(name)
      name = strip_out_sp_cfr_and_sensu(name)
      if (parse = Name.parse_name(name)) &&
         # Allowing arbitrary authors on Genera and higher makes it impossible to
         # distinguish between publication titles and taxa, e.g., "Lichen Flora
         # of the Greater Sonoran Region".  I'm sure it can still break with species
         # but it should be very infrequent (I don't see it in current tests). -JPH
         (parse.author.blank? || parse.rank != :Genus)
        Textile.private_register_name(parse.real_text_name, parse.rank)
        prefix + "x{NAME __#{label}__ }{ #{name} }x"
      else
        orig_str
      end
    end
  end

  # Remove any formatting. This will be the "label" of the link.
  def remove_formatting(str)
    Name.clean_incoming_string(str.gsub(/[_*]/, ""))
  end

  # Expand abbreviated genus (but only if followed by species epithet!).
  # This will be sent to lookup_name.
  def expand_genus_abbreviation(str)
    str.sub(/^([A-Z])\.? +(?=["a-z])/) do |x|
      (n = @@name_lookup[Regexp.last_match(1)]) ? n + " " : x
    end
  end

  # Expand bare variety, etc.  For example, after using Amanita muscaria:
  #   _var alba_  -->  Amanita muscaria var. alba
  # (This is not perfect: if subspecies and varieties are mixed it can mess up.)
  def supply_implicit_species(str)
    if str.sub!(/^(subsp|ssp)\.? +/, "")
      expand_subspecies(str)
    elsif str.sub!(/^(var|v)\.? +/, "")
<<<<<<< HEAD
      expand_variety(str)
    elsif str.sub!(/^(forma?|f)\.? +/, "")
      expand_form(str)
=======
      if @@last_subspecies
        @@last_subspecies + " var. " + str
      else
        @@last_species ? @@last_species + " var. " + str : ""
      end
    elsif str.sub!(/^(forma?|f)\.? +/, "")
      if @@last_variety
        @@last_variety + " f. " + str
      elsif @@last_subspecies
        @@last_subspecies + " f. " + str
      else
        @@last_species ? @@last_species + " f. " + str : ""
      end
>>>>>>> 23b0a405
    else
      str
    end
  end

  def expand_subspecies(str)
    @@last_species ? "#{@@last_species} subsp. #{str}" : ""
  end

  def expand_variety(str)
    if @@last_subspecies
      "#{@@last_subspecies} var. #{str}"
    else
      @@last_species ? "#{@@last_species} var. #{str}" : ""
    end
  end

  def expand_form(str)
    if @@last_variety
      "#{@@last_variety} f. #{str}"
    elsif @@last_subspecies
      "#{@@last_subspecies} f. #{str}"
    else
      @@last_species ? "#{@@last_species} f. #{str}" : ""
    end
  end

  # Allow a number of author-like syntaxes that aren't normally allowed.
  # Remove them and match the rest.  Examples:
  #   _Laccaria cf. laccata_     -->  Laccaria laccata
  #   _Parmelia s. lat/str._     -->  Parmelia
  def strip_out_sp_cfr_and_sensu(str)
    str.sub(/ cfr?\.? /, " ").
      sub(/ ((s|sensu)\.? ?(l|lato|s|str|stricto)\.?)$/, "").
      sub(/ sp\.$/, "")
  end

  # Convert _object name_ and _object id_ in a textile string.
  def check_other_links!
    gsub!(OTHER_LINK_PATTERN) do |orig|
      result = orig
      prefix = Regexp.last_match(1)
      type = Regexp.last_match(2)
      id = Regexp.last_match(3)
      matches = [
        ["comment"],
        %w[image img],
        %w[location loc],
        ["name"],
        %w[observation obs ob],
        %w[project proj],
        %w[species_list spl],
        ["user"]
      ].select { |x| x[0] == type.downcase || x[1] == type.downcase }
      if matches.length == 1
        label = (/^\d+$/.match?(id) ? "#{type} #{id}" : id)
        result = "#{prefix}x{#{matches.first.first.upcase} __#{label}__ }{ #{id} }x"
      end
      result
    end
  end

  # Convert !image 12345! in a textile string.
  def check_our_images!
    gsub!(%r{!image (?:(\w+)/)?(\d+)!}) do
      size = Regexp.last_match[1] || "thumb"
      id   = Regexp.last_match[2]
      src  = Image.url(size, id)
      link = "#{MO.http_domain}/image/show_image/#{id}"
      "\"!#{src}!\":#{link}"
    end
  end
end<|MERGE_RESOLUTION|>--- conflicted
+++ resolved
@@ -263,25 +263,9 @@
     if str.sub!(/^(subsp|ssp)\.? +/, "")
       expand_subspecies(str)
     elsif str.sub!(/^(var|v)\.? +/, "")
-<<<<<<< HEAD
       expand_variety(str)
     elsif str.sub!(/^(forma?|f)\.? +/, "")
       expand_form(str)
-=======
-      if @@last_subspecies
-        @@last_subspecies + " var. " + str
-      else
-        @@last_species ? @@last_species + " var. " + str : ""
-      end
-    elsif str.sub!(/^(forma?|f)\.? +/, "")
-      if @@last_variety
-        @@last_variety + " f. " + str
-      elsif @@last_subspecies
-        @@last_subspecies + " f. " + str
-      else
-        @@last_species ? @@last_species + " f. " + str : ""
-      end
->>>>>>> 23b0a405
     else
       str
     end
