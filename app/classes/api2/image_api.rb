--- conflicted
+++ resolved
@@ -48,13 +48,8 @@
         observations: parse_array(:observation, :observation, as: :id),
         projects: parse_array(:project, :project, as: :id),
         species_lists: parse_array(:species_list, :species_list, as: :id),
-<<<<<<< HEAD
-        has_observation: parse(:boolean, :has_observation,
-                               limit: true, help: 1),
-=======
-        with_observations: parse(:boolean, :has_observation,
-                                 limit: true, help: 1),
->>>>>>> 317c8eac
+        has_observations: parse(:boolean, :has_observation,
+                                limit: true, help: 1),
         size: parse(:enum, :size,
                     limit: Image::ALL_SIZES - [:full_size], help: :min_size),
         content_types: parse_array(:enum, :content_type,
