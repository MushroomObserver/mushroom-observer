--- conflicted
+++ resolved
@@ -52,13 +52,7 @@
       context: false # false to constrain width
     }
     args = default_args.merge(args)
-<<<<<<< HEAD
-    args[:size] = :medium if args[:context] == :matrix_box
-
-    img_urls = Image.all_urls(image_id)
-=======
     img_urls = image&.all_urls || Image.all_urls(image_id)
->>>>>>> 6882e5dd
 
     args_to_presenter(image, image_id, img_urls, args)
     sizing_info_to_presenter(image, args)
