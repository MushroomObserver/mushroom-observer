--- conflicted
+++ resolved
@@ -12,11 +12,7 @@
     :time        # when object or target was last modified
 
   def initialize(object, view)
-<<<<<<< HEAD
-    @view = view
-=======
     super
->>>>>>> 53c9ec48
 
     case object
     when Image
