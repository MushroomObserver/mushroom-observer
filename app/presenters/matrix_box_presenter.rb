# frozen_string_literal: true

# Gather details for items in matrix-style ndex pages.
class MatrixBoxPresenter < BasePresenter
  attr_accessor \
    :id,         # id of the target or log object
    :type,       # what kind of box is this
    :image_data, # data passed to thumbnail_presenter
    :when,       # when object or target was created
    :who,        # owner of object or target
    :name,       # name of object or target
    :what,       # link to object or target
    :place_name, # place name of location
    :where,      # location (object) of object or target
    :detail,     # string with extra details
    :time        # when object or target was last modified

  def initialize(object)
    super

    case object
    when Image
      image_to_presenter(object)
    when Observation
      observation_to_presenter(object)
    when RssLog
      rss_log_to_presenter(object)
    when User
      user_to_presenter(object)
    end
  end

  # Grabs all the information needed for view from RssLog instance.
  def rss_log_to_presenter(rss_log)
    target = rss_log.target
    self.id = target&.id || rss_log.id
    self.type = rss_log.target_type || :rss_log
    self.when = target.when&.web_date if target.respond_to?(:when)
    self.who  = target.user if target&.user
    self.name = if rss_log.target_type == :image
                  target.unique_format_name.t
                elsif target
                  target.format_name.t.break_name.small_author
                else
                  rss_log.format_name.t.break_name.small_author
                end
    self.what = target || rss_log
    if target&.respond_to?(:location)
      self.place_name = target.place_name
      self.where = target.location
    end
    self.time = rss_log.updated_at

    figure_out_rss_log_target_images(target)
    return unless (temp = rss_log.detail)

    temp = target.source_credit.tpl if target.respond_to?(:source_credit) &&
                                       target.source_noteworthy?

    # To avoid calling rss_log.detail twice
    self.detail = temp
  end

  # Grabs all the information needed for view from Image instance.
  def image_to_presenter(image)
    self.id = image.id
    self.type = :image
    self.when = begin
                  image.when.web_date
                rescue StandardError
                  nil
                end
    self.who  = image.user
    self.name = image.unique_format_name.t
    self.what = image
    self.image_data = {
      images: [image],
      image_link: image.show_link_args,
      context: :matrix_box
    }
  end

  # Grabs all the information needed for view from Observation instance.
  def observation_to_presenter(observation)
    self.id         = observation.id
    self.type       = :observation
    self.when       = observation.when.web_date
    self.who        = observation.user if observation.user
    self.name       = observation.format_name.t.break_name.small_author
    self.what       = observation
    self.place_name = observation.place_name
    self.where      = observation.location
    if observation.rss_log
      self.detail = observation.rss_log.detail
      self.time = observation.rss_log.updated_at
    end
    return unless observation.thumb_image_id

    # observation.images is eager-loaded, observation.thumb_image is not.
    thumb_image = observation.images.
                  find { |i| i.id == observation.thumb_image_id }

    self.image_data = {
      images: observation.images,
      thumb_image: thumb_image,
      image_link: observation.show_link_args, # false for thumb thru images
      obs: observation,
      context: :matrix_box
    }
  end

  # Grabs all the information needed for view from User instance.
  def user_to_presenter(user)
    self.id = user.id
    self.type = :user
    # rubocop:disable Rails/OutputSafety
    # The results of .t and web_date are guaranteed to be safe, and both
    # user.contribution and observations.count are just numbers.
    self.detail = "#{:list_users_joined.t}: #{user.created_at.web_date}<br/>
                   #{:list_users_contribution.t}: #{user.contribution}<br/>
                   #{:Observations.t}: #{user.observations.size}".html_safe
    # rubocop:enable Rails/OutputSafety
    self.name = user.unique_text_name
    self.what = user
    self.place_name = nil
    self.where = user.location if user.location
    return unless user.image_id

    # Not user.images because that's every image they've uploaded
    self.image_data = {
      images: [user.image_id],
      image_link: user.show_link_args,
      votes: false,
      context: :matrix_box
    }
  end

  # The target may not have images or a thumb_image
  def figure_out_rss_log_target_images(target)
    images = if target.respond_to?(:images) && target&.images&.length&.positive?
               target.images
             elsif target.respond_to?(:thumb_image) && target&.thumb_image
               [target.thumb_image]
             end
    return unless images

    self.image_data = {
      images: images,
      image_link: target.show_link_args,
<<<<<<< HEAD
      obs_data: obs_data_hash(target),
=======
      # for matrix_box_carousels:
      # images: images,
      # image_link: target.show_link_args,
      obs: obs_data(target),
>>>>>>> 84275d46
      context: :matrix_box
    }
  end

  def display_time
    time&.display_time
  end

  # pass another arg to allow image stretched-link to link to obs, or other obj
  def obs_or_other_link(observation)
    observation.show_link_args
  end

  # 20231125 Switched from a hash of { id:, obs: } to just obs
  def obs_data(observation)
    return {} unless observation&.respond_to?(:is_collection_location)

    observation
  end
end<|MERGE_RESOLUTION|>--- conflicted
+++ resolved
@@ -147,14 +147,7 @@
     self.image_data = {
       images: images,
       image_link: target.show_link_args,
-<<<<<<< HEAD
       obs_data: obs_data_hash(target),
-=======
-      # for matrix_box_carousels:
-      # images: images,
-      # image_link: target.show_link_args,
-      obs: obs_data(target),
->>>>>>> 84275d46
       context: :matrix_box
     }
   end
