--- conflicted
+++ resolved
@@ -42,7 +42,6 @@
       end
     self.where = view.location_link(target.place_name, target.location) \
                  if target&.respond_to?(:location)
-<<<<<<< HEAD
 
     self.thumbnail =
       if target&.respond_to?(:thumb_image) && target&.thumb_image
@@ -50,11 +49,6 @@
                        link: { controller: target.show_controller,
                                action: target.show_action, id: target.id })
       end
-=======
-    self.thumbnail = view.thumbnail(target.thumb_image, link: { controller: target.show_controller,
-                                                                action: target.show_action, id: target.id }) \
-                     if target&.respond_to?(:thumb_image) && target&.thumb_image
->>>>>>> 23b0a405
   end
 
   # Grabs all the information needed for view from Image instance.
@@ -120,7 +114,7 @@
     begin
       tag, args, time = rss_log.parse_log.first
     rescue StandardError
-      []
+     []
     end
     if !target_type
       self.detail = :rss_destroyed.t(type: :object)
