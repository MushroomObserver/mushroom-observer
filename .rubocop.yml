--- conflicted
+++ resolved
@@ -36,8 +36,6 @@
     - app/assets/javascripts/jquery.js
     - app/assets/javascripts/jstz.js
     - app/assets/javascripts/lightbox.js
-<<<<<<< HEAD
-=======
     # old API is frozen
     - app/classes/api.rb
     - "app/classes/api/**/*"
@@ -45,7 +43,6 @@
     - app/helpers/api_helper.rb
     - "app/views/api/**/*"
     - test/models/api_test.rb
->>>>>>> 8ad66b5f
     - "db/**/*"
     - "log/**/*"
     - public/design_test/jquery-1.5.2.min.js
