# Mushroom Observer Ruby Style Guide

This document describes coding style preferences for the Mushroom Observer codebase.

## General Ruby Style

### Method Calls with Parentheses

**Always use parentheses for method calls with arguments**, even in ERB templates.

**This applies to:**
- Ruby code
- ERB templates (`.erb` files)
- Code examples in comments
- Documentation in all files

#### Ruby Code

```ruby
# Good
render(component)
no_args_helper_method
User.find(id)
@objects.empty?

# Bad
render component
User.find id
```

#### ERB Templates

```erb
<%# Good %>
<%= render(Components::MatrixBox.new(user: @user, object: @obs)) %>
<%= link_to(text, path) %>
<%= tag.div(class: "container") do %>
  <%= content %>
<% end %>

<%# Bad %>
<%= render Components::MatrixBox.new(user: @user, object: @obs) %>
<%= link_to text, path %>
<%= tag.div class: "container" do %>
  <%= content %>
<% end %>
```

#### Comments and Documentation

Even in comments, use parentheses for method calls to maintain consistency:

```ruby
# Good
#  5) Add "show log" link at bottom of model's show page:
#       <%= render(Components::ObjectFooter.new(user: @user, obj: @object)) %>

# Bad
#  5) Add "show log" link at bottom of model's show page:
#       <%= render Components::ObjectFooter.new(user: @user, obj: @object) %>
```

### Component Namespacing

**Always use the full namespace** when referencing Phlex components in ERB or Ruby.

```ruby
# Good
render(Components::MatrixBox.new(...))
render(Components::InteractiveImage.new(...))

# Bad
render(MatrixBox.new(...))
render(InteractiveImage.new(...))
```

**However, when referencing Phlex components from other components, use "kit" syntax**.

```ruby
module Components
  class Panel

    def render_interactive_image
      # Good
      InteractiveImage(...)

      # Too verbose
      render(Components::InteractiveImage.new(...))
    end
  end
end
```

## Phlex Component Style

### HTML Helpers

**Use Phlex's native HTML helpers** instead of Rails `tag` helpers wrapped in `unsafe_raw`.

```ruby
# Good - Native Phlex
div(class: "container", id: "main") do
  h1("Title")
  p(class: "description") do
    plain("Some text")
  end
end

# Bad - Rails tag helpers
raw(
  helpers.tag.div(class: "container", id: "main") do
    helpers.tag.h1("Title")
    helpers.tag.p("Some text", class: "description")
  end
)
```

### Rendering Content

**Use Phlex rendering methods** for outputting content:
- `plain(text)` - for plain text
- `whitespace` - for spacing between elements
- `trusted_html(html)` - for HTML-safe strings (ActiveSupport::SafeBuffer) from Rails helpers
- `raw(html)` - only when necessary for HTML strings that are not already marked safe

```ruby
# Good - using trusted_html for HTML-safe content
def view_template
  div do
    trusted_html(name.display_name.t)  # .t returns ActiveSupport::SafeBuffer
  end
end

# Good - plain content rendering
def view_template
  div do
    plain("Hello ")
    b("World")
    whitespace
    plain("!")
  end
end

# Bad - using raw() for HTML-safe content
def view_template
  div do
    raw(name.display_name.t)  # Use trusted_html instead
  end
end

# Bad - using safe_join or building arrays
def view_template
  div do
    raw(safe_join(["Hello ", tag.b("World"), "!"]))
  end
end
```

<<<<<<< HEAD
**Why trusted_html?**
- `trusted_html()` is defined in `Components::Base` specifically for HTML-safe content
- It handles `ActiveSupport::SafeBuffer` correctly without requiring `rubocop:disable`
- Rails translation methods (`.t`, `.l`) return HTML-safe strings that should use `trusted_html`
- Only use `raw()` for HTML strings that are not already marked as safe
=======
Calling **view_context** is nearly always a code smell that you should find a
native Phlex method or include the method as an output_helper or value_helper.

```ruby
# Good
def form_action
  observation_view_path(id: @obs_id)
end

# Bad - Rails path helpers are already available within Phlex
def form_action
  view_context.observation_view_path(id: @obs_id)
end
```
>>>>>>> 3de044d0

### Iteration

**Render directly while iterating** instead of building arrays and joining.

```ruby
# Good
def render_links
  items.each_with_index do |item, index|
    plain("|") if index > 0
    a(item.name, href: item.path)
  end
end

# Bad
def render_links
  links = items.map do |item|
    helpers.link_to(item.name, item.path)
  end
  raw(safe_join(links, "|"))
end
```

## Component Architecture

### Prefer Components Over Helpers

**Internalize logic into Phlex components** rather than calling view helpers when possible.

```ruby
# Good - Component method
def show_original_name?(img)
  return false unless original && img && img.original_name.present?

  helpers.permission?(img) ||
    (img.user && img.user.keep_filenames == "keep_and_show")
end

def render_original_filename(img_instance)
  return unless show_original_name?(img_instance)

  div(img_instance.original_name)
end

# Bad - Delegating to helper
def render_original_filename(img_instance)
  return unless img_instance

  raw(helpers.image_owner_original_name(img_instance, original))
end
```

### Sub-Components

**Extract complex sections into separate components** when they have clear boundaries and responsibilities.

Examples:
- `ImageVoteSection` - handles image voting UI
- `LightboxCaption` - builds lightbox captions

## ERB Template Style

### Parentheses in Templates

**Always use parentheses** for method calls in ERB templates, including `render`, `link_to`, `tag` methods, etc.

```erb
<%# Good %>
<%= render(Components::MatrixTable.new(objects: @objects)) %>
<%= link_to(:BACK.t, observations_path) %>
<%= tag.div(class: "alert") do %>
  <%= flash_message %>
<% end %>

<%# Bad %>
<%= render Components::MatrixTable.new(objects: @objects) %>
<%= link_to :BACK.t, observations_path %>
<%= tag.div class: "alert" do %>
  <%= flash_message %>
<% end %>
```

### Component Blocks

**Use parentheses consistently** with component blocks.

```erb
<%# Good %>
<%= render(Components::MatrixBox.new(id: image.id) do %>
  <%= tag.div(class: "content") do %>
    <%= image.name %>
  <% end %>
<% end) %>

<%# Bad %>
<%= render Components::MatrixBox.new(id: image.id) do %>
  <%= tag.div class: "content" do %>
    <%= image.name %>
  <% end %>
<% end %>
```

## Internationalization

### Text Strings and Localization

**Always add text strings to `config/locales/en.txt`, never to `.yml` files.**

The `.yml` locale files are generated from `.txt` files and should never be edited or committed directly.

**Workflow for adding/updating text strings:**

1. Edit `config/locales/en.txt` to add or modify text strings
2. Run `rails lang:update` to regenerate all `.yml` files
3. Verify the change appears correctly in `config/locales/en.yml`
4. **Never commit the `.yml` files** - they are ignored by git

```bash
# Good workflow
vim config/locales/en.txt
rails lang:update
git add config/locales/en.txt
git commit -m "Update help text"

# Bad - never do this
vim config/locales/en.yml  # ❌ Wrong file
git add config/locales/en.yml  # ❌ Never commit .yml files
```

**Why this matters:**
- `.txt` files are the single source of truth for translations
- The `lang:update` rake task propagates changes to all language `.yml` files
- Editing `.yml` files directly causes changes to be lost on next update
- All `.yml` files are in `.gitignore` and should remain uncommitted

## Code Quality and Linting

### RuboCop Compliance

**All new code must pass RuboCop without violations.** Disabling RuboCop cops should be avoided.

```ruby
# Bad - Disabling cops
# rubocop:disable Metrics/MethodLength
def long_method
  # ... many lines of code
end
# rubocop:enable Metrics/MethodLength

# Good - Refactor to fix violations
def long_method
  prepare_data
  process_records
  generate_output
end

def prepare_data
  # ... extracted logic
end

def process_records
  # ... extracted logic
end

def generate_output
  # ... extracted logic
end
```

**When RuboCop flags a violation:**
1. **Refactor the code** to fix the violation properly
2. Break large methods into smaller, focused helper methods
3. Simplify complex conditionals
4. Extract magic numbers into named constants
5. Only disable cops as an absolute last resort with clear justification

**Exceptions:**
- Legacy code that hasn't been refactored yet may have disabled cops
- When updating legacy code, try to improve it toward RuboCop compliance
- If you must disable a cop, document why in a comment

## Summary

The key principles are:
1. **Always use parentheses** for method calls (Ruby and ERB)
2. **Use full namespaces** for component references (`Components::ClassName`)
3. **Prefer Phlex helpers** over Rails `tag` helpers in components
4. **Use `trusted_html`** for HTML-safe content (from `.t`, `.l`), not `raw()`
5. **Render directly** instead of building arrays and joining
6. **Internalize logic** into components when possible
7. **Edit `en.txt` for text strings**, run `rails lang:update`, never commit `.yml` files
8. **All new code must pass RuboCop** - refactor instead of disabling cops<|MERGE_RESOLUTION|>--- conflicted
+++ resolved
@@ -156,13 +156,12 @@
 end
 ```
 
-<<<<<<< HEAD
 **Why trusted_html?**
 - `trusted_html()` is defined in `Components::Base` specifically for HTML-safe content
 - It handles `ActiveSupport::SafeBuffer` correctly without requiring `rubocop:disable`
 - Rails translation methods (`.t`, `.l`) return HTML-safe strings that should use `trusted_html`
 - Only use `raw()` for HTML strings that are not already marked as safe
-=======
+
 Calling **view_context** is nearly always a code smell that you should find a
 native Phlex method or include the method as an output_helper or value_helper.
 
@@ -177,7 +176,6 @@
   view_context.observation_view_path(id: @obs_id)
 end
 ```
->>>>>>> 3de044d0
 
 ### Iteration
 
