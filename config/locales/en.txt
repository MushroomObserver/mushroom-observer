#
#  Be sure to rake lang:update and restart your server if you modify this file.
#
################################################################################
#
#  Rails Comments
#
#  Files in the config/locales directory are used for internationalization
#  and are automatically loaded by Rails. If you want to use locales other
#  than English, add the necessary files in this directory.
#
#  To use the locales, use `I18n.t`:
#
#      I18n.t 'hello'
#
#  In views, this is aliased to just `t`:
#
#      <%= t('hello') %>
#
#  To use a different locale, set it with `I18n.locale`:
#
#      I18n.locale = :es
#
#  This would use the information in config/locales/es.yml.
#
#  To learn more, please read the Rails Internationalization guide
#  available at https://guides.rubyonrails.org/i18n.html.
#
################################################################################
#
#  MO Differences
#
#  In MO, locales files are created and modified differently.  One should never
#  change the locale.yml files by hand.  And further, how to change the
#  translations is different for English (the "official" language) than the
#  other languages.
#
#  English:  ""
#
#  Change and check in en.txt (not en.yml!), and run "rake lang:update"
#  both locally and on the production server to pick up the changes.
#  This should be the *only* way we make changes to the English "translations".
#  Any other method will get clobbered next time someone runs "rake lang:update".
#
#  Other languages:
#
#  Option one: "Export" a .txt file, e.g., es.txt ("rake lang:export:es"),
#  change the exported file, then import that on the server into the live
#  database ("rake lang:import:es").
#
#  Option two: Change the translations on the live, running site via the "Edit
#  Translations on This Page" link at the bottom of the page while viewing the
#  page in the desired language.  Any changes made here will be stored in the
#  live database, and will propagate automatically to all other currently
#  running instances immediately.
#
#  rake lang:update:
#
#  This command clobbers es.txt and es.yml, and recreates them fresh from the
#  strings stored in the database.  It does NOT clobber en.txt, making an
#  exception for that one case.  This is critical because we need to be able to
#  check this in to git.  The foreign translations are not checked into git,
#  they are considered "data" at present.  Instead, MO "imports" en.txt each
#  time "rake lang:update" is run, and syncs the English translations in the
#  database with the current data in en.txt.  Furthermore, en.txt is special in
#  one additional way: it is used as the template for the other "export" files,
#  es.txt, fr.txt, etc.  It preserves comments, order, etc. exactly like it
#  appears in en.txt.)
#
################################################################################
#
#  How to Create and Import a New Language:
#
#  First create the language in the database:
#
#    INSERT INTO languages (`locale`, `name`, `order`, `beta`)
#      VALUES (
#        "jp",          # locale, e.g. "pt" for Portuguese
#        "日本語",      # name of the language *in that language*
#        "Nihongo",     # transliteration of the above (so it sorts right)
#        1              # beta=1 means it won't appear in site's language menu
#      );
#
#  Create stub language files:
#
#    mo$ rake lang:update
#    mo$ rake lang:export:jp
#
#  You should now have an import/export file called config/locales/jp.txt.
#  Once you're done editing this file -- remembering to remove the extra space
#  between "tag:" and "value"!! -- test if it's valid:
#
#    mo$ ruby -e "require 'yaml'; YAML.load_file('config/locales/jp.txt')"
#
#  Sorry, it doesn't always tell you where the syntax errors are. Look for
#  things like "tag: [..." or "tag: blah: ..."  That should be the cause of
#  most of the grief.  Just protect those strings in quotes, remembering to
#  backslash-protect embedded quotes when you do so.
#
#  Now you should be ready to import the file.  Note that this can be redone
#  as many times as necessary if you see problems when you test it.  This is
#  why it's good to keep new languages beta!!
#
#    mo$ cp config/locales/jp.txt config/locales/jp.txt.bak
#    mo$ rake user_id=1234 lang:import:jp
#    mo$ rake lang:update
#    mo$ uni reload
#
#  You need to supply user_id to lang:import because it needs to know who
#  created each translation_string.  You can give "user_name=xxx" instead.
#  If that works, then you should be able to test it on the server.  Note
#  that the new language is still "beta" so it doesn't show up as a publically
#  available option.  Instead add "?user_locale=jp" to the end of any URL:
#
#    http:  ""
#
#  It should stay in Japanese now until you tell it to switch to another.
#  If you need to re-import, it's safest to purge the old strings first:
#
#    DELETE FROM translation_strings WHERE language_id = xxx;
#
#  Note that it's important to backup the original import file, because
#  rake lang:update will clobber it.  Looking at the new jp.txt can help
#  identify problems with the import file, too.  You may even be able to
#  diff the two, depending how the translator does their work.
#
#  Once you're satisfied, repeat all this on the live server, and clear the
#  beta flag in the languages table.
#
#    UPDATE languages SET beta=0 WHERE language_id=xxx;
#
#  -Jason 20180320
#
################################################################################
#
#  Hints about the entries.
#
#  Each entry is a *one-line* string. It must not contain a carriage return or
#  line feed. To display a new line, use: \n, <br>, or <\br>.
#  Example:  ""
#    entry:  ""
#  will display as
#    1st line
#    2nd line
#
#  The string can include html (without newline characters).
#  Examples:  ""
#    entry:  ""
#    entry:  ""
#
#  The string can incorporate other entries by including those entries' labels.
#  An entry which includes other labels must be dumbquoted.
#  Example:  ""
#    quoted_entry:  ""
#    quoting_entry:  ""
#
#  Then in the code,
#    quoting_entry.t
#  will display as:
#    Hello there.
#
#  Within a dumbquoted entry, dumbquotes must be escaped: \"
#  (Smartquotes must *not* be escaped.)
#  Example
#    entry:  ""
#  will display as
#    "dumbquoted" “smartquoted”.
#
#  - Joe Cohen 20170312
#
################################################################################

  all_months: January February March April May June July August September October November December
  all_month_abbrs: Jan Feb Mar Apr May Jun Jul Aug Sep Oct Nov Dec

  # Important examples:
  hello: Hello world
  they_flew_by: The [they] flew by
  they_fly: "[THEY] fly"
  quote_test: This has "quotes"
  quote_them: This has "[THEM]"
  one: one

  # Yes and No are apparently broken
  YEP: "Yes"
  yep: "yes"
  NOPE: "No"
  nope: "no"

  # Test with new lines
  with_newlines: "This\nhas\nnewlines"

  # Test with a link
  with_a_link: "\"See this link\":https://mushroomobserver.org"

  ##############################################################################
  #
  #  Overview of File
  #
  #  Translations are presented roughly in order of decreasing importance,
  #  starting with things that are seen on every page, progressing through
  #  commonly-used to rarely-used pages, to emails, error messages, and finally
  #  administrative and debugging messages. Sections:
  #
  #    COMMON WORDS AND PHRASES
  #    ENUMERATED SETS OF VALUES
  #    APPLICATION LAYOUT
  #    MOST POPULAR PAGES
  #    LESS POPULAR PAGES
  #    ADMIN-TYPE PAGES
  #    EMAIL MESSAGES
  #    INTRO PAGE
  #    HOW TO HELP PAGE
  #    HOW TO USE PAGE (COMMON TASKS)
  #    HOW TO USE PAGE (GLOSSARY)
  #    LOCATION HELP PAGE
  #    ERROR MESSAGES
  #    LESS IMPORTANT ENUMERATED SETS OF VALUES
  #    DEBUGGING STUFF
  #
  ##############################################################################

  # COMMON WORDS AND PHRASES

  # Object titles, all nouns.
  ACTIVITY: Activity
  activity: activity
  API_KEY: API Key
  api_key: API key
  API_KEYS: API Keys
  api_keys: API keys
  ARTICLE: Article
  article: article
  ARTICLES: Articles
  articles: articles
  CHECKLISTS: Checklists
  CLADE: Clade
  clade: clade
  COLLECTION_NUMBER: Collection Number
  collection_number: collection number
  COLLECTION_NUMBERS: Collection Numbers
  collection_numbers: collection numbers
  COMMENT: Comment
  comment: comment
  COMMENTS: Comments
  comments: comments
  CONSTRAINTS: Constraints
  CONTRIBUTORS: Contributors
  DESCRIPTION: Description
  description: description
  DESCRIPTIONS: Descriptions
  descriptions: descriptions
  DONATIONS: Donations
  DRAFT: Draft
  draft: draft
  DRAFTS: Drafts
  drafts: drafts
  error: error
  errors: errors
  EXTERNAL_LINK: External Link
  external_link: external link
  EXTERNAL_LINKS: External Links
  external_links: external links
  EXTERNAL_SITE: External Site
  external_site: external site
  EXTERNAL_SITES: External Sites
  external_sites: external sites
  FIELD_SLIP: Field Slip
  field_slip: field slip
  FIELD_SLIPS: Field Slips
  field_slips: field slips
  IMAGE: Image
  image: image
  IMAGES: Images
  images: images
  IGNORE: Ignore
  ignore: ignore
  INFO: Info
  INFORMATION: Information
  INTERESTS: Interests
  GEOLOCATION: Geolocation
  geolocation: geolocation
  GLOSSARY: Glossary
  glossary: glossary
  GLOSSARY_TERM: Glossary Term
  glossary_term: glossary term
  GLOSSARY_TERMS: Glossary Terms
  glossary_terms: glossary terms
  HERBARIUM_RECORD: Fungarium Record
  herbarium_record: fungarium record
  HERBARIUM_RECORDS: Fungarium Records
  herbarium_records: fungarium records
  HERBARIA: Fungaria
  herbaria: fungaria
  HERBARIUM: Fungarium
  herbarium: fungarium
  HERBARIUMS: Fungaria
  herbariums: fungaria
  LICENSE: License
  license: license
  LICENSES: Licenses
  licenses: licenses
  LICHEN: Lichen
  lichen: lichen
  LINKS: Links
  links: links
  LOCATION: Location
  location: location
  LOCATIONS: Locations
  locations: locations
  LOCATION_DESCRIPTION: Location Description
  location_description: location description
  LOCATION_DESCRIPTIONS: Location Descriptions
  location_descriptions: location descriptions
  LOG: Log
  log: log
  LOGS: Logs
  logs: logs
  MAP: Map
  map: map
  MAPS: Maps
  maps: maps
  NAME: Name
  name: name
  NAMES: Names
  names: names
  NAME_DESCRIPTION: Name Description
  name_description: name description
  NAME_DESCRIPTIONS: Name Descriptions
  name_descriptions: name descriptions
  NAME_TRACKER: Name Tracker
  name_tracker: name tracker
  NAME_TRACKERS: Name Trackers
  name_trackers: name trackers
  NAMING: Proposed Name
  naming: proposed name
  NAMINGS: Proposed Names
  namings: proposed names
  NEWS: News
  news: news
  NOTIFICATION: Notification
  notification: notification
  NOTIFICATIONS: Notifications
  notifications: notifications
  # generic object
  OBJECT: Object
  object: object
  OBJECTS: Objects
  objects: objects
  OBSERVATION: Observation
  observation: observation
  OBSERVATIONS: Observations
  observations: observations
  PAST_LOCATION: Location Change
  past_location: location change
  PAST_LOCATIONS: Location Changes
  past_locations: location changes
  PAST_NAME: Name Change
  past_name: name change
  PAST_NAMES: Name Changes
  past_names: name changes
  PIVOTAL: Pivotal
  POLICY: Policy
  PROJECT: Project
  project: project
  PROJECTS: Projects
  projects: projects
  PUBLICATION: Publication
  publication: publication
  PUBLICATIONS: Publications
  publications: publications
  REGION: Region
  region: region
  RSS_LOG: Activity Log
  rss_log: activity log
  RSS_LOGS: Activity Logs
  rss_logs: activity logs
  SEQUENCE: Sequence
  sequence: sequence
  SEQUENCES: Sequences
  sequences: sequences
  SOURCE: Source
  source: source
  SOURCES: Sources
  sources: sources
  SPECIES_LIST: Species List
  species_list: species list
  SPECIES_LISTS: Species Lists
  species_lists: species lists
  SpeciesList: Species List
  SPECIMEN: Specimen
  specimen: specimen
  SPECIMENS: Specimens
  specimens: specimens
  SUPPORT: Support
  support: support
  TEST_PAGES: Test Pages
  THEME: Theme
  TRANSLATION: Translation
  translation: translation
  TRANSLATIONS: Translations
  translations: translations
  URL: URL
  USER: User
  user: user
  USERS: Users
  users: users
  USER_GROUP: User Group
  user_group: user group
  USER_GROUPS: User Groups
  user_groups: user groups
  VISUAL_GROUP: Visual Group
  visual_group: visual group
  VISUAL_GROUPS: Visual Groups
  visual_groups: visual groups
  VISUAL_MODEL: Visual Model
  visual_model: visual model
  VISUAL_MODELS: Visual Models
  visual_models: visual models
  VOTE: Vote
  vote: vote
  VOTES: Votes
  votes: votes

  # Other common nouns.
  ACCESSION: Accession
  ACCESSIONS: Accessions
  accession: accession
  accessions: accessions
  ACCOUNT: Account
  account: account
  ACCOUNTS: Accounts
  accounts: accounts
  ADMIN: Admin
  admin: admin
  ADMINS: Admins
  admins: admins
  ADMIN_GROUP: Admin Group
  admin_group: admin group
  ADMIN_GROUPS: Admin Groups
  admin_groups: admin groups
  # ("Author" is person(s) who wrote a book, description, or news Article.)
  AUTHOR: Author
  author: author
  AUTHORS: Authors
  authors: authors
  # ("Authority" is authority on a scientific name.)
  ALTITUDE: Elevation
  altitude: elevation
  # online database with nucleotide Sequence data
  ARCHIVE: Archive
  archive: archive
  AUTHORITY: Author
  authority: author
  AUTHORITYS: Authors
  authoritys: authors
  # nucleotide bases of Sequences
  BASES: Bases
  bases: bases
  CHANGE: Change
  change: change
  CHANGES: Changes
  changes: changes
  CITATION: Citation
  citation: citation
  CITATIONS: Citations
  citations: citations
  CONFIDENCE_LEVEL: Confidence Level
  confidence_level: confidence level
  CONFIDENCE_LEVELS: Confidence Levels
  confidence_levels: confidence levels
  CONSTRAINT_VIOLATIONS: Constraint Violations
  constraint_violations: constraint violations
  COORDINATES: Coordinates
  coordinates: coordinates
  COPYRIGHT_HOLDER: Copyright Holder
  copyright_holder: copyright holder
  COPYRIGHT_HOLDERS: Copyright Holders
  copyright_holders: copyright holders
  CORRECT_SPELLING: Correct Spelling
  correct_spelling: correct spelling
  CORRECT_SPELLINGS: Correct Spellings
  correct_spellings: correct spellings
  CONSENSUS: Consensus
  DATE: Date
  date: date
  DATES: Dates
  dates: dates
  # deposit of Sequence Bases in an Archive
  DEPOSIT: Deposit
  deposit: deposit
  EDITOR: Editor
  editor: editor
  EDITORS: Editors
  editors: editors
  EMAIL: Email
  email: email
  EMAILS: Emails
  emails: emails
  EMAIL_ADDRESS: Email Address
  email_address: email address
  EMAIL_ADDRESSS: Email Addresses
  email_addresss: email addresses
  FIELD_SLIP_PREFIX: Field Slip Prefix
  field_slip_prefix: field slip prefix
  FILENAME: Filename
  FULL_NAME: Full Name
  full_name: full name
  FULL_NAMES: Full Names
  full_names: full names
  hidden: hidden
  ICN_ID: ICN Identifier
  icn_id: ICN Identifier
  ID: ID
  id: ID
  IDS: IDs
  ids: IDs
  IDENTIFIER: Identifier
  identifier: identifier
  IDENTIFIERS: Identifiers
  identifiers: identifiers
  INDEX: Index
  index: index
  INDEXES: Indexes
  indexes: indexes
  LATITUDE: Latitude
  latitude: latitude
  LATITUDES: Latitudes
  latitudes: latitudes
  LOCUS: Locus
  locus: locus
  LOGIN_NAME: Login Name
  login_name: login name
  LOGIN_NAMES: Login Names
  login_names: login names
  LONGITUDE: Longitude
  longitude: longitude
  LONGITUDES: Longitudes
  longitudes: longitudes
  MEMBER: Member
  member: member
  MEMBERS: Members
  members: members
  MESSAGE: Message
  message: message
  MESSAGES: Messages
  messages: messages
  NOTE: Note
  note: note
  NOTES: Notes
  notes: notes
  OBSERVER: Observer
  observer: observer
  OBSERVERS: Observers
  observers: observers
  OWNER: Owner
  owner: owner
  OWNERS: Owners
  owners: owners
  PAGES: Pages
  PASSWORD: Password
  password: password
  PASSWORDS: Passwords
  passwords: passwords
  PREFERENCES: Preferences
  preferences: preferences
  PREFERRED_NAME: Preferred Name
  preferred_name: preferred name
  PREFERRED_NAMES: Preferred Names
  preferred_names: preferred names
  PROFILE: Profile
  profile: profile
  PROFILES: Profiles
  profiles: profiles
  QUALITY: Quality
  quality: quality
  RANK: Rank
  rank: rank
  RANKS: Ranks
  ranks: ranks
  REVIEWER: Reviewer
  reviewer: reviewer
  REVIEWERS: Reviewers
  reviewers: reviewers
  SECONDS: Seconds
  SIZE: Size
  size: size
  STATUS: Status
  status: status
  STATUSS: Statuses
  statuss: statuses
  SUBJECT: Subject
  subject: subject
  SUBJECTS: Subjects
  subjects: subjects
  SUMMARY: Summary
  summary: summary
  SUMMARYS: Summaries
  summarys: summaries
  # ("Tag" refers to a keyword, will be used to tag names and images.)
  TAG: Tag
  tag: tag
  TAGS: Tags
  tags: tags
  TIME: Time
  time: time
  TIMES: Times
  times: times
  TITLE: Title
  title: title
  TITLES: Titles
  titles: titles
  VERSION: Version
  version: version
  VERSIONS: Versions
  versions: versions

  # (Only used by validation errors, I think.)
  email_confirmation: email confirmation
  password_confirmation: password confirmation

  # Common nouns/adjectives used as labels, never pluralized.
  ALL: All
  all: all
  NONE: None
  none: none
  HIGH: High
  high: high
  LOW: Low
  low: low
  LESS: Less
  less: less
  MORE: More
  more: more
  PREV: Prev
  prev: prev
  NEXT: Next
  next: next
  BACK: Prev
  back: prev
  FORWARD: Next
  forward: next
  EAST: East
  east: east
  NORTH: North
  north: north
  SOUTH: South
  south: south
  WEST: West
  west: west

  # Labels for fields answering: "What did you observe?", "When did you observe
  # it?", "Where did you observe it?", and "Who observed it?".
  WHAT: Scientific Name
  what: scientific name
  WHEN: When
  when: when
  WHERE: Locality
  where: locality
  WHO: Who
  who: who

  # Common verbs/actions used as button labels.
  ADD: Add
  add: add
  # activate an API key
  ACTIVATE: Activate
  activate: activate
  # apply changes
  APPLY: Apply
  apply: apply
  # approve a name
  APPROVE: Approve
  approve: approve
  # attach an observation to a project
  ATTACH: Attach
  attach: attach
  CANCEL: Cancel
  cancel: cancel
  # clear a search form
  CLEAR: Clear
  clear: clear
  # close a popup window
  CLOSE: Close
  close: close
  CREATE: Create
  create: create
  DELETE: Delete
  delete: delete
  # deprecate a name
  DEPRECATE: Deprecate
  deprecate: deprecate
  # destroy an observation or other object
  DESTROY: Destroy
  destroy: destroy
  DISABLE: Disable
  disable: disable
  download: download
  DOWNLOAD: Download
  EDIT: Edit
  edit: edit
  ENABLE: Enable
  enable: enable
  IMPORT: Import
  # merge one object into another
  MERGE: Merge
  merge: merge
  OKAY: Okay
  okay: okay
  OPEN: Open
  # reload a form
  RELOAD: Reload
  reload: reload
  # remove an image from an observation, or an observation from a project
  REMOVE: Remove
  remove: remove
  SAVE: Save
  save: save
  SAVE_CHANGES: Save Changes
  save_changes: save changes
  SAVE_EDITS: Save Edits
  save_edits: save edits
  SEARCH: Search
  search: search
  SEARCHES: Searches
  SEND: Send
  send: send
  SHOW: Show
  show: show
  # submit a form
  SUBMIT: Submit
  submit: submit
  SUBMITTING: Submitting
  UPDATE: Update
  update: update
  UPDATING: Updating
  # upload an image or checklist
  UPLOAD: Upload
  upload: upload

  # Common adjectives.
  ANONYMOUS: Anonymous
  anonymous: anonymous
  BY: By
  by: by
  CREATED: Created
  created: created
  CREATED_AT: Created at
  created_at: created at
  DESTROYED: Destroyed
  destroyed: destroyed
  FILTERED: Filtered
  filtered: filtered
  MODIFIED: Modified
  modified: modified
  OPTIONAL: Optional
  optional: optional
  REQUIRED: Required
  required: required
  WATCHING: Watching
  watching: watching
  IGNORING: Ignoring
  ignoring: ignoring
  TRACKING: Tracking
  tracking: tracking
  UPDATED: Updated
  updated: updated
  UPDATED_AT: Updated at
  updated_at: updated at
  VIEWED: Viewed
  viewed: viewed

  # Common adjectives describing species names. (Note: "approved" seems to be
  # interchangeable with "accepted" in our site -- both indicate that the
  # scientific community accepts this name as correct.  "Reviewed" on the
  # other hand indicates that a user in the "reviewers" group has looked at
  # an object and didn't see any obvious mistakes.)
  APPROVED: Approved
  approved: approved
  ACCEPTED: Accepted
  accepted: accepted
  DEPRECATED: Deprecated
  deprecated: deprecated
  MISSPELLED: Misspelt
  misspelled: misspelt
  NOT_MISSPELLED: Spelled Correctly
  not_misspelled: spelled correctly
  REVIEWED: Reviewed
  reviewed: reviewed
  UNKNOWN: Unknown
  unknown: unknown

  # Permission states: restricted means access is restricted but the current user
  # has access; private means the current user does not have access; default means
  # this is the default description that shows up on the show_name/location page
  # (synonyms that might work better are "principle" or "main" or "official").
  PRIVATE: Private
  private: private
  PUBLIC: Public
  public: public
  RESTRICTED: Restricted
  restricted: restricted
  DEFAULT: Default
  default: default

  # Common verbs/actions with objects.
  add_object: Add [TYPE]
  add_objects: Add [TYPES]
  all_objects: All [TYPES]
  cancel_and_show: Cancel (Show [TYPE])
  create_object: Create [TYPE]
  destroy_object: Destroy [TYPE]
  edit_object: Edit [TYPE]
  list_objects: List [TYPES]
  remove_object: Remove [TYPE]
  remove_objects: Remove [TYPES]
  show_all: Show All
  map_all: Map All
  show_location: Show [LOCATION]
  show_location_description: Show [DESCRIPTION]
  about_this_taxon: About this taxon
  research_links: Research Links
  show_name: About [NAME]
  show_name_description: Show [DESCRIPTION]
  show_object: Show [TYPE]
  show_objects: Show [TYPES]
  sort_by_object: Sort by [TYPE]

  # Other generic phrases.
  added_to_list: Added observation to "[list]".
  attached_to_project: Attached [object] to "[project]".
  and_num_more: And [num] more...
  are_you_sure: Are you sure?
  click_for_map: Click for map
  CREATED_BY: Created by
  EDITING: Editing
  google_images: Google Images
  MAXIMUM: Maximum
  on_mo: On MO
  on_the_web: On the web
  on_site: On [site]
  show_on_map: Show on map
  many_times: "[num] times"
  one_time: once
  permission_denied: Permission denied.
  removed_from_list: Removed observation from "[list]".
  removed_from_project: Removed [object] from "[project]".
  select_file: Select file...
  no_file_selected: No file selected.
  SEE_MESSAGE_BELOW: See message below.
  "YES": "Yes"
  "NO": "No"
  "yes": "yes"
  "no": "no"

  ##############################################################################

  # ENUMERATED SETS OF VALUES

  # Units.
  units_meters: meters

  # Names we recognize for the "unknown" location: comma-separated list.
  unknown_locations: Unknown, Earth, World, Worldwide, Anywhere, Everywhere

  # Quality values.
  image_vote_long_0: No opinion.
  image_vote_long_1: "**Okay** but not so useful."
  image_vote_long_2: "**Useful** for identification."
  image_vote_long_3: "**Good** enough for a field guide."
  image_vote_long_4: "**Great!** Beyond the work of mortals."
  image_vote_help_0: No opinion.
  image_vote_help_1: Okay but not so useful.
  image_vote_help_2: Useful for identification.
  image_vote_help_3: Good enough for a field guide.
  image_vote_help_4: Great! Beyond the work of mortals.
  image_vote_short_0: Unrated
  image_vote_short_1: Okay
  image_vote_short_2: Useful
  image_vote_short_3: Good
  image_vote_short_4: Great

  # Review statuses. (Note: "unvetted" means it's been looked at but the reviewer
  # doesn't feel comfortable declaring it "accurate"; thus "unvetted" means
  # "reviewed" and "vetted" means "approved".  Sorry, we inherited these odd
  # terms from EOL; they weren't my choice!)
  review_unreviewed: Unreviewed
  review_unvetted: Reviewed
  review_vetted: Approved
  review_inaccurate: Inaccurate/Incomplete
  review_no_export: Not for Export
  review_ok_for_export: Okay for Export
  review_non_diagnostic: Non-Diagnostic
  review_diagnostic: Diagnostic

  # Naming reasons.
  naming_reason_label_1: Recognized by sight
  naming_reason_label_2: Used references
  naming_reason_label_3: Based on microscopic features
  naming_reason_label_4: Based on chemical features

  # Name/location description types.  These are used as page title and in index
  # results -- must include both the type of description and the title of the
  # object ([object]) they're describing.
  description_full_title_public: Public [:DESCRIPTION] of [object]
  description_full_title_foreign: "[:DESCRIPTION] of [object] from [text]"
  description_full_title_project: Draft of [object] for [text] by [user]
  description_full_title_source: "[:DESCRIPTION] of [object] from [text]"
  description_full_title_user: "[USER]'s [:DESCRIPTION] of [object]"

  # Name/location description types.  These are used when listing the available
  # descriptions in the show_name page.
  description_part_title_public: Public [:DESCRIPTION]
  description_part_title_user: "[USER]'s [:DESCRIPTION]"

  # Name/location description types.  These are used when listing the available
  # descriptions in the show_name page, but this time the optional text field was
  # filled in.  Note that the text field is not optional for half of the source
  # types.
  description_part_title_public_with_text: "[TEXT]"
  description_part_title_foreign_with_text: "[:DESCRIPTION] From [TEXT]"
  description_part_title_project_with_text: Draft for [TEXT] by [USER]
  description_part_title_source_with_text: "[:DESCRIPTION] From [TEXT]"
  description_part_title_user_with_text: "[TEXT] by [USER]"

  # Footers -- "Created: [date]", "By: [user]", "Obs Created: 2008-11-03", etc.
  footer_created_at: "*[:Created]:* [date]"
  footer_created_by: "*[:Created]:* [date] *by* [user]"
  footer_updated_at: "*[:Modified]:* [date]"
  footer_updated_by: "*[:Modified]:* [date] *by* [user]"
  footer_last_updated_at: "*Last [:modified]:* [date]"
  footer_last_updated_by: "*Last [:modified]:* [date] *by* [user]"
  footer_viewed: "*[:Viewed]:* [times], *last [:viewed]:* [date]"
  footer_last_you_viewed: "*Last viewed by you:* [date]"
  footer_never: never
  footer_version_out_of: "*[:Version]:* [num] *of* [total]"

  # Taxonomic ranks.
  RANK_DOMAIN: Domain
  rank_domain: domain
  RANK_PLURAL_DOMAIN: Domain
  rank_plural_domain: domain
  RANK_KINGDOM: Kingdom
  rank_kingdom: kingdom
  RANK_PLURAL_KINGDOM: Kingdoms
  rank_plural_kingdom: kingdoms
  RANK_PHYLUM: Phylum
  rank_phylum: phylum
  RANK_PLURAL_PHYLUM: Phyla
  rank_plural_phylum: phyla
  RANK_CLASS: Class
  rank_class: class
  RANK_PLURAL_CLASS: Classes
  rank_plural_class: classes
  RANK_ORDER: Order
  rank_order: order
  RANK_PLURAL_ORDER: Orders
  rank_plural_order: orders
  RANK_FAMILY: Family
  rank_family: family
  RANK_PLURAL_FAMILY: Families
  rank_plural_family: families
  RANK_GENUS: Genus
  rank_genus: genus
  RANK_PLURAL_GENUS: Genera
  rank_plural_genus: genera
  RANK_SUBGENUS: Subgenus
  rank_subgenus: subgenus
  RANK_PLURAL_SUBGENUS: Subgenera
  rank_plural_subgenus: subgenera
  RANK_SECTION: Section
  rank_section: section
  RANK_PLURAL_SECTION: Sections
  rank_plural_section: sections
  RANK_SUBSECTION: Subsection
  rank_subsection: subsection
  RANK_PLURAL_SUBSECTION: Subsections
  rank_plural_subsection: subsections
  RANK_STIRPS: Stirps
  rank_stirps: stirps
  RANK_PLURAL_STIRPS: Stirpes
  rank_plural_stirps: stirpes
  RANK_SPECIES: Species
  rank_species: species
  RANK_PLURAL_SPECIES: Species
  rank_plural_species: species
  RANK_SUBSPECIES: Subspecies
  rank_subspecies: subspecies
  RANK_PLURAL_SUBSPECIES: Subspecies
  rank_plural_subspecies: subspecies
  RANK_VARIETY: Variety
  rank_variety: variety
  RANK_PLURAL_VARIETY: Varieties
  rank_plural_variety: varieties
  RANK_FORM: Form
  rank_form: form
  RANK_PLURAL_FORM: Forms
  rank_plural_form: forms
  RANK_GROUP: Group or Clade
  rank_group: group or clade
  RANK_PLURAL_GROUP: Groups or Clades
  rank_plural_group: groups or clades

  # These two are used when parsing rank, e.g., in name pattern search.
  rank_alt_phylum: phylum, division
  rank_alt_group: group, clade, complex

  # User statistics field names.
  user_stats_comments: "[:COMMENTS]"
  user_stats_contributing_users: ""
  user_stats_images: "[:IMAGES]"
  user_stats_location_description_authors: "[:LOCATION_DESCRIPTIONS] Authored"
  user_stats_location_description_editors: "[:LOCATION_DESCRIPTIONS] Edited"
  user_stats_locations: "[:LOCATIONS] Created"
  user_stats_location_versions: "[:LOCATIONS] Edited"
  user_stats_name_description_authors: "[:NAME_DESCRIPTIONS] Authored"
  user_stats_name_description_editors: "[:NAME_DESCRIPTIONS] Edited"
  user_stats_names: "[:NAMES] Created"
  user_stats_name_versions: "[:NAMES] Edited"
  user_stats_namings: Proposed IDs
  user_stats_observations: "[:OBSERVATIONS]"
  user_stats_observations_with_voucher: Observations with Specimen, Notes and Images
  user_stats_observations_without_voucher: All Other Observations
  user_stats_sequences: ""
  user_stats_sequenced_observations: ""
  user_stats_species_list_entries: "[:SPECIES_LIST] Entries"
  user_stats_species_lists: "[:SPECIES_LISTS]"
  user_stats_users: ""
  user_stats_votes: "[:VOTES]"
  user_stats_translation_strings: "[:TRANSLATIONS] Authored"
  user_stats_languages: "[:TRANSLATIONS] By Language"

  # Site statistics field names.
  site_stats_comments: "[:COMMENTS]"
  site_stats_contributing_users: Contributing Users
  site_stats_images: "[:IMAGES]"
  site_stats_listed_taxa: Listed Taxa
  site_stats_location_description_authors: Authored [:LOCATION_DESCRIPTIONS]
  site_stats_location_description_editors: ""
  site_stats_locations: Defined [:LOCATIONS]
  site_stats_location_versions: ""
  site_stats_name_description_authors: Authored [:NAME_DESCRIPTIONS]
  site_stats_name_description_editors: ""
  site_stats_names: ""
  site_stats_name_versions: ""
  site_stats_namings: Proposed IDs
  site_stats_observations: "[:OBSERVATIONS]"
  site_stats_observations_with_voucher: Observations with Full Data
  site_stats_observations_without_voucher: Other Observations
  site_stats_observed_taxa: Observed Taxa
  site_stats_sequences: "[:SEQUENCES]"
  site_stats_sequenced_observations: Sequenced Observations
  site_stats_species_list_entries: "[:SPECIES_LIST] Entries"
  site_stats_species_lists: "[:SPECIES_LISTS]"
  site_stats_users: Users
  site_stats_votes: "[:VOTES]"

  # Vote descriptions.
  vote_no_opinion: No Opinion
  vote_confidence_100: I'd Call It That
  vote_confidence_80: Promising
  vote_confidence_60: Could Be
  vote_confidence_40: Doubtful
  vote_confidence_20: Not Likely
  vote_confidence_0: As If!
  vote_agreement_100: I'd Call It That
  vote_agreement_80: Promising
  vote_agreement_60: Could Be
  vote_agreement_40: Doubtful
  vote_agreement_20: Not Likely
  vote_agreement_0: As If!

  # Time quantities.
  time_just_seconds_ago: seconds ago
  time_one_minute_ago: a minute ago
  time_minutes_ago: "[n] minutes ago"
  time_one_hour_ago: an hour ago
  time_hours_ago: "[n] hours ago"
  time_one_day_ago: yesterday
  time_days_ago: "[n] days ago, [date]"
  time_one_week_ago: last week, [date]
  time_weeks_ago: "[n] weeks ago, [date]"
  time_one_month_ago: last month, [date]
  time_months_ago: "[n] months ago, [date]"
  time_one_year_ago: last year, [date]
  time_years_ago: "[n] years ago, [date]"

  # Lifeform "tags".
  lifeform_basidiolichen: Basidiolichen
  lifeform_lichen: Lichen
  lifeform_lichen_ally: Lichen Ally
  lifeform_lichenicolous: Lichenicolous
  lifeform_help_basidiolichen: Lichen-forming fungus with a mushroom fruiting body.
  lifeform_help_lichen: Lichen-forming fungus which grows a specialized thallus when in symbiosis with one or more green algae or cyanobacteria.
  lifeform_help_lichen_ally: Fungus related to lichens and often studied by lichenologists despite being nonlichenized.
  lifeform_help_lichenicolous: Fungus which often or exclusively grows on or within a lichen.

  # These are the search terms we look for, e.g. "date" in "date:today".
  search_term_author: author
  search_term_citation: citation
  search_term_classification: classification
  search_term_comments: comments
  search_term_confidence: confidence
  search_term_created: created
  search_term_date: date
  search_term_deprecated: deprecated
  search_term_east: east
  search_term_exclude_consensus: exclude_consensus
  search_term_field_slip: field_slip
  search_term_has_author: has_author
  search_term_has_citation: has_citation
  search_term_has_classification: has_classification
  search_term_has_comments: has_comments
  search_term_has_description: has_description
  search_term_has_field: has_field
  search_term_has_images: has_images
  search_term_has_name: has_name
  search_term_has_notes: has_notes
  search_term_has_observations: has_observations
  search_term_has_public_lat_lng: has_public_lat_lng
  search_term_has_sequence: has_sequence
  search_term_has_specimen: has_specimen
  search_term_has_synonyms: has_synonyms
  search_term_herbarium: herbarium
  search_term_include_all_name_proposals: include_all_name_proposals
  search_term_include_misspellings: include_misspellings
  search_term_include_subtaxa: include_subtaxa
  search_term_include_synonyms: include_synonyms
  search_term_is_collection_location: is_collection_location
  search_term_lichen: lichen
  search_term_list: list
  search_term_location: location
  search_term_modified: modified
  search_term_name: name
  search_term_north: north
  search_term_notes: notes
  search_term_project: project
  search_term_project_lists: project_lists
  search_term_rank: rank
  search_term_region: region
  search_term_south: south
  search_term_user: user
  search_term_west: west

  # Words recognized in search bar.
  # e.g. "user:me"
  search_value_me: me
  # e.g. "has_images:yes"
  search_value_true: yes|true
  # e.g. "has_specimen:no"
  search_value_false: no|false
  # e.g. "include_misspellings:either" meaning include both correctly and incorrectly spelled names
  search_value_both: both|either
  # e.g. "date:last month-today"
  search_value_today: today
  search_value_yesterday: yesterday
  search_value_days_ago: N days ago
  search_value_this_week: this week
  search_value_last_week: last week
  search_value_weeks_ago: N weeks ago
  search_value_this_month: this month
  search_value_last_month: last month
  search_value_months_ago: N months ago
  search_value_this_year: this year
  search_value_last_year: last year
  search_value_years_ago: N years ago

  # Rss log messages.
  log_ancient: "[String]"
  log_approved_by: Approved by [user].
  log_approved_by_with_comment: "[:log_approved_by] [comment]"
  log_consensus_changed: "Consensus changed from: [old]."
  log_consensus_created: Initial name [name].
  log_consensus_created_at: "[:log_consensus_created]"
  log_consensus_reached: "Consensus established: [name]"
  log_deprecated_by: Deprecated by [user].
  log_deprecated_by_with_comment: "[:log_deprecated_by] [comment]"
  log_changed_default_description: Default description changed to [name] by [user].
  log_changed_permissions: "Permissions modified by [user]: [name]"
  log_name_approved: Approved by [user] over [other].
  log_name_approved_with_comment: "[:log_name_approved] [comment]"
  log_name_deprecated: Deprecated by [user] in favor of [other].
  log_name_deprecated_with_comment: "[:log_name_deprecated] [comment]"
  log_object_accessioned: "[name] accessioned by [user]"
  log_object_added_by_user: "[Type] added by [user]."
  log_object_added_by_user_with_name: "[Type] added by [user]: [name]"
  log_object_created_by_user: "[Type] created by [user]."
  log_object_created_by_user_with_name: "[Type] created by [user]: [name]"
  log_object_destroyed_by_user: "[Type] destroyed by [user]."
  log_object_destroyed_by_user_with_name: "[Type] destroyed by [user]: [name]"
  log_object_merged_by_user: "[Type] merged into [that] by [user]."
  log_object_moved_by_user: "[Type] moved to [to] by [user]."
  log_object_removed_by_user: "[Type] removed by [user]."
  log_object_removed_by_user_with_name: "[Type] removed by [user]: [name]"
  log_object_removed_no_user: "[Type] removed."
  log_object_updated_by_user: "[Type] updated by [user]."
  log_object_updated_by_user_with_name: "[Type] updated by [user]: [name]"
  log_orphan: "[Title]"
  log_published_description: "Description published by [user]: [name]"
  log_updated_by: Updated by [user].

  # These should not need any translation.
  log_article_created: "[:log_object_created_by_user(type=:article)]"
  log_article_created_at: "[:log_object_created_by_user(type=:article)]"
  log_article_destroyed: "[:log_object_destroyed_by_user(type=:article)]"
  log_article_updated: "[:log_object_updated_by_user(type=:article)]"
  log_article_updated_at: "[:log_object_updated_by_user(type=:article)]"
  log_collection_number_added: "[:log_object_added_by_user_with_name(type=:collection_number)]"
  log_collection_number_updated: "[:log_object_updated_by_user_with_name(type=:collection_number)]"
  log_collection_number_updated_at: "[:log_object_updated_by_user_with_name(type=:collection_number)]"
  log_collection_number_removed: "[:log_object_removed_by_user_with_name(type=:collection_number)]"
  log_comment_added: "[:log_object_added_by_user_with_name(type=:comment,name=summary)]"
  log_comment_destroyed: "[:log_object_destroyed_by_user_with_name(type=:comment,name=summary)]"
  log_comment_updated: "[:log_object_updated_by_user_with_name(type=:comment,name=summary)]"
  log_comment_updated_at: "[:log_object_updated_by_user_with_name(type=:comment,name=summary)]"
  log_description_created: "[:log_object_created_by_user_with_name(type=:description)]"
  log_description_created_at: "[:log_object_created_by_user_with_name(type=:description)]"
  log_description_destroyed: "[:log_object_destroyed_by_user_with_name(type=:description)]"
  log_description_updated: "[:log_object_updated_by_user_with_name(type=:description)]"
  log_description_updated_at: "[:log_object_updated_by_user_with_name(type=:description)]"
  log_glossary_term_created: "[:log_object_created_by_user(type=:glossary_term)]"
  log_glossary_term_created_at: "[:log_object_created_by_user(type=:glossary_term)]"
  log_glossary_term_updated: "[:log_object_updated_by_user(type=:glossary_term)]"
  log_glossary_term_updated_at: "[:log_object_updated_by_user(type=:glossary_term)]"
  log_herbarium_record_added: "[:log_object_added_by_user_with_name(type=:herbarium_record)]"
  log_herbarium_record_moved: "[:log_object_moved_by_user(type=:specimen)]"
  log_herbarium_record_updated: "[:log_object_updated_by_user_with_name(type=:herbarium_record)]"
  log_herbarium_record_updated_at: "[:log_object_updated_by_user_with_name(type=:herbarium_record)]"
  log_herbarium_record_removed: "[:log_object_removed_by_user_with_name(type=:herbarium_record)]"
  log_image_created: "[:log_object_added_by_user_with_name(type=:image)]"
  log_image_created_at: "[:log_object_added_by_user_with_name(type=:image)]"
  log_image_destroyed: "[:log_object_destroyed_by_user_with_name(type=:image)]"
  log_image_removed: "[:log_object_removed_by_user_with_name(type=:image)]"
  log_image_reused: "[:log_object_added_by_user_with_name(type=:image)]"
  log_image_updated: "[:log_object_updated_by_user_with_name(type=:image)]"
  log_image_updated_at: "[:log_object_updated_by_user_with_name(type=:image)]"
  log_location_created: "[:log_object_created_by_user(type=:location)]"
  log_location_created_at: "[:log_object_created_by_user(type=:location)]"
  log_location_destroyed: "[:log_object_destroyed_by_user(type=:location)]"
  log_location_merged: "[:log_object_merged_by_user(type=:location)]"
  log_location_updated: "[:log_object_updated_by_user(type=:location)]"
  log_location_updated_at: "[:log_object_updated_by_user(type=:location)]"
  log_name_created: "[:log_object_created_by_user(type=:name)]"
  log_name_created_at: "[:log_object_created_by_user(type=:name)]"
  log_name_destroyed: "[:log_object_destroyed_by_user(type=:name)]"
  log_name_merged: "[:log_object_merged_by_user(type=:name)]"
  log_name_updated: "[:log_object_updated_by_user(type=:name)]"
  log_name_updated_at: "[:log_object_updated_by_user(type=:name)]"
  log_naming_created: "[:log_object_created_by_user_with_name(type=:naming)]"
  log_naming_created_at: "[:log_object_created_by_user_with_name(type=:naming)]"
  log_naming_destroyed: "[:log_object_destroyed_by_user_with_name(type=:naming)]"
  log_naming_updated: "[:log_object_updated_by_user_with_name(type=:naming)]"
  log_naming_updated_at: "[:log_object_updated_by_user_with_name(type=:naming)]"
  log_observation_created: "[:log_object_created_by_user(type=:observation)]"
  log_observation_created_at: "[:log_object_created_by_user(type=:observation)]"
  log_observation_destroyed2: "[:log_object_destroyed_by_user_with_name(type=:observation)]"
  log_observation_destroyed: "[:log_object_destroyed_by_user(type=:observation)]"
  log_observation_updated: "[:log_object_updated_by_user(type=:observation)]"
  log_observation_updated_at: "[:log_object_updated_by_user(type=:observation)]"
  log_project_added_admin: "[:log_object_added_by_user_with_name(type=:admin)]"
  log_project_added_member: "[:log_object_added_by_user_with_name(type=:member)]"
  log_project_created: "[:log_object_created_by_user(type=:project)]"
  log_project_created_at: "[:log_object_created_by_user(type=:project)]"
  log_project_destroyed: "[:log_object_destroyed_by_user(type=:project)]"
  log_project_removed_admin: "[:log_object_removed_by_user_with_name(type=:admin)]"
  log_project_removed_member: "[:log_object_removed_by_user_with_name(type=:member)]"
  log_project_updated: "[:log_object_updated_by_user(type=:project)]"
  log_project_updated_at: "[:log_object_updated_by_user(type=:project)]"
  log_species_list_created: "[:log_object_created_by_user(type=:species_list)]"
  log_species_list_created_at: "[:log_object_created_by_user(type=:species_list)]"
  log_species_list_destroyed: "[:log_object_destroyed_by_user(type=:species_list)]"
  log_species_list_updated: "[:log_object_updated_by_user(type=:species_list)]"
  log_species_list_updated_at: "[:log_object_updated_by_user(type=:species_list)]"
  log_sequence_added: "[:log_object_added_by_user(type=name)]"
  log_sequence_accessioned: "[:log_object_accessioned(type=:sequence)]"
  log_sequence_destroyed: "[:log_object_destroyed_by_user(type=:sequence)]"
  log_specimen_added: "[:log_object_added_by_user_with_name(type=:herbarium_record)]"
  log_object_added: "[:log_object_added_by_user]"
  log_object_created: "[:log_object_created_by_user]"
  log_object_created_at: "[:log_object_created_by_user]"
  log_object_destroyed: "[:log_object_destroyed_by_user]"
  log_object_removed: "[:log_object_removed_by_user]"
  log_object_updated: "[:log_object_updated_by_user]"
  log_object_updated_at: "[:log_object_updated_by_user]"

  source_credit_mo_website: Created using the "Mushroom Observer website":https://mushroomobserver.org.
  source_credit_mo_android_app: Created using the "Mushroom Observer Android app":https://mushroomobserver.org/articles/34.
  source_credit_mo_iphone_app: Created using the "Mushroom Observer iPhone app":https://mushroomobserver.org/articles/34.
  source_credit_mo_api: Created using the "Mushroom Observer API":https://github.com/MushroomObserver/mushroom-observer/blob/main/README_API.md.

  ##############################################################################

  # APPLICATION LAYOUT -- this stuff appears on every single page

  # This goes in the title bar of the browser.  You don't need to translate this,
  # it's up to you.
  app_title: Mushroom Observer

  # This goes in a box at the top of the page.
  app_banner_box: "Check out the \"Mushroom Observer Etsy store\":https://www.etsy.com/shop/MushroomObsMerch — T-shirts, bags and swag! <br>\nWe're working on MO. If you have trouble posting, try logging out and logging back in again.<br>\nPlease \"report a bug\":https://mushroomobserver.org/emails/ask_webmaster_question if you find one."

  # These are the controls/links in the left-hand panel.
  app_intro: Introduction
  app_how_to_use: How To Use
  app_how_to_help: How To Help
  app_privacy_policy: Privacy Policy
  app_donate: Donate
  app_send_a_comment: Send a Comment
  app_index_a_z: "[:INDEXES]: [:NAMES]"
  app_list_locations: "[:list_objects(type=:location)]"
  app_list_projects: "[:list_objects(type=:project)]"
  app_latest: Latest
  app_latest_changes: Changes by Users
  app_newest_images: "[:IMAGES]"
  app_comments: "[:COMMENTS]"
  app_observations_left: "[:OBSERVATIONS]"
  app_create_observation: "[:create_object(type=:observation)]"
  app_help_id_obs: Help Identify
  app_sort_by_date_obs: "[:sort_by_object(type=:date)]"
  app_sort_by: "[:sort_by_object(type=order)]"
  app_species_list: "[:SPECIES_LISTS]"
  app_create_list: Create List
  app_sort_by_date_spl: "[:sort_by_object(type=:date)]"
  app_sort_by_title: "[:sort_by_object(type=:title)]"
  app_account: Account
  app_login: Login
  app_create_account: Create Account
  app_current_user: Current User
  app_comments_for_you: Comments for You
  app_your_observations: Your Observations
  app_your_lists: Your Lists
  app_your_interests: Your Interests
  app_your_projects: Your Projects
  app_your_summary: Your Summary
  app_preferences: Preferences
  app_life_list: Life List
  app_checklist: Checklist
  app_join_mailing_list: Join Mailing List
  app_logout: Logout
  app_admin: Admin
  app_blocked_ips: Blocked IPs
  app_switch_users: Switch Users
  app_users: "[:list_objects(type=:user)]"
  app_email_all_users: Email All Users
  app_add_to_group: Add to Group
  app_turn_admin_on: Turn on Admin Mode
  app_turn_admin_off: Turn off Admin Mode
  app_languages: Languages
  app_contributors: Contributors
  app_site_stats: Site Stats
  app_colors_from: Colors from [theme]
  app_powered_by: Powered by
  app_preferred_browser: Preferred browser
  app_feature_tracker: Feature Tracker
  app_publications: Publications
  app_more: More
  app_other: Other
  app_report_a_bug: Report a Bug

  # This is for the search bar at the top of every page.
  app_find: Find
  app_search: Search
  app_search_google: Site (via google)
  app_advanced_search: Advanced Search
  app_timer: "time: [seconds] sec"
  app_index_timer: "[num] results in [seconds] sec"

  # This shows up at the bottom of every page.  We recommend something like: \n
  # "Translated into <Language> by _user your-login_"
  app_translators_credit: Translated into English by
  app_translators_credit_and_others: and others
  app_edit_translations: Edit All Translations
  app_edit_translations_on_page: Edit Translations on this Page

  # These are general alerts that appear near the top of the page.
  app_no_ajax: Your Browser Is Out of Date
  app_no_browser: We Don't Recognize Your Browser
  app_no_javascript: Javascript Is Disabled
  app_no_session: You Have Cookies Disabled

  # Title of the RSS auto-discovery link in the HTML header section.
  app_rss: "[:app_title] RSS"

  ##############################################################################

  # MOST POPULAR PAGES

  # autocompleters
  start_typing: Start typing...

  # emails/ask_observation_question
  ask_observation_question_title: Question about [name]
  ask_observation_question_label: Enter your question below.  When you hit "[:SEND]" it will be emailed to [user].  The email will automatically include a link to this observation as well as your email address.

  # emails/ask_user_question
  ask_user_question_title: Email Message for [user]
  ask_user_question_label: Enter your question below.  When you hit "[:SEND]" it will be emailed to [user].  The email will include your email address as the 'Reply To' address.
  ask_user_question_message: "[:Message]"
  ask_user_question_subject: "[:Subject]"

  # emails/ask_webmaster_question
  ask_webmaster_title: Email Question or Comment
  ask_webmaster_your_email: Your email address
  ask_webmaster_question: Question or Comment
  ask_webmaster_note: "Thanks for your interest in the Mushroom Observer website.  This website was first launched in mid-2006.  The site is owned by the non-profit \"Mushroom Observer, Inc.\":/support/governance and administered by a group of volunteer developers and maintainers.  We welcome any questions you might have about using the site or comments on how the site might be improved.  You can vote and comment on all the various suggestions for future development there.  However, they are only rough guides, subject to bugs or others issues that may come up and, of course, the availability of our own time to work on the site.\n\nThe Mushroom Observer Team"

  # comments/new
  comment_add_title: Add Comment to [name]
  comment_add_create: "[:CREATE]"

  # comments/edit
  comment_edit_title: Edit Comment on [name]

  # comments/index (This is used to describe the object the comment is
  # about if the object has been deleted, orphaning the comment.)
  comment_list_deleted: object deleted

  # comments/show
  comment_show_title: Comment on [Name]
  comment_show_created_at: "[:Created]"
  comment_show_by: "[:By]"
  comment_show_summary: "[:Summary]"
  comment_show_comment: "[:Comment]"
  comment_show_show: "[:show_object]"
  comment_show_edit: "[:EDIT]"
  comment_show_destroy: "[:DESTROY]"

  # emails/commercial_inquiry
  commercial_inquiry_title: Commercial Inquiry About [name]
  commercial_inquiry_header: Enter your commercial inquiry about this image.  When you hit "[:SEND]" it will be emailed to [user].  The email will automatically include a link to this image as well as your email address.

  # locations/descriptions/new
  create_location_description_title: "[:create_name_description_title]"

  # locations/new
  create_location_title: "[:create_object(type=:location)]"

  # names/descriptions/new
  create_name_description_title: Create Description for [name]

  # names/new
  create_name_title: "[:create_object(type=:name)]"
  create_name_multiple_names_match: There are already multiple names matching "[str]".
  create_name_duplicate_identifier: is used by another Name

  # namings/create
  create_naming: Propose a Name
  create_naming_title: "Propose Name for Observation #[id]"
  create_new_naming_warn: Sorry, someone else has given this a positive vote, so we had to create a new Naming to accomodate your changes."

  # observations/identify
  obs_needing_id: Observations Needing Identification
  obs_needing_id_intro: "Here you can quickly scan unidentified observations, propose a name, or vote on a current name. Use the search bar above to filter by location, taxon or user.\n\nIf you feel you can't improve on an identification, \"[:mark_as_reviewed]\" and it won't come up again. (It will still appear for others.)\n\n*\"Lightbox\" shortcuts:*\n&lsqb;&larr;&rsqb; &lsqb;&rarr;&rsqb; move between observations, &lsqb;return&rsqb; propose a name, &lsqb;/&rsqb; mark as reviewed."
  mark_as_reviewed: Mark as reviewed
  marked_as_reviewed: Marked as reviewed
  filter_by: "Filter by:"

  # observations/create_observation
  create_observation_title: "[:create_object(type=:observation)]"

  # observations/download_observations
  download_observations_title: Download Observations
  download_observations_back: Cancel (Back to Index)
  download_observations_format: Choose format
  download_observations_raw: CSV spreadsheet
  download_observations_adolf: The Adolf Special™
  download_observations_darwin: Darwin Core
  download_observations_symbiota: Symbiota
  download_observations_fundis: FunDiS
  download_observations_what_is_this: what is this?
  download_observations_encoding: Choose character encoding
  download_observations_ascii: ASCII (no accents)
  download_observations_windows: WINDOWS-1252 (best for Excel)
  download_observations_utf8: UTF-8 (most universal)
  download_observations_utf16: UTF-16 (best for Windows 7 and up)
  download_observations_print_labels_header: Or you can print labels for the selected observations
  download_observations_print_labels: Print Labels

  # location/edit_location
  edit_location_title: "[:edit_object(type=:location)]"

  # location/edit_location_description
  edit_location_description_title: Edit [name]

  # name/edit_name_description
  edit_name_description_title: Edit [name]

  # name/edit_name
  edit_name_title: Edit Name [name]
  edit_name_multiple_names_match: "Multiple names match \"[str]\".  If you want to get rid of this name, please choose one of the following names to merge it with: [matches]"
  edit_name_fill_in_classification_for_genus_first: You need to fill in a classification for the genus first.
  edit_lifeform_title: Edit Lifeform of [name]
  edit_lifeform_help: Check boxes of all categories which apply to this taxon.
  propagate_lifeform_title: Propagate Lifeform to Subtaxa of [name]
  propagate_lifeform_add: Check boxes of categories to add to all subtaxa.
  propagate_lifeform_remove: Check boxes of categories to remove from all subtaxa.

  # observations/edit_naming
  edit_naming_title: "Edit [:NAMING] for Observation #[id]"

  # observations/edit
  edit_observation_title: "[:edit_object(type=:observation)]: [name]"
  edit_observation_turn_off_specimen_with_records_present: You just told us there is no longer a specimen available.  Don't forget to remove the corresponding collection numbers, fungarium records and/or sequences below, too, if you need to.

  # account/email_new_password
  email_new_password_title: Email New Password
  email_new_password_login: Login

  # observer/email_merge_request
  email_merge_request_title: Send [TYPE] Merge Request
  email_merge_request_help: By changing the name of a [type] to be the same as the name of another [type] you are effectively requesting that we merge two [types].  If this is really what you want to do, please take a minute to explain why you think this is the right thing to do.  This will send a request to the admins, and if we agree with you, we will perform the merge.  Note that merging two [types] cannot be undone. It will implicitly affect all [:observations] or other objects attached to the two [types].
  email_merge_request_success: Your request has been sent.  Thank you!

  # emails/name_change_request
  email_name_change_request_title: Send Name Change Request
  email_name_change_request_help: "Changing this Name will indirectly affect other Names that depend on this Name. For instance, another Name may: include this Name as part of its Classification; or have this Name as an approved synonym. If you really want to change this Name, please explain why. This will send a request to the admins, and if we agree with you, we will make the change."
  new_name: New Name
  email_change_name_request_success: Your request has been sent. Thank you!

  # comments/_form_comments
  form_comments_comment: "[:Comment]"
  form_comments_summary: "[:Summary]"

  # shared/_fields_for_description
  form_description_source: "[:SOURCE]"
  form_description_source_public: Public [:app_title] Description
  form_description_source_foreign: From Another [:app_title] Server
  form_description_source_project: "[:PROJECT]"
  form_description_source_source: Independent Source
  form_description_source_user: "[:USER]"
  form_description_permissions: Permissions
  form_description_public_writable: Modifiable by the general public.
  form_description_public_readable: Visible to the general public.
  form_description_source_help: "There are three kinds of descriptions you can create:\n1. *Public:* These are wikipedia-style documents that are editable by everyone on the site.  The default title is \"[:description_part_title_public]\". Use the text field above to customize this.\n2. *Source:* These descriptions come from a third-party source, and typically are not meant to be modifiable.  Enter the name of the source in the text field above.  Note, if you are posting a description that derives from copyrighted material, please be sure to rewrite it in your own words.\n3. *User:* Use this to create your own personalized description.  The default title will be \"[:description_part_title_user(user=:name)]\".  Use the text field above to customize this.  In both this and the 'Source' type above, you will have exclusive rights to choose who can view and modify this description (see the check-boxes below)."
  form_description_permissions_help: Is the general public is allowed to view or make modifications to this description?  If you wish to have more control over read, write and admin permissions, please use the '[:show_description_adjust_permissions]' link above.
  form_description_license_help: Please select "license":/info/how_to_use#license you want to use for this description.

  # observations/_form_images
  form_images_when_taken: When Was It Taken
  form_images_when_help: Date the photograph or drawing was created.
  form_images_notes_help: Enter notes that are specific to this particular image.
  form_images_copyright_holder: "[:COPYRIGHT_HOLDER]"
  form_images_original_name: Original File Name
  form_images_select_license: Select a "License":/info/how_to_use#license
  form_images_license_help: Select "license":/info/how_to_use#license you want to give for this image.
  form_images_project_help: Check any projects you wish to attach this image to.
  form_images_camera_date: Camera Date

  # observer/_form_list_feedback
  form_list_feedback_missing_names: The following names could not be found.
  form_list_feedback_missing_names_help: Click 'Save'/'Update' to create these names.  If you want to correct any you entered by hand, do so in the area below and click 'Save' to re-evaluate the list.  If the names came from an uploaded species list, create a correct file and select it for upload.

  # glossary
  form_glossary_name_help: "A mycology-specific term, all lower-case except if capitalized in ordinary use.\nAvoid (a) variations of other Terms, or (b) Names of taxa. Details:"
  form_glossary_description_help: "A concise definition matching the part of speech of the Term, without repeating another Term's definition. (Instead link to the other Term.) Details:"

  # location/_form_location
  form_locations_hidden: Hide location
  form_locations_hidden_doc: Hidden locations will hide the GPS coordinates of associated observations.  They also cannot be more precise than 0.1 degrees.  This value cannot be changed when there are any associated observations.
  form_locations_locked: Lock this location so users cannot change the name or coordinates?
  form_locations_gen_desc: General Description
  form_locations_ecology: Habitat Description
  form_locations_species: Interesting Species
  form_locations_notes: "[:Notes]"
  form_locations_refs: "[:form_names_refs]"
  form_locations_refs_help: "[:form_names_refs_help]"
  form_locations_help: "<a href=\"/location/help\" target=\"_new\">Help</a>"
  form_locations_find_on_map: Find on Map >
  form_locations_get_elevation: Get Elevation
  form_locations_lat_long_help: All values should be in decimal degrees.
  form_locations_license_help: Select "license":/info/how_to_use#license you want to give for the above text.
  form_locations_gen_desc_help: Describe the geographical location of this location.
  form_locations_ecology_help: Summarize the climate, geology, ecology, plant communities, etc.
  form_locations_species_help: List the common, rare, or otherwise interesting species found here.
  form_locations_notes_help: Enter notes that are specific to this particular location.  For example, whether it is private or public, whether permits are required, driving directions, etc.
  form_locations_dubious_help: Submit again to use this location name or edit the text below to correct any typo.

  # names/_form_name
  form_names_locked: Lock this name so users cannot change name, author or rank?
  form_names_detailed_help: "For detailed help see <a href=\"https://docs.google.com/document/d/1xOEIAGzb2NoGfeC1QMvVmwtWK-gYyZqKkt7yKv61WY0\" target=\"_new\">Names in Mushroom Observer</a>."
  form_names_text_name: Scientific Name
  form_names_icn_id: "Identifier"
  form_names_identifier_help: "Preferably include the <a href=\"https://www.indexfungorum.org/\">Index Fungorum</a> Registration Identifier or <a href=\"https://www.mycobank.org/\">MycoBank</a> #."
  form_names_misspelling: This name is misspelt.
  form_names_misspelling_it_should_be: It should be
  form_names_taxonomic_notes: Notes on Taxonomy
  form_names_taxonomic_notes_warning: "Please avoid duplicating information from <a href=\"https://www.indexfungorum.org/\">Index Fungorum</a> (IF) or  <a href=\"https://www.mycobank.org/\">MycoBank</a> (MB) in the [:form_names_taxonomic_notes]. Instead, complete the <b>[:form_names_icn_id]</b> field above. This will automatically create links to both IF and MB."
  form_names_classification: Taxonomic Classification
  form_names_gen_desc: General Description
  form_names_diag_desc: Diagnostic Description
  form_names_look_alikes: Look Alikes
  form_names_habitat: Habitat
  form_names_distribution: Distribution
  form_names_uses: Uses
  form_names_notes: Notes
  form_names_refs: References
  form_names_text_name_help: "Unformatted taxon name <i>without</i> author info or status info. E.g.: <br>&nbsp;&nbsp; Amanita muscaria var. flavivolvata <br>For a <b>group or clade</b>, select <b>[:RANK]</b> “[:RANK_GROUP]” above, and add either “group” or “clade” at the end of <b>[:form_names_text_name]</b>. E.g.: <br>&nbsp;&nbsp; Amanita muscaria group <br>&nbsp;&nbsp; Morchella elata clade"
  form_names_author_help: "Include the author using <a href=\"https://www.iapt-taxon.org/nomen/main.php?page=art46\" target=\"_new\">ICN</a> format. <b>[:Authority]</b> may also include “sensu” and/or -- for a name that is not a <a href=\"https://mushroomobserver.org/lookups/lookup_glossary_term/legitimate+name\">legitimate name</a> -- status information. E.g.: <br/>&nbsp;&nbsp; (Singer) Jenkins <br>&nbsp;&nbsp; sensu Ginns <br/>&nbsp;&nbsp; N. Siegel & C.F. Schwarz nom. prov."
  form_names_citation_help: Citation for the <a href=\"https://mushroomobserver.org/lookups/lookup_glossary_term/protologue\">protologue</a> of this name. Please omit the author(s) of the <a href=\"https://mushroomobserver.org/lookups/lookup_glossary_term/protologue\">protologue</a>.&nbsp;
  form_names_citation_textilize_note: Citations can be formatted using the <a href="/info/textile_sandbox" target="_new">Textile markup system</a>.
  form_names_misspelling_note: If this name is misspelt, please check the box and enter the correct spelling. *NOTE:* Please do not use this to deprecate correctly-spelled synonyms.
  form_names_classification_help: "List the higher taxa containing this [rank], one name per rank. Do not include genus or lower ranks. Example:<br/> Domain: _Eukarya_<br/> Kingdom: _Fungi_<br/> Phylum: _Basidiomycota_<br/> Class: _Agaricomycetes_<br/> Order: _Agaricales_<br/> Family: _Agaricaceae_<br/>"
  form_names_gen_desc_help: Describe the general appearance of this taxon. <br/>Please limit the [:form_names_gen_desc] to (or at least begin it with) a <b>short</b> field-guide type description. Please do not dump the protologue here.
  form_names_diag_desc_help: Describe what distinguishes this taxon from closely related taxa.
  form_names_look_alikes_help: What other taxa look similar to this one?
  form_names_habitat_help: What habitats has taxon has been found in?
  form_names_distribution_help: Where geographically has this taxon been found and where is it expected to occur?
  form_names_uses_help: How has this taxon been used by people?
  form_names_notes_help: Please include notes about the validity of this name, common misuses of the name, and more appropriate names to be used when applicable.
  form_names_refs_help: Each line is considered a separate reference, but no other formatting is enforced.
  name_error_unregistrable: The [rank] '[name]' is not eligible for an ICN identifier.
  name_error_icn_id_in_use: An ICN identifier number may be used by only one Name. '[number]' is already used by '[name]'.
  name_error_field_start: "[field] must not start with '[start]'."
  name_error_field_end: "[field] must not end with '[end]'."

  # observations/_form_naming
  form_naming_confidence: Confidence
  form_naming_valid_synonyms: Preferred synonyms are
  form_naming_deprecated: The name '[name]' is deprecated.
  form_naming_not_recognized: MO does not recognize the name '[name]'.
  form_naming_what_missing: "[:WHAT] missing"
  form_naming_parent_deprecated: The [rank] [parent] is deprecated.
  form_naming_name_help: The **scientific name** (without author) that identifies this Observation.
  form_naming_name_help_leave_blank: The **scientific name** (without author) that identifies this Observation. **Leave this field blank if you don't know the scientific name.**
  form_naming_deprecated_help: Select a Prefered synonym, enter another Name, or click '[button]' to use '[name]'.
  form_naming_correct_help: Did you mean one of the following names? [:form_naming_deprecated_help]
  form_naming_not_recognized_help: "To proceed: Edit the name to be a correctly spelled scientific name\n(or -- if you are creating an Observation -- erase the name).\nThen click '[button]'."
  form_naming_multiple_names: Multiple names match '[name]'.  Select the one you intended.
  form_naming_multiple_names_help: The number after each name is how many observations are currently using that name.
  form_naming_confidence_help: How confident are you of this identification?  Please justify how you arrived at your decision in the boxes below, as well.

  # observations/_form_observations
  form_observations_field_code: for field slip
  form_observations_specimen_available: Specimen Available
  form_observations_is_collection_location: Is this location where it was collected?
  form_observations_click_on_map: Click on map for geolocation
  form_observations_gps_hidden: Hide exact coordinates?
  form_observations_original_name: Original File Name
  form_observations_upload_images: Upload Images
  form_observations_uploading_images: Uploading Images
  form_observations_upload_another: Upload Another...
  form_observations_creating_observation: Creating Observation
  form_observations_edit_image: Edit Image
  form_observations_remove_image: Remove Image
  form_observations_lat_long_help: "Optional GPS location within **[:WHERE]**. Latitude must be -90.0 to 90.0;  longitude must be -180.0 to 180.0. Elevation will be converted to meters. If you choose to provide this data please make it as accurate as possible. Examples: \"34.1164\" = \"34°6&apos;59&quot;N\", \"-118.1459\" = \"118 8.754 W\", \"239 m\" = \"784 ft.\""
  form_observations_log_change: Log Change
  form_observations_is_collection_location_help: Check when the location is where the mushroom was growing.  Uncheck when it is only where the mushroom was seen (e.g., mushroom fairs, grocery, foray id table where collection location is unknown etc.).
  form_observations_open_map: Open Interactive Map
  form_observations_clear_map: Clear Map
  form_observations_locate_on_map: Locate on Map
  form_observations_notes_help: Please include any additional information you can think of about this observation that isn't clear from the photographs, e.g., habitat, substrate or nearby trees; distinctive texture, scent, taste, staining or bruising; results of chemical or microscopic analyses, etc.
  form_observations_remove_image_confirm: Are you sure you want to remove this image?  This will only remove this image from this observation.  If it is attached to other observations, it will remain attached to them.
  form_observations_specimen_available_help: Check when there is a preserved specimen available for further study.
  form_observations_upload_help: Use the checkboxes on the left to select the image you would like to use as the thumbnail for this observation.
  form_observations_upload_help_multi_select: Use the checkboxes on the left to select the image you would like to use as the thumbnail for this observation. In the file select dialog you can select multiple images at a time.  You can also continue to add additional images by clicking the button below.
  form_observations_where_help: "Place where the Observation was made. **In the US this should be at least as precise as the county.**\nInclude administrative divisons ordered from smallest to largest, ending with the full name of the country, except use 'USA' for the United States of America.\nExamples:\n&nbsp;&nbsp; [loc1]\n&nbsp;&nbsp; [loc2]"
  form_observations_locate_on_map_help: Use the Locate on Map Button to bring this location up on the map. Then click to add a marker and drag it to the specific Latitude & Longitude.
  form_observations_dubious_help: Click '[button]' to use this location name or edit the text below to correct any typo.
  form_observations_project_help: Check any projects you wish to attach this observation to.  All images you upload will also automatically be attached to these projects, too.
  form_observations_list_help: Check any species lists you would like to add this observation to.
  form_observations_edit_specimens_help: Please add, edit and remove specimen data from the main observation page.
  form_observations_use_date: Use this date
  form_observations_date_warning: "Note: The camera date on some of your photos doesn't match the observation date you have entered."
  form_observations_gps_info: We were able to detect GPS coordinates in the image(s) you attached. Select one of the coordinates then click 'update' to apply the coordinates to your observation.
  form_observations_set_observation_date_to: Set observation date to
  form_observations_set_image_dates_to: Set image dates to
  form_observations_image_too_big: This image is too large. Images must be less than [max]Mb in file size.
  form_observations_upload_error: Something went wrong while uploading image. Skipping it for now. You can try uploading it again later after we've created the observation.
  form_observations_collection_number_help: Enter the collector's full name and their record identifier.  The identifier can be anything.  It's whatever you use to keep track of your specimens, and it is typically written on the specimen label.  This is most commonly a sequential number starting at 1 for your first specimen, and working up over your life time.  Another common format is a year or date along with a collection number for that date, e.g., "17-034".  But it can be anything you like, including letters and punctuation.
  form_observations_herbarium_record_help: If you've sent a specimen to a fungarium, you can enter that here, along with their accession number if you know it.  Otherwise let it default to your personal fungarium and leave the accession number blank.

  form_observations_there_is_a_problem_with_projects: This observation violates the constraints of one or more selected projects. "+[:SEE_MESSAGE_BELOW]+":#project_messages
  form_observations_projects_out_of_range: The observation date ([date]) or location ([place_name]) is outside the range of these checked project(s)
  form_observations_projects_out_of_range_help: "Either:\n- Uncheck out-of-range projects;\n- Change the observation date or location if it is incorrect; or\n- (undesirably) Check [:form_observations_projects_ignore_project_constraints] to ignore the project constraints.\nThen click [button_name]."
  form_observations_projects_ignore_project_constraints: Ignore Project Constraints

  form_observations_there_is_a_problem_with_location: There is a problem with the location. "+[:SEE_MESSAGE_BELOW]+":#location_messages
  form_observations_there_is_a_problem_with_name: There is a problem with the name. "+[:SEE_MESSAGE_BELOW]+":#name_messages

  # observations/_form_species_list
  form_species_lists_title: Title
  form_species_lists_species_to_add: Select Species to Add
  form_species_lists_write_in_species: "Write-In Species: (enter a name on each line)"
  form_species_lists_list_notes: Species List Notes
  form_species_lists_member_notes: Notes for each new member
  form_species_lists_confidence: Confidence in identifications
  form_species_lists_deprecated: The following names are deprecated
  form_species_lists_deprecated_help: Select any names you would prefer to use.  If you prefer a name you entered then don't select one of the suggested synonyms.
  form_species_lists_multiple_names: Multiple names match each of the following entries
  form_species_lists_multiple_names_help: In each case, select the intended name.  The number after each name is how many observations are currently using that name.
  form_species_lists_project_help: Check any projects you wish to attach this species list to.  Any observations you create for this species list will also automatically be attached to these projects, too.  (But not pre-existing observations.)

  # observations/_form_synonyms
  form_synonyms_names: Names
  form_synonyms_names_help: List the names you want to be synonymized with [name].
  form_synonyms_current_synonyms: Current Synonyms
  form_synonyms_current_synonyms_help: Unchecked items will no longer be synonymized with this name, but will remain synonymized with each other.
  form_synonyms_proposed_synonyms: Proposed Synonyms
  form_synonyms_proposed_synonyms_help: Unchecked items will no longer be synonymized with this name, but will retain their relationships with each other.
  form_synonyms_deprecate_synonyms: Deprecate Synonyms
  form_synonyms_deprecate_synonyms_help: If checked all listed synonyms become deprecated names.  Otherwise, they are left as they are with new names created as not deprecated.
  form_synonyms_missing_names: The following names could not be found.
  form_synonyms_missing_names_help: Click [:name_change_synonyms_submit] to create these names.  If you want to correct any names, do so in the area below and click [:name_change_synonyms_submit] to re-evaluate the list.

  # images/new
  image_set_default: Set as default thumbnail
  image_add_title: Add an Image for [name]
  image_add_default: Default thumbnail
  image_add_image: "[:Image]"
  image_add_optional: "[:optional]"
  image_add_upload: "[:UPLOAD]"
  image_add_warning: Please only upload images that you created or which you own the copyright of. By uploading images you are giving us permission to distribute this image to other users ("legalese":https://creativecommons.org/licenses/by-nc-sa/4.0/). You are also giving us permission to display this image along side advertisements or other fund-raising tools that may be used to support this site.

  # account/profile/images/reuse
  image_reuse_all_users: Include other users' images.
  image_reuse_just_yours: Only show your images.

  # observations/images/edit
  image_edit_title: "Editing Image: [name]"

  # observations/images/remove
  image_remove_remove: Remove
  image_remove_title: Remove Images from [name]

  # observations/images/reuse
  image_reuse_title: Reuse Image for [name]
  image_reuse_id: Image ID
  image_reuse_reuse: Reuse
  image_reuse_id_help: Either click one of the images below, or if you know the image ID, just enter it here and click '[:image_reuse_reuse]'.

  # images/show
  image_show_title: "[:IMAGE]: [name]"
  image_show_inquiry: Send Commercial Inquiry
  image_show_rotate_left: Rotate Left
  image_show_rotate_right: Rotate Right
  image_show_mirror: Mirror
  image_show_edit: "[:EDIT]"
  image_show_destroy: "[:DESTROY]"
  image_show_when: "[:WHEN]"
  image_show_notes: "[:NOTES]"
  image_show_copyright: Copyright
  image_show_public_domain: Public Domain by
  image_show_quality: Quality
  image_show_your_vote: Your Vote
  image_show_vote_and_next: Vote & [:NEXT]
  image_show_comments: "[num] comment(s)"
  image_show_observations: "[:OBSERVATIONS]"
  image_show_thumbnail: Thumbnail
  image_show_small: Small
  image_show_medium: Medium
  image_show_large: Large
  image_show_huge: Huge
  image_show_full_size: Full Size
  image_show_original: Show Original Image
  image_show_exif: Show EXIF Header
  image_show_original_name: Original File Name
  image_show_make_default: Make this the default size
  image_show_transform_note: Image is being processed. This may take several seconds.

  # images/exif/show
  exif_data_for_image: EXIF Data for Image [image]

  # observations/list_observations
  list_observations_location_all: All Locations
  list_observations_location_define: Define This Location
  list_observations_location_merge: Merge With A Defined Location
  list_observations_alternate_spellings: Maybe you meant one of the following names?
  list_observations_suggestions: Other Links
  list_observation_name: "[:NAME]"
  list_observation_observations: Observations of
  list_observations_add_to_list: Add To / Remove From Species List
  list_observations_download_as_csv: Download Observations

  # locations/list_place_names (list_locations)
  list_place_names_known: Known Locations
  list_place_names_known_order: "(by name)"
  list_place_names_map: Map Locations
  list_place_names_merge: Merge
  list_place_names_parenthetical: Number in parentheses shows Observation count.
  list_place_names_popularity: "\"[:sort_by_num_views]\" means how many times the page was visited."
  list_place_names_undef: Undefined Locations
  list_place_names_undef_order: "(by frequency)"

  # locations/list_countries
  list_countries: Country List
  list_countries_known: Countries With Observations
  list_countries_title: Countries and Other Localities
  list_countries_unknown: Other Localities With Observations
  list_countries_missing: Countries Without Observations

  # _location (RSS log display)
  location_change: Change to Location

  # model/location
  location_dubious_ambiguous_country: Ambiguous country or state, '[country]'
  location_dubious_bad_char: Contains unexpected character '[char]'
  location_dubious_bad_term: For consistency, we prefer '[good]' instead of '[bad]'.
  location_dubious_commas: All commas should be followed by a space and another word
  location_dubious_empty: Empty location given
  location_dubious_redundant_state: Both '[state]' and '[country]' are on the list of countries and continents.  A common mistake is to include the continent in addition to the country; this is unnecessary.
  location_dubious_unknown_country: Unknown country '[country]'
  location_dubious_unknown_state: Unrecognized state or province '[state]' for '[country]'.

  # account/login/new
  login_please_login: Please login
  login_login: Login
  login_user: User name or Email address
  login_password: Password
  login_remember_me: Remember me at this computer.
  login_forgot_password: I forgot my password.  "Email me a new one.":/account/email_new_password
  login_no_account: I don't have an account.  "Create a new account.":/account/signup
  login_having_problems: If you are having problems logging into your account, send "email to the webmaster":/emails/ask_webmaster_question.
  email_new_password_help: When you complete this page and click "Send", we will send you an email with verification information.
  email_spam_notice: If you do not see the email in your inbox, check your spam folder. If it's in your spam folder, please (1) notify your email provider that it's  not spam and (2) whitelist "mushroomobserver.org". This may prevent future MO emails from ending up in your -- or other users' -- spam folders.
  login_layout_description: A website to record observations about mushrooms, help people identify unfamiliar mushrooms, and expand the community around the scientific exploration of mushrooms (mycology).
  login_create_account_caption: Create a free account
  login_explain_login_requirement: To prevent automated programs from consuming too much of our resources, we limit website use to registered users.
  login_data_without_login_caption: Get MO Data Without Logging In
  login_images_without_login: Get "MO Images for Machine Learning":/articles/20.
  login_data_without_login: Get "MO Data":https://github.com/MushroomObserver/mushroom-observer/blob/main/README_API.md#csv-files.

  # account/logout
  logout_title: Logout
  logout_note: You are now logged out of the [:app_title] website.  Editing functions are disabled.

  # location/map_locations
  map_locations_title: Map of [locations]
  map_locations_global_map: Global Map

  # name/approve_name
  name_approve_title: Approve [name]
  name_approve_comment_summary: "[:Approved]"
  name_approve_comments: "[:Comments]"
  name_approve_comments_help: "Please include any notes about why this name has been approved.\nThis will be added to the notes for [name]."
  name_approve_deprecate: Deprecate the following synonyms
  name_approve_deprecate_help: If you want to split up a set of synonyms, click 'Approve' or 'Cancel' and then click the 'Change Synonyms' link.

  # name/change_synonyms
  name_change_synonyms_title: Synonyms for [name]
  name_change_synonyms_submit: Submit Changes
  name_change_synonyms_confirm: Please confirm that this is what you intended.

  # name/deprecate_name
  name_deprecate_title: Deprecate [name]
  name_deprecate_preferred: Preferred name
  name_deprecate_comment_summary: "[:Deprecated]"
  name_deprecate_comments: "[:Comments]"
  name_deprecate_preferred_help: Enter the preferred name. Author citation is recommended but not required.
  name_deprecate_comments_help: "Please say why this Name has been deprecated (e.g, a link to Index Fungorum).\nThis will be added to the Comments for [name]."

  # name/name_index (and other actions using same view)
  name_index_add_name: Add Name

  # name/map
  name_map_title: Occurrence Map for [name]
  name_map_about: "[:show_name]"
  name_map_no_maps: No observations of [name] have mappable location information.

  # info/news
  news_title: "Latest Release: April 17, 2017"
  news_header: This page provides notes on the latest releases and changes to [:app_title].
  news_content: "[:news_content_pr_306]\n\n[:news_content_pr_301]\n\n[:news_content_pr_294]\n\n[:news_content_pr_291]\n\n[:news_content_pr_293]\n\n[:news_content_pr_276]\n\n[:news_content_pr_261]\n\n[:news_content_pr_258]\n\n[:news_content_pr_256]\n\n[:news_content_pr_249]\n\n[:news_content_pr_248]\n\n[:news_content_pr_247]\n\n[:news_content_pr_246]\n\n[:news_content_commit_efa11ea]\n\n[:news_content_pr_241]\n\n[:news_content_pr_240]\n\n[:news_content_pr_238]\n\n[:news_content_commit_22deee6]\n\n[:news_content_commit_33639d5]\n\n[:news_content_commit_96e27e9]\n\n[:news_content_pr_236]\n\n[:news_content_pr_235]\n\n[:news_content_pr_233]\n\n[:news_content_pr_232]\n\n[:news_content_pr_231]\n\n[:news_content_pr_230]\n\n[:news_content_pr_226]\n\n[:news_content_pr_224]\n\n[:news_content_pr_223]\n\n[:news_content_pr_221]\n\n[:news_content_pr_220]\n\n[:news_content_pr_219]\n\n[:news_content_pr_217]\n\n[:news_content_pr_216]\n\n[:news_content_pr_215]\n\n[:news_content_pr_213]\n\n[:news_content_pr_212]\n\n[:news_content_pr_208]"

  # info/news individual updates
  news_content_pr_306: "<a href=\"https://github.com/MushroomObserver/mushroom-observer/pull/306\" target=\"_new\">PR #306</a> (April 17, 2017) Allow removal of author from Name; allow Group or Clade authored/unauthored Name pairs."
  news_content_pr_301: "<a href=\"https://github.com/MushroomObserver/mushroom-observer/pull/301\" target=\"_new\">PR #301</a> (April 1, 2017) Add google map inset to observation form to help users enter good lat/long and elevation for observatons."
  news_content_pr_294: "<a href=\"https://github.com/MushroomObserver/mushroom-observer/pull/294\" target=\"_new\">PR #294</a> (March 19, 2017) Add support for clade names. These are just like group names, but use “clade” instead of “group”. Clarify and expand instructions on the Create Name and Edit Name pages."
  news_content_pr_291: "<a href=\"https://github.com/MushroomObserver/mushroom-observer/pull/291\" target=\"_new\">PR #291</a> (March 18, 2017) Improve group names: allow “group” to be appended to any ICN valid Scientific Name, requiring “group” to be in the Scientific Name field."
  news_content_pr_293: "<a href=\"https://github.com/MushroomObserver/mushroom-observer/pull/293\">PR #293</a> (March 16, 2017) Fixed bug which caused loss of “Big Eyes” next to a Proposed Name and caused incorrect calculation of Observer Preference."
  news_content_pr_276: "<a href=\"https://github.com/MushroomObserver/mushroom-observer/pull/276\">PR #276</a> (January 24, 2017) Revived pages explaining color themes. See https://mushroomobserver.org/theme/color_themes. Moved theme actions to a new controller."
  news_content_pr_261: "<a href=\"https://github.com/MushroomObserver/mushroom-observer/pull/261\">PR #261</a> (January 7, 2017) Added prototype ability to create \"external links\" between observations and corresponding records on external websites, such as MycoPortal and GenBank."
  news_content_pr_258: "<a href=\"https://github.com/MushroomObserver/mushroom-observer/pull/258\">PR #258</a> (December 27, 2016) Add - via user preferences - persistent filters giving user the option to exclude imageless observations and/or observations without specimens from Activity Feed and other displays of observations."
  news_content_pr_256: "<a href=\"https://github.com/MushroomObserver/mushroom-observer/pull/256\">PR #256</a> (December 25, 2016) Made it so users who have only proposed a name for an observation will get comment response notifications, instead of requiring users to comment in order to get comment response notifications."
  news_content_pr_249: "<a href=\"https://github.com/MushroomObserver/mushroom-observer/pull/249\">PR #249</a> (December 24, 2016) Re-enabled donations through paypal  MO, Inc. can now officially accept tax-free donations!"
  news_content_pr_248: "<a href=\"https://github.com/MushroomObserver/mushroom-observer/pull/248\">PR #248</a> (December 22, 2016) You can now notify users by mentioning them in comments with the usual notations: \"_user john_\" or \"@john\".  If a user's login contains non-alphanumeric characters (like dashes, periods, spaces), then use this format: \"@John Doe@\"."
  news_content_pr_247: "<a href=\"https://github.com/MushroomObserver/mushroom-observer/pull/247\">PR #247</a> (December 22, 2016) The vote pull-down menus on observation pages now automatically save without requiring an additional page load."
  news_content_pr_246: "<a href=\"https://github.com/MushroomObserver/mushroom-observer/pull/246\">PR #246</a> (December 22, 2016) Added ability to add (or remove) results of an observation query to (from) an existing species list.  Look for link in upper right corner of any observation index page."
  news_content_commit_efa11ea: "<a href=\"https://github.com/MushroomObserver/mushroom-observer/commit/efa11ea\">Commit #efa11ea</a> (December 20, 2016) Added support for already-existing query capabilities via the search bar.  Search for observations matching \"help:me\" to see full list of new capabilites."
  news_content_pr_241: "<a href=\"https://github.com/MushroomObserver/mushroom-observer/pull/241\">PR #241</a> (September 15, 2016) Extensive refactor of Query model in preparation for user filters."
  news_content_pr_240: "<a href=\"https://github.com/MushroomObserver/mushroom-observer/pull/240\">PR #240</a> (September 11, 2016) Allows 'comb.' e.g., comb. nov., in author field.  Standardize 'comb.' and similar status indicators in future Name edits and creates."
  news_content_pr_238: "<a href=\"https://github.com/MushroomObserver/mushroom-observer/pull/238\">PR #238</a> (September 9, 2016) Fixes bug in email tracking which caused uploader's mailing address to be used in place of the person who wants the notifications."
  news_content_commit_22deee6: "<a href=\"https://github.com/MushroomObserver/mushroom-observer/commit/22deee6\">Commit #22deee6</a> (Aug 16, 2016) Fix errors cause by corrupted RSS log. Make failures more graceful if log gets corrupted in the future."
  news_content_commit_33639d5: "<a href=\"https://github.com/MushroomObserver/mushroom-observer/commit/33639d5\">Commit #33639d5</a> (Aug 10, 2016) Letter to MO Community stating policy on abuse, community openness.  Block user account."
  news_content_commit_96e27e9: "<a href=\"https://github.com/MushroomObserver/mushroom-observer/commit/96e27e9\">Commit #96e27e9</a> (Aug 7, 2016) Add basic documentation of API to GitHub."
  news_content_pr_236: "<a href=\"https://github.com/MushroomObserver/mushroom-observer/pull/236\">PR #236</a> (July 28, 2016) Prevent use of the Name \"Imageless\"."
  news_content_pr_235: "<a href=\"https://github.com/MushroomObserver/mushroom-observer/pull/235\">PR #235</a> (July 28, 2016) Improve link to MycoBank for taxa at the Group rank."
  news_content_pr_233: "<a href=\"https://github.com/MushroomObserver/mushroom-observer/pull/233\">PR #233</a> (July 28, 2016) Restore padding of tables created with Textile. Reduce size of Textile quoted paragraphs."
  news_content_pr_232: "<a href=\"https://github.com/MushroomObserver/mushroom-observer/pull/232\">PR #232</a> (July 28, 2016) Wrap long words (to prevent them from extending into other windows)."
  news_content_pr_231: "<a href=\"https://github.com/MushroomObserver/mushroom-observer/pull/230\">PR #231</a> (July 28, 2016) Improve test coverage of extensions."
  news_content_pr_230: "<a href=\"https://github.com/MushroomObserver/mushroom-observer/pull/230\">PR #230</a> (July 28, 2016) Refactor fixtures and tests to use Advanced Fixtures."
  news_content_pr_226: "<a href=\"https://github.com/MushroomObserver/mushroom-observer/pull/226\">PR #226</a> (May 30, 2016) Fix intermittent testing bug (in export_round_trip)."
  news_content_pr_224: "<a href=\"https://github.com/MushroomObserver/mushroom-observer/pull/224\">PR #224</a> (May 7, 2016) Prevent changes to the \"Unknown\" Location."
  news_content_pr_223: "<a href=\"https://github.com/MushroomObserver/mushroom-observer/pull/221\">PR #223</a> (April 24, 2016) Expand Show RSS Log page so it is easier to read."
  news_content_pr_221: "<a href=\"https://github.com/MushroomObserver/mushroom-observer/pull/221\">PR #221</a> (April 24, 2016) Fix bug where weakened confidence level vote sometimes caused mistaken calculation of Observer's favorite."
  news_content_pr_220: "<a href=\"https://github.com/MushroomObserver/mushroom-observer/pull/220\">PR #220</a> (February 1, 2016) Allow creation of Observations with observation date more than 20 years old."
  news_content_pr_219: "<a href=\"https://github.com/MushroomObserver/mushroom-observer/pull/219\">PR #219</a> (January 16, 2016) Create Vote Controller."
  news_content_pr_217: "<a href=\"https://github.com/MushroomObserver/mushroom-observer/pull/217\">PR #217</a> (January 15, 2016) Make \"Textile markup system\" a link everywhere on edit_name form."
  news_content_pr_216: "<a href=\"https://github.com/MushroomObserver/mushroom-observer/pull/216\">PR #216</a> (January 15, 2016) Remove IP address blocking from Rails code."
  news_content_pr_215: "<a href=\"https://github.com/MushroomObserver/mushroom-observer/pull/215\">PR #215</a> (January 15, 2016) Always show Observer Preference line in Observations if user checks \"View Observer’s Preferred ID?\"."
  news_content_pr_213: "<a href=\"https://github.com/MushroomObserver/mushroom-observer/pull/213\">PR #213</a> (January 14, 2016) Add Capybara gem and counterparts of 2 older integration tests."
  news_content_pr_212: "<a href=\"https://github.com/MushroomObserver/mushroom-observer/pull/212\">PR #212</a> (January 14, 2016) Enable web console in development mode on the VM."
  news_content_pr_208: "<a href=\"https://github.com/MushroomObserver/mushroom-observer/pull/208\">PR #208</a> (December 13, 2015) <u>Rails 4.2.5</u>\n\nAt long last the Mushroom Observer website is up to date with the latest stable version of Ruby on Rails (4.2.5). This has not been true since at least March of 2009.  The upgrade process started last August when we were still using the 2.1.1 version of Ruby on Rails.\n\nThis has been a huge team effort by all the volunteer developers on the project. Thanks to every one of you for helping to make this happen.\n\nFor those who are interested in the technical low-down of this specific release, we got to 4.1 last month and the biggest change between 4.1 and 4.2 was a new HTML parsing library that required many minor code changes throughout out code base. There have also been some changes to how email is handled and a variety of other small changes to the code base.  You should see no new changes in the site due to this latest upgrade, but of course <a href=\"/emails/ask_webmaster_question\">send us a note</a> if you see anything wrong."

  # shared/_observation_list
  observation_made_confidence: Community confidence

  # account/preferences/edit
  prefs_title: Change Preferences
  prefs_link: Edit Preferences
  prefs_login: Login
  prefs_email: Email address
  prefs_password_new: New password
  prefs_password_confirm: Confirm new password

  prefs_appearance: Appearance Settings
  prefs_theme: Preferred theme
  prefs_themes_about: About Themes
  prefs_locale: Language
  prefs_location_format: Location Format
  prefs_location_format_postal: Postal (New York, USA)
  prefs_location_format_scientific: Scientific (USA, New York)
  prefs_hide_authors: "[:AUTHORITYS]"
  prefs_hide_authors_none: show author for all ranks (default)
  prefs_hide_authors_above_species: hide author for genus and higher ranks
  prefs_thumbnail_size: Thumbnail size
  prefs_thumbnail_small: "[:image_show_small]"
  prefs_thumbnail_large: "[:image_show_large]"
  prefs_thumbnail_maps: View thumbnail map on Observation page?
  prefs_image_size: Image size for "lightbox"
  prefs_image_size_help: Size shown when you click on an image.
  prefs_image_small: "[:image_show_small] (320 x 320)"
  prefs_image_medium: "[:image_show_medium] (640 x 640)"
  prefs_image_large: "[:image_show_large] (960 x 960)"
  prefs_image_huge: "[:image_show_huge] Huge (1280 x 1280)"
  prefs_image_full_size: "[:image_show_full_size]"
  prefs_layout_count: List page items
  prefs_layout_title: List page layout
  prefs_rows_by: rows ×
  prefs_columns: columns
  prefs_alt_col_colors: Alternate column colors.
  prefs_alt_row_colors: Alternate row colors.
  prefs_text_below_images: Put text below images.
  prefs_view_owner_id_help: View Observer's preferred ID for Observation (in addition to consensus ID)
  prefs_view_owner_id: "[:prefs_view_owner_id_help]"

  prefs_content_filters: Content Filters
  prefs_content_filters_explanation: Control content visibility site-wide.
  prefs_filters_with_images: Hide observations with no images
  prefs_filters_with_specimen: Hide observations with no specimens
  prefs_filters_lichen: Filter observations of lichens
  prefs_filters_lichen_yes: Show only lichens
  prefs_filters_lichen_no: Hide lichens
  prefs_filters_region: Show only observations and locations within this region
  prefs_filters_region_help: Must match the end of the location name, e.g., "Thailand" and "California, USA".
  prefs_filters_clade: Show only observations within this taxonomic clade
  prefs_filters_clade_help: Any taxonomic level is okay, e.g., "Agaricales", "Amanitaceae" and "Cortinarius".
  prefs_filter_off: filter off

  prefs_notes_template: Observation Notes Template
  notes_template: "[:prefs_notes_template]"
  prefs_notes_template_explanation: Comma-separated list of Notes sub-headings for the Create Observation page.
  prefs_notes_template_no_other: must not include a heading named “[part]”
  prefs_notes_template_no_dups: contains duplicate heading “[part]”
  prefs_privacy: Privacy Settings
  prefs_votes_anonymous: Votes on proposed names and images
  prefs_votes_anonymous_no: Always public
  prefs_votes_anonymous_yes: Always anonymous
  prefs_votes_anonymous_old: Public after [cutoff]
  prefs_keep_image_filenames: Keep original file name of uploaded images?
  prefs_keep_image_filenames_toss: remove from database completely
  prefs_keep_image_filenames_keep_but_hide: save but keep them private
  prefs_keep_image_filenames_keep_and_show: save and make them public
  prefs_bulk_filename_purge: Purge All Filenames from Database
  prefs_bulk_filename_purge_confirm: Are you sure you want to purge all image filenames from our database? This action cannot be undone.  Please note that no one but you is able to see these filenames, anyway.
  prefs_bulk_filename_purge_success: Successfully purged all image filenames from our database.
  prefs_change_image_vote_anonymity: Change Image Vote Anonymity
  prefs_license_note: Default "license":/info/how_to_use#license you want for new images.

  prefs_email_please_notify: Please notify me when...
  prefs_email_general: General Email
  prefs_email_general_commercial: someone is interested in using an image of mine for commercial purposes.
  prefs_email_general_features: new features come out.
  prefs_email_general_feature: "[:prefs_email_general_features]"
  prefs_email_general_questions: someone wants to send me a question about my observations, etc.
  prefs_email_general_question: "[:prefs_email_general_questions]"
  prefs_email_comments: "[:Comment] Email"
  prefs_email_comments_all: anyone comments on anything.
  prefs_email_comments_owner: someone comments on my observations, names, etc.
  prefs_email_comments_response: someone posts responses to my comments.
  prefs_email_locations: "[:Location] Email"
  prefs_email_locations_all: anyone changes any location.
  prefs_email_locations_admin: someone changes a location I administrate.
  prefs_email_locations_author: someone changes a location I'm author on.
  prefs_email_locations_editor: someone changes a location I've edited.
  prefs_email_observations: "[:Observation] Email"
  prefs_email_observations_all: anything happens to any observation.
  prefs_email_observations_consensus: consensus name changes for one of my observations.
  prefs_email_observations_naming: someone proposes a name for one of my observations.
  prefs_email_names: "[:Name] Email"
  prefs_email_names_all: anyone changes any name.
  prefs_email_names_admin: someone changes a name I administrate.
  prefs_email_names_author: someone changes a name I'm author on.
  prefs_email_names_editor: someone changes a name I've edited.
  prefs_email_names_reviewer: someone changes a name I've reviewed.
  prefs_email_prefs: Email preferences
  prefs_email_html: It's okay to use HTML in my emails.
  prefs_no_emails: Opt out of _all_ email from MO.
  prefs_email_digest_daily: Send me summary at the end of the day.
  prefs_email_digest_immediate: Notify me of events as they happen.
  prefs_email_digest_weekly: Send me summary at the end of the week.
  prefs_email_note: Note that none of these email features will cause your email address to be displayed on a webpage or allow the person who wants to contact you to obtain your email address.  You will be sent an email from news at mushroomobserver.org that will contain the contact information for the person who wants to contact you.  It will be entirely up to you if you want to respond to them.

  # account/profile
  profile_title: "[:edit_object(type=:profile)]"
  profile_link: "[:edit_object(type=:profile)]"
  profile_button: "[:SAVE_CHANGES]"
  profile_name: "[:Name]"
  profile_notes: About yourself
  profile_location: Primary location
  profile_mailing_address: Mailing Address for Collections
  profile_image_create: Upload photo
  profile_image_change: Upload new photo
  profile_image_remove: "(Remove photo.)"
  profile_image_reuse: "(Reuse another photo.)"
  profile_copyright_holder: Copyright holder and license for this image
  profile_copyright_warning: Please only upload an image that you created or which you own the copyright of.

  # account/reverify
  reverify_welcome: Reverify Account
  reverify_link: Reverify
  reverify_note: "Your account, [user], has not been verified yet.\n\nCheck your email for your verification URL or click the link below to have the verification email resent."

  # rss_logs/rss
  rss_description: List of changes to [:app_title] as they happen.
  rss_log_of_deleted_item: Deleted Item
  rss_log_title: Activity Log
  rss_by: by [user]
  rss_title: "[:app_title]"
  rss_filtered_mouseover: "[:app_title] has applied filter(s) based on your preferences."
  rss_show: "Show:"
  rss_hide: "Hide:"
  rss_all: Everything
  rss_all_help: Show all object types.
  rss_one_observation: "[:OBSERVATIONS]"
  rss_one_name: "[:NAMES]"
  rss_one_location: "[:LOCATIONS]"
  rss_one_species_list: "[:SPECIES_LISTS]"
  rss_one_project: "[:PROJECTS]"
  rss_one_glossary_term: "[:GLOSSARY]"
  rss_one_article: "[:NEWS]"
  rss_one_help: Show only [types].
  rss_make_default: Make This My Default
  rss_this_is_default: This Is Your Default
  rss_created_at: "[TYPE] Created"
  rss_changed: "[TYPE] Changed"
  rss_destroyed: "[TYPE] Destroyed"
  rss_consensus_reached: Consensus established

  # shared/_textile_help
  general_textile_link: Can be formatted with <a href="/info/textile_sandbox" target="_new">Textile</a>.
  shared_textile_link: More details here.
  shared_textile_help: Notes can be formatted using the <a href="/info/textile_sandbox" target="_new">Textile markup system</a>.<br/> _Amanita ocreata_, _A. ocreata_ ---> <u><b><i>Amanita ocreata</i></b></u> (linked to name description)<br/> __italic__, **bold** ---> <i>italic</i>, <b>bold</b><br/>

  field_textile_link: This field can be formatted with <a href="/info/textile_sandbox" target="_new">Textile</a>.

  # comments/_comments_for_object
  show_comments_add_comment: "[:add_object(type=:comment)]"
  show_comments_no_comments_yet: No one has commented yet.
  show_comments_and_more: And [num] more...

  # observation/_show_consensus
  show_consensus_species: Species in [name]

  # name/show_name_description or location/show_location_description
  show_description_empty: Nothing has been written for this description yet.
  show_description_destroy: "[:DESTROY]"
  show_description_edit: "[:EDIT]"
  show_description_clone: Clone
  show_description_merge: Merge With Another
  show_description_move: Move This Description
  show_description_publish: Publish
  show_description_make_default: Make Default
  show_description_adjust_permissions: Adjust Permissions
  show_description_read_permissions: View
  show_description_write_permissions: Edit
  show_description_clone_help: Create your own description based on this description.
  show_description_merge_help: Merge this description into another, then remove this one.
  show_description_move_help: Move this description to a different [parent].
  show_description_publish_help: Publish this draft and make it the default public description.
  show_description_make_default_help: Make this the default description that is shown on the main '[:show_name(name=:name)]' page.
  show_description_adjust_permissions_help: Change the set of users who are allowed to view, modify or administrate this description.

  # observer/_show_images
  show_images_small_thumbs: "(small thumbnails)"
  show_images_large_thumbs: "(large thumbnails)"

  # observer/_show_lists
  show_lists_header: "[:SPECIES_LISTS]"

  # location/show_location
  show_location_title: "[:LOCATION]: [name]"
  show_location_create: "[:create_object(type=:location)]"
  show_location_edit: "[:edit_object(type=:location)]"
  show_location_destroy: "[:destroy_object(type=:location)]"
  show_location_observations: Observations at this Location
  show_location_highest: Highest Elevation
  show_location_lowest: Lowest Elevation
  show_location_no_descriptions: There are no descriptions for this location yet.
  show_location_create_description: "[:CREATE]"
  show_location_creator: User who defined this location
  show_location_editor: "[:Editors]"
  show_location_editors: "[:Editors]"
  show_location_reverse: Reverse Location
  show_location_locked: This location is locked. If you want to change the location of your observation, please edit the observation instead.  Changing a location name or coordinates implicitly changes all the observations at that location, too.
  show_location_hidden: This location is considered hidden either because it is private property whose owners do not want the location revealed or because it contains sensitive habitat. Its coordinates are intentionally imprecise and all associated observations have hidden GPS coordinates.

  # names
  show_name_title: "[:NAME]: [name]"
  show_name_add_name: "[:add_object(type=:name)]"
  show_name_edit_name: "[:edit_object(type=:name)]"
  show_name_distribution_map: Occurrence Map
  show_name_change_synonyms: Change Synonyms
  show_name_email_tracking: Email Tracking
  show_name_create_description: "[:CREATE]"
  show_name_synonyms: Synonym(s)
  show_name_preferred_synonyms: Preferred Synonyms
  show_name_deprecated_synonyms: Deprecated Synonyms
  show_name_misspelled_synonyms: Misspellings
  show_name_misspelling: This name is misspelled.
  show_name_misspelling_correct: "[:CORRECT_SPELLING]"
  show_name_refresh_classification: Refresh from Genus
  show_name_propagate_classification: Propagate to Subtaxa
  show_name_lifeform: Lifeform
  show_name_propagate_lifeform: Propagate to Subtaxa
  show_name_notes: "[:form_names_taxonomic_notes]"
  show_name_descriptions: "[:DESCRIPTIONS]"
  show_name_create_draft: Create New Draft for
  show_name_no_descriptions: There are no descriptions for this name yet.
  show_name_description_author: "[:Description] author"
  show_name_description_authors: "[:Description] authors"
  show_name_description_editor: "[:Description] editor"
  show_name_description_editors: "[:Description] editors"
  show_name_author_request: Request Authorship Credit
  show_name_content_status: Description status
  show_name_latest_review: "Latest review: [date] by [user]"
  show_name_most_confident: Most Confident Observations
  show_name_previous_version: Previous Version
  show_name_other_versions: Other Versions
  show_name_creator: First person to use this name on MO
  show_name_editor: "[:Editors]"
  show_name_editors: "[:Editors]"
  show_name_other_observations_notes: "(Someone proposed [name] for these observations, but consensus hasn't accepted it.  Confidence value is for __this__ name, not the consensus name.)"
  show_name_nomenclature: Nomenclature
  show_name_classification: Classification
  show_name_general_description: "[:form_names_gen_desc]"
  show_name_see_more: See More
  show_name_icn_id_missing: missing
  google_name_search: Google Search
  index_fungorum: Index Fungorum
  index_fungorum_search: Index Fungorum search page
  index_fungorum_web_search: Index Fungorum web search
  mycobank: MycoBank
  mycobank_search: MycoBank search
  gsd_species_synonymy: GSD Species Synonymy
  sf_species_synonymy: SF Species Synonymy

  # names - links to observations
  show_name_observations: More [:OBSERVATIONS]
  show_name_observations_of: More [:OBSERVATIONS] of [name]
  show_name_all_observations: More [:OBSERVATIONS] (all synonyms)
  show_name_synonym_observations: Synonym [:OBSERVATIONS]
  show_name_other_observations: Similar [:OBSERVATIONS]
  show_observations_of: "[:OBSERVATIONS] of:"
  obss_of_this_name: this name
  obss_of_taxon: this taxon, any name
  taxon_obss_other_names: this taxon, other names
  obss_name_proposed: any taxon, this name proposed
  obss_taxon_proposed: other taxa, this taxon proposed
  show_subtaxa_obss: subtaxa
  show_name_locked: This name is locked. If you want to change the name of your observation, please propose a new name for your observation and vote on it, instead.  If you change a name record on MO, it implicitly changes all the observations of that name.
  show_name_inherit_classification: Copy from parent.
  edit_classification_title: Edit Classification of [name]
  inherit_classification_title: Copy Classification from Parent of [name]
  inherit_classification_parent_name: Name of Parent
  inherit_classification_parent_blank: Parent has no classification, either!
  inherit_classification_no_matches: No names match.
  inherit_classification_alt_spellings: No names match.  Maybe you meant one of these?
  inherit_classification_multiple_matches: Multiple names match.  Which did you mean?
  inherit_classification_parent_lower_rank: Parent must be higher rank than [rank].
  show_name_num_notifications: "*Number of users interested in this name:* [num]"

  # observations/_show_namings
  show_namings_proposed_name: "[:NAMING]"
  show_namings_proposed_names: "[:NAMINGS]"
  show_namings_no_names_yet: No names have been proposed yet.
  show_namings_propose_new_name: Propose Another Name
  show_namings_eye_help: Observer's choice
  show_namings_eyes_help: Current consensus
  show_namings_community_favorite: This is the community favorite.
  show_namings_consensus: Community Vote
  show_namings_no_votes: no votes
  show_namings_your_vote: Your Vote
  show_namings_update_votes: Update Votes
  show_namings_suggest_names: Name Suggestions
  show_namings_cast: Cast Vote
  show_namings_user: "[:User]"
  show_namings_consensus_help: For each name listed above select your opinion of how well that name applies to this observation.  Select '[:show_namings_propose_new_name]' if you want to suggest another option.  See the "How to Use":/info/how_to_use#voting page for more details on how the votes are tallied.
  show_namings_lose_changes: You must click '[:show_namings_update_votes]' to save any changes you've made to your votes.
  show_namings_please_login: Please login to propose your own names and vote on existing names.
  show_namings_saving: Saving

  # observations/show_observation
  show_observation_title: "[:OBSERVATION]: [name]"
  show_observation_header: "[:OBSERVATION]"
  show_observation_site_id: Site ID
  show_observation_owner_id: Observer Preference
  show_observation_no_clear_preference: no clear preference
  show_observation_details: Details
  show_observation_edit_observation: "[:edit_object(type=:observation)]"
  show_observation_propose_new_name: "[:show_namings_propose_new_name]"
  show_observation_debug_consensus: Debug Consensus
  show_observation_alternative_names: Alternative Name(s)
  show_observation_preferred_names: Preferred Name(s)
  show_observation_observation_created_at: Observation created
  # This is used if this is the location where the thing was growing.
  show_observation_collection_location: Collection location
  # This is used if this is NOT the location where the thing was growing.
  show_observation_seen_at: Seen at
  show_observation_gps_hidden: coordinates hidden from public
  show_observation_vague_location: This observation will not appear on maps of its taxon because the location is too vague.
  show_observation_improve_location: If you would like it to be included in maps, choose a more precise location.
  show_observation_specimen_available: Specimen available
  show_observation_specimen_not_available: No specimen available
  show_observation_no_images: No images
  show_observation_remove_images: "[:remove_objects(type=:image)]"
  show_observation_reuse_image: Reuse Image
  show_observation_add_images: "[:add_objects(type=:image)]"
  show_observation_species_lists: "[:SPECIES_LISTS]"
  show_observation_manage_species_lists: Manage Species Lists
  show_observation_send_question: Send Observer a Question
  show_observation_view_notifications: View Notifications
  show_observation_hide_map: Hide thumbnail map.
  show_observation_thumbnail_map_hidden: Thumbnail map hidden.  To re-enable this feature, go to your "[:app_preferences]":/account/preferences/edit page.
  show_observation_add_link: "Create [site] link"
  show_observation_add_link_dialog: "Enter a link here to this observation on [site]. Use the full URL, including \"https://\":"
  show_observation_no_collection_numbers: No [:collection_numbers]
  show_observation_remove_collection_number: Remove collection number from this observation
  show_observation_no_herbarium_records: No [:herbarium_records]
  show_observation_remove_herbarium_record: Remove fungarium record from this observation
  show_observation_add_sequence: Add [:SEQUENCE]
  show_observation_no_sequences: No [:sequences]
  show_observation_archive_link: Show Archive Record
  show_observation_blast_link: Run BLAST®
  show_observation_more_like_this: More like this
  show_observation_look_alikes: Look-alikes
  show_observation_related_taxa: Related taxa
  map_observation_title: "Map of Observation #[ID]"

  # observations/suggestions
  suggestions_title: Confident Suggestions
  suggestions_title_others: Wild Guesses
  suggestions_already_proposed: already proposed
  suggestions_propose_name: Propose This Name
  suggestions_confidence: Confidence
  suggestions_max: Max
  suggestions_avg: Avg
  suggestions_excellent: excellent
  suggestions_good: good
  suggestions_fair: fair
  suggestions_poor: poor
  suggestions_processing_images: Loading images
  suggestions_processing_image: Analyzing image
  suggestions_processing_results: Processing results
  suggestions_error: Something went wrong, sorry!

  # locations/show_past_location
  show_past_location_title: "[:VERSION] [num]: [name]"
  show_past_location_other_versions: Other Versions
  show_past_location_no_version: No version specified

  # locations/show_past_location_description
  show_past_location_description_title: "[:VERSION] [num]: [name]"

  # names/versions/show
  show_past_name_title: "[:VERSION] [num]: [name]"

  # names/descriptions/versions/show
  show_past_name_description_title: "[:VERSION] [num]: [name]"

  # object/show_past_versions
  show_past_version_merged_with: "(merged with #[id])"

  # observer/show_rss_log
  show_rss_log_title: Log for [title]

  # info/site_stats
  show_site_stats_title: Site Statistics

  # observations/_show_votes
  show_votes_title: Show Votes for [name]
  show_votes_users: "[:Users]"
  show_votes_vote: "[:Vote]"
  show_votes_weight: Weight
  show_votes_average: Average
  show_votes_score: Score
  show_votes_go_public: Make all of my votes public.
  show_votes_go_private: Make all of my votes anonymous.
  show_votes_total: "Overall Score\nsum(score * weight) /\n(total weight + 1)"
  show_votes_descript: User's votes are weighted by their contribution to the site (log<small>10</small> contribution). In addition, the user who created the observation gets an extra vote.
  show_votes_go_public_confirm: This will make all your votes for all observations public, not just your vote for this name.  Is this what you want to do?
  show_votes_go_private_confirm: This will make all your votes for all observations anonymous, not just your vote for this name.  Is this what you want to do?
  show_votes_gone_public: Thank you!  Your preferences have been updated.  Other users can now see your votes.
  show_votes_gone_private: Your preferences have been updated.  Other users can no longer see your votes.

  # users/show
  show_user_about: About [user]
  show_user_title: Contribution Summary for [user]
  show_user_contributors: "[:app_contributors]"
  show_user_observations_by: Observations by [name]
  show_user_your_observations: Your Observations
  show_user_comments_for: Comments for [name]
  show_user_comments_for_you: Comments for You
  show_user_your_notifications: Your Email Alerts
  show_user_edit_profile: Edit Profile
  show_user_email_to: Email [name]
  show_user_joined: Joined
  show_user_mailing_address: Mailing Address for Collections
  show_user_primary_location: Primary Location
  show_user_personal_herbarium: Personal Fungarium
  show_user_total: Total
  show_user_language_contribution: "Translations: [name]"
  show_user_life_list: "[species] species in [genera] genera"

  # sequence
  sequence_edit_title: Editing [name]

  # account/signup
  signup_title: Account signup
  signup_name: Name (optional)
  signup_login: Desired login
  signup_email_address: Email address
  signup_email_confirmation: Confirm email
  signup_choose_password: Choose password
  signup_confirm_password: Confirm password
  signup_preferred_theme: Preferred Theme (optional)
  signup_random: Random
  signup_button: Signup
  signup_email_help: "In order to sign up, you must provide a working email address. (One-time addresses will not work. Addresses that block email from mushroomobserver.org will not work.)\n\nWhen you complete this page and click \"Signup\", we will send you an email with account verification information. (This helps us to block spammers.)\n\nOnce you verify your account, you can change your email on your account Preferences page. We are very careful to never show your email address on a webpage that others can access. We will never sell your email address. We will only share your email address if you ask us to (e.g., when you send an email to another member, they will see your email). By default your email address will be used to send you information about changes to the site as well as notifications relevant to your contributions to the site. You can opt out of these uses by changing your Preferences."

  # species_list/create_species_list
  species_list_create_title: "[:create_object(type=:species_list)]"

  # species_list/edit_species_list
  species_list_edit_title: "[:edit_object(type=:species_list)]: [name]"

  # species_list/add_remove_observations
  species_list_add_remove_title: Add or Remove Observations from Species List
  species_list_add_remove_cancel: Cancel (back to observation index)
  species_list_add_remove_body: Adding or removing [num] observation(s) to/from species list. Enter title or id of target species list. Don't worry, it will ignore observations already added or removed from the list.
  species_list_add_remove_label: Target species list
  species_list_add_remove_add_success: Successfully added [num] observation(s) to species list.
  species_list_add_remove_remove_success: Successfully removed [num] observation(s) from species list.
  species_list_add_remove_no_query: Missing observation query results, or query has expired.
  species_list_add_remove_bad_name: "Unrecognized species list id or title: [name]"

  # species_list/manage_species_lists
  species_list_manage_title: Manage Species Lists for [name]
  species_list_manage_belongs_to: This observation belongs to
  species_list_manage_doesnt_contain: Lists you own that do not contain this observation

  # species_list/manage_projects
  species_list_projects_title: Manage Projects for [List]
  species_list_projects_which_objects: Which objects?
  species_list_projects_which_projects: Which projects?
  species_list_projects_this_list: this species list
  species_list_projects_observations: observations in this list
  species_list_projects_images: images in this list
  species_list_projects_no_add_to_project: You do not have permission to attach objects to the project "[proj]".
  species_list_projects_help: "This form allows you to either attach this list or its observations or images to one or more projects, or remove them from one or more projects.  Choose which objects you wish to attach or remove, then choose the project or projects you wish to attach them to or remove them from, then click on \"Attach\" or \"Remove\" to perform the operation.  Note: It will only allow you to attach or remove objects which you have permission to edit."

  # species_list/show_species_list
  species_list_show_title: "[:SPECIES_LIST]: [name]"
  species_list_show_download: Downloads, Reports, Print Labels
  species_list_show_save_as_txt: Save as Plain Text
  species_list_show_save_as_rtf: Save as Rich Text
  species_list_show_save_as_csv: Save as Spreadsheet
  species_list_show_print_labels: Print Labels
  species_list_show_set_source: Save This List for Later
  species_list_show_set_source_help: Save this list for the next time you create or edit a species list. It will display a list of the species in this list for you to choose from.
  species_list_show_clone_list: Make a Copy of This List
  species_list_show_add_remove_from_another_list: Add To / Remove From Another List
  species_list_show_manage_projects: Manage Projects
  species_list_show_manage_projects_help: Change which projects this list and its observations and images are attached to.
  species_list_show_manage_observations_too: If you would like to attach/remove observations or images, too, please use the "[:species_list_show_manage_projects]" link.
  species_list_show_edit: Edit This List
  species_list_show_clear_list: Clear This List
  species_list_show_destroy: Destroy This List
  species_list_show_members: Members
  species_list_show_no_members: This list contains no observations.
  species_list_show_regular_index: Regular Index
  species_list_show_regular_index_help: Show observations in the "regular" index as a table of thumbnails.

  # species_list/species_lists_by_title
  species_list_by_title_title: "[:SPECIES_LISTS] by Title"
  species_list_by_title_created_at: "[:Created]"
  species_list_by_title_list_name: List Name
  species_list_by_title_owner: Owner
  species_list_by_title_size: Size

  # species_list/upload_species_list
  species_list_upload_title: "[:UPLOAD] [:SPECIES_LIST]"
  species_list_upload_label: "[:UPLOAD] [:SPECIES_LIST]"
  species_list_upload_help: A species list can either be a simple text file with each name on its own line, or the 'list' format generated by the Name species listing program.

  # species_list/download
  species_list_download_title: Species List Reports and Downloads
  species_list_download_back: Back to Species List
  species_list_labels_header: Print Labels for Observation
  species_list_labels_button: Print Labels
  species_list_report_header: Save a Checklist of Names
  species_list_report_button: Save Names
  species_list_download_header: Download Observation Data

  # sequence/add_sequence
  sequence_add_title: Add [:SEQUENCE]
  sequence_add_edit: "[:edit_object(type=:observation)]"
  sequence_add_owner_id: "[:show_observation_owner_id]"

  # sequence/form_sequence
  form_sequence_locus_help: "Start with a short abbreviation (because the [:OBSERVATION] displays only the first [locus_width] characters). Examples:\n&nbsp;&nbsp;ITS\n&nbsp;&nbsp;multi-locus\n&nbsp;&nbsp;LSU large subunit ribosomal RNA gene, partial sequence"
  form_sequence_both_required: "[:BASES] and/or both [:ARCHIVE]/[:ACCESSION] required"
  form_sequence_bases_format: FASTA or Bare Sequence format
  form_sequence_archive_help: On-line, public database with [:sequence] data for this [:OBSERVATION].
  form_sequence_accession: "[:ACCESSION] number/code"
  form_sequence_accession_help: "Examples:\n&nbsp;&nbsp;KT968655\n&nbsp;&nbsp;UDB024324"
  form_sequence_valid_deposit: "[:deposit] requires both [:archive] and [:accession]"
  form_sequence_bases_or_deposit_required: bases and/or deposit required

  # users/by_contribution
  users_by_contribution_title: List of Contributors
  users_by_contribution_legend: How we estimate contribution
  users_by_contribution_2a: "[:images]"
  users_by_contribution_2b: "[:name]"
  users_by_contribution_2c: "[:observation]"
  users_by_contribution_2d: "[:naming]"
  users_by_contribution_2e: "[:vote]"
  users_by_contribution_2f: points
  users_by_contribution_1: "The order is currently based on an automated estimation of what each person has contributed to the site.  The purpose of creating this order is to recognize the individual contributions of the members of the [:app_title] community.\n\nThe current formula is a weighted sum of each contribution.  The current weighting is:"
  users_by_contribution_2: "Thus an observation of a species not previously in the site with three images would count as:"
  users_by_contribution_3: These weights or the overall method of ranking is likely to change over time based on feedback from the members of the community.

  # account/verify
  verify_note: "Your account has been verified...\n\nYou should now be able to post observations, upload images, edit name descriptions, define new locations, add comments, and propose and vote on identifications at \"[:app_title]\":[domain].\n\nThanks for joining!"

  # account/choose_password
  account_choose_password_title: Verifying Your Account
  account_choose_password_warning: You must choose a password before we can verify your account.

  # account/welcome
  welcome_no_user_title: User not set in session
  welcome_logout_link: Logout
  welcome_no_user_note: If you are not a spammer, please report this as an error.
  welcome_note: You are now logged into the system...

  # semantic_vernacular/delete
  delete_svd_not_allowed: Only admins can delete components of Semantic Vernacular Descriptions
  semantic_vernacular_index: Go to all Semantic Vernacular Descriptions
  semantic_vernacular_proposed: Proposed by [name] at [date_time]
  semantic_vernacular_delete: Delete
  semantic_vernacular_title: "SVD Detail: [name]"

  # glossary term fields
  glossary_term_created_at: Created At
  glossary_term_updated_at: Updated At
  glossary_term_name: Name
  glossary_term_description: Description
  glossary_term_copyright_holder: Copyright holder and license for this image
  glossary_term_copyright_warning: Please upload only an image that you created or which you own the copyright of.

  # glossary_term#show
  show_glossary_term: Show Glossary Term
  show_glossary_term_title: "Glossary Term: [name]"
  show_glossary_term_reuse_image: Add Example
  show_glossary_term_remove_image: Remove Examples
  show_glossary_term_creator: Creator of this Glossary Term
  show_glossary_term_editor: "[:Editors]"
  show_glossary_term_editors: "[:Editors]"


  # glossary_term#show_past_glossary_term
  show_past_glossary_term_title: "[:VERSION] [num]: [name]"
  show_past_glossary_term_no_version: No version specified

  # glossary_term#create_glossary_term
  create_glossary_term: Create New Glossary Term
  create_glossary_term_add: Add Glossary Term
  create_glossary_term_title: Create New Glossary Term

  # glossary_term#index
  glossary_term_index: Glossary
  glossary_term_index_title: Glossary of Mycology Terms
  glossary_term_index_documentation: Glossary Documentation and Guidelines

  # glossary_term#edit
  edit_glossary_term: "[:edit_object(type=:glossary_term)]"
  edit_glossary_term_title: "Editing Glossary Term: [name]"
  edit_glossary_term_save: Save
  edit_glossary_term_not_allowed: This Glossary Term has been locked by the site admins
  edit_glossary_term_locked: Lock this Glossary Term?


  # glossary_term errors
  glossary_error_name_blank: Name cannot be blank.
  glossary_error_duplicate_name: Name must be unique.
  glossary_error_description_or_image: Glossary term must have a description or image.

  # news article fields
  article_title: Title
  article_body: Body

  # article/create_article
  create_article_title: "[:create_object(type=:article)]"
  article_body_required: "[:article_body] [:REQUIRED]"
  article_title_required: "[:article_title] [:REQUIRED]"
  form_article_title_help: This field will appear in the Activity Feed.

  # article/show_article
  show_article: "[:show_object(type=:article)]"

  # article/index_article
  index_article: "[:ARTICLE] Index"

  # publication fields
  publication_full: Full Reference
  publication_link: Link
  publication_peer_reviewed: Publication was peer reviewed
  publication_how_helped: How did Mushroom Observer help with this publication?
  publication_mo_mentioned: Mushroom Observer is mentioned or referenced in the publication

  # publication/index
  publication_index: Publication List
  publication_index_title: List of All Publications
  publication_index_intro: This is a list of all known publications that benefitted in some way by the existence of the Mushroom Observer. If you are aware of an article that should be added to this list please "add it":/publications/new. If you find an error, please add the correct citation and "send us a note":/emails/ask_webmaster_question.
  publication_full_help: When possible please use the other citations as a model for how to format new ones and specifically start the citation with the family name of the lead author.
  publication_legend: "*P* indicates that it is a scientific, peer-reviewed article.\n*M* indicates that the article explicitly mentions or references the Mushroom Observer."
  publication_citation: "We encourage you to cite Mushroom Observer this way:\n\nWilson, N., Hollinger, J., et al. 2006-present. Mushroom Observer. https://mushroomobserver.org\n\nHowever, your publisher may restrict how or whether websites can be cited. If you need a published reference the best current citation we are aware of is:"

  # publication/edit
  edit_publication: Edit
  edit_publication_title: Editing Publication

  # publication/create_event
  create_publication: Add Publication
  create_publication_title: Create New Publication

  # publication/show
  show_publication_title: Publication
  show_publication_added_by: Added by

<<<<<<< HEAD

=======
>>>>>>> 444f99c5
  # herbarium fields
  herbarium_curator: Curator
  herbarium_curators: Curators
  herbarium_mailing_address: Mailing Address
  herbarium_code: Code
  user_personal_herbarium: "[name]: Personal Fungarium"

  # herbaria/show
  show_herbarium_herbarium_record_count: This fungarium contains [count] fungarium record(s).
  show_herbarium_add_curator: Add Curator
  show_herbarium_no_user: Unable to find the user '[login]'.
  show_herbarium_curator_request: Request to be a Curator
  show_herbarium_curator_help: When you press send below, you will send a note to the admins requesting to be made an admin of this fungarium.  When we add curators to an MO fungarium, those curators are given exclusive rights to edit the fungarium's addresses and notes.  Curators are also allowed to create fungarium records for other users' observations.  For example, when a fungarium accessions a contributor's specimen, the fungarium can create a record attached to the contributor's observation on MO noting that the specimen resides at your fungarium and what its accession number is.  Please ask how MO can help your fungarium IT people automate this process via our API.
  show_herbarium_request_sent: Request has been sent to admins.  We'll get back to you as soon as possible.

  # herbaria/create
  create_herbarium: Create New Fungarium
  create_herbarium_title: Create New Fungarium
  create_herbarium_personal: Check this box if this is your personal fungarium
  create_herbarium_personal_help: Each user can have one personal fungarium that they have curator privileges for. By default it is called "[name]", but you can change that name to anything you like.
  create_herbarium_code: Standard Abbreviation
  create_herbarium_code_help: Look up the standard abbreviation for a fungarium at "Index Herbariorum":https://sweetgum.nybg.org/science/ih/.
  create_herbarium_email: Email Address
  create_herbarium_mailing_address: Mailing Address
  create_herbarium_duplicate_name: Fungarium called '[name]' already exists.
  create_herbarium_personal_already_exists: You've already created a personal fungarium called '[name]'.
  create_herbarium_must_define_location: You must define this location before we can use it for this fungarium. Any other information you provided has been saved.
  create_herbarium_name_blank: Herbarium name must not be blank.

  # herbaria/edit
  edit_herbarium: Edit Fungarium
  edit_herbarium_title: Editing Fungarium
  edit_herbarium_this_is_personal_herbarium: This is your personal fungarium. You are only allowed one personal fungarium. If you would like to change which fungarium is your personal fungarium, please contact the admins and explain the situation.
  edit_herbarium_cant_make_personal: You can't make this your personal fungarium because you don't own all the fungarium records. You will need to have an admin do this for you. Please send us a message explaining what's going on.
  edit_herbarium_admin_make_personal: Make this the personal fungarium for
  edit_herbarium_user_records: User "[name]" has [num] records in this fungarium.
  edit_herbarium_no_herbarium_records: No fungarium records for this fungarium.
  edit_herbarium_user_already_has_personal_herbarium: User "[user]" already has a personal fungarium called "[herbarium]".
  edit_herbarium_successfully_made_personal: Successfully made this the personal fungarium of "[user]".
  edit_herbarium_successfully_made_nonpersonal: Successfully made this nobody's personal fungarium.

  # herbaria/index
  herbarium_index: Fungarium Index
  herbarium_index_list_all_herbaria: List All Fungaria
  herbarium_index_nonpersonal_herbaria: List Institutional Fungaria
  herbarium_index_records: Records
  herbarium_index_merge_help: Click on the fungarium below that you would like to merge "[name]" into.  This will cause "[name]" to be deleted and all of its records and curators to be transferred into the new fungarium.  If you do not have permission to perform the merge, it will send a request to the admins.  ("+Cancel merge.+":[url])

  # herbaria/filtered
  list_herbaria_title: "[:list_objects(type=:herbarium)]"


  # herbarium record fields
  herbarium_record_herbarium_name: Fungarium Name
  herbarium_record_initial_det: Initial Determination
  herbarium_record_accession_number: Accession Number
  herbarium_record_user: Record Creator
  herbarium_record_notes: Fungarium Record Notes

  # herbarium_record/create_herbarium_record
  create_herbarium_record: Add Fungarium Record
  create_herbarium_record_title: Add Fungarium Record
  create_herbarium_record_accession_number_help: "Must be a unique identifier for this fungarium.  If you do not know the accession number, or there isn't one yet, use the observation number or your own collection number.  Examples:\n&nbsp;&nbsp;12419\n&nbsp;&nbsp;BRY-L-0025845\n&nbsp;&nbsp;MO 174623\n&nbsp;&nbsp;Joe Smith 17-013"
  create_herbarium_separately: The fungarium you entered doesn't exist. Please create it separately and then add the fungarium record to your observation.
  create_herbarium_record_missing_herbarium_name: Missing fungarium name.
  create_herbarium_record_already_used: This fungarium record already exists. We've added this observation to it. If that isn't correct, remove it from your observation, then add the correct fungarium record.
  create_herbarium_record_already_used_by_someone_else: This accession number has already been recorded by someone else for [herbarium_name]. Try adding your initials to the accession number to distinguish labels.
  create_herbarium_record_only_curator_or_owner: Only curators can add fungarium records to other users' observations.

  # herbarium_record/edit_herbarium_record
  edit_herbarium_record: Edit Fungarium Record
  edit_herbarium_record_title: Edit Fungarium Record [herbarium_label]
  edit_herbarium_record_back_to_index: Back to Fungarium Record Index
  edit_herbarium_record_cant_add_or_remove: Only curators or the observer can add or remove an observation to or from a fungarium record.
  edit_herbarium_record_already_used: This fungarium record already exists. If you want to merge records, move the observations from this record to the other, then delete this record.
  edit_affects_multiple_observations: The changes you make here will affect all of the observations shown.  If you wish to change a single observation, go to that observation, remove the incorrect [type] from it, then add the correct one.  That will leave the [type] unchanged for any other observations associated with it.

  # herbarium_record/destroy_herbarium_record
  delete_herbarium_record: Destroy Fungarium Record

  # herbarium_record/herbarium_record_index (not a real page)
  herbarium_record_index_title: "[subject] Fungarium Record Index"

  # herbarium_record/list_herbarium_records
  list_herbarium_records_title: "[:list_objects(type=:herbarium_record)]"



  # collection number fields
  collection_number_name: Collector's Name
  collection_number_number: Collector's Number
  collection_number_user: Record Creator

  # collection_number/create_collection_number
  create_collection_number: Add Collection Number
  create_collection_number_title: Add Collection Number
  create_collection_number_missing_name: Missing collector's name.
  create_collection_number_missing_number: Missing collector's number.

  # collection_number/edit_collection_number
  edit_collection_number: Edit Collection Number
  edit_collection_number_title: Edit Collection Number [name]
  edit_collection_number_back_to_index: Back to Collection Number Index
  edit_collection_number_cant_add_or_remove: Only the observer can add or remove a collection number to or from an observation.
  edit_collection_number_already_used: This collection number is shared with another observation. If you need to fix it, remove it from your observation, then add the correct one.
  edit_collection_numbers_merged: Merged [this] into [that]. If this was not what you meant to do, remove the collection number from one of the observations, then add the correct one.

  # collection_number/destroy_collection_number
  delete_collection_number: Destroy Collection Number

  # collection_number/collection_number_index (not a real page)
  collection_number_index_title: "[subject] Collection Number Index"

  # collection_number/list_collection_numbers
  list_collection_numbers_title: "[:list_objects(type=:collection_number)]"



  # support/donate
  donate_title: Donate to Mushroom Observer, Inc.
  donate_tab: Donate
  donate_other: Other Amount
  donate_anonymous: Anonymous donation
  donate_recurring: Monthly recurring donation
  donate_who: Name for Donors Page
  donate_email: Email (to ensure uniqueness)
  donate_confirm: Confirm
  donors_order: The donors names are ordered based first on the total amount donated and then by who has donated the most recently.
  donate_snail_mail: "Donors who wish to donate by check should make the check payable to \"Mushroom Observer, Inc.\" and mail it to our registered corporate address:\nMushroom Observer, Inc.\n68 Bay Rd.\nNorth Falmouth, MA 02556-2404"
  donors_title: The Mushroom Observer Community Thanks Our Donors
  donors_tab: Show Donors
  donate_thanks: Thank you for your interest in donating to Mushroom Observer!
  donate_explanation: "A donation can be made in any amount. There are two ways: via PayPal or by check. We encourage you to send a check for donations of $200 or more.\n\nPayPal donations can be made with most credit cards (no PayPal account needed) or via a PayPal account by clicking on the \"Confirm\" button below.\n\nFor donations by check see below.\n\nDonors are normally acknowledged by name on the \"Mushroom Observer Donors Page\":/support/donors. If you would like special arrangements for your acknowledgement please \"send us a comment\":/emails/ask_webmaster_question."

  donate_fine_print: "\"https://www.mushroomobserver.org\":/ is operated by \"Mushroom Observer, Inc.\":/support/governance for educational purposes. Mushroom Observer, Inc. is a public charity described under section ==501(c)(3)== of the Internal Revenue Code (see \"IRS Determination Letter\":/doc/mo-determination.pdf). Donations to Mushroom Observer, Inc. are eligible to be deducted for federal income tax purposes.  To substantiate the amount of your deductible donation, you will receive an email acknowledgement from Mushroom Observer, Inc. of the amount and date of your donation."

  # support/confirm
  confirm_title: Donation Confirmation
  confirm_amount: Amount
  confirm_text: Thank you for offering to make the following donation.  To complete this transaction using PayPal, click the button below.
  confirm_positive_number_error: Other Amount must be a number greater than zero
  confirm_recurring: Recurring monthly

  # support/governance
  governance_title: Governance of the Mushroom Observer
  governance: "The \"Mushroom Observer website\":/ is owned and operated by the Massachusetts based non-profit, Mushroom Observer, Inc. - specifically the domain, mushroomobserver.org, as well as all relevant source code copyrights are owned by Mushroom Observer, Inc. The images and user entered text on the site are owned by their respective authors and are licensed for use under Creative Commons licenses as described on the \"Introduction\":/info/intro page.\n\nMushroom Observer, Inc. was organized based on its \"articles of organization\":/doc/mo-articles.pdf and operates under its \"bylaws\":/doc/mo-bylaws.pdf which may be revised from time to by its Board of Directors. Mushroom Observer, Inc. has been \"recognized as a section ==501(c)(3)== public charity\":/doc/mo-determination.pdf serving educational purposes. If you have questions about the governance of the site or need to get in touch with members of the Board of Directors please \"send us a comment\":/emails/ask_webmaster_question."

  # support/thanks
  thanks_title: Thanks for Your Support!
  thanks_note: "Thank you for helping to support the Mushroom Observer.  Your support is greatly appreciated and will help Mushroom Observer continue its mission.\n\nYour donation will be acknowledged by name on the \"Mushroom Observer Donors Page\":/support/donors once the funds are received unless you have requested special arrangements for your acknowledgement.  Examples of special arrangements might be to make the donation anonymously or to leave it in someone else's name.  If you would like special arrangements for your acknowledgement please \"send us a comment\":/emails/ask_webmaster_question."

  # support/letter
  letter_title: Open Letter to the Community
  letter_body: "To the Mushroom Observer Community,\n\nIt has been an amazing year for us.  This year we hit some major milestones: 100,000 images, 50,000 observations and 2,000 registered users.  This means we have essentially been doubling every year.  While Jason has achieved some minor miracles in his volunteer efforts to keep things going with the bare bones server configuration we are using, it is becoming clear that we will soon need more memory and more processors to support our continued growth.\n\nUnfortunately, this means our server expenses will be going up.  So far I have been happy to support the Mushroom Observer server needs out of my own pocket, but those expenses have also been essentially doubling every year and I will soon not be able to afford it.  As a result, I would like to start asking for donations from the community.  Those of you who have gotten a lot out of the site and want to see it continue to grow and expand, now is your chance to give a little back and help with the financial support of the site.\n\nTo that end, we have setup a \"donation page\":/support/donate that can securely accept money from a PayPal account or a regular credit card.\n\nI would like to raise at least $2000 to cover basic server costs.  The more we get, the more we can expand our capacity for traffic and growth.  And the fewer times you will encounter server down time and failed uploads.\n\nWhen you make a donation, your name by default will be added to our \"donors page\":/support/donors as soon as we confirm the donation.  If you would prefer to donate anonymously or make other special arrangements for your acknowledgement, \"send a comment\":/emails/ask_webmaster_question after you make your donation.\n\nPlease help support this active internet community of people who enjoy sharing and learning more about the mushrooms around us.\n\nThanks,\n-Nathan"

  # support/wrapup_2011
  wrapup_2011_title: 2011 Wrapup to the Mushroom Observer Community
  wrapup_2011_body: "To the Mushroom Observer Community,\n\n2011 has been a relatively quiet year for Mushroom Observer at least from the perspective of new development.  I have personally been working overtime on a new version of the Encyclopedia of Life and Jason has been working hard on a new lichen related website and book.\n\nEven so the site has continued to grow.  We now have over 180,000 images, 80,000 observations and we are very close to 3,000 registered users.  This continues our trend of nearly doubling every year.  Fortunately, due to generous donations from all of you, Jason was able to substantially upgrade our server configuration and to the best of our knowledge the system has been working very well despite the ever growing demand.  While we still have some money in the bank, we will continue to need \"additional donations\":/support/donate to keep the system going.\n\nAs was true last year, the donations are made through a not-for-profit corporation called The Consortium for Digital Mycology Resources (CDMR).  The CDMR is recognized as a non-profit by the state of California, but is still not an official federal ==501(c)(3)== non-profit.  However, the application process has moved forward and for now we continue to act as a non-profit and donations are tax deductible.  For anyone interested in the details of that process please visit the \"CDMR website\":http://digitalmycology.org.\n\nThere have been a few notable new features added to Mushroom Observer over the last year.  Jason did a great job developing the \"MO Feature Tracker\":/pivotal/index interface that interacts with our new freely accessible \"Pivotal Tracker account\":https://www.pivotaltracker.com/projects/224629 for tracking bugs and feature requests.  In addition, I have been working quite a bit behind the scenes to prepare for a roughly 10 fold increase in the number of Mushroom Observer images that will be sharable with the broader biodiversity community and EOL in particular.\n\nAlong with this note, we are also releasing the newly developed \"Black on White\":/theme/BlackOnWhite color theme.  With this theme I am trying to provide a more current and professional look for the site. \"Feedback on the theme or suggestions for improvements\":/emails/ask_webmaster_question are very welcome.\n\nWhile there have not been a lot of new features released this year, there have been a number of important discussions going on about potential future development. These have included discussions of better ways of managing naming and voting so they align better with standard herbarium practices, improving the expressiveness of the voting system, rearranging the interface to be more workflow driven, and expanding the role of projects to encourage more focused collaboration within MO.\n\nWhich brings us to the biggest news.  I have begun doing some of my own research with the data from the Mushroom Observer and I have received several inquiries from other scientists interested in either using Mushroom Observer as it is to support their own research or to support additional development of the Mushroom Observer to expand the connections between Mushroom Observer and the scientific community.\n\nMy own research has included some preliminary analysis of the data in the Mushroom Observer database.  The most interesting finding has been that \"users who collect in the Western US on average find more species there than users who collect in the Eastern US\":/images/fungal_biogeography.png. I am currently in the process of developing funding and collaborators to more fully pursue this and other interesting questions that can be answered using our data.  Another area of research development has been with some of the computer scientists at Rensselaer Polytechnic Institute.  The group I am working with are focused on the emerging \"semantic web\":https://en.wikipedia.org/wiki/Semantic_web. We are developing a system for creating a new naming system for amateur/citizen mycologists. It will include a global, web-based registration system for names that are then associated with rigorous definitions that computers can reason about.  We have plans to support a summer internship through the EOL to help develop this idea.\n\nIn addition, as many of you are aware Tom Bruns at UC Berkeley has already been using Mushroom Observer to catalog the collections his collaborators (including many of you) have been finding in Yosemite National Park.  He and I have also begun discussions of what features would be valuable to add Mushroom Observer to support his call for developing a \"North American Mycoflora\":https://msafungi.org/wp-content/uploads/2019/03/August-2011-Inoculum.pdf. Another promising development was being asked to write a letter of support for a proposal that Barabara Thiers and Roy Haling have submitted to digitize the fungal herbaria throughout the US.  If that gets funded, they are interested in making their data available through the Mushroom Observer.\n\nFinally, through connections at the EOL, I was able to participate in a workshop focused on citizen science biodiversity observation systems.  The workshop was held in October outside of London and included representatives from \"iSpot\":https://www.ispotnature.org/ and \"iNaturalist\":https://inaturalist.org along with several other significant global projects.  I went to the workshop not only to represent the technical side of the EOL, but also the Mushroom Observer.  As a result the group of projects involved in the workshop, including Mushroom Observer, are participating in a competition called \"Badges for Lifelong Learning\":http://www.dmlcompetition.net/Competition/4/badges-competition-cfp.php. We have already successfully passed the first stage of the competition and are working on our application for the second stage.\n\nWhile many of these projects promise exciting developments for MO over the next year and some may even include financial support for the development of new Mushroom Observer features, the on-going support for the site relies on \"donations\":/support/donate from you our users. Please help support this active internet community of people who enjoy sharing and learning more about the mushrooms around us.\n\nThanks for all your contributions to the Mushroom Observer,\n-Nathan"

  # support/wrapup_2012
  wrapup_2012_title: 2012 Wrapup for the Mushroom Observer Community
  wrapup_2012_body: "2012 was a busy year for Mushroom Observer.  Many notable new features were added.  Highlights include:\n\n* Substantial revisions to the <a href=\"/names/383\">Show Name</a> and <a href=\"/images/267480?size=medium\">Show Image</a> pages\n* Data downloads from observation searches\n* Support for <a href=\"/herbarium\">Herbarium</a> and Specimen pages\n* Interactive support for translators\n* <a href=\"/users/checklist?user_id=1093\">Life Lists</a> from user summary pages\n* Substantial increase in data shared with EOL\n* Reciprocal links with <a href=\"https://mycoportal.org/\">MyCoPortal</a>\n\nMore details available on the <a href=\"/info/news\">Features and Fixes</a> page.\n\nOne of the goals of this work has been to increase the scientific value of the site for research. The support for Herbarium and Specimen pages as well as the reciprocal links with MyCoPortal are recent steps towards this goal. This work is directly related to a new effort to digitize fungal herbaria throughout the US led by Barbara Thiers. I continue to work with Tom Bruns at UC Berkeley and Deborah McGuinness at Rensselaer Polytechnic Institute (RPI) to find funding to directly support improvements to the Mushroom Observer.  These projects continue to promise exciting developments for MO in the future.\n\nIn addition, the site has continued to grow.  We now have over 300,000 images, 100,000 observations, and over 3800 registered users.  This not only indicates the greatest number of images we've received in a year (106,000), but is a greater growth rate than the previous year (56% vs. 49%).\n\nFortunately, due to generous donations from all of you, we have continued to be able to improve the site configuration.  While we do have a few more tricks up our sleeves that we expect to implement soon, it is increasingly clear that more substantial improvements are needed.  Historically, we have run the site off a single server.  To achieve the next level of performance we would like to separate the database from the application server, and add an additional application server along with a small load balancer.  We expect this to roughly triple the monthly costs of running the site to around $200/month.\n\nI am also excited by a recent surge in the number of folks interested in contributing their time to the Mushroom Observer development effort.  We had a summer intern, Han Wang, from RPI create a prototype system for describing Fungi using semantic web technology (references at the end of the letter).  I presented on this work at the 2012 Mycological Society of America annual meeting.  Another RPI student, Katie Chastain, has recently joined the team and is interested in working on data provenance and developing a workflow for species discovery.  Alan Rockefeller has begun looking into improving site performance and Joe Cohen has started exploring upgrading our software stack.  If you want to join the party, sign up for the new <a href=\"https://groups.google.com/forum/?fromgroups=#!forum/mo-developers\">mo-developers@googlegroups.com</a> mailing list.  One of the significant enabling pieces for this is a new simpler system for setting up a development environment.  You can find out more at the <a href=\"https://github.com/MushroomObserver/developer-startup\">developer-startup GitHub Project</a>.\n\nHowever, this year has not been entirely good news. The Consortium for Digital Mycology Resources (CDMR), was organized in 2009 to support online digital mycology resources such as Mushroom Observer, and it applied for federal tax exempt status under section ==501(c)(3)== so that it could receive deductible donations from interested users.  This ruling is still pending in the IRS.  Beginning in 2012, Mushroom Observer member John Harper, a tax lawyer with Morrison & Foerster, noticed that CDMR’s exemption application had been pending with the IRS for an unusually long time, and volunteered to help CDMR on a pro-bono basis in its attempt to attempt to obtain recognition of a section ==501(c)(3)== status for CDMR.  Since then he has briefed the IRS on the issues that the IRS has raised, and had a conference with the IRS to discuss the ruling request.  CDMR’s case is currently under review in the National Office of the IRS.\n\nIn light of CDMR’s unsettled tax status, CDMR’s board decided not to solicit donations at the end of last year.  However, the CDMR board of directors is committed to creating or joining a recognized tax-exempt non-profit that can receive deductible donations to support online mycological resources such as the Mushroom Observer.  Exactly what form this will take and how soon it will happen is still up in the air.\n\nWithout financial support from CDMR, I have been personally paying to support Mushroom Observer largely out of my own pocket over the last few months. I would very much appreciate any <a href=\"https://www.paypal.com/cgi-bin/webscr?cmd=_s-xclick&hosted_button_id=2TGUG7TNXYF7Q\">personal gifts</a> that you all would be willing to send to contribute to the cost of keeping Mushroom Observer online during this interim period. This will be especially important before we can attempt to improve the level of performance by adding more servers. Any gifts I receive will be used to cover costs directly associated with running the Mushroom Observer and such donations will continue to be recognized on the Mushroom Observer donors page. Unfortunately, you will not be able to count them as tax deductible donations.  You can make your gifts with a credit card through <a href=\"https://www.paypal.com/cgi-bin/webscr?cmd=_s-xclick&hosted_button_id=2TGUG7TNXYF7Q\">PayPal</a>\n\n\nThanks for all your contributions to the Mushroom Observer,\n-Nathan"

  cannot_be_blank: cannot be blank

  cannot_include_tabs: cannot include tabs

  # visual group statuses
  visual_group_include: Include
  visual_group_exclude: Exclude
  visual_group_included: Included
  visual_group_excluded: Excluded
  visual_group_needs_review: Needs Review

  visual_group_count_excluded: "[count] Excluded Images"
  visual_group_count_included: "[count] Definitional Images"
  visual_group_count_needs_review: "[count] Images have been reviewed"

  visual_group_includes_names: Includes images from these names (at most 10 listed here)

  # Links to CRUD pages
  visual_group_index: "[:VISUAL_GROUP] Index"
  visual_group_edit: Edit [:VISUAL_GROUP]
  visual_group_show: Show [:VISUAL_GROUP]
  visual_group_create: Create [:VISUAL_GROUP]

  # visual_groups/show
  definitional_images: Definitional Images
  show_visual_group_title: "[name] [:VISUAL_GROUP]"

  # visual_groups/destroy
  destroy_visual_group_success: "[:VISUAL_GROUP] [:destroyed]"

  # visual_groups/edit
  edit_visual_group_title: "[:EDITING] [name] [:VISUAL_GROUP]"
  edit_visual_group_filter_options: Filter Options
  edit_visual_group_update_filter: Update Filter

  # visual_groups/update
  update_visual_group_success: "[:UPDATED] [name] [:VISUAL_GROUP]"

  # visual_models/show
  show_visual_model_title: "[name] [:VISUAL_MODEL]"
  show_visual_model_edit: "[:EDIT] [:VISUAL_MODEL]"
  show_visual_model_index: "[:VISUAL_MODEL] [:INDEX]"

  # Visual Models
  visual_model_errors: prohibited this visual_model from being saved

  # visual_models/destroy
  destroy_visual_model_success: "[:VISUAL_MODEL] [:destroyed]"

  # Field Slips
  field_slip_code: Code
  field_slip_code_format_error: code must have non-numeric characters other than period (.) and dash (-)
  field_slip_created: Field slip was successfully created.
  field_slip_create_obs: Create New Observation
  field_slip_creator: Creator
  field_slip_destroy: Destroy this field slip
  field_slip_destroyed: Field slip was successfully destroyed.
  field_slip_edit: Edit this field slip
  field_slip_editing: Editing Field Slip
  field_slip_errors: prohibited this field_slip from being saved
  field_slip_index: Back to field slips
  field_slip_job_no_project: "No Project with id=[ID]"
  field_slip_keep_obs: Keep Current
  field_slip_last_obs: Use Last Observation
  field_slip_new: Record Field Slip
  field_slip_no_observation: No Observation found
  field_slip_no_project: No Project found
  field_slip_nil_project: (No Project)
  field_slip_job_no_tracker: No Field Slip Tracker found
  field_slip_show: Show this field slip
  field_slip_updated: Field slip was successfully updated.
  field_slip_welcome: "Welcome to the [TITLE] Project!"
  field_slips_max_for_project: "You may create up to [MAX] slips for this project."
  field_slips_for_project_title: Create Field Slips for the
  field_slips_created_job: "Created job for [filename]"
  field_slips_must_be_member: "You must be a project member to create field slips"
  field_slips_project_update_fail: "Unable to update [TITLE] Project"
  field_slips_tracker_fail: "Unable to create Field Slip Tracker for [TITLE] Project"
  field_slips_too_many_field_slips: "You have requested more than [MAX] slips."
  field_slips_one_per_page: "One field slip per page. Print shops prefer this. Otherwise 6/page which works best on US letter page."

  ##############################################################################

  # LESS POPULAR PAGES

  # account/api_keys
  account_api_keys_link: API Key Manager
  account_api_keys_title: API Key Manager
  account_api_keys_active_column_label: Active
  account_api_keys_last_used_column_label: Last Used
  account_api_keys_num_uses_column_label: Uses
  account_api_keys_notes_label: "Enter the name or a brief description of the application that will use this key:"
  account_api_keys_create_button: Create a New Key
  account_api_keys_help: "API Keys are used by third-party applications to access the Mushroom Observer database directly.  You may request as many API Keys as you like, and no restrictions are placed on these keys.\n\nEach key is attached to a single user.  When posting observations or images, for example, your application will send this API Key in lieu of logging in. Therefore you should take some care to prevent other people or malicious agents from using your API Keys.\n\nNote that no key is required if you are only interested in _reading_ data; keys are only required if you wish to post or modify data."
  account_api_keys_create_success: Sucessfully created a new API Key.
  account_api_keys_create_failed: "Failed to create a new API Key:"
  account_api_keys_removed_some: Successfully removed [num] selected API Key(s).
  account_api_keys_removed_none: No API Keys were selected.
  account_api_keys_updated: Successfully updated API Key notes.
  account_api_keys_activated: Successfully activated key for [notes].
  account_api_keys_no_notes: You left name/description field empty.

  # description/adjust_permissions
  adjust_permissions_user_header: User or Group
  adjust_permissions_reader_header: View
  adjust_permissions_writer_header: "[:EDIT]"
  adjust_permissions_admin_header: "[:ADMIN]"
  adjust_permissions_all_users: All Users
  adjust_permissions_site_admin: site admin

  # search/advanced
  advanced_search_at_least_one: Please provide at least one search parameter
  advanced_search_caveat: "Advanced search has somewhat limited options because of performance issues that result in timeouts.  Please \"email the webmaster\":/emails/ask_webmaster_question if you experience timeouts or if there are particular types of searches you would like to have added.\n\nHints : It's okay to leave some of the fields blank, e.g., if you leave 'Observer' blank, it will return results by all [:users]. It matches the exact string given.  Use \"OR\" (all caps) to tell it to match one of several possible strings, e.g. \"Xanthoria OR Xanthomendoza\".  Use a star as a wildcard, e.g. \"Wells Gray*Canada\" will match \"Wells Gray, Canada\", \"Wells Gray Park, Canada\", and \"Wells Gray Provincial Park, Canada\".  (See notes under 'Content', too.)"
  advanced_search_content: Content
  advanced_search_content_help: Text contained in [:observation] notes or [:comments]
  advanced_search_content_notes: "Content search supports full Google syntax, including \"OR\", double quotes, and negation:\naaa bbb -> contains \"aaa\" and \"bbb\" in any order\n\"aaa bbb\" -> contains \"aaa\" followed immediately by \"bbb\"\naaa OR bbb -> contains either \"aaa\" or \"bbb\"\n-aaa -bbb -> reject anything that contains \"aaa\" or \"bbb\""
  advanced_search_location_help: Where was the mushroom found
  advanced_search_name_help: Name of the mushroom
  advanced_search_none_found: No matches found
  advanced_search_observer_help: Who observed the mushroom
  advanced_search_result_type: Result Type
  # Image search UI temporarily disabled for performance. 2021-09-12 JDC
  # advanced_search_result_type_help: Do you want [:observations], [:locations] or [:names]/[:descriptions]?
  advanced_search_result_type_help: Do you want [:observations], [:locations] or [:names]/[:descriptions]?

  advanced_search_filters: Search Filters
  advanced_search_filters_explain: Apply to this search only, overrides your normal preferred content filters
  advanced_search_filter_with_images: Filter observations based on whether they have images
  advanced_search_filter_with_images_off: Include both imaged and imageless observations
  advanced_search_filter_with_images_yes: Exclude imageless observations
  advanced_search_filter_with_images_no: Exclude imaged observations
  advanced_search_filter_with_specimen: Filter observations based on whether they have specimens
  advanced_search_filter_with_specimen_off: Include both observations with and without specimens
  advanced_search_filter_with_specimen_yes: Exclude observations without specimens
  advanced_search_filter_with_specimen_no: Exclude observations with specimens
  advanced_search_filter_lichen: Filter observations based on whether they are lichens
  advanced_search_filter_lichen_off: Include both lichens and nonlichens
  advanced_search_filter_lichen_yes: Include only lichen-forming, lichenicolous and allied fungi
  advanced_search_filter_lichen_no: Exclude lichen-forming fungi
  advanced_search_filter_region: Restrict observations and locations to a region, e.g., "California, USA" or "Europe"
  advanced_search_filter_clade: Restrict observations to a taxonomic clade, e.g., "Ascomycota" or "Agaricales"
  advanced_search_submit: Submit Advanced Search

  # observer/license_updater
  bulk_license_link: Bulk License Updater

  # checklists
  checklist_for_site_title: Checklist for Mushroom Observer
  checklist_for_user_title: Checklist for [user]
  checklist_for_project_title: Checklist for [project]
  checklist_for_species_list_title: Checklist for [list]
  checklist_summary: "Summary: [names] names including [species] species in [genera] genera"

  # theme/color_themes
  color_themes_text: "**General Concept:** The [:app_title] website provides a number of color themes, some based on different groups of mushrooms.  By default the simple clean \"Black on White\" theme is used.  However, a [:user] can choose to use a particular theme throughout the site by selecting the theme on the [:user] preference page.\n\nThe idea of using mushrooms for color follows in the tradition of using mushrooms to dye fabrics.  Each color in a mushroom theme was pulled from a photograph included in the site from the given group.  The colors attempt to express the characteristic colors of the group.  In a few cases, the [:images] were adjusted using an automatic color balance operation in order to get a more characteristic color.\n\nThe following links describe each of the available themes including links to the [:images] the colors were extracted from:"
  color_themes_title: Color Themes

  # name/email_tracking
  email_tracking_help_above_species: If enabled, this feature will notify you by email whenever someone posts an observation in this [rank].
  email_tracking_help_below_species: If enabled, this feature will notify you by email whenever someone posts an observation of [name].
  email_tracking_no_longer_tracking: No longer tracking [name].
  email_tracking_note: Send a research request to the observer?
  email_tracking_note_help: "Check the box above if you would like us to send an email to the observer in addition to notifying you. Please fill in the template below to use in the research request email. Use the special keywords ':observer' and ':observation' as place holders for the observer's name and the observation id, respectively. Note: This feature requires administrative approval to prevent abuse by spammers."
  email_tracking_note_template: "Dear :observer,\n\nI am currently doing research related to [species_name].\n\nIf possible, please make a dried specimen of any of the mushrooms described in :observation and send them to:\n\n[mailing_address]\n\nThanks,\n\n[users_name]"
  email_tracking_now_tracking: Now tracking [name].
  email_tracking_title: Email Tracking for [name]
  email_tracking_updated_messages: Updated tracking messages.
  email_tracking_awaiting_approval: Your request to send observers research requests has been sent to the admins for approval. Please check "[:app_your_interests]":/interests (the megaphone icon in the upper right corner of the page) in the next day or two to see if your request has been approved.

  # name/eol_expanded_review
  eol_expanded_review_title: EOL Name List
  eol_expanded_review_count: "[count] names"
  eol_expanded_review_total_image_count: "[count] images"
  eol_expanded_review_total_description_count: "[count] descriptions"
  eol_expanded_review_image_count: "Images: [count]"
  eol_expanded_review_description_count: "Descriptions: [count]"

  # name/eol_preview
  eol_preview_name_count: "[count] description(s)"
  eol_preview_image_count: "[count] image(s)"
  eol_preview_title: EOL Preview
  eol_preview_explanation: "This page provides links to or shows the content that is currently scheduled for delivery to the \"Encyclopedia of Life\":https://eol.org (EOL).  The features related to this effort are still very new and far from polished since it has been implemented quickly to meet the immediate needs to develop the fungus related content on the EOL.  The content delivered from [:app_title] to the EOL will be credited both as coming from the [:app_title] website and the individual content providers.\n\nOn this page each section represents one taxon.  The descriptive paragraphs for each listed taxon will be sent with the exception of any paragraphs marked 'Notes'.  Both the taxa and the images that are being sent have been at least quickly reviewed by expert members of the [:app_title] community.\n\nThe review status of a specific taxon is given on the page for that taxon and can only be set by a designated expert.  Images are selected based on the voting history of specific observations and their quality.  Currently only designated experts can set the quality level of an image, but this is expected to become a open voting process for the entire [:app_title] community in the near future.\n\nCurrently the designated experts are either mycology professors that are teaching classes that are planning to provide data to EOL through the [:app_title] or individuals in the [:app_title] community who have shown dedication to the site and are recognized experts in mushroom or fungal identification.  All aspect of the process of providing data to EOL are under discussion and open to change so please send any questions or comments you have to the [:app_title] webmaster.\n\nThe best way to participate in this amazing opportunity is to find a taxon you care about and work to expand the descriptive paragraphs for this taxon."

  # image/license_updater
  image_updater_count: Count
  image_updater_license: "[:LICENSE]"
  image_updater_holder: "[:COPYRIGHT_HOLDER]"
  image_updater_title: Updating Licenses for [user]
  image_updater_update: "[:UPDATE]"
  image_updater_help: Listed below are all the different licenses you've posted images under, along with the number of your images which use that license.  Make any changes you want to the license or the name listed as the copyright holder, then click "[:UPDATE]" to submit changes.

  # image/vote_anonymity
  image_vote_anonymity_title: Change Anonymity of Your Image Votes
  image_vote_anonymity_num_anonymous: Number of anonymous votes
  image_vote_anonymity_num_public: Number of public votes
  image_vote_anonymity_make_anonymous: Make all votes anonymous
  image_vote_anonymity_make_public: Make all votes public
  image_vote_anonymity_made_anonymous: Made all of your image votes anonymous.  Please also check your vote preference below to ensure that future votes are also anonymous.
  image_vote_anonymity_made_public: Made all of your image votes public.  Please also check your vote preference below to ensure that future votes are also public.
  image_vote_anonymity_invalid_submit_button: Invalid submit button "[label]", please "contact us":/emails/ask_webmaster_question for help.

  # interest-related controls in names, observations, etc.
  interest_watch: Watch
  interest_ignore: Ignore
  interest_watch_help: Click here if you want us to send you email whenever there is a change in this [object].
  interest_ignore_help: Click here if you want to stop getting any emails about this [object].
  interest_default_help: Click here if you want to go back to the default -- having your account preferences determine whether you get email about this [object].
  interest_watching: You have told us to email you about changes in this [object].  Click one of the small icons below to change.
  interest_ignoring: You have told us never to email you about changes in this [object].  Click one of the small icons below to change.

  # interests/index
  list_interests_title: Your Notification Requests
  list_interests_turn_on: Change to Watch
  list_interests_turn_off: Change to Ignore
  list_name_tracker_pending_approval: "(Observer notification pending approval.)"

  # location/list_merge_options
  list_merge_are_you_sure: Assign location?  This cannot be undone.
  list_merge_options_near_matches: Near Matches
  list_merge_options_others: Other Available [:locations]
  list_merge_options_title: Location Matches for [where]

  #observation/inat_imports
  create_inat_import_title: Import from iNat
  import_observation_from_inat: Import from iNat
  inat_id: iNat id
  inat_ids: iNat ids
  inat_not_single_id: Please enter a single iNat id
  runtime_illegal_inat_id: Illegal iNat id `[id]`

  # observer/list_notifications
  list_notifications_title: Email Alerts for [user]

  # observer/list_users
  list_users_joined: Joined
  list_users_contribution: Contribution

  # species_list/make_report
  make_report_not_supported: We don't support report filetype *.[type].

  # description/merge_descriptions
  merge_descriptions_title: Merge [object]
  merge_descriptions_merge_header: Merge with another description
  merge_descriptions_move_header: Move / copy to a synonym
  merge_descriptions_merge: "[:MERGE]"
  merge_descriptions_move: Move / Copy
  merge_descriptions_merge_or_move: Merge / Move / Copy
  merge_descriptions_no_others: "(there are no other descriptions)"
  merge_descriptions_delete_after: Delete old description after merge?
  merge_descriptions_merge_help: This will copy any non-blank sections from the source description into the description you select below.  If the target description already has text in any of those fields, you will be given an editing form with the text from both descriptions.  This will allow you to reconcile any conflicts by hand before saving the form and making the merger official.
  merge_descriptions_move_help: This will move the source description into a synonym.  It will just copy it if you elect not to delete the old description.  If you wish to merge with an existing description in the other name, you must first move your description into that name, then select [:show_description_merge] again from there.

  # species_list/name_lister
  name_lister_bad_browser: This page will not work on your browser, sorry!
  name_lister_bad_submit: Invalid commit button '[button]'.
  name_lister_charset: Character Encoding
  name_lister_charset_help: "(Try changing this if authors get garbled.)"
  name_lister_classic: Classic [:SPECIES_LIST] Generator
  name_lister_genera: Genera
  name_lister_help: "*Create List:* Click a genus in the first column to pull up a list of species in that genus.  Select any of these taxa and press return or double-click to add species to your list.  Accepted names are in boldface; deprecated names are followed by one or more accepted alternatives.  You may choose any.  To remove a name, select it in the third column, and press delete or double-click.  (You may also use arrows to navigate, or type partial names to search within a column.)\n\n*Save List:* When you are finished, click any of the buttons at the bottom of the page.  \"Create [:species_list]\" takes you back to the old creation form, where you will be able to enter date, location, notes, etc. before saving the list.\n\n*Reports :* The plain text report gives you a simple list of taxa with no formatting.  Rich text can be used to import the list into Microsoft Word complete with authors and all the formatting intact.  Spreadsheet produces a CSV file, with name, author, citation, and accepted columns.  Common names are not available yet.  Reports should automatically download in a separate tab or window; if not, go to your browser's File menu and click 'Save As'."
  name_lister_names: Selected
  name_lister_no_js: This page will not work if javascript is disabled.
  name_lister_species: Species
  name_lister_submit_csv: Save as Spreadsheet
  name_lister_submit_rtf: Save as Rich Text
  name_lister_submit_spl: Create [:species_list]
  name_lister_submit_txt: Save as Plain Text
  name_lister_title: Name List Generator

  # name/needed_descriptions
  needed_descriptions_help: The following species names are the ones that have the most [:observations], but do not have a general description in the [:app_title].  Adding a general description to these common species would be a big help.
  needed_descriptions_title: Top 100 Needed Species [:descriptions]

  # observer/no_ajax
  no_ajax_body: It looks like your browser is out of date.  You still have access to all of the capabilities of this site, however unless you upgrade your browser we will not be able to make use of some very useful javascript features that modern browsers support.  This includes dynamic forms, auto-completion of scientific names and locations, the new version of the [:species_list] creator, and more.
  no_ajax_browsers: "Browsers that we recommend (and test the site on regularly) are:\n\n* Firefox / Iceweasel 1.0 or higher\n\n* Internet Explorer 5.5 or higher\n\n* Netscape 7.0 or higher\n\n* Safari 1.2 or higher\n\n* Opera (we know 8.0 works)\n\n* Chrome\n\nIf you know that your browser supports AJAX but it's not listed here, please \"send us an e-mail\":/emails/ask_webmaster_question."
  no_ajax_dont_care: If you don't care and you're tired of seeing the "Your Browser is Out of Date" tab at the top of every page, "please click here":/javascript/turn_javascript_off.  (Login and go to preferences to re-enable auto-detection.)
  no_ajax_title: Your Browser is Out of Date

  # observer/no_browser
  no_browser_body: "We have not seen your browser before.  This means we don't know if it supports the full capabilities of this site.  Since there are pages that won't work if we guess wrong (like voting on [:observation] names), we have to assume the worst.  However this means that a number of useful features are not available, like dynamic forms, auto-completion of scientific names and locations, the new version of the [:species_list] creator, and more.\n\nIf you would like to override this decision, \"click here to turn javascript on\":/javascript/turn_javascript_on.  If you are tired of seeing the \"We Don't Recognize Your Browser\" tab at the top of every page, please \"click here to turn javascript off\":/javascript/turn_javascript_off.  (Login and go to preferences to re-enable auto-detection.)"
  no_browser_title: We Don't Recognize Your Browser

  # account/no_email
  no_email_how_to_reenable: Go to your "Preferences":/account/preferences/edit page to re-enable this feature.
  no_email_some_maybe_queued: "Note: For the next few minutes you may continue to receive emails that have already been queued."
  no_email_comments_owner_note: You will no longer receive email notifications when other [:users] of the [:app_title] website post [:comments] about your [:observations], names, etc.
  no_email_comments_response_note: You will no longer receive email notifications when other [:users] of the [:app_title] website post responses to your [:comments].
  no_email_comments_all_note: You will no longer receive email notifications of all [:comments].
  no_email_observations_consensus_note: You will no longer receive email notifications when the names of your [:observations] change.
  no_email_observations_naming_note: You will no longer receive email notifications when other [:users] of the [:app_title] website propose names for your [:observations].
  no_email_observations_all_note: You will no longer receive email notifications whenenver [:observations] change.
  no_email_names_admin_note: You will no longer receive email notifications when other [:users] make changes to name descriptions you administrate.
  no_email_names_author_note: You will no longer receive email notifications when other [:users] make changes to descriptions you have written.
  no_email_names_editor_note: You will no longer receive email notifications when other [:users] make changes to descriptions you have edited.
  no_email_names_reviewer_note: You will no longer receive email notifications when other [:users] make changes to descriptions you have reviewed.
  no_email_names_all_note: You will no longer receive email notifications about all name changes.
  no_email_locations_admin_note: You will no longer receive email notifications when other [:users] make changes to location descriptions you administrate.
  no_email_locations_author_note: You will no longer receive email notifications when other [:users] make changes to [:locations] you have created.
  no_email_locations_editor_note: You will no longer receive email notifications when other [:users] make changes to [:locations] you have edited.
  no_email_locations_all_note: You will no longer receive email notifications about all location changes.
  no_email_general_feature_note: Automated email about new features has been disabled for your account.
  no_email_general_commercial_note: Other [:users] of the [:app_title] website can no longer send you commercial inquiries about your [:images].
  no_email_general_question_note: Other [:users] of the [:app_title] website can no longer send you questions about your [:observations].
  no_email_comments_owner_success: "[:comment] notifications disabled for [name]."
  no_email_comments_response_success: "[:comment] response notifications disabled for [name]."
  no_email_comments_all_success: "[:comment] notifications disabled for [name]."
  no_email_observations_consensus_success: Consensus change notifications disabled for [name].
  no_email_observations_naming_success: Name proposal notifications disabled for [name].
  no_email_observations_all_success: "[:observation] notifications disabled for [name]."
  no_email_names_admin_success: Admin name change notifications disabled for [name].
  no_email_names_author_success: Author name change notifications disabled for [name].
  no_email_names_editor_success: Editor name change notifications disabled for [name].
  no_email_names_reviewer_success: Reviewer name change notifications disabled for [name].
  no_email_names_all_success: All name change notifications disabled for [name].
  no_email_locations_admin_success: Admin location change notifications disabled for [name].
  no_email_locations_author_success: Author location change notifications disabled for [name].
  no_email_locations_editor_success: Editor location change notifications disabled for [name].
  no_email_locations_all_success: All location change notifications disabled for [name].
  no_email_general_feature_success: Automated feature email disabled for [name].
  no_email_general_commercial_success: Commercial inquiries disabled for [name].
  no_email_general_question_success: Question email disabled for [name].

  # observer/no_javascript
  no_javascript_body: "It looks like you have javascript disabled on your browser.  You will still have access to all of the capabilities of this site, however unless you enable javascript we will not be able to make use of some very useful features that modern browsers support.  This includes dynamic forms, auto-completion of scientific names and locations, the new version of the [:species_list] creator, and more.\n\nIf you would like to turn Javascript on, but aren't sure how, try looking it up on google with this search: \"How do I enable JavaScript in my browser?\":https://www.google.com/search?hl=en&q=How+do+I+enable+Javascript+in+my+browser%3F&btnG=Google+Search"
  no_javascript_dont_care: If you *do* have javascript enabled, but our auto-detection algorithm is failing to detect it correctly, "please click here":/javascript/turn_javascript_on.  If you don't care and you're tired of seeing the "Javascript Disabled" tab at the top of every page, "please click here":/javascript/turn_javascript_off. (Login and go to preferences to re-enable auto-detection.)
  no_javascript_title: You Have Javascript Disabled

  # observer/no_session
  no_session_body: "It looks like your browser is refusing cookies.  Without cookies, our site has no way of remembering who you are from one page to the next.  This means that you will not be able to create an account and login, and therefore you will not be able to create [:observations], upload [:images], make [:comments], and much more.  You will still be able to view everything that the general public has access to, but you will just be an observer, you will not be able to participate actively.\n\nAll we will do is store a big long number on your computer.  Next time you go to our site, we will look up that number and use it to keep track of who you are.  (We get multiple requests every second from around the world -- without this ID we wouldn't stand a chance of keeping everyone straight!)  This ID is encrypted and keeps no sensitive information in it.\n\nIf you would like to turn cookies on, but aren't sure how, try looking it up on google with this search: \"How do I enable cookies in my browser?\":https://www.google.com/search?hl=en&q=How+do+I+enable+cookies+on+my+browser%3F&btnG=Google+Search Note that most browsers will let you enable cookies for individual sites, allowing you to protect your privacy everywhere else.  For example, in Firefox, go into Edit -> Preferences -> Privacy Tab -> Exceptions."
  no_session_title: You Have Cookies Disabled

  # info/textile
  sandbox_enter: Enter Textile you wish to test here
  sandbox_header: This page let's you play with the textile markup language.  Click 'Test' to see what your markup looks like.  You will need to copy the results from this page to where ever you want to use it.
  sandbox_link_hobix_textile_reference: hobix Textile Reference
  sandbox_link_hobix_textile_cheatsheet: hobix cheatsheet (Textile Quick Reference)
  sandbox_link_textile_language_website: Textile Language website
  sandbox_look_like: This is what it will look like
  sandbox_more_help: Gotchas, more examples
  sandbox_quick_ref: Quick Reference
  sandbox_sample: "??italics??        trademark(tm)\n**boldface**       copyright(c)\n+underline+        registered(r)\n^superscript^      1.6 &amp;&#109;icro;m  ->  1.6 &micro;m\n~subscript~        34&amp;&#100;eg;17' N  ->  34&deg;17' N\n\n\"External Link\":https://google.com or !https://random.com/image.jpg!\n\nInternal links:\n_name 371_, _Amanita ocreata_, or _A. ocreata_\n_location 382_, _location Mt. Wilson_\n_user 252_, _user jason_\n_observation 12345_\n_image 12345_, !image 12345!, or !image 640/12345!\n_glossary_term 270_, _term Bolete_, or _bolete_ (all lower-case)\n\nInclude footnote[[1]] references after any word[[2]].\n\nfn1. And then define the footnote at the bottom.\n\nfn2. Be sure to leave blank lines around these \"xx.\" directives.\n\nh1. Header\n\nbq. Block quote\n\n* bullet list item 1\n* bullet list item 2\n\n# numbered list item 1\n# numbered list item 2\n\nTables are useful for comparing species:\n| Species 1 | value 1.1 | value 1.2 |\n| Species 2 | value 2.1 | value 2.2 |\n| Species 3 | value 3.1 | value 3.2 |"
  sandbox_test: Test
  sandbox_test_codes: Show HTML
  sandbox_title: Textile Sandbox
  sandbox_web_refs: Web References

  # interests/set_interest
  set_interest_already_deleted: You have expressed no interest in [name].
  set_interest_already_off: You have already told us to ignore [name].
  set_interest_already_on: You have already told us to watch [name].
  set_interest_bad_object: "Object [type] #[id] doesn't exist."
  set_interest_failure: Could not save changes.  Please try again or report this to the webmaster.
  set_interest_success_was_off: Cancelled your ban on emails about [name].
  set_interest_success_was_on: Cancelled your request for emails about [name].
  set_interest_success_off: We will now ignore any changes in [name].
  set_interest_success_on: You will now be notified of any changes in [name].
  set_interest_user_mismatch: Another [:user] is logged on at this machine.  Please log them off, log back in as you, and try again.

  # observer/show_notifications
  show_notifications_title: New Notifications for [user]

  # species_list/bulk_editor
  species_list_bulk_editor_title: Species List Bulk Editor
  species_list_bulk_editor_another: Another
  species_list_bulk_editor_reuse: Reuse
  species_list_bulk_editor_success: Successfully updated [n] observation(s).
  species_list_bulk_editor_you_own_no_observations: You don't own any observations in this species list.
  species_list_bulk_editor_ambiguous_namings: "The proposed names are confusing for observation [id]: [name]. Please \"go to that observation\":/[id] and make your changes there."
  species_list_bulk_editor_help: "Hold your mouse over any of the fields in the table below to see what the field is supposed to be.  The text fields are, in order: notes (top right), date, location, latitude, longitude, elevation (second row).  Check boxes indicate, respectively, if location is where collected, and specimen.  All links open in new tabs."

  # observer/<Theme>
  theme_agaricus: _Agaricus_ Theme
  theme_agaricus_augustus: "[link] is used for the left-hand panel's background color."
  theme_agaricus_campestris: "[link] is used for the primary background and the default link hover background color."
  theme_agaricus_cupreobrunneus: "[link] is used for the default text color and the visited link color."
  theme_agaricus_lilaceps: "[link] is used for the background color for the some rows on the list pages and the unvisited link color for the other rows."
  theme_agaricus_semotus: "[link] is used for the banner background color."
  theme_agaricus_subrufescens: "[link] is used for most unvisited links."
  theme_agaricus_xanthodermus: "[link] is used for the background color for some rows on the list pages and the unvisited link color for the other rows."
  theme_amanita: _Amanita_ Theme
  theme_amanita_calyptroderma: "[link] is used for all the colors of half the rows on the list pages."
  theme_amanita_muscaria: "[link] is used for the banner background and text, the default visited link and link hover colors as well as the text for the left-hand panel."
  theme_amanita_pachycolea: "[link] is used for the primary background, the default text and default unvisited links."
  theme_amanita_phalloides: "[link] is used for all the colors of the other half of the rows on the list pages."
  theme_amanita_velosa: "[link] is used for the left-hand panel's background color and the left-hand panel's visited and unvisited link colors."
  theme_cantharellaceae: _Cantharellaceae_ Theme
  theme_cantharellaceae_californicus: "[link] is used for the primary, banner and left-hand panel backgrounds."
  theme_cantharellaceae_cinnabarinus: "[link] is used for the default link and visited link colors."
  theme_cantharellaceae_cornucopioides: "[link] is used for the default text and all the colors of half the rows on the list pages."
  theme_cantharellaceae_tubaeformis: "[link] is used for all the colors of the other half of the rows on the list pages."
  theme_hygrocybe: _Hygrocybe_ Theme
  theme_hygrocybe_conica: "[link] is used for the default text and all the colors of half the rows on the list pages."
  theme_hygrocybe_miniata: "[link] is used for the left-hand panel background and link text colors."
  theme_hygrocybe_pittacina: "[link] is used for the default link text colors."
  theme_hygrocybe_punicea: "[link] is used for the default background color, the banner background color, and all the colors of the other half of the rows on the list pages."
  theme_random: Random
  theme_list: List of Themes
  theme_black_on_white: Black on White Theme
  theme_black_on_white_description: This is a simple Black on White theme that attempts to be as readable and clean as possible. The logo colors come from the [link] theme.
  theme_switch: To select this as your theme, go to your "preferences":/account/preferences/edit and select [theme] as your Preferred Theme

  # Theme names.
  Agaricus: Agaricus
  Amanita: Amanita
  Cantharellaceae: Cantharellaceae
  Hygrocybe: Hygrocybe
  BlackOnWhite: Black on White

  # info/translators_note
  translators_note: "Please help us make this website available around the world!  It's easy.\n\nThere are approximately 3000 lines with 25000 words of text on this site at the moment, but don't let that scare you.  We've organized it so someone with limited time can concentrate on the most important text.  Then as time and energy permits, they or someone else can continue working down the list until one day it is all finished.\n\nThere are several ways to get started.  You can pick up a copy of the entire \"translation file\":[repo] and start translating it into any language you wish.  \"Send us an email\":/emails/ask_webmaster_question to learn more about this approach.\n\nIt's even easier to work on existing translations.  Just look for \"[:app_edit_translations]\" at the bottom of any page.  You can see immediately how your changes look in the context of the page.  If your language is not available, \"send us an email\":/emails/ask_webmaster_question and we can create a \"beta\" version for you to work on.\n\nYou will, of course, receive credit and contribution bonus for each line you translate, in addition to the gratitude of countless users."
  translators_note_title: Translator's Note

  # translation/edit_translations
  edit_translations_title: Edit Translations
  edit_translations_bad_locale: "Invalid locale code: [locale]"
  edit_translations_login_required: Must be logged in to edit translations.
  edit_translations_reviewer_required: Only reviewers have permission to edit the English translations.
  edit_translations_created_at: Created translation for [tag].
  edit_translations_changed: Changed translation for [tag].
  edit_translations_no_changes: Nothing changed.
  edit_translations_saving: Saving...
  edit_translations_loading: Loading...
  edit_translations_will_lose_changes: There are unsaved changes. Would you like to continue anyway?
  edit_translations_switch_language: Switch Language
  edit_translations_original_text: Original Text
  edit_translations_old_versions: Old Versions
  edit_translations_full_text: full text
  edit_translations_no_versions: No old versions.
  edit_translations_singular: singular form
  edit_translations_plural: plural form
  edit_translations_lowercase: all lowercase as for end of sentence
  edit_translations_uppercase: all uppercase as for title
  edit_translations_page_expired: The page you were working on has expired.  Please go back and reload it, then click on "[:app_edit_translations_on_page]" again.
  edit_translations_help: On the left is a list of translation strings, arranged thematically according to how they appear in the main translation file.  If you click on one of the underlined labels, it will allow you to edit the corresponding string in the panel on the right.  Click "[:SAVE]" to save your changes.

  # observer/turn_javascript_nil
  turn_javascript_nil_body: We will resume auto-detection of the state of javascript.
  turn_javascript_nil_title: Auto-Detect Javascript

  # observer/turn_javascript_off
  turn_javascript_off_body: We will now ignore javascript.
  turn_javascript_off_title: Turn Javascript Off

  # observer/turn_javascript_on
  turn_javascript_on_body: We will now assume javascript is on.
  turn_javascript_on_title: Turn Javascript On

  ##############################################################################

  # ADMIN-TYPE PAGES

  # project/<id>/members/new
  add_members_with_gps_trust: Hidden GPS data may be shared with project admins.
  add_members_change_status: Change Status
  add_members_denied: "Permission denied: only admins for a project can add new members."
  add_members_title: Add [:users] to [title]
  add_members_not_found: User "[user]" not found.
  add_members_added_admin: Successfully added [user] to admins.
  add_members_added_member: Successfully added [user] to members.
  add_members_removed_admin: Successfully removed [user] from admins.
  add_members_removed_member: Successfully removed [user] from members.
  add_members_already_added_admin: Already added [user] to admins.
  add_members_already_added_member: Already added [user] to members.
  add_members_already_removed_admin: Already removed [user] from admins.
  add_members_already_removed_member: Already removed [user] from members.

  # project/<id>/members
  index_members_title: Members of

  # project/add_project
  add_project_already_exists: A project named '[title]' already exists.
  add_project_ends_before_start: Project ends before it starts.
  add_project_group_exists: Unable to create project because a [:user_group] named '[group]' already exists.
  add_project_no_location: No location matching '[where]' found.
  add_project_need_title: Projects must have a title.
  add_project_success: Project was successfully created.
  add_project_title: Create New Project

  # account/add_user_to_group
  add_user_to_group_already: "[user] is already a member of [group]."
  add_user_to_group_group: Group name
  add_user_to_group_no_group: Unable to find the group, '[group]'.
  add_user_to_group_no_user: Unable to find the [:user], '[user]'.
  add_user_to_group_success: "[user] added to [group]."
  add_user_to_group_title: Add [:user] to Group
  add_user_to_group_user: "[:user] name"

  # admin_request/author_request emails
  admin_request_change_member_status: Change [:user]'s status
  admin_request_success: Successfully sent admin request for [title]
  admin_request_title: Admin Request for [title]
  admin_request_note: Enter your request below.  When you hit "[:SEND]" it will be emailed to to project admins.  The email will include your email address so that they can respond to your request.
  author_request_add_author: Make sender an author
  author_request_title: Authorship Request for [title]
  author_request_note: "[:admin_request_note]"
  request_message: Message
  request_show_user: Show details on sender
  request_subject: Subject
  request_success: Delivered email.

  # info/change_banner
  change_banner_title: Change Site Banner

  # project/change_member_status
  change_member_status_admins: Current Project Admins
  change_member_status_change_status: Change Status
  change_member_status_edit: Edit Project
  change_member_status_make_admin: Make Admin
  change_member_status_make_admin_help: Make Admin - Allows [:user] to perform admin functions.  They will be able to add or remove members, change the ability for other members to perform admin functions, and edit any content associated with this project from users who trust admins for editing.  This [:user] is also made a member of the project if they are not already.
  change_member_status_make_member: Make Regular Member
  change_member_status_make_member_help: Make Regular Member - Ensures that [:user] is a member of the project, but not in the admin group. Afterwords the [:user] will be able to view and create draft names for this project.  They will be the only non-admin members able to edit their drafts.
  change_member_status_members: Current Project Members
  change_member_status_remove_member: Remove Member
  change_member_status_remove_member_help: Remove Member - Removes all member and admin privileges for a project.  [:user] will no longer be able view or create draft names for this project.  They will not be able to perform any admin functions.
  change_member_status_denied: Only the admins for a project can change member permissions.
  change_member_status_title: Changing [:user] Status of [name] for [title]
  change_member_hidden_gps_trust: Share Hidden GPS
  change_member_hidden_gps_trust_flash: You now trust admins of this project with hidden GPS data for associated observations
  change_member_editing_trust: Allow Editing
  change_member_editing_trust_flash: You now trust admins of this project to edit your associated content
  change_member_status_revoke_trust: Revoke Trust
  change_member_status_revoke_trust_flash: You no longer trust admins of this project with hidden GPS data or editing your associated content

  # users/bonuses
  change_user_bonuses_title: Contribution Bonuses for [user]
  change_user_bonuses: Award Bonus
  change_user_bonuses_help: "List one bonus per line, each specifying a number of points and reason, like this:\n\n10000 German translations\n50000 Expert in hypogeous fungi\n\n\nThese will appear on the show_user page below the usual contribution scores. Keep the reasons short or it might mess up the formatting of the table on that page."

  # observer/refresh_vote_cache
  refresh_vote_cache: Refreshed vote caches.

  # observer/send_feature_email
  send_feature_email_success: Delivered feature mail.
  send_feature_email_denied: Only the admin can send feature mail.

  # project/destroy_project
  destroy_project_failed: Failed to destroy project.
  destroy_project_success: Project destroyed.

  # project/edit_project
  edit_project_destroy: "[:destroy_object(type=:project)]"
  edit_project_title: "[:edit_object(type=:project)]: [title]"
  alphanumerics_only: must only contain ASCII alphanumerics and dashes

  # project/_form_projects
  form_projects_any: Any
  form_projects_date_range: Date Range
  form_projects_date_fixed: Use above date
  form_projects_dates_explain: "Default earliest and latest dates for [:OBSERVATIONS]. Users will be warned if trying to add an Observation outside of this range, but they can override the warning."
  form_projects_end_date: Project End Date
  form_projects_range: Range
  form_projects_start_date: Project Start Date
  form_projects_title: "[:Title]"
  form_projects_open_membership: Enable users to add themselves and disable shared editing
  form_projects_where: Optional Project Location
  form_projects_image_upload: Upload photo
  form_projects_ignore_date_range: Ignore above dates
  form_projects_use_date_range: Use above dates

  # project/list_projects
  list_projects_title: "[:list_objects(type=:project)]"
  list_projects_add_project: "[:add_object(type=:project)]"

  # draft/publish_draft
  publish_draft_denied: "Permission denied: Only the creator of a draft or a project admin can publish a draft."

  # project/review_authors
  review_authors_add_author: Add
  review_authors_authors: Current [:description] Authors
  review_authors_denied: Only existing authors and reviewers can change the description authors.
  review_authors_note: This page changes the recorded author(s) of a taxon description on the [:app_title] website.  This is in no direct way related to the original publishing author of the taxon.
  review_authors_review_authors: Review Authors
  review_authors_other_users: Other [:users]
  review_authors_remove_author: Remove
  review_authors_title: Reviewing Author(s) for [name]

  # project/show_project
  show_project_add_members: Add Members
  show_project_admin_group: Admin Group
  show_project_admin_request: Admin Request
  show_project_by: Owned By
  show_project_created_at: Created
  show_project_destroy: Destroy Project
  show_project_drafts: Drafts
  show_project_edit: Edit Project
  show_project_field_slip_create: Create Field Slip PDF
  show_project_field_slip_prefix: Field Slip Prefix
  show_project_join: Join Project
  show_project_location: Location
  show_project_leave: Leave Project
  show_project_published: Reviewed Published Names
  show_project_summary: Summary
  show_project_title: "Project: [title]"
  show_project_user_group: User Group
  show_project_violation_count: Project has [count] constraint violation(s)

  # project/violations/index
  form_violations_help: Check the Observations to be removed, then Submit
  violations_index_title: "[:CONSTRAINT_VIOLATIONS]"
  form_violations_latitude_none: "Lat: Any"
  form_violations_location_none: "[:LOCATION]: Any"
  form_violations_longitude_none: "Lon: Any"
  form_violations_remove_selected: Remove Selected
  form_violations_show_project: Show Project

  # users/by_name
  users_by_name_title: Users by Name
  users_by_name_created_at: Created
  users_by_name_groups: Groups
  users_by_name_id: ID
  users_by_name_last_login: Last login
  users_by_name_login: Login
  users_by_name_name: Name
  users_by_name_theme: Theme
  users_by_name_verified: Verified


  # licenses
  # licenses/index
  index_license_header: Licenses

  # licenses/show
  show_license_header: License
  index_license: Index
  license_default: Default License

  # licenses/form
  create_license_title: Create License
  license_display_name: Name (display_name)
  license_display_name_help: "Ex: Creative Commons Non-commercial v2.5"
  license_form_checkbox_deprecated: Deprecated
  license_url: url
  license_url_help: "Ex: https://creativecommons.org/licenses/by-nc-sa/2.5/"


  # support/create_donation
  create_donation_title: Record Mushroom Observer Donation
  create_donation_not_allowed: Only admins can record donations
  create_donation_add: Add
  create_donation_tab: Record Donation

  # support/review_donations
  review_donations_title: Review All Donations
  review_donations_not_allowed: Only admins can review donations
  review_donations_update: Update
  review_donations_tab: Review Donations
  review_reviewed: Reviewed
  review_id: Id
  review_who: Who
  review_anon: Anon
  review_amount: Amount
  review_email: Email

  ##############################################################################

  # EMAIL MESSAGES

  # Subject lines.
  email_subject_add_herbarium_record_not_curator: Fungarium Record Added to [herbarium_name]
  email_subject_comment: "[:COMMENT] About [name]"
  email_subject_commercial_inquiry: Commercial Inquiry About [Name]
  email_subject_consensus_change: Consensus Changed from [old] to [new]
  email_subject_denied: "[:USER] Creation Blocked"
  email_subject_features: New [:app_title] Features
  email_subject_location_change: "[name] Has Been Changed"
  email_subject_naming_for_observer: Research Request
  email_subject_naming_for_tracker: Naming Notification - [name]
  email_subject_name_change: "[name] Has Been Changed"
  email_subject_name_proposal: "[:OBSERVATION] #[id] May Be [name]"
  email_subject_name_tracker_approval: Research Request Emails Approved for [name]
  email_subject_new_password: New Password
  email_subject_observation_change: "[:OBSERVATION] Changed, [name]"
  email_subject_observation_destroy: "[:OBSERVATION] Destroyed, [name]"
  email_subject_observation_question: Question About [name]
  email_subject_publish_name: Name Published
  email_subject_registration: "[name] Registration Verification"
  email_subject_update_registration: "[name] Registration Update"
  email_subject_verify: Email Verification
  email_subject_verify_api_key: Activate API Key
  email_subject_webmaster_question: Question From [user]

  # Field labels in the "object_change" emails.
  email_field_added_images: Added image(s)
  email_field_changed_thumbnail: Changed thumbnail
  email_field_collection_location: Specimen _was_ collected at this location
  email_field_collection_not_location: Specimen _was not_ collected at this location
  email_field_east: "[:East] edge"
  email_field_image_count: "[:Image] count"
  email_field_new_name: New [:name]
  email_field_no_specimen_available: Specimen is no longer available
  email_field_north: "[:North] edge"
  email_field_old_name: Old [:name]
  email_field_published: Published by
  email_field_removed_images: Removed image(s)
  email_field_south: "[:South] edge"
  email_field_specimen_available: Specimen is now available
  email_field_west: "[:West] edge"

  # This is used like this: "<Label>: <old_value> changed to <new_value>"
  email_field_is_now: changed to

  # "Helpful" links at the bottom of the email.
  email_links_change_prefs: Change your preferences
  email_links_disable_tracking: Disable tracking for this [type]
  email_links_email_publisher: Send email to the publisher
  email_links_latest_changes: Latest changes at [:app_title]
  email_links_not_interested: I'm not interested in this [type]
  email_links_post_comment: Post a [:comment]
  email_links_show_object: Show this [type]
  email_links_show_user: Show [:user]'s profile
  email_links_show_observer: Show [:observer]'s profile
  email_links_show_identifier: Show [:identifier]'s profile
  email_links_stop_sending: Stop sending me email like this
  email_links_your_interests: Review your [:notifications]

  # Some other common phrases and sections.
  email_can_respond: It is entirely up to you whether you want to reply to [name] ([email]) by replying directly to this email.
  email_handy_links: "Here are some handy links:"
  email_no_respond: Please do not reply to this email!
  email_naming_for_observation_warning: "WARNING: We've heard that some people have mis-used this notification feature in the past, claiming it's for research but not using specimens for that purpose. You may want to take a moment to look at their user profile on MO and perhaps google them to verify that they are actually active mycologists before going to the effort of packaging and sending them any specimens."
  email_report_abuse: "If you feel this user is abusing this service please forward this entire email message to: [email]"
  email_respond_via_comment: Use the link below to respond via your own public comment.
  email_welcome: Welcome, [user]

  # Main message contents.
  email_admin_request_intro: "h2. *Admin Request*\n\n[user] ([email]) asked the [:app_title] website to forward the following request to you regarding [project]:"
  email_author_request_intro: "h2. *Author Request*\n\n[user] ([email]) asked the [:app_title] website to forward the following request to you regarding [object]:"
  email_comment_intro_other: "h2. *Comment on [Type]*\n\nThe following comment was posted on the [:app_title] website regarding the [type] <u>[name]</u>:"
  email_comment_intro_response: "h2. *Comment Response*\n\nThe following comment was posted on the [:app_title] website in response to your comment regarding the [type] <u>[name]</u>:"
  email_comment_intro_to_owner: "h2. *Comment on Your [Type]*\n\nThe following comment was posted on the [:app_title] website regarding your [type] <u>[name]</u>:"
  email_commercial_intro: "h2. *Commercial Inquiry*\n\n[user] ([email]) asked the [:app_title] website to forward the following commercial inquiry to you about your image [image]:"
  email_consensus_change_intro: "h2. *Consensus Change*\n\nConsensus has changed for observation #[id]:"
  email_add_herbarium_record_not_curator_intro: "h2. *Fungarium Record Added By Non-Curator*\n\nThe user, [login], added the fungarium record, [herbarium_label], to the fungarium, [herbarium_name], which you curate."
  email_features_intro: "h2. *New Features*\n\nThe following new features have been released at the [:app_title] website:"
  email_name_change: "User made nontrivial change to a name:\n\nuser : [user]\nold identifier : [old_identifier]\nnew identifier : [new_identifier]\nold name : [old]\nnew name : [new]\nobservations : [observations]\nnamings : [namings]\nshow name : [show_url]\nedit name : [edit_url]"
  email_location_change: "User made nontrivial change to a location:\n\nuser : [user]\nold name : [old]\nnew name : [new]\nobservations : [observations]\nshow location : [show_url]\nedit location : [edit_url]"
  email_merger_icn_id_conflict: "User merged names; one icn_id discarded:\n\nname : [name]\nsurviving icn_id : [surviving_icn_id]\ndeleted icn_id : [deleted_icn_id]\nuser : [user]\nshow url : [show_url]\nedit url : [edit_url]"
  email_merge_objects: "User wants to merge two [types]:\n\nuser : [user]\nthis : [this]\ninto : [that]\nshow this : [show_this_url]\nedit this : [edit_this_url]\nshow that : [show_that_url]\nedit that : [edit_that_url]\nnotes : [notes]"
  email_name_change_request: "User wants to change Name having dependents:\n\nuser : [user]\nold name : [old_name]\nnew name : [new_name]\nshow url : [show_url]\nedit url : [edit_url]\nnotes : [notes]"
  email_name_proposal_intro: "h2. *Name Proposal*\n\nA name was proposed for observation #[id]:"
  email_name_tracker_body: "Dear [user],\n\nWe have approved your request to have MO send automated research request emails to observers whenever someone posts an observation of [name].\n\nYou can see your name-tracking notifications here: [link].\n\nPlease do not hesitate to let us know if there is any other ways MO can help support your research.\n\nBest wishes,\n-MO Admins"
  email_naming_for_observer_intro: "h2. *Research Request*\n\n[user] ([email]) asked the [:app_title] website to forward the following message to you about your [type] <u>[name]</u>:"
  email_naming_for_tracker_intro: "h2. *Tracking Alert*\n\nAn [obs] on the [:app_title] website has been given the name [name], which you are currently tracking.  You can contact either the [:observer] or the [:identifier] by going to the appropriate link below and clicking the email link near the top of the page."
  email_new_password_intro: "h2. *New Password*\n\nYour new [:app_title] password is:"
  email_new_password_what_now: Once you have logged in, you should change your password to something easier to remember by going to the '[:app_preferences]' page.
  email_object_change_intro: "h2. *[Type] was Changed*\n\nThere were change(s) made to the [type] <u>[name]</u>:"
  email_object_new_intro: "h2. *[Type] was Created*\n\nThe [type] <u>[name]</u> was created."
  email_object_change_reason_all: You received this email because you have requested to be notified when any [type] changes.
  email_object_change_reason_admin: You received this email because you are an admin for a description of the changed [type].
  email_object_change_reason_editor: You received this email because you have edited a description of the changed [type].
  email_object_change_reason_author: You received this email because you are an author of a description of the changed [type].
  email_object_change_reason_reviewer: You received this email because you reviewed a description of this [type].
  email_object_change_reason_interest: You received this email because you expressed interest in this [type].
  email_observation_destroyed_intro: h2. *Observation Destroyed*
  email_observation_question_intro: "h2. *Question from Another User*\n\n[user] ([email]) asked the [:app_title] website to forward the following question to you about your observation <u>[name]</u>:"
  email_publish_name_intro: "h2. *Draft of Name Has Been Published*\n\nA description of a name has been published on the [:app_title] website. You are receiving this email since you are listed as either an author for this taxon or as a reviewer on the site."
  email_registration_intro: "h2. *Hello [user]*\n\nPlease click the following link to verify that you received this email and intended to register [how_many] attendee(s) for the [name]:\n\n[link]"
  email_update_registration_intro: "h2. *Hello [user]*\n\nYour registration for the [name] has been updated from\n\n[before]\n\n\nto\n\n\n[after]"
  email_user_question_intro: "h2. *Question from Another User*\n\n[user] ([email]) asked the [:app_title] website to forward the following email to you:"
  email_verify_intro: "h2. *Hello [user]*\n\nPlease click the following link to verify that you received this email and activate your [:app_title] account:\n\n[link]"
  email_verify_api_key_intro: "h2. *Hello [user]*\n\nThe application \"[app]\" (associated with user \"[app_user]\") has requested access to your [:app_title] account.  If you recognize this application and wish to give them permission to post observations, etc. in your name, all you have to do is click on the activation link below to activate the API key they just created.  Note that you can review your list of API keys at any time by visiting the [:account_api_keys_title] from your \"[:app_preferences]\" page.\n\nActivate Key: [activate_link]\n[:account_api_keys_link]: [manager_link]\n\nTo report a suspicious access request, just respond to this email."

  ##############################################################################

  # HELP PAGES

  # info/intro
  intro_title: Introduction
  intro_purpose: "*Purpose&#58;* The purpose of this site is to record observations about mushrooms, help people identify mushrooms they aren't familiar with, and expand the community around the scientific exploration of mushrooms (mycology).  Some have asked what counts as a mushroom.  This site takes a very broad view.  While the emphasis is on the large fleshy fungi, other fungi such as lichens, rust and molds as well as fungus-like organisms such as slime-molds are all welcome.  Ultimately, I hope this site will become a valuable resource for both amateur and professional mycologists.  I like to think of it as a living field guide for mushrooms or a collaborative mushroom field journal.\n\nFor those new to mycology, there is a huge amount of basic research that still needs to be done.  By some estimates less than 5% of the world's species of fungi are known to science.  While things are slightly better for the large fleshy fungi known as mushrooms, it is still a common experience to come across a mushroom that cannot be easily identified in the available books or which doesn't really fit the definition of any recognized species. This site is intended to address that gap by creating a place for us to talk about and record what we've found, as well as connect to the existing literature about mushrooms.  Please do not feel intimidated by the scientific bent of the site.  Everyone is welcome to dive in and add their own mushroom observations, upload mushroom photos and make [:comments] on other people's observations."
  intro_image_sharing: "*Image Sharing:* This site follows the principles of cooperative sharing pioneered by the \"Free Software Foundation\":https://fsf.org, further expressed by the \"Open Source software movement\":https://opensource.org, and expanded to other creative efforts by the \"Creative Commons\":https://creativecommons.org. Consequently all images are made available under one of the Creative Commons licenses or are in the public domain.  In short this means that when anyone uploads one of their images to the site, they are giving others explicit permission to use those images under certain \"conditions\":/info/how_to_use#license in perpetuity.  This type of permission is very important for basic research.  It allows future researchers to freely use these data to expand our understanding of mushrooms.  It also significantly increases the likelihood that the data will continue to be available into the distant future.\n\nIf you upload your own images, this license does not mean you are giving up your copyright or your ability to make money off your images.  Depending on which license you choose, you can still require that anyone who wishes to use any of these images for commercial purposes get in touch with the copyright holder and work out the conditions for that use.  The site includes special links on the image pages to help create those relationships."
  intro_source_code: "*Source Code:* Source code for the site is available at: \"[repo]\":[repo] and is licensed under the \"Open Source MIT License\":https://www.opensource.org/licenses/mit-license.php.  Source code contributions are welcome (\"README\":[readme]). All suggestions and comments are welcome.  If you would like to contribute, please send mail to *webmaster @ mushroomobserver.org* so we can coordinate our efforts."
  intro_governance: "*Governance:* This site is owned and operated by \"Mushroom Observer, Inc.\":/support/governance."
  intro_note: "*Note:* The administrators of this site reserve the right to remove any material they deem inappropriate or not in keeping with the purpose of this site."

  # info/how_to_help
  how_help_title: How to Help Make [:app_title] Better
  how_help_intro: This page provides a list of skills that we could really use some help with. If you're interested in helping out just "send an email":/emails/ask_webmaster_question and let us know what you want to do.
  how_help_contributors: "h4. 1. Contributors\n\np(normal).  Beyond adding pictures and descriptions of mushrooms that you've seen, you can make a big difference to the site by \"describing species\":/info/how_to_use#describing_species or \"defining locations\":/info/how_to_use#defining_locations."
  how_help_scientists: "h4. 2. Scientists\n\np(normal).  Mention Mushroom Observer in your publications and \"add references to your publications\":/publications."
  how_help_developers: "h4. 3. Developers\n\np(normal).  We have lots of ideas about how to improve the site.  The framework, Ruby on Rails, is really easy to pick up and we are more than happy to mentor anyone who wants to dive in."
  how_help_translators: "h4. 4. Translators\n\np(normal). The site is set up to support foreign languages.  All we need is someone to do the translations."
  how_help_donors: "h4. 5. Donors\n\np(normal). Help support our server costs by \"donating\":/support/donate to the Mushroom Observer."
  how_help_business_planning: "h4. 6. Business Planning\n\np(normal).  So far [:app_title] has been an entirely volunteer effort, after some time consuming false starts, we are now in the process of creating a new non-profit focused solely on Mushroom Observer. This is just getting going so let us know if you want to get involved or have any business related advice."

  # info/how_to_use
  how_title: How to Use [:app_title]
  how_common_tasks: Common Tasks
  how_glossary: Concepts Glossary
  how_intro: This page provides some short descriptions of common uses of this website followed by an overview of the basic concepts used.
  how_keeping_up: "*Keeping Up with Changes* - The default page for [:app_title] is the '[:rss_log_title]', it is also accessible through the '\"Latest Changes\":/' link in the left-hand panel.  This page shows you the most recent changes on the site.  It lists new \"Observations\":#observation and \"Species Lists\":#species_list as well as significant changes to any already existing ones.  Additions of \"Images\":#image and \"Comments\":#comment are considered significant changes to the relevant observations.  Changes to \"Names\":#name are also listed.  Click the page numbers at the top and bottom of the page to browse through older changes.  Observations and names created as a side effect of other changes are not listed separately.\n\nNote : The latest changes can be tracked using our \"RSS feed\":/activity_logs/rss. See this \"wikipedia article\":https://en.wikipedia.org/wiki/Rss for more information about RSS feeds."
  how_searching: "*Searching* - There are several interesting ways to search for information on the site.  The simplest is to type a search string into the search box near the top of each page and click one of the buttons next to it.  This will give you a list of all the \"Observations\":#observation, \"Images\":#image, \"Names\":#name or \"Locations\":#location that contain fields matching the given string.  If you need a little more control over the search, try clicking '[:app_advanced_search]'.\n\nYou may also browse the site using the links in the left-hand panel.  For example, clicking on 'Names' under 'Indexes' on the left of the page shows all the species that have observations, listed alphabetically.  You can page through this list, or skip directly to the letter of a name you are interested in by clicking the appropriate page number or letter along the top or bottom of the list.  Click a name from this list to see a description of the species and a list of observations of that species.  If you click a genus like 'Agaricus', it will also show a list of species in that genus.  Note, however, that in this case it will only show observations that have been identified to the genus level, not ones that have been identified as a species in that genus.  On the other hand, if two names are considered synonyms, you will see observations for either name on this page.  (*NOTE*: If you do a search on 'Agaricus', it _will_ show all the observations whose name contains that string, so you get all the observations that belong to that genus.)\n\nWhenever you click an observation or other result on an index page, it will take you to a page showing that result.  At the top of the page you will see '[:PREV]', '[:NEXT]', and '[:INDEX]' links.  These let you browse forward or backward through the results or return to the index.  At the top of the index page you will often see links allowing you to sort the results by different criteria, such as by date, name or user.  In the same place you will sometimes find links that let you turn an index of observations into an index of names or images of those same observations.  For example, if you click '[:app_your_observations]', it will show you a list of observations you have posted.  Click '[:show_objects(types=:names)]' at the top of the page to see a list of the species you have seen, or click '[:show_objects(types=:locations)]' to see a list of all the locations you've gone mushrooming in.\n\nPower users may also be interested in our new API providing direct access to our database back-end.  This can be used to mine our database for images or species descriptions for inclusion in wikipedia or other public websites. You can also use it to upload observations and images and much more.  Please contact the webmaster for more information."
  how_unknown_help: "*Getting Help with an Unknown* - In order to get help with an unknown, you need to have a user account.  These can be created easily by selecting '[:app_create_account]' from the left-hand panel.  See the discussion of \"Users\":#user below for more details.\n\nOnce you are logged in, create a new \"Observation\":#observation by selecting '[:app_create_observation]' in the left-hand panel.  Enter all the details you can into the resulting form.  You can leave the '[:WHAT]' field blank call it '[:unknown]', or if you think you know the genus or family or other group, give that \"Name\":#name followed by 'sp.', e.g., 'Russula sp.'. In the '[:NOTES]' field provide information about habitat, odor, smell and anything else not clear from the photos.  Once the form is as complete as you can make it, click '[:CREATE]'.\n\nYou should now be looking at a page showing you the information you just entered.  However, if you used a name that is not currently in the database, you will be asked if you want to add the name.  This also gives you a chance to catch and fix typos.  In addition, if you use a name that is considered deprecated, you will be given the option of using a preferred synonym.\n\nOnce you have created the new observation, you can upload any \"Images\":#image you have by selecting the '[:show_observation_add_images]' link on the right-side of the page.  It is very important either that it be an image you took or that you have the explicit permission of the person who created the image to upload it to the site.  If you did not take the image, please update the '[:form_images_copyright_holder]' field to reflect the actual owner.  This page also allows you to select the \"License\":#license you want to release the image under.\n\nWhen you add unknowns, the community will generally \"propose one or more names\":#proposing_names for it within 24-hours.  If you find any of the suggested names compelling, you should not hesitate to revisit your observation and \"Vote\":#vote on them.  Please see the discussion below on \"voting\":#voting, as well.  Members of the community may also post feedback via \"Comments\":#comment.  By default your account is set up to deliver comments posted about your observations to you by email.  If you are asked to provide more details on the collection, we prefer that you select '[:show_observation_edit_observation]' (at the top of the observation page) and add them to the '[:NOTES]' field than to just post another comment."
  how_adding_observations: "*Adding Observations You Have Identified* - Use the same process as \"Getting Help with an Unknown\":#unknown_help, except this time provide your identification in the '[:WHAT]' field.  You are strongly encouraged to say something about how you arrived at the identification.  We've provided a small set of checkboxes to make this easy ('[:naming_reason_label_1]', '[:naming_reason_label_3]', etc.), but you are encouraged to elaborate on them in the provided text fields (e.g., list the references you used, or enter 'sequenced the DNA and compared it against the data in GenBank'!). Community members will often post \"Comments\":#comment if there is some question about the collection or if they would like clarification as to why you ruled out other \"Names\":#name.  Roy Halling has provided beautifully illustrated presentations describing <a href=\"https://mushroomobserver.org/pdf/macro-features.pdf\">macroscopic</a> and <a href=\"https://mushroomobserver.org/pdf/micro-features.pdf\">microscopic</a> features. More documentation on creating scientifically valuable collections is available from the <a href=\"https://www.mycoportal.org/portal/misc/links.php\">MycoPortal Links Page</a>."
  how_proposing_names: "*Proposing Names* - Any member of the community can propose \"Names\":#name for any \"Observations\":#observation.  Click an observation (e.g., from the '[:rss_log_title]' page) and scroll down below the observation notes.  There should be a list of \"Proposed Names\":#proposed_name enclosed in a thin outlined box.  Most observations will already have at least one proposed name (by the owner).  From here you may either click '[:show_namings_propose_new_name]' or \"Vote\":#voting on existing names.  In either case you will have to log in before you are allowed to do so.\n\nWhen you click '[:show_namings_propose_new_name]' you will be presented with a form much like the one used to create an observation.  In addition to the name, you are required to choose a confidence level.  This is your \"Vote\":#vote, and you may change it on the '[:show_object(type=:observation)]' page at any time you like.  As with creating an observation, you are strongly encouraged to give some explanation as to why you think your Name applies to this Observation (and why other names don't).  When you are finished, click '[:CREATE]'.  You will be given a chance to correct typos or to choose an accepted name if you entered a deprecated one.\n\nUsers are not allowed to propose a name if someone else has already done so. The only reason to do so would be to describe alternative reasons for reaching the same conclusion.  Instead use the discussion forum provided by comments to do this."
  how_voting: "*Voting on Proposed Names* - Click an \"Observation\":#observation, e.g., from the '[:rss_log_title]' page, and scroll down to the '[:show_namings_proposed_names]' box.  Note that you must login before you can see or change any of your \"Votes\":#vote.  Once you have logged in, you should see pulldown menus next to each \"Proposed Name\":#proposed_name.  Your vote expresses the degree of confidence or agreement you have with placing that name on that observation.  Everything above '[min_neg_vote]' is considered a positive vote, everything below '[min_pos_vote]' negative. Choose '[no_opinion]' to tell it to delete your vote.  When you've changed all the votes you want to, be sure to click '[:show_namings_update_votes]' to record your votes.  Don't worry, if you forget and try to navigate away without casting your votes it will complain (unless you have Javascript disabled).\n\nRoughly speaking, votes for a name are weighted, summed and then divided by the number of votes for that name.  The name with the highest score wins, and that name will be applied to that observation throughout the site.  In the case where multiple synonyms are proposed for an observation it lumps the votes together, choosing each user's strongest vote within that group of synonyms.  In the end, assuming that group of synonyms wins, the currently accepted name is used as the community consensus.  If there is still debate in the scientific community about which name is appropriate for a given taxon, then it will use votes the best it can to decide between multiple accepted names.  Note that the owner's vote automatically carries a little more weight, as do the votes of users who have made a large \"Contribution\":#contribution to [:app_title] or who are considered experts.  Click '[:app_contributors]' or click a user's name to see the contribution and expert status.  (We use the log base 10 of users' contributions.)"
  how_adding_comments: "*Adding Comments* - When you are looking at an \"Observation\":#observation, if you would like to post or respond to a \"Comment\":#comment, select the '[:show_comments_add_comment]' link near the top of the page.  If you are not currently logged in to a \"User\":#user account, you will be asked to log in.  Once you are logged in, you will be given a form asking for a summary and your comment.  Note that you can do some simple formatting in the comment section.  This is briefly documented below the text field with a link to detailed documentation.  You can also add links within a comment using standard HTML formatting.  The HTML gets automatically cleaned to avoid security problems like script injection, so try not to get too fancy."
  how_tracking_species: "*Tracking a Particular Species or Genus Through Email* - [:app_title] allows you to request an email any time a particular \"Name\":#name is given to an \"Observation\":#observation.  If that name is a genus or species it will also send you an email whenever a species or subspecies is observed.  To turn this feature on, go to the page for a Name you are interested in (see \"Searching\":#searching) and click '[:show_name_email_tracking]'.  You can configure it so that the person who made the observation that was given that name will be sent a customized email to let them know you are interested in their observation.  If you don't provide any instructions, they will not be sent an email.  If the observer gives the name at the time the observation is created, they will be shown your message immediately through the website. You can modify or disable your request for a particular name by going back to that name and again selecting '[:show_name_email_tracking]' and clicking the '[:DISABLE]' button on the page that comes up."
  how_describing_species: "*Describing Species* - Click any \"Name\":#name link you see throughout the site.  For example, click on 'Names' under 'Indexes' on the left side of the page then click on any of the results, or search for a name in the search bar, or click the 'About &lt;&#110;ame&gt;...' link at the top of any \"Observation\":#observation page.  These all take you to a page summarizing everything we know about this taxon.  If you are familiar with this species and there is something you would like to add, click '[:show_name_edit_name]' and add your notes.  You are encouraged to cite references including field guides and scientific papers.  Short quotes from references are fine, but please don't make extensive quotes without obtaining permission from the original author."
  how_projects: "*Projects* - Projects are a way for a group of \"Users\":#user to work together to create a set of work that they want to keep out of the public eye until they are ready to publish it.  The original purpose was to support university classes where there was a desire to keep a more controlled environment while the class was going.\n\nAnyone can create a new project by clicking on '\"[:app_list_projects]\":/projects' in the left-hand panel and then clicking on '[:list_projects_add_project]'.  The person who creates the project is always a member and an administrator for that project.  An administrator for a project can add new members by clicking the '[:show_project_add_members]' link at the top of a project's 'Show Project' page.  Administrators can also make other users administrators for the project by going to one of the '[:add_members_change_status]' links available on the 'Show Project' or 'Add Members' pages.  Any User can send requests to the admins for a project.  These requests are emailed to the admins and contain a link for changing that user's status.\n\nCurrently the primary focus of projects is writing \"Descriptions\":#description for various species.  Note, however, that anyone can now create new descriptions for a species (see \"Describing Species\":#describing_species) by clicking on '[:show_name_create_description]' at the top of the 'Show Name' page. Descriptions that are created for a project are visible only to members of that project until they are published, and editable only by the owner of the description and project administrators.  When a description is published it will become the official description if no official description exists yet."
  how_maps: "*Working with Maps* - Currently there are three types of maps available on [:app_title]: Occurrence Maps (e.g., \"Occurrence map for **__Craterellus cornucopioides__**\":/names/284/map), Location Maps (e.g., \"Salt Point State Park\":/locations/4) and the \"[:map_locations_global_map]\":/locations/map.\n\nTo see an occurrence map for a particular \"Name\":#name, go to the page for that name (e.g., enter the name in the search bar, select '[:NAMES]'), and click '[:app_search]', then click '[:show_name_distribution_map]' at the top of the page.\n\nUsers are encouraged to add to the occurrence map for a name.  The easiest way is to create a new \"Observation\":#observation using an already defined \"Location\":#location.  Note, however, that auto-completion for the '[:WHERE]' field will list all matching locations whether they are defined or not.\n\nYou can also explicitly choose not to have an observation show up on the occurrence map.  This allows you to record observations of mushrooms in places like mushroom fairs, old photos or other places where you may not know where the mushroom was actually collected.  When creating or editing an observation there is a checkbox labeled '[:form_observations_is_collection_location]'.  By default it is checked.  If you uncheck it, that observation will not appear in any occurrence maps."
  how_defining_locations: "*Defining Undefined Locations* - Many \"Observations\":#observation have been reported from undefined \"Locations\":#location.  These observations will not appear in our \"occurrence maps\":#maps.  An excellent, easy way for \"Users\":#user to help out if they have a little spare time is to locate and define these undefined locations.\n\nWhen browsing through observations, defined location names will be followed by a link labeled '[:click_for_map]'.  Undefined location names will be followed by a link labeled '[:SEARCH]'.  If you click the link for an undefined location, it will show a list of observations reported for that location.  The resulting page will include two links at the top of the page: '[:list_observations_location_define]' and '[:list_observations_location_merge]'.  Clicking on '[:list_observations_location_define]' will present a form which you can use to create that location.  Clicking on 'Merge With a Defined Location' will present you with a list of similar locations which have already been defined.  Clicking on any of these locations will perform the merge.\n\nYou can also see a list of all locations in use by clicking on '\"[:app_list_locations]\":/locations' in the left-hand panel. This page lists both the defined locations (first column, sorted alphabetically) and the undefined locations (second column, sorted by the number of observations reported from that location).  In some cases the same location has been given multiple names (e.g., 'Point Reyes National Seashore' and 'Pt Reyes Park').  You can merge an undefined location with a defined location by clicking on '[:list_place_names_merge]' next to the undefined location (see above).\n\nWhen defining a new location, the first thing to do is to review its name. Mushroom Observer tries to enforce a set of \"rules\":/locations/help.\n\nIn theory it is possible for the same location to be defined more than once (presumably by different users).  If this happens, you can request a merge by editing one of the two locations and changing its name to be exactly the same as the other's.  This will not have any immediate effect, but it will display a warning message, and an email will be sent to the site administrators with the details.  Merging defined locations is restricted since it can cause significant data loss."
  how_creating_species_lists: "*Creating Species Lists* - To create a \"Species List\":#species_list, click '\"[:app_create_list]\":/species_lists/new' in the left-hand panel.  Fill out the various fields.  In the 'Write-In Species' field, you should give each species a \"Name\":#name on a line by itself.  When you go to create the list, each line is checked to see if there is a match in the database.  If there is no matching name, you will be asked if you want to add the unknown names to the database.  This gives you a chance to catch and fix typos as well as giving you a simple way to add missing names.  Each name given in the 'Write-In Species' field (or loaded from a file) will be used to create a completely new \"Observation\":#observation.  The '[:form_species_lists_list_notes]' are only shown when the entire species list is shown.  Use '[:form_species_lists_member_notes]' to indicate text you would like to add to each new observation.\n\nThere are several methods of collecting a set of existing observations into a new list.  In the simplest method, first create an empty species list, then go to each of the observations you want to add and select '[:show_observation_manage_species_lists]'.  This will give you the opportunity to add that observation to any species list you own.  (Note, you can add anyone's observations to a species list you own.)\n\nIn another method, you may select '[:app_create_list]' directly from any index of observations or names.  For example, you may use the search bar at the top of the page or the '\"[:app_advanced_search]\":/search/advanced' feature to request all observations from Michigan.  When it shows you the first page of results, click '[:app_create_list]' (in the left-hand panel), and it will give you a list of all the matching names to choose from in the new species list form.\n\nLastly, when you are viewing an existing species list, you may click '[:species_list_show_clone_list]' or '[:species_list_show_set_source]' at the top of the page.  '[:species_list_show_clone_list]' will take you directly to a new species list form, with all the information of the existing list already filled in.  '[:species_list_show_set_source]' will copy that species list's names to the clipboard.  The next time you click '[:app_create_list]', the new species list form will give you this list of names to choose from (unless you show another observation or name index in the meantime)."

  # Note, glossary terms should appear in alphabetical order.
  how_glossary_body: "#(#comment)       [:how_comment]\n#(#image)         [:how_image]\n#(#license)       [:how_license]\n#(#location)      [:how_location]\n#(#name)          [:how_name]\n#(#observation)   [:how_observation]\n#(#proposed_name) [:how_proposed_name]\n#(#description)   [:how_description]\n#(#species_list)  [:how_species_list]\n#(#user)          [:how_user]\n#(#vote)          [:how_vote]"
  how_comment: "*Comment* - Comments are the standard way to discuss an \"Observation\":#observation or its associated \"Images\":#image.  Each comment is owned by a particular \"User\":#user.  A comment may only be edited or deleted by the owner or a site administrator.  You can look up all comments that have been made about your observations by clicking on '\"[:show_user_comments_for_you]\":/comments' in the upper right of the page (the 'inbox' icon)."
  how_contribution: "*Contribution* - A number or score that measures the quantity and quality of contributions a \"User\":#user has made to [:app_title].  Click '[:app_your_summary]' to see a break-down of your own contribution.  You earn points for every \"Observation\":#observation, \"Image\":#image, \"Comment\":#comment, etc. you have posted.  \"Describing Species\":#describing_species and \"Defining Locations\":defining_locations are some of the most important contributions a user can make.  (See \"How To Help\":/info/how_to_help for a list of other ways to help out.) Currently, contribution is used only in weighting your \"Votes\":#vote when voting on \"Proposed Names\":#proposed_names for observations."
  how_description: "*Species Description* - A collection of text describing a \"Name\":#name. Every name automatically gets one official description that everyone in the community is allowed to read and modify.  Additional descriptions may be created by any \"User\":#user, including project members.  The owner of a description may choose any level of read or write permissions, and can control who is given authorship credit.  Since descriptions, especially the official one, are often collaborative efforts, modifications by a user are subject to community review, and past versions are kept to facilitate this process.  The content of a description includes a set list of sections, including things like '[:form_names_gen_desc]', '[:form_names_diag_desc]', '[:form_names_look_alikes]', '[:form_names_refs]' and other notes."
  how_image: "*Image* - A photograph or illustration of one or more mushroom species. Images are associated with one or more \"Observations\":#observation.  A given Image is owned by a particular \"User\":#user who may or may not be the copyright holder.  Only the owner or a site administrator can remove an image or edit the associated information.  All images in the site are required to be released under one of the \"Creative Commons licenses\":https://creativecommons.org or in the public domain.  If you dispute the given copyright or the licensing of an image you are the copyright holder of, send mail to the \"webmaster\":/emails/ask_webmaster_question."

  how_license: "**License** – When you post an image or other content on Mushroom Observer (“your Work’), you grant one of the following \"CC (Creative Commons) Licenses\":https://creativecommons.org/licenses/ for others to use your Work: \n -  \"CC-BY-SA - Attribution-ShareAlike\":https://creativecommons.org/licenses/by-sa/4.0/ (Wikipedia compatible): MO's default license. Others can use your Work, however they must credit any new creations based on your Work the same as the original. \n - \"CC-BY - Attribution\":https://creativecommons.org/licenses/by/ (Wikipedia compatible): Others can use your Work as long as they credit you. Others can create new material based on your work. \n - \"CC-BY-NC - Attribution-NonCommercial\":https://creativecommons.org/licenses/by-nc/4.0/: Others can use your Work, and create new material based on it, however they can’t profit from the new material. \n - \"CC-BY-NC-SA - Attribution-NonCommercial-ShareAlike\":https://creativecommons.org/licenses/by-nc-sa/4.0: Others can use your Work, so long as they don’t profit off it and use identical credits for new creations. \n - \"CC-BY-ND - Attribution-NoDerivs\":https://creativecommons.org/licenses/by-nd/4.0/: Others can use your Work, however they can’t alter your Work to create new materials. \n - \"CC-BY-NC-ND - Attribution-NonCommercial-NoDerivs\":https://creativecommons.org/licenses/by-nc-nd/4.0: Others can use your Work, however they can’t profit off it or change it. \n - \"CC0 - No Copyright/Public Domain\":https://creativecommons.org/publicdomain/zero/ (Wikipedia compatible): You waive your rights to your Work. Others can use it without crediting you, and can create new material based on it. \n You can change your default license by selecting the 'License' on \"your Preferences\":/account/preferences/edit and clicking on ‘Save Changes’. You can also set licenses on a per image basis."


  how_location: "*Location* - A rectangular region enclosing a given location, as defined by the northern, southern, eastern and western boundaries.  In addition to the position, locations can also include a minimum and maximum elevation along with various notes.  Note that the elevations should be in meters not feet. A location is not considered to be owned by a particular \"User\":#user.  Any user may change or define any location, but all of a user's changes are subject to review by the community.  To help with this review process, copies of the previous versions are kept."
  how_name: "*Name* - A name for some group of mushrooms.  Most commonly this is the name of a species, but it can be any taxon (genus, family, variety, etc.).  Names can also refer to groups that are not officially recognized scientific names such as common names or functional groups like Gasteromyces.  A name is *not* considered to be owned by a particular \"User\":#user.  Any user may change any name, but all changes are subject to review by the community.  To help with this review process, copies of previous versions are kept.  Names can have an acknowledged author.  The author is normally only given for scientific names. The author should follow the standard practice of listing the person who first correctly published the name.  In the case of names at or below the species level, the author may also include the person who transfered the species to the current genus, e.g., (Singer) Jenkins."
  how_observation: "*Observation* - A record of a single mushroom species at a particular time and \"Location\":#location.  Typically associated with one or more \"Names\":#name (see \"Proposed Name\":#proposed_name below) and some number of \"Images\":#image.  Each observation is owned by a \"User\":#user, and can only be edited or deleted by that user or a site administrator.  However, any user may post \"Comments\":#comment about any observation.  Observations can also be included in one or more \"Species Lists\":#species_list."
  how_proposed_name: "*Proposed Name* - A \"Name\":#name as proposed for a given \"Observation\":#observation.  Any number of names may be proposed for a single observation by members of the community.  No special treatment is given to any member's name.  Community consensus is arrived at through the process of \"voting\":#voting.  Each proposed name for an observation is owned by a single \"User\":#user.  However, even the user who proposed the name cannot necessarily modify or delete a name once other members of the community have cast \"Votes\":#vote for or against it.  Fortunately you may always propose additional names.  There is never any sort of penalty associated with proposing incorrect names."
  how_species_list: "*Species List* - A list of \"Observations\":#observation (not \"Names\":#name). Includes a date, a \"Location\":#location and a title for the list.  A given species list is owned by a particular \"User\":#user.  Only the owner or a site administrator can change or delete a species list.  There are no strict rules for how species lists should be used.  This is an area that is likely to change in the future as the community comes up with clearer ideas for how they should be used."
  how_user: "*User* - An account on [:app_title].  You are required to provide a valid email address when you first create an account.  This allows the system to stop automated programs from creating bogus accounts.  It also provides a way for other users to get in touch with you.  However, your email address will never be revealed unless you request an email be sent to another user and then only to that user.  If you are concerned about having your email address in our database, once you have verified your account, you can go to the '\"[:app_preferences]\":/account/preferences/edit' page and remove your address."
  how_vote: "*Vote* - One \"User's\":#user vote on a \"Proposed Name\":#proposed_name for a given \"Observation\":#observation.  Expresses a level of confidence or agreement with that name, with half the choices (\"[min_pos_vote]\" and up) being positive and half (\"[min_neg_vote]\" and below) being negative.  Votes are owned by that user, and can only be changed or deleted by the owner or a site administrator."

  # Location help
  location_help_title: Locations in Mushroom Observer
  location_help_intro: "The Mushroom Observer provides two ways to represent the geographic location of an observation.  The simplest are latitude and longitude positions associated with the observation.  Please keep these accurate to within at least 300 meters (or about 1000 feet).  However, the more widely used method is a simple phrase describing the location.  For example, \"Beebe Woods, Falmouth, Massachusetts, USA\". The goal of these location names is to provide a consistent, reusable way of talking about where an observation was made without necessarily revealing a precise \"spot\". If you are comfortable provide more precise lat/longs for an observation, the location names are still useful for searches so you are encouraged to provide them as well.  The location names should, by default, go from the smallest contained area to the country name.  If you prefer to describe your locations as going from the largest (country) down to the smallest contained area, you can change your preference from the default, \"Postal\", to \"Scientific\" on your preference page.  There are cases such as \"Great Smoky Mountains National Park, Blount Co., Tennessee, USA\", where the area you are describing overlaps a number of counties, states or even countries.  In these cases, the country and other official political boundaries should come at the end as shown in the example.\n\nOriginally, the Mushroom Observer was very loose about these location names, hoping that the users would create a reasonably consistent set of rules and correct each other.  After about four years and thousands of location names, we found that there were rules emerging, but they were not applied at all consistently and people were not tending to directly correct each other. Consequently, we have tried to codify these rules and when reasonable to provide warnings if you attempt to create a new location that violates these rules. It is not always possible to correct identify \"bad\" locations, so if you get some warnings, but after reviewing the location decide it should be \"good\", then simply resubmitting the form will force the name into the database. However, all new location names will get reviewed regularly and may get changed to better fit the consensus rules.  Below are some examples of \"bad\" and \"good\" location names followed by a more detailed explanation of the current rules. Each example is labeled with the following section that explains the example in more detail.  These rules are by no means set it stone and we encourage the discussion and revision of them."
  location_help_example_help: These are cases that are not detected automatically, so no warning would be given.
  location_help_example_title: Some examples
  location_help_bad: Bad
  location_help_good: Good
  location_help_explanation: Explanation
  location_help_rules_title: The Current "Rules"
  location_help_rule_reversible: "*Consistent and Reversible Order* - You can now ask for location names to appear in the reverse order from the default. Thus, you can see a location as either:\n\nAlbion, California, USA\n\nor as\n\nUSA, California, Albion\n\nYou can change this on your Preferences page by selecting 'Postal' (the default) or 'Scientific' (the one that starts with the country).  When you input new location names it will of course also follow your preferred order.\n\nRoy Halling was the inspiration for this feature when he started putting in his locations starting with the country names and we got into a discussion about it. Apparently the standard practice in the scientific community is to start with the largest locale (typically a country) and work down to the smallest locale (a county, town or specific location).  From looking through all the locations that have been put into MO, it is clear that most people expect to put in the smallest location first and work up to the country.\n\nIn order to enable this feature, I have had to require that the place names be easily and consistently reversible.  This means you must separate each section of the location with a ', ' (no period, no missing spaces, no double spaces). It also means that you should always enter the names in order of increasing size when you can.  There are some specific exceptions to this rule that are discussed below."
  location_help_rule_countries: "*Use Country Names* - As a further check when you enter an unfamiliar location, it will check to see that the largest locale has been previously entered for some other location.  This list currently consists of only countries, continents and the special location 'Unknown'. Since it does not include all possible countries, it is still possible to override the check by resubmitting the same name twice.  Such entries will be reviewed carefully to ensure that this list remains clean.  For now you should only enter country names as they are written in English.  For example, please use 'Germany' rather than 'Deutschland'.  The goal for the moment is simply consistency.  However, the long term goal is to actually allow these names to be consistently translated based on the user's language selection.  Continents should only be used if the country is not known or there is no country."
  location_help_rule_states: "*Use State Names* - In the case of countries where I know the states, I also check for those as the next smallest area within a country.  At the moment I am checking this for Canada, Australia and USA.  The primary goal of this in the US at least is to ensure the uniqueness of the next element in the list.  In the US it is not unusual to have the same city or county name in more than one state. If there are other countries where this check would be useful, please let me know and include an exhaustive list of all states, provinces, territories etc. To increase the understandability to people from other parts of the world, state abbreviations (even extremely standard ones) are discouraged and will create a warning.  The one current exception is 'Washington DC'.  Many people are not aware of what the 'DC' stands for and would be unlikely to enter 'Washington, District of Columbia'.  Note that in this case I have also removed the ', ' since that would cause 'USA, DC, Washington' when in 'Scientific' mode."
  location_help_rule_counties: "*Counties OR Cities* - In the past, MO has encouraged the use of county names whenever they are known.  The new policy is that the county should only be included when it is the smallest political area the location is contained in or when the city or town name is ambiguous.  For example, what used to be described as \"Berkeley, Alameda Co., California, USA\" should now be given as just \"Berkeley, California, USA\".  This change is in part due to seeing what people actually do.  Generally people have been good about using county names in the case of public lands like parks and national forests where the county is the most obvious political boundary.  However, with cities and towns people often don't know what county a city or town is in.  In addition, the information is typically redundant for towns and cities in the US where they are almost always completely contained in county or they are independent of the counties and there are almost never two towns with same names in a state (there are exceptions though such as Goshen, Vermont). I've also found that many of the map services such as maps.google.com and maps.yahoo.com get confused if you include both the city and the county in the search string.\n\nThat being said, there are also often areas that have a local name, but are not actually an incorporated city or town.  In these cases the county name is encouraged since the names cannot be assumed to be unique.  For example, \"North Lakeport, Lake Co., California, USA\".  Wikipedia has been the most helpful resource I've found for determining if a town is actually incorporated."
  location_help_rule_near: "*Use 'near'* - If there is a landmark or town near to the collection location, but the smallest political boundary is a county or country, then it is helpful to mention this using the word \"near\".  When used this way it should always be all lowercase.  For example, \"Albis Mountain Range, near Zurich, Switzerland\".  Looking through the old data, I found users used both \"near\" and \"area\" for this with \"near\" being more common.  This is also better because \"area\" sometimes gets used for place names such as \"Day-Use Area\" or \"Rest Area\"."
  location_help_rule_southern: "*Use of 'Southern', 'Northern' etc.* - If there isn't a known a clear landmark or town near the collection location, it is fine to use compass directions such as 'Southern', 'Northern', 'Southwestern' etc.  In these cases always use the '-ern' ending to indicate that it's descriptive.  However, these terms should be avoided if it creates ambiguity.  For example, \"Western Australia\" is the name of an official state in Australia, so it should only be used as such and should be followed by the country name."
  location_help_rule_abbr: "*Avoid Abbreviations (and Periods in General)* - Most abbreviations should be avoided since people apply them somewhat arbitrarily and inconsistently.  The following are examples of abbreviations that should definitely be avoided: Hwy, Mt, Mtn, CA, BC.  However, there are some specific examples, that should be used in preference to there spelled out versions.  These are:\n\nCo. for County\nRd. for Road\nSt. for Street\nAve. for Avenue\nBlvd. for Boulevard\nUSA for United States of America\nWashington DC for Washington, District of Columbia\n\n\nPeriods in general should be avoided except for the above abbreviations. They should not be used at the end of country names or as separators.\nFinally, 'and' should be used rather than '&'."
  location_help_rule_other: "*Other Things to Avoid* - All lowercase - In general at least the leading letter of each area should be capitalized and when in doubt capitalize every leading letter.\nNo lat/longs - There is now direct support for this for each observation. Do not include it in the name of a location.\nNo habitat info - Habitat info should go in the notes for the observation.\nParentheses and Braces - If you're tempted to use parentheses or braces, stop yourself and ask if this information should be in the notes for the observation or if there is a better way to describe the location.\nAvoid diacritics (eg é, ü etc.) - As mentioned when discussing country names, you should try to use the English version of a location name when possible and English does not include diacritics.  This is intended to encourage consistency and we are planning on providing proper support for other languages which will benefit from this consistency.  There are certainly cases where the a city or region is only know by a name that includes diacritics.  In these cases they should be used. A few simple web-searches should give you a good idea if there is a common English variation of a name (e.g., Montreal, Quebec for Montréal, Québec)."
  location_help_rule_good_habits: "*Stuff You Are Encouraged to Do* - If you are creating a new name, take some time to figure out a good name. Searching within Mushroom Observer can be helpful.  If you don't find anything there, then look things up in Google Maps (https://maps.google.com) and Wikipedia (https://wikipedia.org). Also feel free to use the notes section of either an observation or a location to be more specific."

  # Search bar help
  pattern_search_terms_help: "Your search string may contain terms of the form \"variable:value\", where value can be quoted, and in some cases can contain more than one value separated by commas.  Recognized variables include:"

  observation_term_date: Date mushroom was observed; YYYY-MM-DD, YYYY or MM; ranges okay.
  observation_term_created: Date observation was first posted.
  observation_term_modified: Date observation was last modified.
  observation_term_name: Consensus name is one of these names.
  observation_term_exclude_consensus: Exclude Observations whose consensus is a name listed in "name:value". (When using exclude_consensus you must also use "include_all_name_proposals:yes".)
  observation_term_include_all_name_proposals: Include all name proposals, not just the consensus.
  observation_term_include_subtaxa: Include observations of subtaxa of the given names.
  observation_term_include_synonyms: Include observations of synonyms of the given names.
  observation_term_herbarium: Specimen at a fungarium.
  observation_term_location: "Location (\"[:WHERE]\") mushroom was observed. Must exactly match the entire [:WHERE] field. Note that commas must be protected with a back-slash: \"Albion\\, California\\, USA\"."
  observation_term_region: Location mushroom was observed. Partial match anchored at end, including country at least, e.g., "California\, USA". Note that commas must be protected with a back-slash as shown.
  observation_term_project: Observation belongs to one of these projects.
  observation_term_project_lists: Observation belongs to list in one of these projects.
  observation_term_list: Observation belongs to one of these species lists.
  observation_term_user: Observation created by one of these users.
  observation_term_notes: Notes contains the given string.
  observation_term_comments: Comments contain the given string.
  observation_term_field_slip: Observation corresponds to this field slip.
  observation_term_confidence: Confidence is in this range.
  observation_term_east: Longitude of eastern edge of search region.
  observation_term_west: Longitude of western edge of search region.
  observation_term_north: Latitude of northern edge of search region.
  observation_term_south: Latitude of southern edge of search region.
  observation_term_has_images: Has images? ("yes" or "no")
  observation_term_has_sequence: Has a sequence?
  observation_term_has_specimen: Has a specimen?
  observation_term_lichen: "\"no\" = exclude lichens, \"yes\" = include only lichens."
  observation_term_has_name: Has a name? (other than "Fungi sp.")
  observation_term_has_notes: Has Notes?
  observation_term_has_public_lat_lng: Are the [:OBSERVATION]'s [:LATITUDE] and [:LONGITUDE] fields filled in, and public?
  observation_term_has_field: Has a given notes template field filled in.
  observation_term_has_comments: Has any comments?
  observation_term_is_collection_location: Mushroom was growing at the location. ("[:form_observations_is_collection_location]" is checked.)

  name_term_created: Date name was first used.
  name_term_modified: Date name was last modified.
  name_term_rank: Rank or range of ranks, e.g., "genus" or "species-form".
  name_term_include_synonyms: Include synonyms of the given names.
  name_term_include_subtaxa: Include subtaxa of the given names.
  name_term_has_observations: Only names for which we have observations?
  name_term_has_synonyms: Has any synonyms?
  name_term_deprecated: "\"no\" = only accepted names, \"yes\" = only deprecated names."
  name_term_include_misspellings: "\"no\" = ignore misspelled names (default), \"yes\" = only misspelled names, \"either\" = ignore whether names are misspelled or not."
  name_term_lichen: "\"no\" = exclude lichens, \"yes\" = include only lichens."
  name_term_has_author: Has Author filled in?
  name_term_has_citation: Has Citation filled in?
  name_term_has_classification: Has Classification filled in?
  name_term_has_notes: "[:form_names_taxonomic_notes] filled in?"
  name_term_has_comments: Has any Comments?
  name_term_has_description: Has a public description?
  name_term_author: Author contains this string.
  name_term_citation: Citation contains this string.
  name_term_classification: Classification contains this string.
  name_term_notes: "[:form_names_taxonomic_notes] contains this string."
  name_term_comments: At least one Comment contains this string.

  # link to search bar help
  search_bar_help: Search Help

  # Search bar help page
  search_bar_help_title: Search Bar Help

  # Privacy policy
  privacy_title: The Mushroom Observer Privacy Policy

  privacy_last_modified: _Last Modified on November 30, 2019_

  privacy_intro_header: "*Introduction*"
  privacy_intro_content: "This Privacy Policy explains how Mushroom Observer, Inc., the non-profit organization that hosts the Mushroom Observer website, collects, uses, and shares information we receive from you through your use of the website. It is essential to understand that, by using the Mushroom Observer website, you consent to the collection, transfer, processing, storage, disclosure, and use of your information as described in this Privacy Policy.\n\nWe believe that you shouldn't have to provide nonpublic personal information to participate in the free knowledge movement, citizen science, or mycology in general. You do not have to provide things like your real name, address, or date of birth to sign up for an account or contribute content to the Mushroom Observer.\n\nThis privacy policy is in large part derived from the current (July 2019) \"privacy policy of the Wikimedia Foundation\":https://foundation.wikimedia.org/wiki/Privacy_policy and is used in accordance with \"the Creative Commons Attribution-ShareAlike License\":https://creativecommons.org/licenses/by-sa/3.0/ and the Wikimedia Foundation \"Terms of Use\":https://foundation.wikimedia.org/wiki/Terms_of_Use/en."

  privacy_definitions_header: "*Definitions*"
  privacy_definitions_content: "Because everyone (not just lawyers) should be able to easily understand how and why their information is collected and used, we use common language instead of more formal terms throughout this Policy. To help ensure your understanding of some particular key terms, here is a table of translations:"

  privacy_when_we_say: When we say...
  privacy_we_mean: "... we mean"
  privacy_mo_inc_say: “Mushroom Observer, Inc”, “we”, “us”, “our”
  privacy_mo_inc_mean: The non-profit organization that operates the Mushroom Observer website.
  privacy_mo_website_say: “Mushroom Observer”, “MO”, “the website”
  privacy_mo_website_mean: The Mushroom Observer website, https://mushroomobserver.org and subdomains that provide text, images and APIs.
  privacy_you_say: “you”, “your”
  privacy_you_mean: You, regardless of whether you are an individual, group, or organization, and regardless of whether you are using the Mushroom Observer or our services on behalf of yourself or someone else.
  privacy_this_policy_say: “this Policy”, “this Privacy Policy”
  privacy_this_policy_mean: This document, entitled “The Mushroom Observer Privacy Policy”.
  privacy_contributions_say: “contributions”
  privacy_contributions_mean: Content you add or changes you make to the Mushroom Observer.
  privacy_personal_info_say: “personal information”
  privacy_personal_info_mean: "Information you provide us or information we collect from you that could be used to personally identify you. To be clear, while we do not necessarily collect all of the following types of information, we consider at least the following to be “personal information” if it is otherwise nonpublic and can be used to identify you:\na) your real name, address, phone number, email address, password, identification number on government-issued ID, IP address, user-agent information, credit card number;\nb) when associated with one of the items in subsection a), any sensitive data such as date of birth, gender, sexual orientation, racial or ethnic origins, marital or familial status, medical conditions or disabilities, political affiliation, and religion; and\nc) any of the items in subsections a) or b) when associated with your user account."
  privacy_third_party_say: “third party”, “third parties”
  privacy_third_party_mean: Individuals, entities, websites, services, products, and applications that are not controlled, managed, or operated by Mushroom Observer, Inc. This includes other Mushroom Observer users and independent organizations or groups who use the Mushroom Observer.

  privacy_covers_header: "*What This Privacy Policy Does & Doesn't Cover*"
  privacy_covers_content: Except as explained below, this Privacy Policy applies to our collection and handling of information about you that we receive as a result of your use of the Mushroom Observer. This Policy also applies to information that we receive from any third parties.

  privacy_types_of_information_header: "*Types of Information We Receive From You & How We Get It*"
  privacy_public_contributions: "Your Public Contributions\n\nOther than the email, password, and settings managed on your preferences page, whatever you post on the Mushroom Observer can be seen and used by everyone.\n\nWhen you make a contribution to the Mushroom Observer you are creating a potentially permanent, public record of every piece of content added, removed, or altered by you. The page history will show when your contribution or deletion was made, as well as your username. We may use your public contributions, either aggregated with the public contributions of others or individually, to create new features or data-related products for you or to learn more about how the Mushroom Observer is used.\n\nAnything in your public contributions is by definition not personal information.  We can take no responsibility if you happen to include what could be interpreted as personal information to your public contributions."

  privacy_account_info: "Account Information & Registration\n\nYou do not need to create an account to read the public information managed by the Mushroom Observer.\n\nIf you do create an account, you must provide an email address to activate the account.  After your account is activated you may change or delete this address through your preferences page."

  privacy_location_info: "Location Information\n\nMetadata\nSometimes, we automatically receive location data from your device. For example, if you upload a photo to the website, we may receive metadata, such as the place and time you took the photo, automatically from your device. Please be aware that the default setting on most mobile devices typically includes the metadata in your photo or video that you upload. If you do not want metadata sent to us and made public at the time of your upload, please change your settings on your device or remove this data using available third party image processing tools.\n\nIP Addresses\nFinally, when you visit the Mushroom Observer, we automatically receive the IP address of the device (or your proxy server) you are using to access the Internet, which could be used to infer your geographical location."

  privacy_usage_info: "Information Related to Your Use of the Mushroom Observer\n\nWe use certain technologies to collect information about how you use the Mushroom Observer.  Like other websites, we receive some information about you automatically when you visit the Mushroom Observer.\n\nWe also use a variety of commonly-used technologies, like cookies, to collect information regarding how you use the Mushroom Observer, make our services safer and easier to use, and to help create a better and more customizable experience for you.\n\nInformation We Receive Automatically\nBecause of how browsers work, we receive some information automatically when you visit the Mushroom Observer. This information includes the type of device you are using, the type and version of your browser, your browser's language preference, the type and version of your device's operating system, in some cases the name of your internet service provider or mobile carrier, the website that referred you to the Mushroom Observer, which pages you request and visit, and the date and time of each request you make to the Mushroom Observer.\n\nPut simply, we use this information to enhance your experience with the Mushroom Observer. For example, we use this information to administer the sites, provide greater security, and fight vandalism; optimize our applications, customize content and set language preferences, test features to see what works, and improve performance; understand how users interact with the Mushroom Observer, track and study use of various features, and analyze trends.\n\nInformation We Collect\nWe use a variety of commonly-used technologies, like cookies, to improve your experience on the Mushroom Observer. We realize that some websites use cookies for less-than-noble purposes. So we want to be as clear as we can about why we use them.\n\nWe simply use them to recognize who you are from page request to page request so we can look up the user information you have provided in your preferences (like your username, configuration options, email, or theme).\n\nWe use this information to make your experience with the Mushroom Observer better and to generally improve our services. We do not use third-party cookies. If you ever come across a third-party data collection tool that has not been authorized by you (such as one that may have been mistakenly placed by another user or administrator), please report it to us at webmaster@mushroomobserver.org."

  privacy_when_we_share_info_header: "*When May We Share Your Information?*"
  privacy_when_we_share_info_content: "With Your Permission\nWe may share your information when you give us specific permission to do so, for legal reasons, and in the other circumstances described below.  For example, when you request that we send an email to another user, we will share your email with the recipient so they can respond to you.  We do not manage or track any resulting email dialog between you and the other user you have asked us to send an email to.  We do not send your email to other users who request that we send an email to you.\n\nFor Legal Reasons\nWe will access, use, preserve, and/or disclose your Personal Information if we reasonably believe it necessary to satisfy a valid and legally enforceable warrant, subpoena, court order, law or regulation, or other judicial or administrative order. However, if we believe that a particular request for disclosure of a user's information is legally invalid or an abuse of the legal system and the affected user does not intend to oppose the disclosure themselves, we will try our best to fight it. We are committed to notifying you via email at least ten (10) calendar days, when possible, before we disclose your Personal Information in response to a legal demand. However, we may only provide notice if we are not legally restrained from contacting you, there is no credible threat to life or limb that is created or increased by disclosing the request, and you have provided us with a currently valid email address.\n\nNothing in this Privacy Policy is intended to limit any legal objections or defenses you may have to a third party's request (whether it be civil, criminal, or governmental) to disclose your information. We recommend seeking the advice of legal counsel immediately if such a request is made involving you.\n\nIf the Organization is Transferred (Really Unlikely!)\nIn the unlikely event that the ownership of Mushroom Observer, Inc. changes, we will provide you 30 days’ notice before any personal information is transferred to the new owners or becomes subject to a different privacy policy.\n\nIn the extremely unlikely event that ownership of all or substantially all of Mushroom Observer changes, or we go through a reorganization (such as a merger, consolidation, or acquisition), we will continue to keep your Personal Information confidential, except as provided in this Policy, and provide notice to you via the Mushroom Observer website and a notification on any appropriate Mushroom Observer mailing or online forum at least thirty (30) calendar days before any Personal Information is transferred or becomes subject to a different privacy policy.\n\nTo Protect You, Ourselves & Others\nWe, or users with certain administrative rights, may disclose information that is reasonably necessary to enforce or investigate potential violations of the Mushroom Observer policies; protect our organization, infrastructure, employees, contractors, or the public; or prevent imminent or serious bodily harm or death to a person.\n\nWe, or particular users with certain administrative rights as described below, may need to share your Personal Information if it is reasonably believed to be necessary to enforce or investigate potential violations of our Terms of Use, this Privacy Policy, or any other Mushroom Observer policies. We may also need to access and share information to investigate and defend ourselves against legal threats or actions.\n\nThe Mushroom Observer is a collaborative effort, with volunteer users like you writing most of the policies and selecting from among themselves people to hold certain administrative rights. These rights may include access to limited amounts of otherwise nonpublic information about recent contributions and activity by other users. They use this access to help protect against vandalism and abuse, fight harassment of other users, and generally try to minimize disruptive behavior on the Mushroom Observer. All such individual agree to enforce this Privacy Policy.\n\nWe hope that this never comes up, but we may disclose your Personal Information if we believe that it's reasonably necessary to prevent imminent and serious bodily harm or death to a person, or to protect our organization, employees, contractors, users, or the public. We may also disclose your Personal Information if we reasonably believe it necessary to detect, prevent, or otherwise assess and address potential spam, malware, fraud, abuse, unlawful activity, and security or technical concerns.\n\nBecause You Made It Public\nInformation that you post is public and can been seen and used by everyone.\n\nAny information you post publicly on the Mushroom Observer is just that – public. For example, if you put your mailing address in one of your comments, that is public, and not protected by this Policy. Please think carefully about your desired level of anonymity before you disclose Personal Information on your user page or elsewhere."

  privacy_how_we_protect_header: "*How Do We Protect Your Data?*"
  privacy_how_we_protect_content: "We strive to protect your information from unauthorized access, use, or disclosure. We use a variety of physical and technical measures, policies, and procedures (such as access control procedures, network firewalls, and physical security) designed to protect our systems and your Personal Information. Unfortunately, there's no such thing as completely secure data transmission or storage, so we can't guarantee that our security will not be breached (by technical measures or through violation of our policies and procedures).\n\nWe will never ask for your password by email. If you ever receive an email that requests your password, please let us know by sending it to webmaster@mushroomobserver.org, so we can investigate the source of the email."

  privacy_how_long_do_we_keep_data_header: "*How Long Do We Keep Your Data?*"
  privacy_how_long_do_we_keep_data_content: "We store your Personal Information for an indefinite amount of time.  You are free to edit most of this information through your preference page.\n\nPlease remember that certain information, such as your IP address, username, and any public contributions to the Mushroom Observer, is archived and displayed indefinitely by design; the transparency of the projects’ contribution and revision histories is critical to their efficacy and trustworthiness.\n\nFor the protection of the Mushroom Observer and other users, if you do not agree with this Privacy Policy, you may not use the Mushroom Observer."

  privacy_where_is_mo_header: "*Where is Mushroom Observer, Inc. & What Does That Mean for Me?*"
  privacy_where_is_mo_content: Mushroom Observer, Inc. is a non-profit organization incorporated in Massachusetts, with servers and data centers located in the U.S. If you decide to use the Mushroom Observer, whether from inside or outside of the U.S., you understand that your Personal Information will be collected, transferred, stored, processed, disclosed and otherwise used in the U.S. as described in this Privacy Policy. You also understand that your information may be transferred by us from the U.S. to other countries, which may have different or less stringent data protection laws than your country, in connection with providing services to you.

  privacy_do_not_track_header: "*Our Response to Do Not Track (DNT) signals*"
  privacy_do_not_track_content: "We do not allow tracking by third-party websites you have not visited.\n\nWe do not share your data with third parties for marketing purposes.\n\nWe are strongly committed to not sharing nonpublic information and Personal Information with third parties. In particular, we do not allow tracking by third-party websites you have not visited (including analytics services, advertising networks, and social platforms), nor do we share your Personal Information with any third parties for marketing purposes. Under this Policy, we may share your information only under particular situations, which you can learn more about in the “When May We Share Your Information” section of this Privacy Policy.\n\nBecause we protect all users in this manner, we do not change our behavior in response to a web browser's \"do not track\" signal."

  privacy_changes_header: "*Changes to This Privacy Policy*"
  privacy_changes_content: Because things naturally change over time and we want to ensure our Privacy Policy accurately reflects our practices and the law, it may be necessary to modify this Privacy Policy from time to time. We will announce any such changes in the website banner and through any appropriate mailing list or online forum.  When possible we will announce these change 30 days ahead of them taking effect and will welcome comments and proposed changes during this time.

  privacy_contact_us_header: "*Contact Us*"
  privacy_contact_us_content: "If you have questions or suggestions about this Privacy Policy, or the information collected under this Privacy Policy, please email us at webmaster@mushroomobserver.org.\n\nDepending on your jurisdiction, you also may have the right to lodge a complaint with a supervisory authority competent for your country or region."

  privacy_thank_you_header: "*Thank You!*"
  privacy_thank_you_content: Thank you for reading our Privacy Policy. We hope you enjoy using the Mushroom Observer and appreciate your participation in creating, maintaining, and constantly working to improve the largest repository of fungal observations in the world.

  ##############################################################################

  # ERROR MESSAGES

  kick_out_message: "We have noticed a lot of server-intensive traffic from this IP address ([ip]). There may be better ways of doing what you are trying to do. Please contact the webmaster ([email]) so that we can talk about it. So that we can best help you, please:\n- include a copy of this message;\n- tell how you generally use Mushroom Observer;\n- tell us what you were doing when you received this message."

  unsuccessful_contributor_warning: Thanks for wanting to contribute to the Mushroom Observer. This type of contribution can only be made by users who have provided at least one observation to the system.

  # ActiveRecord validation error messages.
  validate_confirmation_mismatch: "[Field] doesn't match confirmation."
  validate_invalid: Invalid [field].
  validate_invalid_url: Invalid URL.
  validate_missing: Missing [field].
  validate_not_a_number: "[Field] is not a number."
  validate_not_in_range: "[Field] is out of range."
  validate_this_more_than_that: "[That] should be greater than [this]."
  validate_too_large: "[Field] should be at most [max]."
  validate_too_long: "[Field] must be less than [max] characters long."
  validate_too_long_or_short: "[Field] must be [min] to [max] characters long."
  validate_too_many_characters: "[Field] has too many characters."
  validate_too_short: "[Field] must be at least [min] characters long."
  validate_too_small: "[Field] should be at least [min]."
  validate_too_small_or_large: "[Field] should be between [min] and [max]."
  validate_user_selection: You selected
  validate_today: today is

  # One-time-use error messages.
  validate_image_content_type_images_only: You can only upload [:images].
  validate_image_file_missing: Had problems uploading [:image].
  validate_image_file_too_big: We can't handle [:images] that big.  Please reduce it to less than [max] before uploading.
  validate_image_md5_mismatch: The MD5 sum did not come out right.  Please try uploading your image again.
  validate_invalid_year: Year is invalid.  Should be between 1500 and present.
  validate_future_time: Time travel is not allowed; use a past date or the current date.
  validate_observation_thumb_image_id_invalid: Unable to find a corresponding [:image] for thumbnail.
  validate_observation_where_missing: Please tell us where it was seen or collected.
  validate_user_email_missing: Please give us a valid email address so we can verify your [:account].
  validate_user_email_mismatch: Your email addresses don't match.  Please check for a typo.
  validate_user_login_taken: Sorry, that login name is already taken.
  validate_image_wrong_type: The file "[file]" is not a valid image; it comes through as '[type]'.
  validate_invalid_lifeform: "Invalid lifeform word(s): [words].  We are strictly enforcing which types are allowed.  If you would like us to add support to additional lifeforms, please contact the admins and make your case."

  # These shouldn't need translating, but you are free to override if you need to.
  validate_comment_object_type_too_long: "[:validate_too_long(field=''object_type'',max=30)]"
  validate_comment_summary_missing: "[:validate_missing(field=:summary)]"
  validate_comment_summary_too_long: "[:validate_too_long(field=:summary,max=100)]"
  validate_comment_user_missing: "[:validate_missing(field=:user)]"
  validate_image_content_type_too_long: "[:validate_too_long(field=''content_type'',max=100)]"
  validate_image_copyright_holder_too_long: "[:validate_too_long(field=:copyright_holder,max=100)]"
  validate_image_title_too_long: "[:validate_too_long(field=:title,max=100)]"
  validate_image_user_missing: "[:validate_missing(field=:user)]"
  validate_image_when_missing: "[:validate_missing(field=:date)]"
  validate_interest_object_type_too_long: "[:validate_too_long(field=''object_type'',max=30)]"
  validate_interest_user_missing: "[:validate_missing(field=:user)]"
  validate_location_name_too_long: "[:validate_too_long(field=''name'',max=1024)]"
  validate_location_east_out_of_bounds: "[:validate_too_small_or_large(field=:longitude,min=-180,max=180)]"
  validate_location_high_less_than_low: "[:validate_this_more_than_that(this=:low,that=:high)]"
  validate_location_north_less_than_south: "[:validate_this_more_than_that(this=:south,that=:north)]"
  validate_location_north_too_high: "[:validate_too_large(field=:latitude,max=90)]"
  validate_location_search_name_too_long: "[:validate_too_long(field=''search_name'',max=200)]"
  validate_location_south_too_low: "[:validate_too_small(field=:latitude,min=-90)]"
  validate_location_user_missing: "[:validate_missing(field=:user)]"
  validate_location_west_out_of_bounds: "[:validate_too_small_or_large(field=:longitude,min=-180,max=180)]"
  validate_name_author_too_long: "[:validate_too_many_characters(field=:authority)]"
  validate_name_shorten: Shorten [:form_names_text_name] and/or [:AUTHORITY].
  validate_name_text_name_too_long: "[:validate_too_many_characters(field=:form_names_text_name)]"
  validate_name_use_first_author: Use the first author followed by “et al.” per <a href="https://www.iapt-taxon.org/nomen/main.php?page=art46" target="_new">ICN Recommendation 46C.2</a>
  validate_name_user_missing: "[:validate_missing(field=:user)]"
  validate_naming_name_missing: "[:validate_missing(field=:name)]"
  validate_naming_observation_missing: "[:validate_missing(field=:observation)]"
  validate_naming_reason_naming_missing: "[:validate_missing(field=:naming)]"
  validate_naming_reason_reason_invalid: "[:validate_invalid(field=''reason_code'')]"
  validate_naming_user_missing: "[:validate_missing(field=:user)]"
  validate_notification_user_missing: "[:validate_missing(field=:user)]"
  validate_observation_user_missing: "[:validate_missing(field=:user)]"
  validate_observation_when_missing: "[:validate_missing(field=:date)]"
  validate_observation_where_too_long: "[:validate_too_long(field=:location,max=1024)]"
  validate_project_admin_group_missing: "[:validate_missing(field=:admin_group)]"
  validate_project_ends_before_start: "End date is before the start date"
  validate_project_title_missing: "[:validate_missing(field=:title)]"
  validate_project_title_too_long: "[:validate_too_long(field=:title,max=100)]"
  validate_project_user_group_missing: "[:validate_missing(field=:user_group)]"
  validate_project_user_missing: "[:validate_missing(field=:user)]"
  validate_publication_ref_missing: "[:validate_missing(field=:publication_full)]"
  validate_species_list_title_missing: "[:validate_missing(field=:title)]"
  validate_sequence_accession_unique: "[:ACCESSIONS] for an [:OBSERVATION] must be unique"
  validate_sequence_bases_or_archive: Must have [:BASES] or [:DEPOSIT]
  validate_sequence_bases_blank_lines: "[:BASES] cannot contain blank lines in middle"
  validate_sequence_bases_bad_codes: "[:BASES] contain invalid code(s)"
  validate_sequence_bases_unique: "[:BASES] for an [:OBSERVATION] must be unique"
  validate_sequence_deposit_complete: "[:DEPOSIT] must have both [:ARCHIVE] and [:ACCESSION], or neither [:ARCHIVE] nor [:ACCESSION]."
  validate_species_list_title_too_long: "[:validate_too_long(field=:title,max=100)]"
  validate_species_list_user_missing: "[:validate_missing(field=:user)]"
  validate_species_list_where_missing: "[:validate_missing(field=:location)]"
  validate_species_list_where_too_long: "[:validate_too_long(field=:location,max=100)]"
  validate_user_email_too_long: "[:validate_too_long(field=:email_address,max=80)]"
  validate_user_email_confirmation_missing: "[:validate_missing(field=:email_confirmation)]"
  validate_user_login_missing: "[:validate_missing(field=:login_name)]"
  validate_user_login_too_long: "[:validate_too_long_or_short(field=:login_name,min=3,max=40)]"
  validate_user_name_too_long: "[:validate_too_long(field=:full_name,max=80)]"
  validate_user_password_confirmation_missing: "[:validate_missing(field=:password_confirmation)]"
  validate_user_password_missing: "[:validate_missing(field=:password)]"
  validate_user_password_no_match: "[:validate_confirmation_mismatch(field=:password)]"
  validate_user_password_too_long: "[:validate_too_long_or_short(field=:password,min=5,max=40)]"
  validate_user_theme_too_long: "[:validate_too_long(field=''theme_name'',max=40)]"
  validate_vote_naming_missing: "[:validate_missing(field=:naming)]"
  validate_vote_user_missing: "[:validate_missing(field=:user)]"
  validate_vote_value_missing: "[:validate_missing(field=:confidence_level)]"
  validate_vote_value_not_integer: "[:validate_not_a_number(field=:vote)]"
  validate_vote_value_out_of_bounds: "[:validate_not_in_range(field=:vote)]"

  # Runtime error and success messages.
  runtime_added: Successfully added [type].
  runtime_added_id: "Successfully added [type] #[value]."
  runtime_added_id_to: "Successfully added [type] #[value] to [name]."
  runtime_added_name: Successfully added [type] '[value]'.
  runtime_added_name_to: Successfully added [type] '[value]' to [name].
  runtime_added_to: Successfully added [type] to [name].
  runtime_admin_only: That operation is restricted to site admins.
  runtime_already_exists: "[Type] already exists: '[value]'"
  runtime_already_used: "[Type] is already in use: '[value]'"
  runtime_created_at: Successfully created [type].
  runtime_created_id: "Successfully created [type] #[value]."
  runtime_created_name: Successfully created [type] '[value]'.
  runtime_date_invalid: Invalid date.
  runtime_date_should_be_yyyymmdd: Date should be in year-month-day format.
  runtime_delivered_message: Successfully delivered message.
  runtime_delivered_question: Successfully delivered question.
  runtime_delivered_request: Successfully delivered request.
  runtime_destroyed: Successfully destroyed [type].
  runtime_destroyed_id: "Successfully destroyed [type] #[value]."
  runtime_destroyed_name: Successfully destroyed [type] '[value]'.
  runtime_failed_to_strip_gps: "Failed to strip GPS data from full-size image's EXIF header: [msg]"
  runtime_invalid: "[Type] is invalid: '[value]'"
  runtime_lat_long_error: "Latitude and longitude must be real numbers between -90 and 90, and -180 and 180 respectively. Use decimal notation or degrees/minutes/seconds. Examples:\n-123.4567\n123.4567 W\n123 27.402 W\n123 24 24.12 W\n123° 24’ 24.12” W\n123deg 24min 24.12sec W"
  runtime_altitude_error: "Elevation must be real number in feet or meters.  Feet will be converted to meters (default).  Examples:\n1234\n1234m\n4049'\n4049 ft."
  runtime_merge_success: Successfully merged [type] [src] into [dest].
  runtime_missing: Missing [field].
  runtime_no_changes: No changes made.
  runtime_no_create: Unable to create [type].
  runtime_no_create_id: "Unable to create [type] #[value]."
  runtime_no_create_name: Unable to create [type] '[value]'.
  runtime_no_destroy: Unable to destroy [type].
  runtime_no_destroy_id: "Unable to destroy [type] #[value]."
  runtime_no_destroy_name: Unable to destroy [type] '[value]'.
  runtime_no_match: Can't find [type].
  runtime_no_match_id: "Can't find [type] #[value]."
  runtime_no_match_name: Can't find [type] matching '[value]'.
  runtime_no_matches: No matching [types] found.
  runtime_no_matches_pattern: No [types] matching '[value]' found.
  runtime_no_matches_regexp: No [types] matching '[value]' found.
  runtime_no_more: There are no more [types].
  runtime_no_objects: There are no [types].
  runtime_no_parse: "Unable to parse: '[value]'"
  runtime_no_save: Unable to save [type].
  runtime_no_update: Unable to update [type].
  runtime_no_update_id: "Unable to update [type] #[value]."
  runtime_no_update_name: Unable to update [type] '[value]'.
  runtime_not_owner: You are not the owner of [type] '[value]'.
  runtime_not_owner_id: "You are not the owner of [type] #[value]."
  runtime_removed: Successfully removed [type].
  runtime_removed_from: Successfully removed [type] from [name].
  runtime_removed_id: "Successfully removed [type] #[value]."
  runtime_removed_id_from: "Successfully removed [type] #[value] from [name]."
  runtime_removed_name: Successfully removed [type] '[value]'.
  runtime_removed_name_from: Successfully removed [type] '[value]' from [name].
  runtime_updated_at: Successfully updated [type].
  runtime_updated_id: "Successfully updated [type] #[value]."
  runtime_updated_name: Successfully updated [type] '[value]'.
  runtime_uploaded: Successfully uploaded [type].
  runtime_uploaded_id: "Successfully uploaded [type] #[value]."
  runtime_uploaded_name: Successfully uploaded [type] '[value]'.
  runtime_user_hasnt_authored: "[user] hasn't written any [types]."
  runtime_user_hasnt_created: "[user] hasn't created any [types]."
  runtime_user_hasnt_edited: "[user] hasn't edited any [types]."

  # One-time-use messages.
  runtime_api_key_notes_cannot_be_blank: Notes field cannot be blank.
  runtime_bad_use_of_imageless: The special name _Imageless_ was not intended for observations that were created as part of species lists or which have good documentation.  Please read the discussion under "_Imageless_":/names/31080.
  runtime_dates_must_be_same_format: If you give two dates, they must be the same format.
  runtime_description_added_admin: Gave admin permission to [name].
  runtime_description_added_reader: Gave view permission to [name].
  runtime_description_added_writer: Gave edit permission to [name].
  runtime_description_copy_success: Successfully copied the description.
  runtime_description_merge_delete_denied: You don't have permission to delete the old description.
  runtime_description_merge_deleted: "The old description was deleted: [old]"
  runtime_description_merge_success: Successfully merged the descriptions.
  runtime_description_move_success: Successfully moved the description.
  runtime_description_private: That description is private!
  runtime_description_removed_admin: Revoked admin permission for [name].
  runtime_description_removed_reader: Revoked view permission for [name].
  runtime_description_removed_writer: Revoked edit permission for [name].
  runtime_destroy_description_not_admin: Only a description's admins can delete that description.
  runtime_duplicate_rank: "Rank appears twice: '[rank]'"
  runtime_herbarium_record_already_exists: Fungarium record [number] at [herbarium] already used by someone else.
  runtime_image_updated_notes: "Updated notes on image #[id]."
  runtime_image_uploaded: Uploaded image '[name]'.
  runtime_index_no_at_location: No [types] at [location].
  runtime_index_no_by_rss_log: No [types] have had any recent activity.
  runtime_index_no_for_object: No [types] for this object.
  runtime_index_no_for_user: No [types] for [user].
  runtime_index_no_in_species_list: No [types] in [name].
  runtime_index_no_inside_observation: "Observation #[id] has no [types]."
  runtime_index_no_of_children: There are no [types] for children of [name].
  runtime_index_no_of_name: There are no [types] of [name].
  runtime_index_no_of_parents: There are no [types] for parents of [name].
  runtime_index_no_with: There are no [types] with [attachments].
  runtime_invalid_for_rank: "Name is invalid for the rank [rank]: '[name]'"
  runtime_invalid_rank: "Ranks are out of order: '[line_rank]' is the same as or below '[rank]'"
  runtime_location_merge_failed: Failed to merge observation [name].
  runtime_login_failed: Login unsuccessful.
  runtime_login_success: Login successful.
  runtime_map_nothing_to_map: Nothing to map.
  runtime_name_in_use_with_notes: The name '[name]' is already in use and [other] has notes.
  runtime_no_conditions: You didn't specify any conditions!
  runtime_no_upload_image: Had problems uploading image '[name]'.
  runtime_object_deleted: This object has been deleted.
  runtime_object_not_in_index: "Can't find [type] #[id] in the results of the current search or index."
  runtime_object_multiple_matches: Multiple [types] match "[match]".
  runtime_prefs_password_no_match: Password and confirmation did not match.
  runtime_search_has_expired: Your query has expired, please try again.
  runtime_show_observation_success: Successfully changed vote.
  runtime_species_list_clear_success: Successfully removed all observations from list.
  runtime_suggest_one_alternate: No [types] match "[match]", maybe you meant this?
  runtime_suggest_multiple_alternates: No [types] match "[match]", maybe you meant one of these?
  runtime_unable_to_transfer_name: Unable to transfer [name] to another synonym.
  runtime_wrong_rank: Wrong rank for [name]; expected [expect], but got [actual].

  # These shouldn't need translating, but you are free to override if you need to.
  runtime_edit_article_success: "[:runtime_updated_id(type=:article,value=id)]"
  runtime_ask_observation_question_success: "[:runtime_delivered_question]"
  runtime_ask_user_question_success: "[:runtime_delivered_question]"
  runtime_ask_webmaster_need_address: "[:runtime_missing(field=:email_address)]"
  runtime_ask_webmaster_need_content: "[:runtime_missing(field=:comment)]"
  runtime_ask_webmaster_success: "[:runtime_delivered_message]"
  runtime_commercial_inquiry_success: "[:runtime_delivered_message]"
  runtime_create_name_success: "[:runtime_created_name(type=:name,value=name)]"
  runtime_description_adjust_permissions_denied: "[:runtime_description_must_be_admin]"
  runtime_description_adjust_permissions_no_changes: "[:runtime_no_changes]"
  runtime_description_publish_denied: "[:runtime_description_must_be_admin]"
  runtime_destroy_description_success: "[:runtime_destroyed(type=:description)]"
  runtime_destroy_naming_denied: "[:runtime_not_owner_id(type=:naming,value=id)]"
  runtime_destroy_naming_failed: "[:runtime_no_destroy_id(type=:naming,value=id)]"
  runtime_destroy_naming_success: "[:runtime_destroyed_id(type=:naming,value=id)]"
  runtime_destroy_observation_denied: "[:runtime_not_owner_id(type=:observation,value=id)]"
  runtime_destroy_observation_failed: "[:runtime_no_destroy_id(type=:observation,value=id)]"
  runtime_destroy_observation_success: "[:runtime_destroyed_id(type=:observation,value=id)]"
  runtime_edit_location_description_no_change: "[:runtime_no_changes]"
  runtime_edit_location_description_success: "[:runtime_updated_id(type=:location_description,value=id)]"
  runtime_edit_location_no_change: "[:runtime_no_changes]"
  runtime_edit_location_success: "[:runtime_updated_id(type=:location,value=id)]"
  runtime_edit_name_description_no_change: "[:runtime_no_changes]"
  runtime_edit_name_description_success: "[:runtime_updated_id(type=:name_description,value=id)]"
  runtime_edit_name_merge_success: "[:runtime_merge_success(type=:name,src=this,dest=that)]"
  runtime_edit_name_no_change: "[:runtime_no_changes]"
  runtime_edit_name_success: "[:runtime_updated_name(type=:name,value=name)]"
  runtime_edit_observation_success: "[:runtime_updated_id(type=:observation,value=id)]"
  runtime_edit_project_success: "[:runtime_updated_id(type=:project,value=id)]"
  runtime_email_new_password_failed: "[:runtime_no_match_name(type=:user,value=user)]"
  runtime_form_comments_create_success: "[:runtime_created_id(type=:comment,value=id)]"
  runtime_form_comments_destroy_failed: "[:runtime_no_destroy_id(type=:comment,value=id)]"
  runtime_form_comments_destroy_success: "[:runtime_destroyed_id(type=:comment,value=id)]"
  runtime_form_comments_edit_success: "[:runtime_updated_id(type=:comment,value=id)]"
  runtime_image_destroy_failed: "[:runtime_no_destroy_id(type=:image,value=id)]"
  runtime_image_destroy_success: "[:runtime_destroyed_id(type=:image,value=id)]"
  runtime_image_edit_success: "[:runtime_updated_id(type=:image,value=id)]"
  runtime_image_invalid_image: "[:runtime_invalid(type=:image,value=name)]"
  runtime_image_remove_success: "[:runtime_removed_id(type=:image,value=id)]"
  runtime_image_resize_denied: "[:runtime_admin_only]"
  runtime_image_reuse_invalid_id: "[:runtime_no_match_id(type=:image,value=id)]"
  runtime_image_reuse_success: "[:runtime_added_id(type=:image,value=id)]"
  runtime_image_uploaded_image: "[:runtime_uploaded_name(type=:image,value=name)]"
  runtime_invalid_classification: "[:runtime_no_parse(value=text)]"
  runtime_invalid_name: "[:runtime_invalid(type=:name,value=name)]"
  runtime_invalid_source_type: "[:runtime_invalid(type=:source)]"
  runtime_license_duplicate_attributed: Duplicate display_name, form_name, or url
  runtime_list_location_no_matches: "[:runtime_no_matches(type=:location)]"
  runtime_location_already_exists: "[:runtime_already_exists(type=:location,value=name)]"
  runtime_location_description_index_no_matches: "[:runtime_no_matches(type=:location_description)]"
  runtime_location_description_success: "[:runtime_created_id(type=:location_description,value=id)]"
  runtime_location_descriptions_by_author_error: "[:runtime_user_hasnt_authored(type=:location_description)]"
  runtime_location_descriptions_by_editor_error: "[:runtime_user_hasnt_edited(type=:location_description)]"
  runtime_location_merge_success: "[:runtime_merge_success(type=:location,src=this,dest=that)]"
  runtime_location_success: "[:runtime_created_id(type=:location,value=id)]"
  runtime_merge_locations_warning: "[:runtime_merge_warning(type=:location)]"
  runtime_merge_names_warning: "[:runtime_merge_warning(type=:name)]"
  runtime_name_already_used: "[:runtime_already_used(type=:name,value=name)]"
  runtime_name_create_already_exists: "[:runtime_already_exists(type=:name,value=name)]"
  runtime_name_deprecate_must_choose: "[:runtime_missing(field=:preferred_name)]"
  runtime_name_description_index_no_matches: "[:runtime_no_matches(type=:name_description)]"
  runtime_name_description_success: "[:runtime_created_id(type=:name_description,value=id)]"
  runtime_name_descriptions_by_author_error: "[:runtime_user_hasnt_authored(type=:name_description)]"
  runtime_name_descriptions_by_editor_error: "[:runtime_user_hasnt_edited(type=:name_description)]"
  runtime_name_index_no_matches: "[:runtime_no_matches(type=:name)]"
  runtime_names_by_editor_error: "[:runtime_user_hasnt_edited(type=:name)]"
  runtime_names_by_user_error: "[:runtime_user_hasnt_created(type=:name)]"
  runtime_naming_created_at: "[:runtime_created_at(type=:naming)]"
  runtime_naming_updated_at: "[:runtime_updated_at(type=:naming)]"
  runtime_no_more_search_objects: "[:runtime_no_more]"
  runtime_no_save_naming: "[:runtime_no_save(type=:naming)]"
  runtime_no_save_observation: "[:runtime_no_save(type=:observation)]"
  runtime_object_no_match: "[:runtime_no_match_name(value=match)]"
  runtime_observation_success: "[:runtime_created_id(type=:observation,value=id)]"
  runtime_prefs_success: "[:runtime_updated_at(type=:preferences)]"
  runtime_profile_invalid_image: "[:runtime_invalid(type=:image,value=name)]"
  runtime_profile_removed_image: "[:runtime_removed_from(type=:image,name=:profile)]"
  runtime_profile_success: "[:runtime_updated_at(type=:profile)]"
  runtime_profile_uploaded_image: "[:runtime_uploaded_name(type=:image,value=name)]"
  runtime_sequence_success: "[:runtime_created_id(type=:SEQUENCE,value=id)]"
  runtime_sequence_update_success: "[:runtime_updated_id(type=:sequence,value=id)]"
  runtime_species_list_add_observation_success: "[:runtime_added_id_to(type=:observation,value=id)]"
  runtime_species_list_create_success: "[:runtime_created_id(type=:species_list,value=id)]"
  runtime_species_list_destroy_success: "[:runtime_destroyed_id(type=:species_list,value=id)]"
  runtime_species_list_edit_success: "[:runtime_updated_id(type=:species_list,value=id)]"
  runtime_species_list_remove_observation_success: "[:runtime_removed_id_from(type=:observation,value=id)]"
  runtime_unable_to_create_name: "[:runtime_no_create_name(type=:name,value=name)]"
  runtime_unable_to_save_changes: "[:runtime_no_save(type=:changes)]"
  runtime_unrecognized_rank: "[:runtime_invalid(type=rank,value=rank)]"
  runtime_user_bad_rank: "Invalid rank: '[rank]'"
  runtime_visual_group_created_at: "[:runtime_created_at(type=:visual_group)]"
  runtime_visual_model_created_at: "[:runtime_created_at(type=:visual_model)]"
  runtime_visual_model_updated_at: "[:runtime_updated_at(type=:visual_model)]"

  # Longer messages.
  runtime_ask_webmaster_antispam: To cut down on robot spam, questions from unregistered users cannot contain 'http:' or HTML markup.
  runtime_create_draft_create_denied: You do not have permission to create a draft for the project [title].
  runtime_create_naming_already_proposed: Someone has already proposed that name.  If you would like to comment on it, try posting a comment instead.
  runtime_description_already_default: This description is already the default description!
  runtime_description_foreign_read_wrong: Descriptions from other servers must be readable by the general public.
  runtime_description_foreign_write_wrong: Descriptions from other servers must be read-only.
  runtime_description_make_default_only_public: You are only allowed to make public descriptions the default. All users must be allowed at least to read it.
  runtime_description_merge_conflict: There is a conflict.  Please merge the two descriptions by hand.  (Look at the text fields below.  Where there is a conflict both descriptions have been entered one on top of the other separated by a line.)  You may cancel the operation at any time without making any changes.  When you are finished, be sure to destroy the old description.
  runtime_description_move_invalid_classification: The classification has incorrect syntax.  We can't save a new description with it like this, so we've temporarily blanked out the classification field until you correct it.
  runtime_description_must_be_admin: You must be an admin for a description to use this feature.
  runtime_description_permissions_fixed: This type of description has fixed permissions.
  runtime_description_public_read_wrong: Public descriptions must be readable by the general public.
  runtime_description_public_write_wrong: Public descriptions must be writable by the general public.
  runtime_description_user_not_found: User or Group "[name]" not found!
  runtime_destroy_naming_someone_else: Sorry, someone else has given this their strongest positive vote.  You are free to propose alternate names, but we can no longer let you delete this name.
  runtime_edit_description_denied: You have not been given permission to edit this description.
  runtime_edit_naming_someone_else: Sorry, someone else has given this a positive vote, so we had to create a new name proposal to accomodate your changes.
  runtime_email_new_password_success: Password successfully changed.  New password has been sent to your email account.
  runtime_form_names_misspelling_bad: The alternate spelling you entered is not recognized.
  runtime_form_names_misspelling_same: Correct spelling and incorrect spelling are the same!
  runtime_image_changed_your_image: "Changed your profile image to image #[id]."
  runtime_image_move_failed: "Something went wrong on the server and we failed to save image #[id].  Please try again."
  runtime_image_process_failed: "Something went wrong on the server and we failed to process image #[id]. Please try again."
  runtime_image_remove_denied: You do not have permission to remove images from this observation.
  runtime_image_remove_missing: This observation doesn't have that image!
  runtime_merge_warning: Because it can be destructive, only the admin can merge existing [types]. An email requesting the proposed merge has been sent to the admins.
  runtime_name_for_description_not_found: Sorry, the name this description belongs to no longer exists.
  runtime_object_not_found: "Sorry, the [type] you tried to display (id #[id]) does not exist.  Someone may have deleted it or merged it into another."
  runtime_profile_must_define: You must define this location before we can make it your primary location. Any other changes to your profile have been saved.
  runtime_reverify_already_verified: Your account is already verified!  Please log in.
  runtime_reverify_sent: Another verification email was sent.
  runtime_show_description_denied: You have not been given permission to see this description.
  runtime_show_draft_denied: "Permission denied: only project members can view drafts in progress."
  runtime_signup_success: Signup successful.  Verification email sent.
  runtime_species_list_create_synonym: To create a Synonym please edit the Name.

  # Pattern search error messages.
  pattern_search_syntax_error: Syntax error in pattern at [string].
  pattern_search_pattern_must_be_first_error: Filter terms come after the bare search pattern, [str].  Maybe you forgot to enclose the value for [var] in double quotes?
  pattern_search_bad_term_error: "Unexpected term in [type] search: [term]. [help]"
  pattern_search_bad_term_error_suggestion: We've changed some terms. Please use "[new_term]:[vals]" instead of "[term]:[vals]".
  pattern_search_missing_value_error: Missing value for the term [var].
  pattern_search_too_many_values_error: Search term [term] occurs more than once.
  pattern_search_bad_boolean_error: Invalid value for [term], [value], expected "yes" or "no".
  pattern_search_bad_yes_error: Invalid value for [term], [value], only valid value is "yes".
  pattern_search_bad_yes_no_both_error: Invalid value for [term], [value], expected "yes", "no" or "either".
  pattern_search_bad_float_error: Invalid value for [term], [value], expected a number between [min] and [max].
  pattern_search_bad_confidence_error: Invalid value for [term], [value], expected a number or range of numbers between -100 and 100, e.g. "0-100".
  pattern_search_bad_name_error: Invalid or unrecognized value for [term], [value], expected name id or string; nothing matched.
  pattern_search_bad_herbarium_error: Invalid or unrecognized value for [term], [value], expected fungarium id, code or name; nothing matched.
  pattern_search_bad_location_error: Invalid or unrecognized value for [term], [value], expected location id or name; nothing matched.
  pattern_search_bad_project_error: Invalid or unrecognized value for [term], [value], expected project id or title; nothing matched.
  pattern_search_bad_species_list_error: Invalid or unrecognized value for [term], [value], expected species list id or title; nothing matched.
  pattern_search_bad_user_error: Invalid or unrecognized value for [term], [value], expected user id, login or name; nothing matched.
  pattern_search_bad_date_range_error: Invalid value for [term], [value], expected date or date range of form YYYY, YYYY-YYYY, YYYY-MM, YYYY-MM-YYYY-MM, YYYY-MM-DD, YYYY-MM-DD-YYYY-MM-DD, MM, MM-MM or MM-DD-MM-DD.
  pattern_search_bad_rank_range_error: Invalid value for [term], [value], expected rank or range of ranks, e.g., "genus" or "species-form".
  pattern_search_user_me_not_logged_in_error: The term '[:search_term_user]:[:search_value_me]' doesn't make sense unless you are logged in!

  # Advanced search error messages
  advanced_search_bad_q_error: Search expired or cannot be found. Please re-enter search criteria.

  # content for html header title tag,
  # used when there are no hits for a list or search
  title_for_comment_search: Comment Search
  title_for_herbarium_search: Fungarium Search
  title_for_herbarium_record_search: Fungarium Record Search
  title_for_image_search: Image Search
  title_for_location_search: Location Search
  title_for_name_search: Name Search
  title_for_observation_search: Observation Search
  title_for_project_search: Project Search
  title_for_species_list_search: Species List Search
  title_for_user_search: User Search

  ##############################################################################

  # LESS IMPORTANT ENUMERATED SETS OF VALUES

  # Api error messages
  api_abort_due_to_errors: Aborted operation due to errors.
  api_ambiguous_name: Name "[name]" is ambiguous, matches [others].
  api_another_users_profile_location: You can't edit this [:location] because someone has made it their profile location.
  api_api_key_not_verified: API key for "[notes]" has not been activated yet. (key = "[key]")
  api_bad_action: Invalid request type "[action]".
  api_bad_altitude_parameter_value: "Invalid elevation, \"[val]\", examples: \"1234\", \"1234m\", \"4048'\", \"4048ft\"."
  api_bad_api_key: Bad key "[key]".
  api_bad_boolean_parameter_value: Invalid boolean, "[val]", expect "1", "yes", "true", "0", "no", or "false".
  api_bad_classification: Invalid classification string.
  api_bad_date_parameter_value: Invalid date, "[val]", expect "YYYYMMDD".
  api_bad_date_range_parameter_value: Invalid date range, "[val]", expect "YYYYMMDD-YYYYMMDD", "YYYYMM-YYYYMM", "YYYY-YYYY", "MM-MM", "YYYYMMDD", "YYYYMM", "YYYY", "MM".
  api_bad_email_parameter_value: Invalid email address, "[val]".
  api_bad_external_site_parameter_value: Invalid external site, "[val]".
  api_bad_float_parameter_value: Invalid float, "[val]".
  api_bad_herbarium_parameter_value: Invalid or unknown fungarium, "[val]", accept numerical id, code or name.
  api_bad_image_parameter_value: Invalid or unknown image, "[val]", accept only numerical id.
  api_bad_integer_parameter_value: Invalid integer, "[val]".
  api_bad_latitude_parameter_value: "Invalid latitude, \"[val]\", examples: \"-45.6789\", \"45.6789°S\", \"45°40.73'S\", \"45°40'44\"S\"."
  api_bad_license_parameter_value: Invalid or unknown license, "[val]", accept only numerical id.
  api_bad_limited_parameter_value: Expected "[val]" to be in [limit].
  api_bad_location_parameter_value: Invalid or unknown location, "[val]", accept numerical id or location name.
  api_bad_longitude_parameter_value: "Invalid longitude, \"[val]\", examples: \"-45.6789\", \"45.6789°W\", \"45°40.73'W\", \"45°40'44\"W\"."
  api_bad_method: Invalid request method "[method]".
  api_bad_name_parameter_value: Invalid or unknown name, "[val]", accept numerical id or scientific name (author not required).
  api_bad_notes_field_parameter: Invalid notes template field.  Pretty much anything but commas are allowed.
  api_bad_object_parameter_value: "Invalid or unknown object, \"[val]\", examples: \"name #1234\", \"observation #54321\", \"species_list #42\"."
  api_bad_observation_parameter_value: Invalid or unknown observation, "[val]", accept only numerical id.
  api_bad_project_parameter_value: Invalid or unknown project, "[val]", accept numerical id or project name.
  api_bad_species_list_parameter_value: Invalid or unknown species list, "[val]", accept numerical id or species list title.
  api_bad_time_parameter_value: Invalid time, "[val]", expect "YYYYMMDDHHMMSS".
  api_bad_time_range_parameter_value: Invalid time range, "[val]", expect "YYYYMMDDHHMMSS-YYYYMMDDHHMMSS", "YYYYMMDDHHMM-YYYYMMDDHHMM", "YYYYMMDDHH-YYYYMMDDHH", "YYYYMMDD-YYYYMMDD", "YYYYMM-YYYYMM", "YYYY-YYYY", "MM-MM", "YYYYMMHHMMSS", "YYYYMMDDHHMM", "YYYYMMDDHH", "YYYYMMDD", "YYYYMM", "YYYY", "MM".
  api_bad_user_parameter_value: Invalid or unknown user, "[val]", accept numerical id, login or name.
  api_bad_version: Invalid version number "[version]".
  api_can_only_delete_your_own_account: Only the account owner can delete their account.
  api_can_only_synonymize_unsynonymized_names: Presently, we're only allowing API clients to synonymize unsynonymized names with other names.  If one of the names has no synonyms, synonymize that name with the others.  But there's no way to merge two sets os synonyms via the API right now.
  api_can_only_use_one_of_these_fields: "Please only use one of these parameters: [fields]."
  api_can_only_use_this_field_if_has_specimen: The parameter, "[field]", can only be used if the observation has a specimen.
  api_cant_add_herbarium_record: Only owner of observation and curators of fungarium can add fungarium records to an observation.
  api_couldnt_download_url: "Failed to download the resource at the URL, \"[url]\": [error]"
  api_create_failed: "Failed to create [type] \"[name]\": [error]"
  api_destroy_failed: Failed to destroy [type] "[name]".
  api_dubious_location_name: "Location name is invalid: [reasons]"
  api_external_link_permission_denied: In order to create an external link, you must either have edit permissions for the observation, or you must be a member of the external site's project.
  api_file_missing: File "[file]" is missing.
  api_help_message: "Usage: [help]"
  api_herbarium_record_already_exists: There is already a record for [number] at [herbarium].
  api_image_upload_failed: "Failed to upload image: [error]"
  api_incorrect_password: Incorrect password.
  api_lat_long_must_both_be_set: Must supply both latitude and longitude, or neither.
  api_location_already_exists: The location "[location]" already exists.
  api_missing_method: Missing "method" parameter.
  api_missing_parameter: Missing "[arg]" parameter.
  api_missing_set_parameters: You didn't supply any "set" parameters.
  api_missing_upload: Expected an upload file.  You may send the file in the data of the HTTP request, or you may specify a URL using the "upload_url" parameter.
  api_must_authenticate: Must authenticate with API key to perform this operation.
  api_must_be_admin: You are not an admin for [project].
  api_must_be_creator: You can only edit [types] that you have created.
  api_must_be_member: You are not a member of [type] "[name]".
  api_must_be_only_editor: You can only edit [types] if you are the only editor.
  api_must_be_owner: You must be the owner of the [type] "[name]" to do this.
  api_must_have_edit_permission: You do not have permission to edit [type] "[name]".
  api_must_have_view_permission: You do not have permission to view [type] "[name]".
  api_must_not_have_any_herbaria: You can't edit this [:location] because there is an [:herbarium] there.
  api_must_own_all_descriptions: You can only edit [types] if you own all the [:descriptions].
  api_must_own_all_namings: You can only edit [types] if no one else has proposed that [type].
  api_must_own_all_observations: You can only edit [types] if you own all its [:observations].
  api_must_own_all_species_lists: You can only edit [types] if you own all its [:species_lists].
  api_name_already_exists: The name "[new]" already exists.
  api_name_doesnt_parse: The name, "[name]", doesn't parse as a valid scientific name.
  api_name_wrong_for_rank: The name, "[name]", isn't valid for [rank].
  api_need_all_four_edges: "Need to supply all four edges of bounding box: north, south, east and west."
  api_no_method_for_action: Invalid request method "[method]" for "[action]".
  api_object_not_found_by_id: "[Type] #[id] does not exist, or someone has deleted it."
  api_object_not_found_by_string: "[Type] \"[str]\" does not exist, or someone has deleted it."
  api_one_or_the_other: Can only use one of the parameters [args].
  api_parameter_cant_be_blank: It is okay to leave the [arg] parameter off, but if you include it in your PATCH request, it cannot be blank.  Leaving a set parameter off means it will leave that property alone and do nothing; setting it to a blank tells MO to delete or clear the property.  And some properties cannot be deleted or cleared.
  api_password_incorrect: Password incorrect.
  api_project_taken: The project, "[project]", already exists.
  api_query_error: "There was an internal problem with Query: [error]"
  api_render_failed: There was a problem while rendering the results. [error]
  api_species_list_already_exists: The [:species_list] "[title]" already exists.
  api_string_too_long: The string, "[val]", has more than [limit] characters.
  api_too_many_uploads: Only one upload allowed per request.  You may send the file in the data of the HTTP request, or you may specify a URL using the "upload_url" parameter.  But do not use both methods at the same time.
  api_trying_to_set_multiple_locations_to_same_name: You are attempting to update multiple locations to the same name.
  api_trying_to_set_multiple_names_at_once: You can only change the name, author and rank of one name at a time.
  api_unexpected_upload: Unexpected file attached.
  api_unused_parameters: "Unexpected parameters: [params]"
  api_user_already_exists: The user "[login]" already exists or is taken.
  api_user_group_taken: The user group "[title]" already exists.
  api_user_not_verified: The user "[login]" is not verified yet; you can request another verification email on the website.

  api_help_accession_has: search within accession number
  api_help_accession_number: unique fungarium id
  api_help_accession_number_has: search within accession number
  api_help_any_date: this date can mean anything you want
  api_help_api_key_password: password of the user you are creating an API key for
  api_help_api_key_user: user you are creating api key for
  api_help_app: identifier used to help user distinguish which api key belongs to which app
  api_help_author_has: search within author
  api_help_citation_has: search within citation
  api_help_classification_has: search within classification
  api_help_clear_synonyms: make it so this name is not synonymized with anything but leave everything it used to be synonymized with synonyms of each other
  api_help_collector: collector's name
  api_help_collector_has: search within collector's name
  api_help_comments_has: search within comments summary and body
  api_help_content_has: search within body
  api_help_copyright_holder_has: search within copyright holder
  api_help_create_key: if you pass in your app name here it will create an api key for the user for your app to use
  api_help_creator: creator
  api_help_east: max longitude
  api_help_field_slip_prefix_has: search within field slip prefix
  api_help_first_user: creator / first to use
  api_help_has_notes_field: is given observation notes template field filled in?
  api_help_has_obs_notes: observation has notes?
  api_help_has_observation: is attached to an observation?
  api_help_initial_det: initial determination
  api_help_initial_det_has: search within initial determination
  api_help_is_collection_location: is this location where mushroom was found?
  api_help_gps_hidden: hide exact coordinates?
  api_help_locus_has: search within locus
  api_help_log: log this action on main page activity log and RSS feed?
  api_help_mailing_address: postal address
  api_help_min_rank: group or genus or better
  api_help_min_size: width or height at least 160 for thumbnail, 320 for small, 640 for medium, 960 for large, 1280 for huge
  api_help_misspellings: include misspellings? "either" means do not care and "only" means only show misspelt names
  api_help_north: max latitude
  api_help_notes_field: set value of the custom notes template field, substitute field name for "$field"
  api_help_notes_has: search within notes
  api_help_number: collector's number
  api_help_number_has: search within collector's number
  api_help_obs_date: observation date
  api_help_obs_notes_has: search within observation notes
  api_help_observer: observer
  api_help_original_name: original file name or other private identifier
  api_help_postal: in postal format with country last regardless of user preference
  api_help_region: matches locations which end in this, e.g. "California, USA"
  api_help_set_correct_spelling: mark this as misspelt and deprecated and synonymize with the correct spelling
  api_help_set_is_collection_location: is this location where mushroom was found?
  api_help_set_gps_hidden: hide exact coordinates?
  api_help_south: min latitude
  api_help_summary_has: search within summary
  api_help_target: "e.g. \"observation #1234\" or \"name #5678\""
  api_help_text_name_has: search within name
  api_help_title_has: search within title
  api_help_uploader: who uploaded the photo
  api_help_west: min longitude
  api_help_when_seen: when seen
  api_help_when_taken: when photo taken

  # Query titles.
  query_title_advanced_search: "[:app_advanced_search]"
  query_title_all: "[TYPE] Index"
  query_title_all_by: "[TYPES] by [ORDER]"
  query_title_all_filtered: Matching [TYPES]
  query_title_at_location: "[TYPES] from [LOCATION]"
  query_title_at_where: "[TYPES] from '[USER_WHERE]'"
  query_title_by_author: "[TYPES] Authored by [USER]"
  query_title_by_editor: "[TYPES] Edited by [USER]"
  query_title_by_rss_log: "[TYPES] in Activity Log"
  query_title_by_user: "[TYPES] created by [USER]"
  query_title_for_observation: "[TYPES] for [OBSERVATION]"
  query_title_for_project: "[TYPES] for [PROJECT]"
  query_title_in_lists_for_project: "[TYPES] in lists for [PROJECT]"
  query_title_for_target: "[TYPES] on [TARGET]"
  query_title_for_user: "[TYPES] for [USER]"
  query_title_in_herbarium: "[TYPES] in [HERBARIUM]"
  query_title_in_set: Selected [TYPES]
  query_title_in_species_list: "[TYPES] in [SPECIES_LIST]"
  query_title_inside_observation: "[TYPES] of [OBSERVATION]"
  query_title_needs_id: "[OBSERVATIONS] needing identification for [USER]"
  query_title_nonpersonal: List of Institutional Fungaria
  query_title_of_children: Lower Taxa under [NAME]
  query_title_of_name: "[TYPES] of [NAME]"
  query_title_of_name_synonym: "[TYPES] of Synonyms of [NAME]"
  query_title_of_name_nonconsensus: "[TYPES] That Might Be [NAME]"
  query_title_of_parents: Higher Taxa Containing [NAME]
  query_title_pattern_search: "[TYPES] Matching '[pattern]'"
  query_title_regexp_search: "[TYPES] Matching '[regexp]'"
  query_title_with_descriptions: "[TYPES] with [:DESCRIPTIONS]"
  query_title_with_descriptions_by_author: "[TYPES] with [:query_title_by_author(type=:description)]"
  query_title_with_descriptions_by_editor: "[TYPES] with [:query_title_by_editor(type=:description)]"
  query_title_with_descriptions_by_user: "[TYPES] with [:query_title_by_user(type=:description)]"
  query_title_with_descriptions_in_set: "[TYPES] with [descriptions]"
  query_title_with_observations: "[TYPES] with [:OBSERVATIONS]"
  query_title_with_observations_at_location: "[TYPES] with [:query_title_at_location(type=:observation)]"
  query_title_with_observations_at_where: "[TYPES] with [:query_title_at_where(type=:observation)]"
  query_title_with_observations_by_user: "[TYPES] with [:query_title_by_user(type=:observation)]"
  query_title_with_observations_filtered: "[TYPES] with [SUBTITLE]"
  query_title_with_observations_for_project: "[TYPES] with [:query_title_for_project(type=:observation)]"
  query_title_with_observations_in_set: "[TYPES] for [observations]"
  query_title_with_observations_in_species_list: "[TYPES] with [:query_title_in_species_list(type=:observation)]"
  query_title_with_observations_of_children: "[TYPES] with [:query_title_of_children(type=:observation)]"
  query_title_with_observations_of_name: "[TYPES] with [:query_title_of_name(type=:observation)]"
  query_title_with_observations_of_name_synonym: "[TYPES] with [:query_title_of_name_synonym(type=:observation)]"
  query_title_with_observations_of_name_nonconsensus: "[TYPES] with [:query_title_of_name_nonconsensus(type=:observation)]"

  # Brief description of each query flavor.
  query_help_comment_all: all comments
  query_help_comment_by_user: comments created by a given user
  query_help_comment_in_set: comments in a given set
  query_help_comment_for_object: comments about a given object
  query_help_comment_for_user: comments sent to a given user
  query_help_comment_pattern_search: comments matching a search string
  query_help_herbarium_record_in_herbarium: records in a given fungarium
  query_help_herbarium_record_for_observation: records for a given observation
  query_help_image_advanced_search: images of observations matching advanced search criteria
  query_help_image_all: all images
  query_help_image_by_user: images created by a given user
  query_help_image_in_set: images in a given set
  query_help_image_inside_observation: images belonging to an outer observation query
  query_help_image_pattern_search: images matching a search_string
  query_help_image_with_observations: images of observations
  query_help_image_with_observations_at_location: images of observations at a defined location
  query_help_image_with_observations_at_where: images of observations at an undefined location
  query_help_image_with_observations_by_user: images of observations by a given user
  query_help_image_with_observations_in_set: images of observations in a given set
  query_help_image_with_observations_in_species_list: images of observations in a given species list
  query_help_image_with_observations_of_children: images of observations of children a given name
  query_help_image_with_observations_of_name: images of observations of a given name
  query_help_location_advanced_search: locations of observations matching advanced search criteria
  query_help_location_all: all locations
  query_help_location_by_user: locations created by a given user
  query_help_location_by_editor: locations modified by a given user
  query_help_location_by_rss_log: locations with recent activity
  query_help_location_in_set: locations in a given set
  query_help_location_pattern_search: locations matching a search string
  query_help_location_with_descriptions: locations with descriptions
  query_help_location_with_descriptions_by_author: locations with descriptions authored by a given user
  query_help_location_with_descriptions_by_editor: locations with descriptions edited by a given user
  query_help_location_with_descriptions_by_user: locations with descriptions created by a given user
  query_help_location_with_descriptions_in_set: locations with descriptions in a given set
  query_help_location_with_observations: locations of observations
  query_help_location_with_observations_by_user: locations of observations by a given user
  query_help_location_with_observations_in_set: locations of observations in a given set
  query_help_location_with_observations_in_species_list: locations of observations in a given species list
  query_help_location_with_observations_of_children: locations of observations of children of a given name
  query_help_location_with_observations_of_name: locations of observations of a given name
  query_help_location_description_all: all location descriptions
  query_help_location_description_by_author: location descriptions that list given user as an author
  query_help_location_description_by_editor: location descriptions that list given user as an editor
  query_help_location_description_by_user: location descriptions created by a given user
  query_help_location_description_in_set: location descriptions in a given set
  query_help_name_advanced_search: names of observations matching advanced search criteria
  query_help_name_all: all names
  query_help_name_by_user: names created by a given user
  query_help_name_by_editor: names modified by a given user
  query_help_name_by_rss_log: names with recent activity
  query_help_name_in_set: names in a given set
  query_help_name_of_children: names of children of a name
  query_help_name_of_parents: names of parents of a name
  query_help_name_pattern_search: names matching a search string
  query_help_name_with_descriptions: names with descriptions
  query_help_name_with_descriptions_by_author: names with descriptions authored by a given user
  query_help_name_with_descriptions_by_editor: names with descriptions edited by a given user
  query_help_name_with_descriptions_by_user: names with descriptions created by a given user
  query_help_name_with_descriptions_in_set: names with descriptions in a given set
  query_help_name_with_observations: names of observations, alphabetically
  query_help_name_with_observations_at_location: names of observations at a defined location
  query_help_name_with_observations_at_where: names of observations at an undefined location
  query_help_name_with_observations_by_user: names of observations by a given user
  query_help_name_with_observations_in_set: names of observations in a given set
  query_help_name_with_observations_in_species_list: names of observations in a given species list
  query_help_name_description_all: all name descriptions
  query_help_name_description_by_author: name descriptions that list a given user as an author
  query_help_name_description_by_editor: name descriptions that list a given user as an editor
  query_help_name_description_by_user: name descriptions created by a given user
  query_help_name_description_in_set: name descriptions in a given set
  query_help_observation_advanced_search: observations matching advanced search criteria
  query_help_observation_all: all observations
  query_help_observation_at_location: observations at a defined location
  query_help_observation_at_where: observations at an undefined location
  query_help_observation_by_rss_log: observations with recent activity
  query_help_observation_by_user: observations created by a given user
  query_help_observation_in_set: observations in a given set
  query_help_observation_in_species_list: observations in a given species list
  query_help_observation_of_children: observations of children of a given name
  query_help_observation_of_name: observations of a given name
  query_help_observation_pattern_search: observations matching a search string
  query_help_project_all: all projects
  query_help_project_by_rss_log: projects with recent activity
  query_help_project_in_set: projects in a given set
  query_help_project_pattern_search: projects matching a search string
  query_help_rss_log_all: all recent activity logs
  query_help_rss_log_in_set: activity logs in a given set
  query_help_species_list_all: all species lists
  query_help_species_list_at_location: species lists at a defined location
  query_help_species_list_at_where: species lists at an undefined location
  query_help_species_list_by_rss_log: species lists with recent activity
  query_help_species_list_by_user: species lists created by a given user
  query_help_species_list_in_set: species lists in a given set
  query_help_species_list_pattern_search: species lists matching a search string
  query_help_user_all: all users
  query_help_user_in_set: users in a given set
  query_help_user_pattern_search: users matching a search string

  # Sorting criteria.
  sort_by_accession_number: "[:herbarium_record_accession_number]"
  sort_by_activity: "[:ACTIVITY]"
  sort_by_code: Code
  sort_by_code_then_name: Code and Name
  sort_by_confidence: "[:CONFIDENCE_LEVEL]"
  sort_by_contribution: Contribution
  sort_by_copyright_holder: "[:COPYRIGHT_HOLDER]"
  sort_by_created_at: Date Created
  sort_by_date: "[:DATE]"
  sort_by_filename: File Name
  sort_by_header: "Sort by:"
  sort_by_herbarium_label: Label
  sort_by_herbarium_name: Fungarium
  sort_by_id: ID
  sort_by_image_quality: Image Quality
  sort_by_initial_det: Initial Determination
  sort_by_last_login: Last Login
  sort_by_location: "[:LOCATION]"
  sort_by_login: "[:LOGIN_NAME]"
  sort_by_name: "[:NAME]"
  sort_by_num_views: Popularity
  sort_by_number: Number
  sort_by_observation: "[:OBSERVATION]"
  sort_by_owners_quality: Owner's Quality
  sort_by_posted: Date Posted
  sort_by_records: "#Records"
  sort_by_reverse: Reverse Order
  sort_by_rss_log: Recent Activity
  sort_by_summary: "[:SUMMARY]"
  sort_by_thumbnail_quality: Thumbnail Quality
  sort_by_title: "[:TITLE]"
  sort_by_updated_at: Time Last Modified
  sort_by_user: "[:USER]"
  sort_by_where: "[:LOCATION]"

  ##############################################################################

  # DEBUGGING STUFF -- this doesn't need translating

  # observations/recalc
  observer_recalc_old_name: "old_name: [name]"
  observer_recalc_new_name: "new_name: [name]"
  observer_recalc_caught_error: "Caught exception: [error]"

  # observer/status
  system_status_browser_status_size: Browser status cache size
  system_status_clear_caches: Clear Caches
  system_status_gc: GC
  system_status_textile_name_size: Textile name cache size
  system_status_title: Server Status<|MERGE_RESOLUTION|>--- conflicted
+++ resolved
@@ -2557,10 +2557,6 @@
   show_publication_title: Publication
   show_publication_added_by: Added by
 
-<<<<<<< HEAD
-
-=======
->>>>>>> 444f99c5
   # herbarium fields
   herbarium_curator: Curator
   herbarium_curators: Curators
