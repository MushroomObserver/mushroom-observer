#
#  Be sure to rake lang:update and restart your server if you modify this file.
#
################################################################################
#
#  Rails Comments
#
#  Files in the config/locales directory are used for internationalization
#  and are automatically loaded by Rails. If you want to use locales other
#  than English, add the necessary files in this directory.
#
#  To use the locales, use `I18n.t`:
#
#      I18n.t 'hello'
#
#  In views, this is aliased to just `t`:
#
#      <%= t('hello') %>
#
#  To use a different locale, set it with `I18n.locale`:
#
#      I18n.locale = :es
#
#  This would use the information in config/locales/es.yml.
#
#  To learn more, please read the Rails Internationalization guide
#  available at https://guides.rubyonrails.org/i18n.html.
#
################################################################################
#
#  MO Differences
#
#  In MO, locales files are created and modified differently.  One should never
#  change the locale.yml files by hand.  And further, how to change the
#  translations is different for English (the "official" language) than the
#  other languages.
#
#  English:  ""
#
#  Change and check in en.txt (not en.yml!), and run "rake lang:update"
#  both locally and on the production server to pick up the changes.
#  This should be the *only* way we make changes to the English "translations".
#  Any other method will get clobbered next time someone runs "rake lang:update".
#
#  Other languages:
#
#  Option one: "Export" a .txt file, e.g., es.txt ("rake lang:export:es"),
#  change the exported file, then import that on the server into the live
#  database ("rake lang:import:es").
#
#  Option two: Change the translations on the live, running site via the "Edit
#  Translations on This Page" link at the bottom of the page while viewing the
#  page in the desired language.  Any changes made here will be stored in the
#  live database, and will propagate automatically to all other currently
#  running instances immediately.
#
#  rake lang:update:
#
#  This command clobbers es.txt and es.yml, and recreates them fresh from the
#  strings stored in the database.  It does NOT clobber en.txt, making an
#  exception for that one case.  This is critical because we need to be able to
#  check this in to git.  The foreign translations are not checked into git,
#  they are considered "data" at present.  Instead, MO "imports" en.txt each
#  time "rake lang:update" is run, and syncs the English translations in the
#  database with the current data in en.txt.  Furthermore, en.txt is special in
#  one additional way: it is used as the template for the other "export" files,
#  es.txt, fr.txt, etc.  It preserves comments, order, etc. exactly like it
#  appears in en.txt.)
#
################################################################################
#
#  How to Create and Import a New Language:
#
#  First create the language in the database:
#
#    INSERT INTO languages (`locale`, `name`, `order`, `beta`)
#      VALUES (
#        "jp",          # locale, e.g. "pt" for Portuguese
#        "日本語",      # name of the language *in that language*
#        "Nihongo",     # transliteration of the above (so it sorts right)
#        1              # beta=1 means it won't appear in site's language menu
#      );
#
#  Create stub language files:
#
#    mo$ rake lang:update
#    mo$ rake lang:export:jp
#
#  You should now have an import/export file called config/locales/jp.txt.
#  Once you're done editing this file -- remembering to remove the extra space
#  between "tag:" and "value"!! -- test if it's valid:
#
#    mo$ ruby -e "require 'yaml'; YAML.load_file('config/locales/jp.txt')"
#
#  Sorry, it doesn't always tell you where the syntax errors are. Look for
#  things like "tag: [..." or "tag: blah: ..."  That should be the cause of
#  most of the grief.  Just protect those strings in quotes, remembering to
#  backslash-protect embedded quotes when you do so.
#
#  Now you should be ready to import the file.  Note that this can be redone
#  as many times as necessary if you see problems when you test it.  This is
#  why it's good to keep new languages beta!!
#
#    mo$ cp config/locales/jp.txt config/locales/jp.txt.bak
#    mo$ rake user_id=1234 lang:import:jp
#    mo$ rake lang:update
#    mo$ uni reload
#
#  You need to supply user_id to lang:import because it needs to know who
#  created each translation_string.  You can give "user_name=xxx" instead.
#  If that works, then you should be able to test it on the server.  Note
#  that the new language is still "beta" so it doesn't show up as a publically
#  available option.  Instead add "?user_locale=jp" to the end of any URL:
#
#    http:  ""
#
#  It should stay in Japanese now until you tell it to switch to another.
#  If you need to re-import, it's safest to purge the old strings first:
#
#    DELETE FROM translation_strings WHERE language_id = xxx;
#
#  Note that it's important to backup the original import file, because
#  rake lang:update will clobber it.  Looking at the new jp.txt can help
#  identify problems with the import file, too.  You may even be able to
#  diff the two, depending how the translator does their work.
#
#  Once you're satisfied, repeat all this on the live server, and clear the
#  beta flag in the languages table.
#
#    UPDATE languages SET beta=0 WHERE language_id=xxx;
#
#  -Jason 20180320
#
################################################################################
#
#  Hints about the entries.
#
#  Each entry is a *one-line* string. It must not contain a carriage return or
#  line feed. To display a new line, use: \n, <br>, or <\br>.
#  Example:  ""
#    entry:  ""
#  will display as
#    1st line
#    2nd line
#
#  The string can include html (without newline characters).
#  Examples:  ""
#    entry:  ""
#    entry:  ""
#
#  The string can incorporate other entries by including those entries' labels.
#  An entry which includes other labels must be dumbquoted.
#  Example:  ""
#    quoted_entry:  ""
#    quoting_entry:  ""
#
#  Then in the code,
#    quoting_entry.t
#  will display as:
#    Hello there.
#
#  Within a dumbquoted entry, dumbquotes must be escaped: \"
#  (Smartquotes must *not* be escaped.)
#  Example
#    entry:  ""
#  will display as
#    "dumbquoted" “smartquoted”.
#
#  - Joe Cohen 20170312
#
################################################################################

  all_months: January February March April May June July August September October November December
  all_month_abbrs: Jan Feb Mar Apr May Jun Jul Aug Sep Oct Nov Dec

  # Important examples:
  hello: Hello world
  they_flew_by: The [they] flew by
  they_fly: "[THEY] fly"
  quote_test: This has "quotes"
  quote_them: This has "[THEM]"
  one: one

  # Yes and No are apparently broken
  YEP: "Yes"
  yep: "yes"
  NOPE: "No"
  nope: "no"

  # Test with new lines
  with_newlines: "This\nhas\nnewlines"

  # Test with a link
  with_a_link: "\"See this link\":https://mushroomobserver.org"

  ##############################################################################
  #
  #  Overview of File
  #
  #  Translations are presented roughly in order of decreasing importance,
  #  starting with things that are seen on every page, progressing through
  #  commonly-used to rarely-used pages, to emails, error messages, and finally
  #  administrative and debugging messages. Sections:
  #
  #    COMMON WORDS AND PHRASES
  #    ENUMERATED SETS OF VALUES
  #    APPLICATION LAYOUT
  #    MOST POPULAR PAGES
  #    LESS POPULAR PAGES
  #    ADMIN-TYPE PAGES
  #    EMAIL MESSAGES
  #    INTRO PAGE
  #    HOW TO HELP PAGE
  #    HOW TO USE PAGE (COMMON TASKS)
  #    HOW TO USE PAGE (GLOSSARY)
  #    LOCATION HELP PAGE
  #    ERROR MESSAGES
  #    LESS IMPORTANT ENUMERATED SETS OF VALUES
  #    DEBUGGING STUFF
  #
  ##############################################################################

  # COMMON WORDS AND PHRASES

  # Object titles, all nouns.
  ACTIVITY: Activity
  activity: activity
  API_KEY: API Key
  api_key: API key
  API_KEYS: API Keys
  api_keys: API keys
  ARTICLE: Article
  article: article
  ARTICLES: Articles
  articles: articles
  CHECKLISTS: Checklists
  CLADE: Clade
  clade: clade
  COLLECTION_NUMBER: Collection Number
  collection_number: collection number
  COLLECTION_NUMBERS: Collection Numbers
  collection_numbers: collection numbers
  COLLECTOR: Collector
  COMMENT: Comment
  comment: comment
  COMMENTS: Comments
  comments: comments
  CONSTRAINTS: Constraints
  CONTRIBUTORS: Contributors
  DESCRIPTION: Description
  description: description
  DESCRIPTIONS: Descriptions
  descriptions: descriptions
  DONATIONS: Donations
  DRAFT: Draft
  draft: draft
  DRAFTS: Drafts
  drafts: drafts
  error: error
  ERRORS: Errors
  errors: errors
  EXTERNAL_LINK: External Link
  external_link: external link
  EXTERNAL_LINKS: External Links
  external_links: external links
  EXTERNAL_SITE: External Site
  external_site: external site
  EXTERNAL_SITES: External Sites
  external_sites: external sites
  FIELD_SLIP: Field Slip
  field_slip: field slip
  FIELD_SLIPS: Field Slips
  field_slips: field slips
  IDENTIFICATION: Identification
  identification: identification
  IMAGE: Image
  image: image
  IMAGES: Images
  images: images
  IGNORE: Ignore
  ignore: ignore
  INFO: Info
  INFORMATION: Information
  INTERESTS: Interests
  GEOLOCATION: Geolocation
  geolocation: geolocation
  GLOSSARY: Glossary
  glossary: glossary
  GLOSSARY_TERM: Glossary Term
  glossary_term: glossary term
  GLOSSARY_TERMS: Glossary Terms
  glossary_terms: glossary terms
  HERBARIUM_RECORD: Fungarium Record
  herbarium_record: fungarium record
  HERBARIUM_RECORDS: Fungarium Records
  herbarium_records: fungarium records
  HERBARIA: Fungaria
  herbaria: fungaria
  HERBARIUM: Fungarium
  herbarium: fungarium
  HERBARIUMS: Fungaria
  herbariums: fungaria
  LICENSE: License
  license: license
  LICENSES: Licenses
  licenses: licenses
  LICHEN: Lichen
  lichen: lichen
  LINKS: Links
  links: links
  LOCALITY: Locality
  locality: locality
  LOCALITIES: Localities
  localities: localities
  LOCATION: Location
  location: location
  LOCATIONS: Locations
  locations: locations
  LOCATION_DESCRIPTION: Location Description
  location_description: location description
  LOCATION_DESCRIPTIONS: Location Descriptions
  location_descriptions: location descriptions
  LOG: Log
  log: log
  LOGS: Logs
  logs: logs
  MAP: Map
  map: map
  MAPS: Maps
  maps: maps
  NAME: Name
  name: name
  NAMES: Names
  names: names
  NAME_DESCRIPTION: Name Description
  name_description: name description
  NAME_DESCRIPTIONS: Name Descriptions
  name_descriptions: name descriptions
  NAME_TRACKER: Name Tracker
  name_tracker: name tracker
  NAME_TRACKERS: Name Trackers
  name_trackers: name trackers
  NAMING: Proposed Name
  naming: proposed name
  NAMINGS: Proposed Names
  namings: proposed names
  NEWS: News
  news: news
  NOTIFICATION: Notification
  notification: notification
  NOTIFICATIONS: Notifications
  notifications: notifications
  # generic object
  OBJECT: Object
  object: object
  OBJECTS: Objects
  objects: objects
  OBSERVATION: Observation
  observation: observation
  OBSERVATIONS: Observations
  observations: observations
  OBSERVATION_FIELDS: Observation Fields
  PAST_LOCATION: Location Change
  past_location: location change
  PAST_LOCATIONS: Location Changes
  past_locations: location changes
  PAST_NAME: Name Change
  past_name: name change
  PAST_NAMES: Name Changes
  past_names: name changes
  PIVOTAL: Pivotal
  POLICY: Policy
  PROJECT: Project
  project: project
  PROJECTS: Projects
  projects: projects
  PUBLICATION: Publication
  publication: publication
  PUBLICATIONS: Publications
  publications: publications
  REGION: Region
  region: region
  RSS_LOG: Activity Log
  rss_log: activity log
  RSS_LOGS: Activity Logs
  rss_logs: activity logs
  SEQUENCE: Sequence
  sequence: sequence
  SEQUENCES: Sequences
  sequences: sequences
  SOURCE: Source
  source: source
  SOURCES: Sources
  sources: sources
  SPECIES_LIST: Species List
  species_list: species list
  SPECIES_LISTS: Species Lists
  species_lists: species lists
  SpeciesList: Species List
  SPECIMEN: Specimen
  specimen: specimen
  SPECIMENS: Specimens
  specimens: specimens
  SUPPORT: Support
  support: support
  TEST_PAGES: Test Pages
  THEME: Theme
  TRANSLATION: Translation
  translation: translation
  TRANSLATIONS: Translations
  translations: translations
  URL: URL
  USER: User
  user: user
  USERS: Users
  users: users
  USER_GROUP: User Group
  user_group: user group
  USER_GROUPS: User Groups
  user_groups: user groups
  VISUAL_GROUP: Visual Group
  visual_group: visual group
  VISUAL_GROUPS: Visual Groups
  visual_groups: visual groups
  VISUAL_MODEL: Visual Model
  visual_model: visual model
  VISUAL_MODELS: Visual Models
  visual_models: visual models
  VOTE: Vote
  vote: vote
  VOTES: Votes
  votes: votes

  # Other common nouns.
  ACCESSION: Accession
  ACCESSIONS: Accessions
  accession: accession
  accessions: accessions
  ACCOUNT: Account
  account: account
  ACCOUNTS: Accounts
  accounts: accounts
  ADMIN: Admin
  admin: admin
  ADMINS: Admins
  admins: admins
  ADMIN_GROUP: Admin Group
  admin_group: admin group
  ADMIN_GROUPS: Admin Groups
  admin_groups: admin groups
  ANNOTATIONS: Annotations
  # ("Author" is person(s) who wrote a book, description, or news Article.)
  AUTHOR: Author
  author: author
  AUTHORS: Authors
  authors: authors
  # ("Authority" is authority on a scientific name.)
  ALTITUDE: Elevation
  altitude: elevation
  ALT: Alt
  # online database with nucleotide Sequence data
  ARCHIVE: Archive
  archive: archive
  AUTHORITY: Author
  authority: author
  AUTHORITYS: Authors
  authoritys: authors
  # nucleotide bases of Sequences
  BASES: Bases
  bases: bases
  CHANGE: Change
  change: change
  CHANGES: Changes
  changes: changes
  CITATION: Citation
  citation: citation
  CITATIONS: Citations
  citations: citations
  CONFIDENCE_LEVEL: Confidence Level
  confidence_level: confidence level
  CONFIDENCE_LEVELS: Confidence Levels
  confidence_levels: confidence levels
  CONSENSUS: Consensus
  CONSTRAINT_VIOLATIONS: Constraint Violations
  constraint_violations: constraint violations
  COORDINATES: Coordinates
  coordinates: coordinates
  COPYRIGHT_HOLDER: Copyright Holder
  copyright_holder: copyright holder
  COPYRIGHT_HOLDERS: Copyright Holders
  copyright_holders: copyright holders
  CORRECT_SPELLING: Correct Spelling
  correct_spelling: correct spelling
  CORRECT_SPELLINGS: Correct Spellings
  correct_spellings: correct spellings
  COUNTERPART: Counterpart
  DATE: Date
  date: date
  DATES: Dates
  dates: dates
  # deposit of Sequence Bases in an Archive
  DEPOSIT: Deposit
  deposit: deposit
  # DQA is iNat-ese for Data Quality Assessment
  DQA: Quality Grade
  EDITOR: Editor
  editor: editor
  EDITORS: Editors
  editors: editors
  EMAIL: Email
  email: email
  EMAILS: Emails
  emails: emails
  EMAIL_ADDRESS: Email Address
  email_address: email address
  EMAIL_ADDRESSS: Email Addresses
  email_addresss: email addresses
  FIELD_SLIP_PREFIX: Field Slip Prefix
  field_slip_prefix: field slip prefix
  FILENAME: Filename
  FULL_NAME: Full Name
  full_name: full name
  FULL_NAMES: Full Names
  full_names: full names
  hidden: hidden
  ICN_ID: ICN Identifier
  icn_id: ICN Identifier
  ID: ID
  id: ID
  IDS: IDs
  ids: IDs
  IDENTIFIER: Identifier
  identifier: identifier
  IDENTIFIERS: Identifiers
  identifiers: identifiers
  ID_BY: ID By
  inaturalist: iNaturalist
  inat: iNat
  INDEX: Index
  index: index
  INDEXES: Indexes
  indexes: indexes
  LATITUDE: Latitude
  latitude: latitude
  LATITUDES: Latitudes
  latitudes: latitudes
  LAT: Lat
  LAT_LON: Lat/Lon
  LOCUS: Locus
  locus: locus
  LOGIN_NAME: Login Name
  login_name: login name
  LOGIN_NAMES: Login Names
  login_names: login names
  LONGITUDE: Longitude
  longitude: longitude
  LONGITUDES: Longitudes
  longitudes: longitudes
  LNG: Lng
  MEMBER: Member
  member: member
  MEMBERS: Members
  members: members
  MESSAGE: Message
  message: message
  MESSAGES: Messages
  messages: messages
  NOTE: Note
  note: note
  NOTES: Notes
  notes: notes
  OBSERVED: Observed
  OBSERVER: Observer
  observer: observer
  OBSERVERS: Observers
  observers: observers
  ORIGINAL: Original
  OWNER: Owner
  owner: owner
  OWNERS: Owners
  owners: owners
  PAGES: Pages
  PASSWORD: Password
  password: password
  PASSWORDS: Passwords
  passwords: passwords
  PLACE: Place
  PREFERENCES: Preferences
  preferences: preferences
  PREFERRED_NAME: Preferred Name
  preferred_name: preferred name
  PREFERRED_NAMES: Preferred Names
  preferred_names: preferred names
  PROFILE: Profile
  profile: profile
  PROFILES: Profiles
  profiles: profiles
  QUALITY: Quality
  quality: quality
  RANK: Rank
  rank: rank
  RANKS: Ranks
  ranks: ranks
  REVIEWER: Reviewer
  reviewer: reviewer
  REVIEWERS: Reviewers
  reviewers: reviewers
  SECONDS: Seconds
  SIZE: Size
  size: size
  STATUS: Status
  status: status
  STATUSS: Statuses
  statuss: statuses
  SUBJECT: Subject
  subject: subject
  SUBJECTS: Subjects
  subjects: subjects
  SUMMARY: Summary
  summary: summary
  SUMMARYS: Summaries
  summarys: summaries
  # ("Tag" refers to a keyword, will be used to tag names and images.)
  TAG: Tag
  tag: tag
  TAGS: Tags
  tags: tags
  TIME: Time
  time: time
  TIMES: Times
  times: times
  TITLE: Title
  title: title
  TITLES: Titles
  titles: titles
  UNDER_DEVELOPMENT: Under Development
  VERSION: Version
  version: version
  VERSIONS: Versions
  versions: versions

  # (Only used by validation errors, I think.)
  email_confirmation: email confirmation
  password_confirmation: password confirmation

  # Common nouns/adjectives used as labels, never pluralized.
  ALL: All
  all: all
  NONE: None
  none: none
  HIGH: High
  high: high
  LOW: Low
  low: low
  LESS: Less
  less: less
  MORE: More
  more: more
  PREV: Prev
  prev: prev
  NEXT: Next
  next: next
  BACK: Back
  back: back
  FORWARD: Next
  forward: next
  EAST: East
  east: east
  NORTH: North
  north: north
  SOUTH: South
  south: south
  WEST: West
  west: west

  # Labels for fields answering: "What did you observe?", "When did you observe
  # it?", "Where did you observe it?", and "Who observed it?".
  # "WHERE_GROUP" is used for the whole group of lat/lng and place_name.
  WHAT: Scientific Name
  what: scientific name
  WHEN: When
  when: when
  WHERE_GROUP: Where
  where_group: where
  WHERE: Locality
  where: locality
  WHO: Who
  who: who

  # Common verbs/actions used as button labels.
  ADD: Add
  add: add
  # activate an API key
  ACTIVATE: Activate
  activate: activate
  # apply changes
  APPLY: Apply
  apply: apply
  # approve a name
  APPROVE: Approve
  approve: approve
  # attach an observation to a project
  ATTACH: Attach
  attach: attach
  CANCEL: Cancel
  cancel: cancel
  # clear a search form
  CLEAR: Clear
  clear: clear
  # close a popup window
  CLOSE: Close
  close: close
  CREATE: Create
  create: create
  DEFINE: Define
  define: define
  DELETE: Delete
  delete: delete
  # deprecate a name
  DEPRECATE: Deprecate
  deprecate: deprecate
  # destroy an observation or other object
  DESTROY: Destroy
  destroy: destroy
  DISABLE: Disable
  disable: disable
  download: download
  DOWNLOAD: Download
  EDIT: Edit
  edit: edit
  ENABLE: Enable
  enable: enable
  IMPORT: Import
  # merge one object into another
  MERGE: Merge
  merge: merge
  OKAY: Okay
  okay: okay
  OPEN: Open
  # reload a form
  RELOAD: Reload
  reload: reload
  # remove an image from an observation, or an observation from a project
  REMOVE: Remove
  remove: remove
  SAVE: Save
  save: save
  SAVE_CHANGES: Save Changes
  save_changes: save changes
  SAVE_EDITS: Save Edits
  save_edits: save edits
  SEARCH: Search
  search: search
  SEARCHES: Searches
  SEND: Send
  send: send
  SHOW: Show
  show: show
  HIDE: Hide
  hide: hide
  # submit a form
  SUBMIT: Submit
  submit: submit
  SUBMITTING: Submitting
  UPDATE: Update
  update: update
  UPDATING: Updating
  # upload an image or checklist
  UPLOAD: Upload
  upload: upload
  USE: Use
  use: use
  RECORD: Record
  IDENTIFY: Identify
  ADD_TO: Add to

  # Common adjectives.
  ANONYMOUS: Anonymous
  anonymous: anonymous
  BY: By
  by: by
  CREATED: Created
  created: created
  CREATED_AT: Created at
  created_at: created at
  DESTROYED: Destroyed
  destroyed: destroyed
  FILTERED: Filtered
  filtered: filtered
  IGNORING: Ignoring
  ignoring: ignoring
  MODIFIED: Modified
  modified: modified
  NEW: New
  new: new
  OPTIONAL: Optional
  optional: optional
  REQUIRED: Required
  required: required
  TRACKING: Tracking
  tracking: tracking
  UPDATED: Updated
  updated: updated
  UPDATED_AT: Updated at
  updated_at: updated at
  VIEWED: Viewed
  viewed: viewed
  WATCHING: Watching
  watching: watching

  # Common adjectives describing species names. (Note: "approved" seems to be
  # interchangeable with "accepted" in our site -- both indicate that the
  # scientific community accepts this name as correct.  "Reviewed" on the
  # other hand indicates that a user in the "reviewers" group has looked at
  # an object and didn't see any obvious mistakes.)
  APPROVED: Approved
  approved: approved
  ACCEPTED: Accepted
  accepted: accepted
  DEPRECATED: Deprecated
  deprecated: deprecated
  MISSPELLED: Misspelt
  misspelled: misspelt
  NOT_MISSPELLED: Spelled Correctly
  not_misspelled: spelled correctly
  REVIEWED: Reviewed
  reviewed: reviewed
  UNKNOWN: Unknown
  unknown: unknown

  # Permission states: restricted means access is restricted but the current user
  # has access; private means the current user does not have access; default means
  # this is the default description that shows up on the show_name/location page
  # (synonyms that might work better are "principle" or "main" or "official").
  PRIVATE: Private
  private: private
  PUBLIC: Public
  public: public
  RESTRICTED: Restricted
  restricted: restricted
  DEFAULT: Default
  default: default

  # Common verbs/actions with objects.
  add_object: Add [TYPE]
  add_objects: Add [TYPES]
  all_objects: All [TYPES]
  cancel_and_show: Cancel (Show [TYPE])
  create_object: Create [TYPE]
  destroy_object: Destroy [TYPE]
  edit_object: Edit [TYPE]
  list_objects: List [TYPES]
  remove_object: Remove [TYPE]
  remove_objects: Remove [TYPES]
  show_all: Show All
  map_all: Map All
  show_location: Show [LOCATION]
  show_location_description: Show [DESCRIPTION]
  about_this_taxon: About this taxon
  research_links: Research Links
  show_name: About [NAME]
  show_name_description: Show [DESCRIPTION]
  show_object: Show [TYPE]
  show_objects: Show [TYPES]
  sort_by_object: Sort by [TYPE]

  # Other generic phrases.
  added_to_list: Added observation to "[list]".
  attached_to_project: Attached [object] to "[project]".
  and_num_more: And [num] more...
  are_you_sure: Are you sure?
  click_for_map: Click for map
  CREATED_BY: Created by
  EDITING: Editing
  google_images: Google Images
  MAXIMUM: Maximum
  on_mo: On MO
  on_the_web: On the web
  on_site: On [site]
  project_first_collection: "**First collection of \"[name]\" for \"[project]\". Consider vouchering!**"
  project_count_collections: "[count] collections of \"[name]\" for \"[project]\"."
  show_on_map: Show on map
  many_times: "[num] times"
  one_time: once
  permission_denied: Permission denied.
  removed_from_list: Removed observation from "[list]".
  removed_from_project: Removed [object] from "[project]".
  select_file: Select or drop files...
  no_file_selected: No file selected.
  SEE_MESSAGE_BELOW: See message below.
  "YES": "Yes"
  "NO": "No"
  "yes": "yes"
  "no": "no"

  ##############################################################################

  # ENUMERATED SETS OF VALUES

  # Units.
  units_meters: meters

  # Names we recognize for the "unknown" location: comma-separated list.
  unknown_locations: Unknown, Earth, World, Worldwide, Anywhere, Everywhere

  # Quality values.
  image_vote_long_0: No opinion.
  image_vote_long_1: "**Okay** but not so useful."
  image_vote_long_2: "**Useful** for identification."
  image_vote_long_3: "**Good** enough for a field guide."
  image_vote_long_4: "**Great!** Beyond the work of mortals."
  image_vote_help_0: No opinion.
  image_vote_help_1: Okay but not so useful.
  image_vote_help_2: Useful for identification.
  image_vote_help_3: Good enough for a field guide.
  image_vote_help_4: Great! Beyond the work of mortals.
  image_vote_short_0: Unrated
  image_vote_short_1: Okay
  image_vote_short_2: Useful
  image_vote_short_3: Good
  image_vote_short_4: Great

  # Review statuses. (Note: "unvetted" means it's been looked at but the reviewer
  # doesn't feel comfortable declaring it "accurate"; thus "unvetted" means
  # "reviewed" and "vetted" means "approved".  Sorry, we inherited these odd
  # terms from EOL; they weren't my choice!)
  review_unreviewed: Unreviewed
  review_unvetted: Reviewed
  review_vetted: Approved
  review_inaccurate: Inaccurate/Incomplete
  review_no_export: Not for Export
  review_ok_for_export: Okay for Export
  review_non_diagnostic: Non-Diagnostic
  review_diagnostic: Diagnostic

  # Naming reasons.
  naming_reason_label_1: Recognized by sight
  naming_reason_label_2: Used references
  naming_reason_label_3: Based on microscopic features
  naming_reason_label_4: Based on chemical features

  # Name/location description types.  These are used as page title and in index
  # results -- must include both the type of description and the title of the
  # object ([object]) they're describing.
  description_full_title_public: Public [:DESCRIPTION] of [object]
  description_full_title_foreign: "[:DESCRIPTION] of [object] from [text]"
  description_full_title_project: Draft of [object] for [text] by [user]
  description_full_title_source: "[:DESCRIPTION] of [object] from [text]"
  description_full_title_user: "[USER]'s [:DESCRIPTION] of [object]"

  # Name/location description types.  These are used when listing the available
  # descriptions in the show_name page.
  description_part_title_public: Public [:DESCRIPTION]
  description_part_title_user: "[USER]'s [:DESCRIPTION]"

  # Name/location description types.  These are used when listing the available
  # descriptions in the show_name page, but this time the optional text field was
  # filled in.  Note that the text field is not optional for half of the source
  # types.
  description_part_title_public_with_text: "[TEXT]"
  description_part_title_foreign_with_text: "[:DESCRIPTION] From [TEXT]"
  description_part_title_project_with_text: Draft for [TEXT] by [USER]
  description_part_title_source_with_text: "[:DESCRIPTION] From [TEXT]"
  description_part_title_user_with_text: "[TEXT] by [USER]"

  # Footers -- "Created: [date]", "By: [user]", "Obs Created: 2008-11-03", etc.
  footer_created_at: "*[:Created]:* [date]"
  footer_created_by: "*[:Created]:* [date] *by* [user]"
  footer_updated_at: "*[:Modified]:* [date]"
  footer_updated_by: "*[:Modified]:* [date] *by* [user]"
  footer_last_updated_at: "*Last [:modified]:* [date]"
  footer_last_updated_by: "*Last [:modified]:* [date] *by* [user]"
  footer_viewed: "*[:Viewed]:* [times], *last [:viewed]:* [date]"
  footer_last_you_viewed: "*Last viewed by you:* [date]"
  footer_never: never
  footer_version_out_of: "*[:Version]:* [num] *of* [total]"

  # Taxonomic ranks.
  RANK_DOMAIN: Domain
  rank_domain: domain
  RANK_PLURAL_DOMAIN: Domain
  rank_plural_domain: domain
  RANK_KINGDOM: Kingdom
  rank_kingdom: kingdom
  RANK_PLURAL_KINGDOM: Kingdoms
  rank_plural_kingdom: kingdoms
  RANK_PHYLUM: Phylum
  rank_phylum: phylum
  RANK_PLURAL_PHYLUM: Phyla
  rank_plural_phylum: phyla
  RANK_CLASS: Class
  rank_class: class
  RANK_PLURAL_CLASS: Classes
  rank_plural_class: classes
  RANK_ORDER: Order
  rank_order: order
  RANK_PLURAL_ORDER: Orders
  rank_plural_order: orders
  RANK_FAMILY: Family
  rank_family: family
  RANK_PLURAL_FAMILY: Families
  rank_plural_family: families
  RANK_GENUS: Genus
  rank_genus: genus
  RANK_PLURAL_GENUS: Genera
  rank_plural_genus: genera
  RANK_SUBGENUS: Subgenus
  rank_subgenus: subgenus
  RANK_PLURAL_SUBGENUS: Subgenera
  rank_plural_subgenus: subgenera
  RANK_SECTION: Section
  rank_section: section
  RANK_PLURAL_SECTION: Sections
  rank_plural_section: sections
  RANK_SUBSECTION: Subsection
  rank_subsection: subsection
  RANK_PLURAL_SUBSECTION: Subsections
  rank_plural_subsection: subsections
  RANK_STIRPS: Stirps
  rank_stirps: stirps
  RANK_PLURAL_STIRPS: Stirpes
  rank_plural_stirps: stirpes
  RANK_SPECIES: Species
  rank_species: species
  RANK_PLURAL_SPECIES: Species
  rank_plural_species: species
  RANK_SUBSPECIES: Subspecies
  rank_subspecies: subspecies
  RANK_PLURAL_SUBSPECIES: Subspecies
  rank_plural_subspecies: subspecies
  RANK_VARIETY: Variety
  rank_variety: variety
  RANK_PLURAL_VARIETY: Varieties
  rank_plural_variety: varieties
  RANK_FORM: Form
  rank_form: form
  RANK_PLURAL_FORM: Forms
  rank_plural_form: forms
  RANK_GROUP: Group or Clade
  rank_group: group or clade
  RANK_PLURAL_GROUP: Groups or Clades
  rank_plural_group: groups or clades

  # These two are used when parsing rank, e.g., in name pattern search.
  rank_alt_phylum: phylum, division
  rank_alt_group: group, clade, complex

  # User statistics field names.
  user_stats_comments: "[:COMMENTS]"
  user_stats_contributing_users: ""
  user_stats_images: "[:IMAGES]"
  user_stats_location_description_authors: "[:LOCATION_DESCRIPTIONS] Authored"
  user_stats_location_description_editors: "[:LOCATION_DESCRIPTIONS] Edited"
  user_stats_locations: "[:LOCATIONS] Created"
  user_stats_location_versions: "[:LOCATIONS] Edited"
  user_stats_name_description_authors: "[:NAME_DESCRIPTIONS] Authored"
  user_stats_name_description_editors: "[:NAME_DESCRIPTIONS] Edited"
  user_stats_names: "[:NAMES] Created"
  user_stats_name_versions: "[:NAMES] Edited"
  user_stats_namings: Proposed IDs
  user_stats_observations: "[:OBSERVATIONS]"
  user_stats_observations_with_voucher: Observations with Specimen, Notes and Images
  user_stats_observations_without_voucher: All Other Observations
  user_stats_sequences: ""
  user_stats_sequenced_observations: ""
  user_stats_species_list_entries: "[:SPECIES_LIST] Entries"
  user_stats_species_lists: "[:SPECIES_LISTS]"
  user_stats_users: ""
  user_stats_votes: "[:VOTES]"
  user_stats_translation_strings: "[:TRANSLATIONS] Authored"
  user_stats_languages: "[:TRANSLATIONS] By Language"

  # Site statistics field names.
  site_stats_comments: "[:COMMENTS]"
  site_stats_contributing_users: Contributing Users
  site_stats_images: "[:IMAGES]"
  site_stats_listed_taxa: Listed Taxa
  site_stats_location_description_authors: Authored [:LOCATION_DESCRIPTIONS]
  site_stats_location_description_editors: ""
  site_stats_locations: Defined [:LOCATIONS]
  site_stats_location_versions: ""
  site_stats_name_description_authors: Authored [:NAME_DESCRIPTIONS]
  site_stats_name_description_editors: ""
  site_stats_names: ""
  site_stats_name_versions: ""
  site_stats_namings: Proposed IDs
  site_stats_observations: "[:OBSERVATIONS]"
  site_stats_observations_with_voucher: Observations with Full Data
  site_stats_observations_without_voucher: Other Observations
  site_stats_observed_taxa: Observed Taxa
  site_stats_sequences: "[:SEQUENCES]"
  site_stats_sequenced_observations: Sequenced Observations
  site_stats_species_list_entries: "[:SPECIES_LIST] Entries"
  site_stats_species_lists: "[:SPECIES_LISTS]"
  site_stats_users: Users
  site_stats_votes: "[:VOTES]"

  # Vote descriptions.
  vote_no_opinion: No Opinion
  vote_confidence_100: I'd Call It That
  vote_confidence_80: Promising
  vote_confidence_60: Could Be
  vote_confidence_40: Doubtful
  vote_confidence_20: Not Likely
  vote_confidence_0: As If!
  vote_agreement_100: I'd Call It That
  vote_agreement_80: Promising
  vote_agreement_60: Could Be
  vote_agreement_40: Doubtful
  vote_agreement_20: Not Likely
  vote_agreement_0: As If!

  # Time quantities.
  time_just_seconds_ago: seconds ago
  time_one_minute_ago: a minute ago
  time_minutes_ago: "[n] minutes ago"
  time_one_hour_ago: an hour ago
  time_hours_ago: "[n] hours ago"
  time_one_day_ago: yesterday
  time_days_ago: "[n] days ago, [date]"
  time_one_week_ago: last week, [date]
  time_weeks_ago: "[n] weeks ago, [date]"
  time_one_month_ago: last month, [date]
  time_months_ago: "[n] months ago, [date]"
  time_one_year_ago: last year, [date]
  time_years_ago: "[n] years ago, [date]"

  # Lifeform "tags".
  lifeform_basidiolichen: Basidiolichen
  lifeform_lichen: Lichen
  lifeform_lichen_ally: Lichen Ally
  lifeform_lichenicolous: Lichenicolous
  lifeform_help_basidiolichen: Lichen-forming fungus with a mushroom fruiting body.
  lifeform_help_lichen: Lichen-forming fungus which grows a specialized thallus when in symbiosis with one or more green algae or cyanobacteria.
  lifeform_help_lichen_ally: Fungus related to lichens and often studied by lichenologists despite being nonlichenized.
  lifeform_help_lichenicolous: Fungus which often or exclusively grows on or within a lichen.

  # These are the search terms we look for, e.g. "date" in "date:today".
  search_term_author: author
  search_term_citation: citation
  search_term_classification: classification
  search_term_comments: comments
  search_term_confidence: confidence
  search_term_created: created
  search_term_when: date
  search_term_deprecated: deprecated
  search_term_east: east
  search_term_exclude_consensus: exclude_consensus
  search_term_field_slip: field_slip
  search_term_has_author: has_author
  search_term_has_citation: has_citation
  search_term_has_classification: has_classification
  search_term_has_comments: has_comments
  search_term_has_description: has_description
  search_term_has_field: has_field
  search_term_has_images: has_images
  search_term_has_name: has_name
  search_term_has_notes: has_notes
  search_term_has_observations: has_observations
  search_term_has_public_lat_lng: has_public_lat_lng
  search_term_has_sequence: has_sequence
  search_term_has_specimen: has_specimen
  search_term_has_synonyms: has_synonyms
  search_term_herbarium: herbarium
  search_term_include_all_name_proposals: include_all_name_proposals
  search_term_include_misspellings: include_misspellings
  search_term_include_subtaxa: include_subtaxa
  search_term_include_synonyms: include_synonyms
  search_term_is_collection_location: is_collection_location
  search_term_lichen: lichen
  search_term_list: list
  search_term_location: location
  search_term_modified: modified
  search_term_name: name
  search_term_north: north
  search_term_notes: notes
  search_term_project: project
  search_term_project_lists: project_lists
  search_term_rank: rank
  search_term_region: region
  search_term_south: south
  search_term_user: user
  search_term_west: west

  # Words recognized in search bar.
  # e.g. "user:me"
  search_value_me: me
  # e.g. "has_images:yes"
  search_value_true: yes|true
  # e.g. "has_specimen:no"
  search_value_false: no|false
  # e.g. "include_misspellings:either" meaning include both correctly and incorrectly spelled names
  search_value_both: both|either
  # e.g. "date:last month-today"
  search_value_today: today
  search_value_yesterday: yesterday
  search_value_days_ago: N days ago
  search_value_this_week: this week
  search_value_last_week: last week
  search_value_weeks_ago: N weeks ago
  search_value_this_month: this month
  search_value_last_month: last month
  search_value_months_ago: N months ago
  search_value_this_year: this year
  search_value_last_year: last year
  search_value_years_ago: N years ago

  # Rss log messages.
  log_ancient: "[String]"
  log_approved_by: Approved by [user].
  log_approved_by_with_comment: "[:log_approved_by] [comment]"
  log_consensus_changed: "Consensus changed from: [old]."
  log_consensus_created: Initial name [name].
  log_consensus_created_at: "[:log_consensus_created]"
  log_consensus_reached: "Consensus established: [name]"
  log_deprecated_by: Deprecated by [user].
  log_deprecated_by_with_comment: "[:log_deprecated_by] [comment]"
  log_changed_default_description: Default description changed to [name] by [user].
  log_changed_permissions: "Permissions modified by [user]: [name]"
  log_name_approved: Approved by [user] over [other].
  log_name_approved_with_comment: "[:log_name_approved] [comment]"
  log_name_deprecated: Deprecated by [user] in favor of [other].
  log_name_deprecated_with_comment: "[:log_name_deprecated] [comment]"
  log_object_accessioned: "[name] accessioned by [user]"
  log_object_added_by_user: "[Type] added by [user]."
  log_object_added_by_user_with_name: "[Type] added by [user]: [name]"
  log_object_created_by_user: "[Type] created by [user]."
  log_object_created_by_user_with_name: "[Type] created by [user]: [name]"
<<<<<<< HEAD
  log_object_destroyed_by_user: "[Type] deleted by [user]."
  log_object_destroyed_by_user_with_name: "[Type] deleted by [user]: [name]"
=======
  log_naming_proposed_by_user: "Name proposed by [user]: [name]"
  log_object_destroyed_by_user: "[Type] destroyed by [user]."
  log_object_destroyed_by_user_with_name: "[Type] destroyed by [user]: [name]"
  log_naming_destroyed_by_user: "Proposed name deleted by [user]: [name]"
>>>>>>> dddb4a65
  log_object_merged_by_user: "[Type] merged into [that] by [user]."
  log_object_moved_by_user: "[Type] moved to [to] by [user]."
  log_object_removed_by_user: "[Type] removed by [user]."
  log_object_removed_by_user_with_name: "[Type] removed by [user]: [name]"
  log_object_removed_no_user: "[Type] removed."
  log_object_updated_by_user: "[Type] updated by [user]."
  log_object_updated_by_user_with_name: "[Type] updated by [user]: [name]"
  log_orphan: "[Title]"
  log_published_description: "Description published by [user]: [name]"
  log_updated_by: Updated by [user].

  # These should not need any translation.
  log_article_created: "[:log_object_created_by_user(type=:article)]"
  log_article_created_at: "[:log_object_created_by_user(type=:article)]"
  log_article_destroyed: "[:log_object_destroyed_by_user(type=:article)]"
  log_article_updated: "[:log_object_updated_by_user(type=:article)]"
  log_article_updated_at: "[:log_object_updated_by_user(type=:article)]"
  log_collection_number_added: "[:log_object_added_by_user_with_name(type=:collection_number)]"
  log_collection_number_updated: "[:log_object_updated_by_user_with_name(type=:collection_number)]"
  log_collection_number_updated_at: "[:log_object_updated_by_user_with_name(type=:collection_number)]"
  log_collection_number_removed: "[:log_object_removed_by_user_with_name(type=:collection_number)]"
  log_comment_added: "[:log_object_added_by_user_with_name(type=:comment,name=summary)]"
  log_comment_destroyed: "[:log_object_destroyed_by_user_with_name(type=:comment,name=summary)]"
  log_comment_updated: "[:log_object_updated_by_user_with_name(type=:comment,name=summary)]"
  log_comment_updated_at: "[:log_object_updated_by_user_with_name(type=:comment,name=summary)]"
  log_description_created: "[:log_object_created_by_user_with_name(type=:description)]"
  log_description_created_at: "[:log_object_created_by_user_with_name(type=:description)]"
  log_description_destroyed: "[:log_object_destroyed_by_user_with_name(type=:description)]"
  log_description_updated: "[:log_object_updated_by_user_with_name(type=:description)]"
  log_description_updated_at: "[:log_object_updated_by_user_with_name(type=:description)]"
  log_glossary_term_created: "[:log_object_created_by_user(type=:glossary_term)]"
  log_glossary_term_created_at: "[:log_object_created_by_user(type=:glossary_term)]"
  log_glossary_term_updated: "[:log_object_updated_by_user(type=:glossary_term)]"
  log_glossary_term_updated_at: "[:log_object_updated_by_user(type=:glossary_term)]"
  log_herbarium_record_added: "[:log_object_added_by_user_with_name(type=:herbarium_record)]"
  log_herbarium_record_moved: "[:log_object_moved_by_user(type=:specimen)]"
  log_herbarium_record_updated: "[:log_object_updated_by_user_with_name(type=:herbarium_record)]"
  log_herbarium_record_updated_at: "[:log_object_updated_by_user_with_name(type=:herbarium_record)]"
  log_herbarium_record_removed: "[:log_object_removed_by_user_with_name(type=:herbarium_record)]"
  log_image_created: "[:log_object_added_by_user_with_name(type=:image)]"
  log_image_created_at: "[:log_object_added_by_user_with_name(type=:image)]"
  log_image_destroyed: "[:log_object_destroyed_by_user_with_name(type=:image)]"
  log_image_removed: "[:log_object_removed_by_user_with_name(type=:image)]"
  log_image_reused: "[:log_object_added_by_user_with_name(type=:image)]"
  log_image_updated: "[:log_object_updated_by_user_with_name(type=:image)]"
  log_image_updated_at: "[:log_object_updated_by_user_with_name(type=:image)]"
  log_location_created: "[:log_object_created_by_user(type=:location)]"
  log_location_created_at: "[:log_object_created_by_user(type=:location)]"
  log_location_destroyed: "[:log_object_destroyed_by_user(type=:location)]"
  log_location_merged: "[:log_object_merged_by_user(type=:location)]"
  log_location_updated: "[:log_object_updated_by_user(type=:location)]"
  log_location_updated_at: "[:log_object_updated_by_user(type=:location)]"
  log_name_created: "[:log_object_created_by_user(type=:name)]"
  log_name_created_at: "[:log_object_created_by_user(type=:name)]"
  log_name_destroyed: "[:log_object_destroyed_by_user(type=:name)]"
  log_name_merged: "[:log_object_merged_by_user(type=:name)]"
  log_name_updated: "[:log_object_updated_by_user(type=:name)]"
  log_name_updated_at: "[:log_object_updated_by_user(type=:name)]"
  log_naming_created: "[:log_naming_proposed_by_user]"
  log_naming_created_at: "[:log_naming_proposed_by_user]"
  log_naming_destroyed: "[:log_naming_destroyed_by_user]"
  log_naming_updated: "[:log_naming_destroyed_by_user]"
  log_naming_updated_at: "[:log_object_updated_by_user_with_name(type=:naming)]"
  log_observation_created: "[:log_object_created_by_user(type=:observation)]"
  log_observation_created_at: "[:log_object_created_by_user(type=:observation)]"
  log_observation_destroyed2: "[:log_object_destroyed_by_user_with_name(type=:observation)]"
  log_observation_destroyed: "[:log_object_destroyed_by_user(type=:observation)]"
  log_observation_updated: "[:log_object_updated_by_user(type=:observation)]"
  log_observation_updated_at: "[:log_object_updated_by_user(type=:observation)]"
  log_project_added_admin: "[:log_object_added_by_user_with_name(type=:admin)]"
  log_project_added_member: "[:log_object_added_by_user_with_name(type=:member)]"
  log_project_created: "[:log_object_created_by_user(type=:project)]"
  log_project_created_at: "[:log_object_created_by_user(type=:project)]"
  log_project_destroyed: "[:log_object_destroyed_by_user(type=:project)]"
  log_project_removed_admin: "[:log_object_removed_by_user_with_name(type=:admin)]"
  log_project_removed_member: "[:log_object_removed_by_user_with_name(type=:member)]"
  log_project_updated: "[:log_object_updated_by_user(type=:project)]"
  log_project_updated_at: "[:log_object_updated_by_user(type=:project)]"
  log_species_list_created: "[:log_object_created_by_user(type=:species_list)]"
  log_species_list_created_at: "[:log_object_created_by_user(type=:species_list)]"
  log_species_list_destroyed: "[:log_object_destroyed_by_user(type=:species_list)]"
  log_species_list_updated: "[:log_object_updated_by_user(type=:species_list)]"
  log_species_list_updated_at: "[:log_object_updated_by_user(type=:species_list)]"
  log_sequence_added: "[:log_object_added_by_user(type=name)]"
  log_sequence_accessioned: "[:log_object_accessioned(type=:sequence)]"
  log_sequence_destroyed: "[:log_object_destroyed_by_user(type=:sequence)]"
  log_specimen_added: "[:log_object_added_by_user_with_name(type=:herbarium_record)]"
  log_object_added: "[:log_object_added_by_user]"
  log_object_created: "[:log_object_created_by_user]"
  log_object_created_at: "[:log_object_created_by_user]"
  log_object_destroyed: "[:log_object_destroyed_by_user]"
  log_object_removed: "[:log_object_removed_by_user]"
  log_object_updated: "[:log_object_updated_by_user]"
  log_object_updated_at: "[:log_object_updated_by_user]"

  source_credit_mo_website: Created using the "Mushroom Observer website":https://mushroomobserver.org.
  source_credit_mo_android_app: Created using the "Mushroom Observer Android app":https://mushroomobserver.org/articles/34.
  source_credit_mo_iphone_app: Created using the "Mushroom Observer iPhone app":https://mushroomobserver.org/articles/34.
  source_credit_mo_api: Created using the "Mushroom Observer API":https://github.com/MushroomObserver/mushroom-observer/blob/main/README_API.md.
  source_credit_mo_inat_import: Imported from "iNaturalist":https://www.inaturalist.org using the "Mushroom Observer website":https://mushroomobserver.org

  ##############################################################################

  # APPLICATION LAYOUT -- this stuff appears on every single page

  # This goes in the title bar of the browser.  You don't need to translate this,
  # it's up to you.
  app_title: Mushroom Observer

  # This goes in a box at the top of the page.
  app_banner_box: "Check out the \"Mushroom Observer Etsy store\":https://www.etsy.com/shop/MushroomObsMerch — T-shirts, bags and swag! <br>\nWe're working on MO. If you have trouble posting, try logging out and logging back in again.<br>\nPlease \"report a bug\":admin/emails/webmaster_questions/new if you find one."

  # These are the controls/links in the left-hand panel.
  app_intro: Introduction
  app_how_to_use: How To Use
  app_how_to_help: How To Help
  app_privacy_policy: Privacy Policy
  app_donate: Donate
  app_send_a_comment: Send a Comment
  app_index_a_z: "[:INDEXES]: [:NAMES]"
  app_list_locations: "[:list_objects(type=:location)]"
  app_list_projects: "[:list_objects(type=:project)]"
  app_latest: Latest
  app_latest_changes: Changes by Users
  app_newest_images: "[:IMAGES]"
  app_comments: "[:COMMENTS]"
  app_observations_left: "[:OBSERVATIONS]"
  app_create_observation: "[:create_object(type=:observation)]"
  app_help_id_obs: Help Identify
  app_sort_by_date_obs: "[:sort_by_object(type=:date)]"
  app_sort_by: "[:sort_by_object(type=order)]"
  app_species_list: "[:SPECIES_LISTS]"
  app_create_list: Create List
  app_sort_by_date_spl: "[:sort_by_object(type=:date)]"
  app_sort_by_title: "[:sort_by_object(type=:title)]"
  app_account: Account
  app_login: Login
  app_create_account: Create Account
  app_current_user: Current User
  app_comments_for_you: Comments for You
  app_qrcode: Enter Field Slip Code
  app_your_observations: Your Observations
  app_your_lists: Your Lists
  app_your_interests: Your Interests
  app_your_projects: Your Projects
  app_your_summary: Your Summary
  app_preferences: Preferences
  app_life_list: Life List
  app_checklist: Checklist
  app_join_mailing_list: Join Mailing List
  app_logout: Logout
  app_admin: Admin
  app_blocked_ips: Blocked IPs
  app_switch_users: Switch Users
  app_users: "[:list_objects(type=:user)]"
  app_email_all_users: Email All Users
  app_add_to_group: Add to Group
  app_turn_admin_on: Turn on Admin Mode
  app_turn_admin_off: Turn off Admin Mode
  app_languages: Languages
  app_contributors: Contributors
  app_site_stats: Site Stats
  app_colors_from: Colors from [theme]
  app_powered_by: Powered by
  app_preferred_browser: Preferred browser
  app_feature_tracker: Feature Tracker
  app_publications: Publications
  app_more: More
  app_other: Other
  app_report_a_bug: Report a Bug

  # This is for the search bar at the top of every page.
  app_find: Find
  app_search: Search
  app_search_google: Site (via google)
  app_advanced_search: Advanced Search
  app_timer: "time: [seconds] sec"
  app_index_timer: "[num] results in [seconds] sec"

  # This shows up at the bottom of every page.  We recommend something like: \n
  # "Translated into <Language> by _user your-login_"
  app_translators_credit: Translated into English by
  app_translators_credit_and_others: and others
  app_edit_translations: Edit All Translations
  app_edit_translations_on_page: Edit Translations on this Page

  # These are general alerts that appear near the top of the page.
  app_no_ajax: Your Browser Is Out of Date
  app_no_browser: We Don't Recognize Your Browser
  app_no_javascript: Javascript Is Disabled
  app_no_session: You Have Cookies Disabled

  # Title of the RSS auto-discovery link in the HTML header section.
  app_rss: "[:app_title] RSS"

  ##############################################################################

  # MOST POPULAR PAGES

  # autocompleters
  start_typing: Start typing...
  autocompleter_has_id: Match found

  # emails/ask_observation_question
  ask_observation_question_title: Question about [name]
  ask_observation_question_label: Enter your question below.  When you hit "[:SEND]" it will be emailed to [user].  The email will automatically include a link to this observation as well as your email address.

  # emails/ask_user_question
  ask_user_question_title: Email Message for [user]
  ask_user_question_label: Enter your question below.  When you hit "[:SEND]" it will be emailed to [user].  The email will include your email address as the 'Reply To' address.
  ask_user_question_message: "[:Message]"
  ask_user_question_subject: "[:Subject]"

  # emails/ask_webmaster_question
  ask_webmaster_title: Email Question or Comment
  ask_webmaster_your_email: Your email address
  ask_webmaster_question: Question or Comment
  ask_webmaster_note: "Thanks for your interest in the Mushroom Observer website. This website was first launched in mid-2006. The site is owned by the non-profit \"Mushroom Observer, Inc.\":/support/governance and administered by volunteer developers and maintainers. We welcome questions about using the site or comments on how the site might be improved.\n\n[:ask_webmaster_bug]\n\n[:ask_webmaster_account_deletion]\n\nThe Mushroom Observer Team\n"
  ask_webmaster_bug: "**Bug Reports**\nIf you are reporting a bug, please let us know what hardware, operating system, and browser you use, and exactly what you were doing. (Which page(s) you were viewing, what you typed, which link(s) you clicked.)"
  ask_webmaster_account_deletion: "**Account Deletion**\nIf you want your account deleted please submit a request asking for deletion including your account login (should be in the upper right corner of this page).  We will followup when an admin is available (remember that we are all volunteers here).  If you have no existing contributions, your account will be completely deleted.  If you have made regular contributions to the site including observations, images, namings, or comment, this data will be preserved and your account will be disabled.  Note that you can delete any of your information from your account if you so desired prior to your account being disabled. As part of disabling your account, your login, email address, name, and all personal profile data will all be deleted or anonymized.  You may also request that all data of a particular type be removed from the system, but this may take longer to complete."

  # comments/new
  comment_add_title: Add Comment to [name]
  comment_add_create: "[:CREATE]"

  # comments/edit
  comment_edit_title: Edit Comment on [name]

  # comments/index (This is used to describe the object the comment is
  # about if the object has been deleted, orphaning the comment.)
  comment_list_deleted: object deleted

  # comments/show
  comment_show_title: Comment on [Name]
  comment_show_created_at: "[:Created]"
  comment_show_by: "[:By]"
  comment_show_summary: "[:Summary]"
  comment_show_comment: "[:Comment]"
  comment_show_show: "[:show_object]"
  comment_show_edit: "[:EDIT]"
  comment_show_destroy: "[:DESTROY]"

  # emails/commercial_inquiry
  commercial_inquiry_title: Commercial Inquiry About [name]
  commercial_inquiry_header: Enter your commercial inquiry about this image.  When you hit "[:SEND]" it will be emailed to [user].  The email will automatically include a link to this image as well as your email address.

  # locations/descriptions/new
  create_location_description_title: "[:create_name_description_title]"

  # locations/new
  create_location_title: "[:create_object(type=:location)]"

  # names/descriptions/new
  create_name_description_title: Create Description for [name]

  # names/new
  create_name_title: "[:create_object(type=:name)]"
  create_name_multiple_names_match: There are already multiple names matching "[str]".
  create_name_duplicate_identifier: is used by another Name

  # namings/create
  create_naming: Propose a Name
  create_naming_title: "Propose Name for Observation #[id]"
  create_new_naming_warn: Sorry, someone else has given this a positive vote, so we had to create a new Naming to accomodate your changes."

  # observations/identify
  obs_needing_id: Observations Needing Identification
  obs_needing_id_intro: "Here you can quickly scan unidentified observations, propose a name, or vote on a current name. Use the search bar above to filter by location, taxon or user.\n\nIf you feel you can't improve on an identification, \"[:mark_as_reviewed]\" and it won't come up again. (It will still appear for others.)\n\n*\"Lightbox\" shortcuts:*\n&lsqb;&larr;&rsqb; &lsqb;&rarr;&rsqb; move between observations, &lsqb;return&rsqb; propose a name, &lsqb;/&rsqb; mark as reviewed."
  mark_as_reviewed: Mark as reviewed
  marked_as_reviewed: Marked as reviewed
  filter_by: "Filter by:"

  # observations/create_observation
  create_observation_title: "[:create_object(type=:observation)]"
  create_observation_inat_import_link: Import from iNat

  # observations/download_observations
  download_observations_title: Download Observations
  download_observations_back: Cancel (Back to Index)
  download_observations_format: Choose format
  download_observations_raw: CSV spreadsheet
  download_observations_adolf: The Adolf Special™
  download_observations_darwin: Darwin Core
  download_observations_symbiota: Symbiota
  download_observations_fundis: FunDiS
  download_observations_what_is_this: what is this?
  download_observations_encoding: Choose character encoding
  download_observations_ascii: ASCII (no accents)
  download_observations_windows: WINDOWS-1252 (best for Excel)
  download_observations_utf8: UTF-8 (most universal)
  download_observations_utf16: UTF-16 (best for Windows 7 and up)
  download_observations_print_labels_header: Or you can print labels for the selected observations
  download_observations_print_labels: Print Labels
  download_observations_too_many_results: You are trying to download too many Observations. Please see <a href="https://github.com/MushroomObserver/mushroom-observer/blob/main/README_API.md#csv-files" target="_new">CSV Files</a> for an alternative.

  # location/edit_location
  edit_location_title: "[:edit_object(type=:location)]"

  # location/edit_location_description
  edit_location_description_title: Edit [name]

  # name/edit_name_description
  edit_name_description_title: Edit [name]

  # name/edit_name
  edit_name_title: Edit Name [name]
  edit_name_multiple_names_match: "Multiple names match \"[str]\".  If you want to get rid of this name, please choose one of the following names to merge it with: [matches]"
  edit_name_fill_in_classification_for_genus_first: You need to fill in a classification for the genus first.
  edit_lifeform_title: Edit Lifeform of [name]
  edit_lifeform_help: Check boxes of all categories which apply to this taxon.
  propagate_lifeform_title: Propagate Lifeform to Subtaxa of [name]
  propagate_lifeform_add: Check boxes of categories to add to all subtaxa.
  propagate_lifeform_remove: Check boxes of categories to remove from all subtaxa.

  # observations/edit_naming
  edit_naming_title: "Edit [:NAMING] for Observation #[id]"

  # observations/edit
  edit_observation_title: "[:edit_object(type=:observation)]: [name]"
  edit_observation_turn_off_specimen_with_records_present: You just told us there is no longer a specimen available.  Don't forget to remove the corresponding collection numbers, fungarium records and/or sequences below, too, if you need to.

  # account/email_new_password
  email_new_password_title: Email New Password
  email_new_password_login: Login

  # observer/email_merge_request
  email_merge_request_title: Send [TYPE] Merge Request
  email_merge_request_help: By changing the name of a [type] to be the same as the name of another [type] you are effectively requesting that we merge two [types].  If this is really what you want to do, please take a minute to explain why you think this is the right thing to do.  This will send a request to the admins, and if we agree with you, we will perform the merge.  Note that merging two [types] cannot be undone. It will implicitly affect all [:observations] or other objects attached to the two [types].
  email_merge_request_success: Your request has been sent.  Thank you!

  # emails/name_change_request
  email_name_change_request_title: Send Name Change Request
  email_name_change_request_help: "Changing this Name will indirectly affect other Names that depend on this Name. For instance, another Name may: include this Name as part of its Classification; or have this Name as an approved synonym. If you really want to change this Name, please explain why. This will send a request to the admins, and if we agree with you, we will make the change."
  new_name: New Name
  email_change_name_request_success: Your request has been sent. Thank you!

  # comments/_form_comments
  form_comments_comment: "[:Comment]"
  form_comments_summary: "[:Summary]"

  # shared/_fields_for_description
  form_description_source: "[:SOURCE]"
  form_description_source_public: Public [:app_title] Description
  form_description_source_foreign: From Another [:app_title] Server
  form_description_source_project: "[:PROJECT]"
  form_description_source_source: Independent Source
  form_description_source_user: "[:USER]"
  form_description_permissions: Permissions
  form_description_public_writable: Modifiable by the general public.
  form_description_public_readable: Visible to the general public.
  form_description_source_help: "There are three kinds of descriptions you can create:\n1. *Public:* These are wikipedia-style documents that are editable by everyone on the site.  The default title is \"[:description_part_title_public]\". Use the text field above to customize this.\n2. *Source:* These descriptions come from a third-party source, and typically are not meant to be modifiable.  Enter the name of the source in the text field above.  Note, if you are posting a description that derives from copyrighted material, please be sure to rewrite it in your own words.\n3. *User:* Use this to create your own personalized description.  The default title will be \"[:description_part_title_user(user=:name)]\".  Use the text field above to customize this.  In both this and the 'Source' type above, you will have exclusive rights to choose who can view and modify this description (see the check-boxes below)."
  form_description_permissions_help: Is the general public is allowed to view or make modifications to this description?  If you wish to have more control over read, write and admin permissions, please use the '[:show_description_adjust_permissions]' link above.
  form_description_license_help: Please select "license":/info/how_to_use#license you want to use for this description.

  # observations/_form_images
  form_images_when_taken: When it was taken
  form_images_when_help: Date the photograph or drawing was created.
  form_images_notes: Image notes
  form_images_notes_help: Enter notes that are specific to this particular image.
  form_images_copyright_holder: "[:COPYRIGHT_HOLDER]"
  form_images_original_name: Original file name
  form_images_select_license: Select a "License":/info/how_to_use#license
  form_images_license_help: Select "license":/info/how_to_use#license you want to give for this image.
  form_images_project_help: Check any projects you wish to attach this image to.
  form_images_camera_date: Camera date

  # observer/_form_list_feedback
  form_list_feedback_missing_names: The following names could not be found.
  form_list_feedback_missing_names_help: Click 'Save'/'Update' to create these names.  If you want to correct any you entered by hand, do so in the area below and click 'Save' to re-evaluate the list.  If the names came from an uploaded species list, create a correct file and select it for upload.

  # glossary
  form_glossary_name_help: "A mycology-specific term, all lower-case except if capitalized in ordinary use.\nAvoid (a) variations of other Terms, or (b) Names of taxa. Details:"
  form_glossary_description_help: "A concise definition matching the part of speech of the Term, without repeating another Term's definition. (Instead link to the other Term.) Details:"

  # location/_form_location
  form_locations_hidden: Hide observations at this location
  form_locations_hidden_doc: Hidden locations will hide the GPS coordinates of associated observations.  They also cannot be more precise than 0.1 degrees.  This value cannot be changed when there are any associated observations.
  form_locations_locked: Lock this location so users cannot change the name or coordinates?
  form_locations_gen_desc: General Description
  form_locations_ecology: Habitat Description
  form_locations_species: Interesting Species
  form_locations_notes: "[:Notes]"
  form_locations_refs: "[:form_names_refs]"
  form_locations_refs_help: "[:form_names_refs_help]"
  form_locations_help: Here you can define the place where you observed mushrooms, if a matching place doesn't exist in Mushroom Observer already. Please try to define locations that will be reusable by yourself or others. If you have an idea of the location's name, you can start typing and Google will return its best guess of the place you typed, and draw a box of the approximate boundaries on the map. At this point, you can manually edit both the boundaries and the name of the place. <a href="/locations/help" target="_new">More about Locations on MO.</a>
  form_locations_find_on_map: Find on Map
  form_locations_get_elevation: Get Elevations
  form_locations_lat_long_help: All values should be in decimal degrees.
  form_locations_license_help: Select "license":/info/how_to_use#license you want to give for the above text.
  form_locations_gen_desc_help: Describe the geographical location of this location.
  form_locations_ecology_help: Summarize the climate, geology, ecology, plant communities, etc.
  form_locations_species_help: List the common, rare, or otherwise interesting species found here.
  form_locations_notes_help: Enter notes that are specific to this particular location.  For example, whether it is private or public, whether permits are required, driving directions, etc.
  form_locations_dubious_help: Submit again to use this location name or edit the text below to correct any typo.

  # names/_form_name
  form_names_locked: Lock this name so users cannot change name, author or rank?
  form_names_detailed_help: For detailed help see <a href="https://docs.google.com/document/d/1xOEIAGzb2NoGfeC1QMvVmwtWK-gYyZqKkt7yKv61WY0" target="_new">Names in Mushroom Observer</a>.
  form_names_text_name: Scientific Name
  form_names_icn_id: Identifier
  form_names_identifier_help: "Preferably include the <a href=\"https://www.indexfungorum.org/\">Index Fungorum</a> Registration Identifier or <a href=\"https://www.mycobank.org/\">MycoBank</a> #."
  form_names_misspelling: This name is misspelt.
  form_names_misspelling_it_should_be: It should be
  form_names_taxonomic_notes: Notes on Taxonomy
  form_names_taxonomic_notes_warning: Please avoid duplicating information from <a href="https://www.indexfungorum.org/">Index Fungorum</a> (IF) or  <a href="https://www.mycobank.org/">MycoBank</a> (MB) in the [:form_names_taxonomic_notes]. Instead, complete the <b>[:form_names_icn_id]</b> field above. This will automatically create links to both IF and MB.
  form_names_classification: Taxonomic Classification
  form_names_gen_desc: General Description
  form_names_diag_desc: Diagnostic Description
  form_names_look_alikes: Look Alikes
  form_names_habitat: Habitat
  form_names_distribution: Distribution
  form_names_uses: Uses
  form_names_notes: Notes
  form_names_refs: References
  form_names_text_name_help: "Unformatted taxon name <i>without</i> author info or status info. E.g.: <br>&nbsp;&nbsp; Amanita muscaria var. flavivolvata <br>For a <b>group or clade</b>, select <b>[:RANK]</b> “[:RANK_GROUP]” above, and add either “group” or “clade” at the end of <b>[:form_names_text_name]</b>. E.g.: <br>&nbsp;&nbsp; Amanita muscaria group <br>&nbsp;&nbsp; Morchella elata clade"
  form_names_author_help: "Include the author using <a href=\"https://www.iapt-taxon.org/nomen/main.php?page=art46\" target=\"_new\">ICN</a> format. <b>[:Authority]</b> may also include “sensu” and/or -- for a name that is not a <a href=\"https://mushroomobserver.org/lookups/lookup_glossary_term/legitimate+name\">legitimate name</a> -- status information. E.g.: <br/>&nbsp;&nbsp; (Singer) Jenkins <br>&nbsp;&nbsp; sensu Ginns <br/>&nbsp;&nbsp; N. Siegel & C.F. Schwarz nom. prov."
  form_names_citation_help: Citation for the <a href=\"https://mushroomobserver.org/lookups/lookup_glossary_term/protologue\">protologue</a> of this name. Please omit the author(s) of the <a href=\"https://mushroomobserver.org/lookups/lookup_glossary_term/protologue\">protologue</a>.&nbsp;
  form_names_citation_textilize_note: Citations can be formatted using the <a href="/info/textile_sandbox" target="_new">Textile markup system</a>.
  form_names_misspelling_note: If this name is misspelt, please check the box and enter the correct spelling. *NOTE:* Please do not use this to deprecate correctly-spelled synonyms.
  form_names_classification_help: "List the higher taxa containing this [rank], one name per rank. Do not include genus or lower ranks. Example:<br/> Domain: _Eukarya_<br/> Kingdom: _Fungi_<br/> Phylum: _Basidiomycota_<br/> Class: _Agaricomycetes_<br/> Order: _Agaricales_<br/> Family: _Agaricaceae_<br/>"
  form_names_gen_desc_help: Describe the general appearance of this taxon. <br/>Please limit the [:form_names_gen_desc] to (or at least begin it with) a <b>short</b> field-guide type description. Please do not dump the protologue here.
  form_names_diag_desc_help: Describe what distinguishes this taxon from closely related taxa.
  form_names_look_alikes_help: What other taxa look similar to this one?
  form_names_habitat_help: What habitats has taxon has been found in?
  form_names_distribution_help: Where geographically has this taxon been found and where is it expected to occur?
  form_names_uses_help: How has this taxon been used by people?
  form_names_notes_help: Please include notes about the validity of this name, common misuses of the name, and more appropriate names to be used when applicable.
  form_names_refs_help: Each line is considered a separate reference, but no other formatting is enforced.
  name_error_unregistrable: The [rank] '[name]' is not eligible for an ICN identifier.
  name_error_icn_id_in_use: An ICN identifier number may be used by only one Name. '[number]' is already used by '[name]'.
  name_error_field_start: "[field] must not start with '[start]'."
  name_error_field_end: "[field] must not end with '[end]'."

  # observations/_form_naming
  form_naming_confidence: Confidence
  form_naming_valid_synonyms: Preferred synonyms are
  form_naming_deprecated: The name '[name]' is deprecated.
  form_naming_not_recognized: MO does not recognize the name '[name]'.
  form_naming_what_missing: "[:WHAT] missing"
  form_naming_parent_deprecated: The [rank] [parent] is deprecated.
  form_naming_name_help: The **scientific name** (without author) that identifies this Observation.
  form_naming_name_help_leave_blank: The **scientific name** (without author) that identifies this Observation. **Leave this field blank if you don't know the scientific name.**
  form_naming_deprecated_help: Select a Prefered synonym, enter another Name, or click '[button]' to use '[name]'.
  form_naming_correct_help: Did you mean one of the following names? [:form_naming_deprecated_help]
  form_naming_not_recognized_help: "To proceed: Edit the name to be a correctly spelled scientific name\n(or -- if you are creating an Observation -- erase the name).\nThen click '[button]'."
  form_naming_multiple_names: Multiple names match '[name]'.  Select the one you intended.
  form_naming_multiple_names_help: The number after each name is how many observations are currently using that name.
  form_naming_confidence_help: How confident are you of this identification?  Please justify how you arrived at your decision in the boxes below, as well.

  # observations/_form_observations
  form_observations_field_code: for field slip
  form_observations_specimen_available: Specimen Available
  form_observations_is_collection_location: Is this location where it was collected?
  form_observations_gps_hidden: Hide exact coordinates?
  form_observations_upload_images: Upload [:images]
  form_observations_uploading_images: Uploading [:images]
  form_observations_upload_another: Upload another...
  form_observations_creating_observation: Creating [:observation]
  form_observations_edit_image: "[:EDIT] [:image]"
  form_observations_remove_image: "[:REMOVE] [:image]"
  form_observations_lat_long_help: "Optional GPS location within **[:WHERE]**. Latitude must be -90.0 to 90.0;  longitude must be -180.0 to 180.0. Elevation will be converted to meters. If you choose to provide this data please make it as accurate as possible. Examples: \"34.1164\" = \"34°6&apos;59&quot;N\", \"-118.1459\" = \"118 8.754 W\", \"239 m\" = \"784 ft.\""
  form_observations_log_change: Log Change
  form_observations_is_collection_location_help: Check when the location is where the mushroom was growing.  Uncheck when it is only where the mushroom was seen (e.g., mushroom fairs, grocery, foray id table where collection location is unknown etc.).
  form_observations_open_map: "[:SHOW] [:map]"
  form_observations_hide_map: "[:HIDE] [:map]"
  form_observations_clear_map: "[:CLEAR] [:location]"
  form_observations_click_point: "Tip: select a locality to center the map, then click a point on the map to set a location. If you're defining a new locality, click \"Use these bounds\" so you can select a point within."
  form_observations_locality_contains: "[:LOCALITIES] containing this point"
  form_observations_create_locality: "[:NEW] [:locality]"
  form_observations_use_locality: "Use these bounds and select a point within"
  form_observations_edit_locality: "[:EDIT] this [:locality]"
  form_observations_notes_help: Please include any additional information you can think of about this observation that isn't clear from the photographs, e.g., habitat, substrate or nearby trees; distinctive texture, scent, taste, staining or bruising; results of chemical or microscopic analyses, etc.
  form_observations_remove_image_confirm: Are you sure you want to remove this image?  This will only remove this image from this observation.  If it is attached to other observations, it will remain attached to them.
  form_observations_specimen_available_help: Check when there is a preserved specimen available for further study.
  form_observations_upload_help: Use the checkboxes on the left to select the image you would like to use as the thumbnail for this observation.
  form_observations_upload_help_multi_select: Use the checkboxes on the left to select the image you would like to use as the thumbnail for this observation. In the file select dialog you can select multiple images at a time.  You can also continue to add additional images by clicking the button below.
  form_observations_where_help: "Place where the Observation was made. **In the US this should be at least as precise as the county.**\n&nbsp;\nInclude administrative divisons ordered from smallest to largest, ending with the full name of the country, except use 'USA' for the United States of America.\nExamples:\n&nbsp;&nbsp; [loc1]\n&nbsp;&nbsp; [loc2]"
  form_observations_locate_on_map_help: Use the **[:form_observations_open_map]** button to bring this location up on the map. Then click to add a marker and drag it to the specific Latitude & Longitude.
  form_observations_dubious_help: Click '[button]' to use this location name or edit the text below to correct any typo.
  form_observations_project_help: Check any projects you wish to attach this observation to.  All images you upload will also automatically be attached to these projects, too.
  form_observations_list_help: Check any species lists you would like to add this observation to.
  form_observations_edit_specimens_help: Please add, edit and remove specimen data from the main observation page.
  form_observations_use_date: Use this date
  form_observations_date_warning: "Note: The camera date on some of your photos doesn't match the observation date you have entered."
  form_observations_gps_info: We were able to detect GPS coordinates in the image(s) you attached. Select one of the coordinates then click 'update' to apply the coordinates to your observation.
  form_observations_set_observation_date_to: Set observation date to
  form_observations_set_image_dates_to: Set image dates to
  form_observations_image_too_big: This image is too large. Images must be less than [max]Mb in file size.
  form_observations_upload_error: Something went wrong while uploading image. Skipping it for now. You can try uploading it again later after we've created the observation.
  form_observations_collection_number_help: Enter the collector's full name and their record identifier.  The identifier can be anything.  It's whatever you use to keep track of your specimens, and it is typically written on the specimen label.  This is most commonly a sequential number starting at 1 for your first specimen, and working up over your life time.  Another common format is a year or date along with a collection number for that date, e.g., "17-034".  But it can be anything you like, including letters and punctuation.
  form_observations_herbarium_record_help: If you've sent a specimen to a fungarium, you can enter that here, along with their accession number if you know it.  Otherwise let it default to your personal fungarium and leave the accession number blank.
  form_observations_original_name: Original Name

  form_observations_there_is_a_problem_with_projects: This observation violates the constraints of one or more selected projects. "+[:SEE_MESSAGE_BELOW]+":#project_messages
  form_observations_projects_out_of_range: The observation date ([date]) or location ([place_name]) is outside the range of these checked project(s)
  form_observations_projects_out_of_range_help: "Either:\n- Uncheck out-of-range projects; or\n- Change the observation date or location if it is incorrect"
  form_observations_projects_out_of_range_admin_help: "; or\n- (undesirably) Check [:form_observations_projects_ignore_project_constraints] to ignore the project constraints.\nThen click [button_name]."
  form_observations_projects_ignore_project_constraints: Ignore Project Constraints

  form_observations_there_is_a_problem_with_location: There is a problem with the location. "+[:SEE_MESSAGE_BELOW]+":#location_messages
  form_observations_there_is_a_problem_with_name: There is a problem with the name. "+[:SEE_MESSAGE_BELOW]+":#name_messages

  # observations/_form_species_list
  form_species_lists_title: Title
  form_species_lists_species_to_add: Select Species to Add
  form_species_lists_write_in_species: "Write-In Species: (enter a name on each line)"
  form_species_lists_list_notes: Species List Notes
  form_species_lists_member_notes: Notes for each new member
  form_species_lists_confidence: Confidence in identifications
  form_species_lists_deprecated: The following names are deprecated
  form_species_lists_deprecated_help: Select any names you would prefer to use.  If you prefer a name you entered then don't select one of the suggested synonyms.
  form_species_lists_multiple_names: Multiple names match each of the following entries
  form_species_lists_multiple_names_help: In each case, select the intended name.  The number after each name is how many observations are currently using that name.
  form_species_lists_project_help: Check any projects you wish to attach this species list to.  Any observations you create for this species list will also automatically be attached to these projects, too.  (But not pre-existing observations.)

  # observations/_form_synonyms
  form_synonyms_names: Names
  form_synonyms_names_help: List the names you want to be synonymized with [name].
  form_synonyms_current_synonyms: Current Synonyms
  form_synonyms_current_synonyms_help: Unchecked items will no longer be synonymized with this name, but will remain synonymized with each other.
  form_synonyms_proposed_synonyms: Proposed Synonyms
  form_synonyms_proposed_synonyms_help: Unchecked items will no longer be synonymized with this name, but will retain their relationships with each other.
  form_synonyms_deprecate_synonyms: Deprecate Synonyms
  form_synonyms_deprecate_synonyms_help: If checked all listed synonyms become deprecated names.  Otherwise, they are left as they are with new names created as not deprecated.
  form_synonyms_missing_names: The following names could not be found.
  form_synonyms_missing_names_help: Click [:name_change_synonyms_submit] to create these names.  If you want to correct any names, do so in the area below and click [:name_change_synonyms_submit] to re-evaluate the list.

  # images/new
  image_set_default: Set as default thumbnail
  image_add_title: Add an Image for [name]
  image_add_default: Default thumbnail
  image_add_image: "[:Image]"
  image_add_optional: "[:optional]"
  image_add_upload: "[:UPLOAD]"
  image_add_warning: Please only upload images that you created or which you own the copyright of. By uploading images you are giving us permission to distribute this image to other users ("legalese":https://creativecommons.org/licenses/by-nc-sa/4.0/). You are also giving us permission to display this image along side advertisements or other fund-raising tools that may be used to support this site.
  image_exif_copied: Info copied
  image_use_exif: Use this info
  image_camera_info: Camera info
  image_no_geolocation: No geolocation found
  image_file_name: File name
  image_file_size: File size

  # account/profile/images/reuse
  image_reuse_all_users: Include other users' images.
  image_reuse_just_yours: Only show your images.

  # observations/images/edit
  image_edit_title: "Editing Image: [name]"

  # observations/images/remove
  image_remove_remove: Remove
  image_remove_title: Remove Images from [name]

  # observations/images/reuse
  image_reuse_title: Reuse Image for [name]
  image_reuse_id: Image ID
  image_reuse_reuse: Reuse
  image_reuse_id_help: Either click one of the images below, or if you know the image ID, just enter it here and click '[:image_reuse_reuse]'.

  # images/show
  image_show_title: "[:IMAGE]: [name]"
  image_show_inquiry: Send Commercial Inquiry
  image_show_rotate_left: Rotate Left
  image_show_rotate_right: Rotate Right
  image_show_mirror: Mirror
  image_show_edit: "[:EDIT]"
  image_show_destroy: "[:DESTROY]"
  image_show_when: "[:WHEN]"
  image_show_notes: "[:NOTES]"
  image_show_copyright: Copyright
  image_show_public_domain: Public Domain by
  image_show_quality: Quality
  image_show_your_vote: Your Vote
  image_show_vote_and_next: Vote & [:NEXT]
  image_show_comments: "[num] comment(s)"
  image_show_observations: "[:OBSERVATIONS]"
  image_show_thumbnail: Thumbnail
  image_show_small: Small
  image_show_medium: Medium
  image_show_large: Large
  image_show_huge: Huge
  image_show_full_size: Full Size
  image_show_original: Show Original Image
  image_show_exif: Show EXIF Header
  image_show_original_name: Original File Name
  image_show_make_default: Make this the default size
  image_show_transform_note: Image is being processed. This may take several seconds.

  # images/exif/show
  exif_data_for_image: EXIF Data for Image [image]

  # observations/list_observations
  list_observations_location_all: All Locations
  list_observations_location_define: Define This Location
  list_observations_location_merge: Merge With A Defined Location
  list_observations_alternate_spellings: Maybe you meant one of the following names?
  list_observations_suggestions: Other Links
  list_observation_name: "[:NAME]"
  list_observation_observations: Observations of
  list_observations_add_to_list: Add To / Remove From Species List
  list_observations_download_as_csv: Download Observations

  # locations/list_place_names (list_locations)
  list_place_names_known: Known Locations
  list_place_names_known_order: "(by name)"
  list_place_names_map: Map Locations
  list_place_names_merge: Merge
  list_place_names_parenthetical: Number in parentheses shows Observation count.
  list_place_names_popularity: "\"[:sort_by_num_views]\" means how many times the page was visited."
  list_place_names_undef: Undefined Locations
  list_place_names_undef_order: "(by frequency)"

  # locations/list_countries
  list_countries: Country List
  list_countries_known: Countries With Observations
  list_countries_title: Countries and Other Localities
  list_countries_unknown: Other Localities With Observations
  list_countries_missing: Countries Without Observations

  # _location (RSS log display)
  location_change: Change to Location

  # model/location
  location_dubious_ambiguous_country: Ambiguous country or state, '[country]'
  location_dubious_bad_char: Contains unexpected character '[char]'
  location_dubious_bad_term: For consistency, we prefer '[good]' instead of '[bad]'.
  location_dubious_commas: All commas should be followed by a space and another word
  location_dubious_empty: Empty location given
  location_dubious_redundant_state: Both '[state]' and '[country]' are on the list of countries and continents.  A common mistake is to include the continent in addition to the country; this is unnecessary.
  location_dubious_unknown_country: Unknown country '[country]'
  location_dubious_unknown_state: Unrecognized state or province '[state]' for '[country]'.

  # account/login/new
  login_please_login: Please login
  login_login: Login
  login_user: User name or Email address
  login_password: Password
  login_remember_me: Remember me at this computer.
  login_forgot_password: I forgot my password.  "Email me a new one.":/account/email_new_password
  login_no_account: I don't have an account.  "Create a new account.":/account/signup
  login_having_problems: If you are having problems logging into your account, send "email to the webmaster":/emails/ask_webmaster_question.
  email_new_password_help: When you complete this page and click "Send", we will send you an email with verification information.
  email_spam_notice: If you do not see the email in your inbox, check your spam folder. If it's in your spam folder, please (1) notify your email provider that it's  not spam and (2) whitelist "mushroomobserver.org". This may prevent future MO emails from ending up in your -- or other users' -- spam folders.
  login_layout_description: A website to record observations about mushrooms, help people identify unfamiliar mushrooms, and expand the community around the scientific exploration of mushrooms (mycology).
  login_create_account_caption: Create a free account
  login_explain_login_requirement: To prevent automated programs from consuming too much of our resources, we limit website use to registered users.
  login_data_without_login_caption: Get MO Data Without Logging In
  login_images_without_login: Get "MO Images for Machine Learning":/articles/20.
  login_data_without_login: Get "MO Data":https://github.com/MushroomObserver/mushroom-observer/blob/main/README_API.md#csv-files.

  # account/logout
  logout_title: Logout
  logout_note: You are now logged out of the [:app_title] website.  Editing functions are disabled.

  # location/map_locations
  map_locations_title: Map of [locations]
  map_locations_global_map: Global Map

  # name/approve_name
  name_approve_title: Approve [name]
  name_approve_comment_summary: "[:Approved]"
  name_approve_comments: "[:Comments]"
  name_approve_comments_help: "Please include any notes about why this name has been approved.\nThis will be added to the notes for [name]."
  name_approve_deprecate: Deprecate the following synonyms
  name_approve_deprecate_help: If you want to split up a set of synonyms, click 'Approve' or 'Cancel' and then click the 'Change Synonyms' link.

  # name/change_synonyms
  name_change_synonyms_title: Synonyms for [name]
  name_change_synonyms_submit: Submit Changes
  name_change_synonyms_confirm: Please confirm that this is what you intended.

  # name/deprecate_name
  name_deprecate_title: Deprecate [name]
  name_deprecate_preferred: Preferred name
  name_deprecate_comment_summary: "[:Deprecated]"
  name_deprecate_comments: "[:Comments]"
  name_deprecate_preferred_help: Enter the preferred name. Author citation is recommended but not required.
  name_deprecate_comments_help: "Please say why this Name has been deprecated (e.g, a link to Index Fungorum).\nThis will be added to the Comments for [name]."

  # name/name_index (and other actions using same view)
  name_index_add_name: Add Name

  # name/map
  name_map_title: Occurrence Map for [name]
  name_map_about: "[:show_name]"
  name_map_no_maps: No observations of [name] have mappable location information.

  # info/news
  news_title: "Latest Release: April 17, 2017"
  news_header: This page provides notes on the latest releases and changes to [:app_title].
  news_content: "[:news_content_pr_306]\n\n[:news_content_pr_301]\n\n[:news_content_pr_294]\n\n[:news_content_pr_291]\n\n[:news_content_pr_293]\n\n[:news_content_pr_276]\n\n[:news_content_pr_261]\n\n[:news_content_pr_258]\n\n[:news_content_pr_256]\n\n[:news_content_pr_249]\n\n[:news_content_pr_248]\n\n[:news_content_pr_247]\n\n[:news_content_pr_246]\n\n[:news_content_commit_efa11ea]\n\n[:news_content_pr_241]\n\n[:news_content_pr_240]\n\n[:news_content_pr_238]\n\n[:news_content_commit_22deee6]\n\n[:news_content_commit_33639d5]\n\n[:news_content_commit_96e27e9]\n\n[:news_content_pr_236]\n\n[:news_content_pr_235]\n\n[:news_content_pr_233]\n\n[:news_content_pr_232]\n\n[:news_content_pr_231]\n\n[:news_content_pr_230]\n\n[:news_content_pr_226]\n\n[:news_content_pr_224]\n\n[:news_content_pr_223]\n\n[:news_content_pr_221]\n\n[:news_content_pr_220]\n\n[:news_content_pr_219]\n\n[:news_content_pr_217]\n\n[:news_content_pr_216]\n\n[:news_content_pr_215]\n\n[:news_content_pr_213]\n\n[:news_content_pr_212]\n\n[:news_content_pr_208]"

  # info/news individual updates
  news_content_pr_306: "<a href=\"https://github.com/MushroomObserver/mushroom-observer/pull/306\" target=\"_new\">PR #306</a> (April 17, 2017) Allow removal of author from Name; allow Group or Clade authored/unauthored Name pairs."
  news_content_pr_301: "<a href=\"https://github.com/MushroomObserver/mushroom-observer/pull/301\" target=\"_new\">PR #301</a> (April 1, 2017) Add google map inset to observation form to help users enter good lat/long and elevation for observatons."
  news_content_pr_294: "<a href=\"https://github.com/MushroomObserver/mushroom-observer/pull/294\" target=\"_new\">PR #294</a> (March 19, 2017) Add support for clade names. These are just like group names, but use “clade” instead of “group”. Clarify and expand instructions on the Create Name and Edit Name pages."
  news_content_pr_291: "<a href=\"https://github.com/MushroomObserver/mushroom-observer/pull/291\" target=\"_new\">PR #291</a> (March 18, 2017) Improve group names: allow “group” to be appended to any ICN valid Scientific Name, requiring “group” to be in the Scientific Name field."
  news_content_pr_293: "<a href=\"https://github.com/MushroomObserver/mushroom-observer/pull/293\">PR #293</a> (March 16, 2017) Fixed bug which caused loss of “Big Eyes” next to a Proposed Name and caused incorrect calculation of Observer Preference."
  news_content_pr_276: "<a href=\"https://github.com/MushroomObserver/mushroom-observer/pull/276\">PR #276</a> (January 24, 2017) Revived pages explaining color themes. See https://mushroomobserver.org/theme/color_themes. Moved theme actions to a new controller."
  news_content_pr_261: "<a href=\"https://github.com/MushroomObserver/mushroom-observer/pull/261\">PR #261</a> (January 7, 2017) Added prototype ability to create \"external links\" between observations and corresponding records on external websites, such as MycoPortal and GenBank."
  news_content_pr_258: "<a href=\"https://github.com/MushroomObserver/mushroom-observer/pull/258\">PR #258</a> (December 27, 2016) Add - via user preferences - persistent filters giving user the option to exclude imageless observations and/or observations without specimens from Activity Feed and other displays of observations."
  news_content_pr_256: "<a href=\"https://github.com/MushroomObserver/mushroom-observer/pull/256\">PR #256</a> (December 25, 2016) Made it so users who have only proposed a name for an observation will get comment response notifications, instead of requiring users to comment in order to get comment response notifications."
  news_content_pr_249: "<a href=\"https://github.com/MushroomObserver/mushroom-observer/pull/249\">PR #249</a> (December 24, 2016) Re-enabled donations through paypal  MO, Inc. can now officially accept tax-free donations!"
  news_content_pr_248: "<a href=\"https://github.com/MushroomObserver/mushroom-observer/pull/248\">PR #248</a> (December 22, 2016) You can now notify users by mentioning them in comments with the usual notations: \"_user john_\" or \"@john\".  If a user's login contains non-alphanumeric characters (like dashes, periods, spaces), then use this format: \"@John Doe@\"."
  news_content_pr_247: "<a href=\"https://github.com/MushroomObserver/mushroom-observer/pull/247\">PR #247</a> (December 22, 2016) The vote pull-down menus on observation pages now automatically save without requiring an additional page load."
  news_content_pr_246: "<a href=\"https://github.com/MushroomObserver/mushroom-observer/pull/246\">PR #246</a> (December 22, 2016) Added ability to add (or remove) results of an observation query to (from) an existing species list.  Look for link in upper right corner of any observation index page."
  news_content_commit_efa11ea: "<a href=\"https://github.com/MushroomObserver/mushroom-observer/commit/efa11ea\">Commit #efa11ea</a> (December 20, 2016) Added support for already-existing query capabilities via the search bar.  Search for observations matching \"help:me\" to see full list of new capabilites."
  news_content_pr_241: "<a href=\"https://github.com/MushroomObserver/mushroom-observer/pull/241\">PR #241</a> (September 15, 2016) Extensive refactor of Query model in preparation for user filters."
  news_content_pr_240: "<a href=\"https://github.com/MushroomObserver/mushroom-observer/pull/240\">PR #240</a> (September 11, 2016) Allows 'comb.' e.g., comb. nov., in author field.  Standardize 'comb.' and similar status indicators in future Name edits and creates."
  news_content_pr_238: "<a href=\"https://github.com/MushroomObserver/mushroom-observer/pull/238\">PR #238</a> (September 9, 2016) Fixes bug in email tracking which caused uploader's mailing address to be used in place of the person who wants the notifications."
  news_content_commit_22deee6: "<a href=\"https://github.com/MushroomObserver/mushroom-observer/commit/22deee6\">Commit #22deee6</a> (Aug 16, 2016) Fix errors cause by corrupted RSS log. Make failures more graceful if log gets corrupted in the future."
  news_content_commit_33639d5: "<a href=\"https://github.com/MushroomObserver/mushroom-observer/commit/33639d5\">Commit #33639d5</a> (Aug 10, 2016) Letter to MO Community stating policy on abuse, community openness.  Block user account."
  news_content_commit_96e27e9: "<a href=\"https://github.com/MushroomObserver/mushroom-observer/commit/96e27e9\">Commit #96e27e9</a> (Aug 7, 2016) Add basic documentation of API to GitHub."
  news_content_pr_236: "<a href=\"https://github.com/MushroomObserver/mushroom-observer/pull/236\">PR #236</a> (July 28, 2016) Prevent use of the Name \"Imageless\"."
  news_content_pr_235: "<a href=\"https://github.com/MushroomObserver/mushroom-observer/pull/235\">PR #235</a> (July 28, 2016) Improve link to MycoBank for taxa at the Group rank."
  news_content_pr_233: "<a href=\"https://github.com/MushroomObserver/mushroom-observer/pull/233\">PR #233</a> (July 28, 2016) Restore padding of tables created with Textile. Reduce size of Textile quoted paragraphs."
  news_content_pr_232: "<a href=\"https://github.com/MushroomObserver/mushroom-observer/pull/232\">PR #232</a> (July 28, 2016) Wrap long words (to prevent them from extending into other windows)."
  news_content_pr_231: "<a href=\"https://github.com/MushroomObserver/mushroom-observer/pull/230\">PR #231</a> (July 28, 2016) Improve test coverage of extensions."
  news_content_pr_230: "<a href=\"https://github.com/MushroomObserver/mushroom-observer/pull/230\">PR #230</a> (July 28, 2016) Refactor fixtures and tests to use Advanced Fixtures."
  news_content_pr_226: "<a href=\"https://github.com/MushroomObserver/mushroom-observer/pull/226\">PR #226</a> (May 30, 2016) Fix intermittent testing bug (in export_round_trip)."
  news_content_pr_224: "<a href=\"https://github.com/MushroomObserver/mushroom-observer/pull/224\">PR #224</a> (May 7, 2016) Prevent changes to the \"Unknown\" Location."
  news_content_pr_223: "<a href=\"https://github.com/MushroomObserver/mushroom-observer/pull/221\">PR #223</a> (April 24, 2016) Expand Show RSS Log page so it is easier to read."
  news_content_pr_221: "<a href=\"https://github.com/MushroomObserver/mushroom-observer/pull/221\">PR #221</a> (April 24, 2016) Fix bug where weakened confidence level vote sometimes caused mistaken calculation of Observer's favorite."
  news_content_pr_220: "<a href=\"https://github.com/MushroomObserver/mushroom-observer/pull/220\">PR #220</a> (February 1, 2016) Allow creation of Observations with observation date more than 20 years old."
  news_content_pr_219: "<a href=\"https://github.com/MushroomObserver/mushroom-observer/pull/219\">PR #219</a> (January 16, 2016) Create Vote Controller."
  news_content_pr_217: "<a href=\"https://github.com/MushroomObserver/mushroom-observer/pull/217\">PR #217</a> (January 15, 2016) Make \"Textile markup system\" a link everywhere on edit_name form."
  news_content_pr_216: "<a href=\"https://github.com/MushroomObserver/mushroom-observer/pull/216\">PR #216</a> (January 15, 2016) Remove IP address blocking from Rails code."
  news_content_pr_215: "<a href=\"https://github.com/MushroomObserver/mushroom-observer/pull/215\">PR #215</a> (January 15, 2016) Always show Observer Preference line in Observations if user checks \"View Observer’s Preferred ID?\"."
  news_content_pr_213: "<a href=\"https://github.com/MushroomObserver/mushroom-observer/pull/213\">PR #213</a> (January 14, 2016) Add Capybara gem and counterparts of 2 older integration tests."
  news_content_pr_212: "<a href=\"https://github.com/MushroomObserver/mushroom-observer/pull/212\">PR #212</a> (January 14, 2016) Enable web console in development mode on the VM."
  news_content_pr_208: "<a href=\"https://github.com/MushroomObserver/mushroom-observer/pull/208\">PR #208</a> (December 13, 2015) <u>Rails 4.2.5</u>\n\nAt long last the Mushroom Observer website is up to date with the latest stable version of Ruby on Rails (4.2.5). This has not been true since at least March of 2009.  The upgrade process started last August when we were still using the 2.1.1 version of Ruby on Rails.\n\nThis has been a huge team effort by all the volunteer developers on the project. Thanks to every one of you for helping to make this happen.\n\nFor those who are interested in the technical low-down of this specific release, we got to 4.1 last month and the biggest change between 4.1 and 4.2 was a new HTML parsing library that required many minor code changes throughout out code base. There have also been some changes to how email is handled and a variety of other small changes to the code base.  You should see no new changes in the site due to this latest upgrade, but of course <a href=\"/emails/ask_webmaster_question\">send us a note</a> if you see anything wrong."

  # shared/_observation_list
  observation_made_confidence: Community confidence

  # account/preferences/edit
  prefs_title: Change Preferences
  prefs_link: Edit Preferences
  prefs_login: Login
  prefs_email: Email address
  prefs_password_new: New password
  prefs_password_confirm: Confirm new password

  prefs_appearance: Appearance Settings
  prefs_theme: Preferred theme
  prefs_themes_about: About Themes
  prefs_locale: Language
  prefs_location_format: Location Format
  prefs_location_format_postal: Postal (New York, USA)
  prefs_location_format_scientific: Scientific (USA, New York)
  prefs_hide_authors: "[:AUTHORITYS]"
  prefs_hide_authors_none: show author for all ranks (default)
  prefs_hide_authors_above_species: hide author for genus and higher ranks
  prefs_thumbnail_size: Thumbnail size
  prefs_thumbnail_small: "[:image_show_small]"
  prefs_thumbnail_large: "[:image_show_large]"
  prefs_thumbnail_maps: View thumbnail map on Observation page?
  prefs_image_size: Image size for "lightbox"
  prefs_image_size_help: Size shown when you click on an image.
  prefs_image_small: "[:image_show_small] (320 x 320)"
  prefs_image_medium: "[:image_show_medium] (640 x 640)"
  prefs_image_large: "[:image_show_large] (960 x 960)"
  prefs_image_huge: "[:image_show_huge] Huge (1280 x 1280)"
  prefs_image_full_size: "[:image_show_full_size]"
  prefs_layout_count: List page items
  prefs_layout_title: List page layout
  prefs_rows_by: rows ×
  prefs_columns: columns
  prefs_alt_col_colors: Alternate column colors.
  prefs_alt_row_colors: Alternate row colors.
  prefs_text_below_images: Put text below images.
  prefs_view_owner_id_help: View Observer's preferred ID for Observation (in addition to consensus ID)
  prefs_view_owner_id: "[:prefs_view_owner_id_help]"

  prefs_content_filters: Content Filters
  prefs_content_filters_explanation: Control content visibility site-wide.
  prefs_filters_with_images: Hide observations with no images
  prefs_filters_with_specimen: Hide observations with no specimens
  prefs_filters_lichen: Filter observations of lichens
  prefs_filters_lichen_yes: Show only lichens
  prefs_filters_lichen_no: Hide lichens
  prefs_filters_region: Show only observations and locations within this region
  prefs_filters_region_help: Must match the end of the location name, e.g., "Thailand" and "California, USA".
  prefs_filters_clade: Show only observations within this taxonomic clade
  prefs_filters_clade_help: Any taxonomic level is okay, e.g., "Agaricales", "Amanitaceae" and "Cortinarius".
  prefs_filter_off: filter off

  prefs_notes_template: Observation Notes Template
  notes_template: "[:prefs_notes_template]"
  prefs_notes_template_explanation: Comma-separated list of Notes sub-headings for the Create Observation page.
  prefs_notes_template_no_other: must not include a heading named “[part]”
  prefs_notes_template_no_dups: contains duplicate heading “[part]”
  prefs_privacy: Privacy Settings
  prefs_votes_anonymous: Votes on proposed names and images
  prefs_votes_anonymous_no: Always public
  prefs_votes_anonymous_yes: Always anonymous
  prefs_votes_anonymous_old: Public after [cutoff]
  prefs_keep_image_filenames: Keep original file name of uploaded images?
  prefs_keep_image_filenames_toss: remove from database completely
  prefs_keep_image_filenames_keep_but_hide: save but keep them private
  prefs_keep_image_filenames_keep_and_show: save and make them public
  prefs_bulk_filename_purge: Purge All Filenames from Database
  prefs_bulk_filename_purge_confirm: Are you sure you want to purge all image filenames from our database? This action cannot be undone.  Please note that no one but you is able to see these filenames, anyway.
  prefs_bulk_filename_purge_success: Successfully purged all image filenames from our database.
  prefs_change_image_vote_anonymity: Change Image Vote Anonymity
  prefs_license_note: Default "license":/info/how_to_use#license you want for new images.

  prefs_email_please_notify: Please notify me when...
  prefs_email_general: General Email
  prefs_email_general_commercial: someone is interested in using an image of mine for commercial purposes.
  prefs_email_general_features: new features come out.
  prefs_email_general_feature: "[:prefs_email_general_features]"
  prefs_email_general_questions: someone wants to send me a question about my observations, etc.
  prefs_email_general_question: "[:prefs_email_general_questions]"
  prefs_email_comments: "[:Comment] Email"
  prefs_email_comments_all: anyone comments on anything.
  prefs_email_comments_owner: someone comments on my observations, names, etc.
  prefs_email_comments_response: someone posts responses to my comments.
  prefs_email_locations: "[:Location] Email"
  prefs_email_locations_all: anyone changes any location.
  prefs_email_locations_admin: someone changes a location I administrate.
  prefs_email_locations_author: someone changes a location I'm author on.
  prefs_email_locations_editor: someone changes a location I've edited.
  prefs_email_observations: "[:Observation] Email"
  prefs_email_observations_all: anything happens to any observation.
  prefs_email_observations_consensus: consensus name changes for one of my observations.
  prefs_email_observations_naming: someone proposes a name for one of my observations.
  prefs_email_names: "[:Name] Email"
  prefs_email_names_all: anyone changes any name.
  prefs_email_names_admin: someone changes a name I administrate.
  prefs_email_names_author: someone changes a name I'm author on.
  prefs_email_names_editor: someone changes a name I've edited.
  prefs_email_names_reviewer: someone changes a name I've reviewed.
  prefs_email_prefs: Email preferences
  prefs_email_html: It's okay to use HTML in my emails.
  prefs_no_emails: Opt out of _all_ email from MO.
  prefs_email_digest_daily: Send me summary at the end of the day.
  prefs_email_digest_immediate: Notify me of events as they happen.
  prefs_email_digest_weekly: Send me summary at the end of the week.
  prefs_email_note: Note that none of these email features will cause your email address to be displayed on a webpage or allow the person who wants to contact you to obtain your email address.  You will be sent an email from news at mushroomobserver.org that will contain the contact information for the person who wants to contact you.  It will be entirely up to you if you want to respond to them.

  # account/profile
  profile_title: "[:edit_object(type=:profile)]"
  profile_link: "[:edit_object(type=:profile)]"
  profile_button: "[:SAVE_CHANGES]"
  profile_name: "[:Name]"
  profile_notes: About yourself
  profile_location: Primary location
  profile_mailing_address: Mailing Address for Collections
  profile_image_create: Upload photo
  profile_image_change: Upload new photo
  profile_image_remove: "(Remove photo.)"
  profile_image_reuse: "(Reuse another photo.)"
  image_copyright_holder: Copyright holder and license for this image
  image_copyright_warning: Please only upload an image that you created or which you own the copyright of.

  # account/reverify
  reverify_welcome: Reverify Account
  reverify_link: Reverify
  reverify_note: "Your account, [user], has not been verified yet.\n\nCheck your email for your verification URL or click the link below to have the verification email resent."

  # rss_logs/rss
  rss_description: List of changes to [:app_title] as they happen.
  rss_log_of_deleted_item: Deleted Item
  rss_log_title: Activity Log
  rss_by: by [user]
  rss_title: "[:app_title]"
  rss_filtered_mouseover: "[:app_title] has applied filter(s) based on your preferences."
  rss_show: "Show:"
  rss_hide: "Hide:"
  rss_all: Everything
  rss_all_help: Show all object types.
  rss_one_observation: "[:OBSERVATIONS]"
  rss_one_name: "[:NAMES]"
  rss_one_location: "[:LOCATIONS]"
  rss_one_species_list: "[:SPECIES_LISTS]"
  rss_one_project: "[:PROJECTS]"
  rss_one_glossary_term: "[:GLOSSARY]"
  rss_one_article: "[:NEWS]"
  rss_one_help: Show only [types].
  rss_make_default: Make This My Default
  rss_this_is_default: This Is Your Default
  rss_created_at: "[TYPE] Created"
  rss_changed: "[TYPE] Changed"
  rss_destroyed: "[TYPE] Destroyed"
  rss_consensus_reached: Consensus established

  # shared/_textile_help
  general_textile_link: Can be formatted with <a href="/info/textile_sandbox" target="_new">Textile</a>.
  shared_textile_link: More details here.
  shared_textile_help: Notes can be formatted using the <a href="/info/textile_sandbox" target="_new">Textile markup system</a>.<br/> _Amanita ocreata_, _A. ocreata_ ---> <u><b><i>Amanita ocreata</i></b></u> (linked to name description)<br/> __italic__, **bold** ---> <i>italic</i>, <b>bold</b><br/>

  field_textile_link: This field can be formatted with <a href="/info/textile_sandbox" target="_new">Textile</a>.

  # comments/_comments_for_object
  show_comments_add_comment: "[:add_object(type=:comment)]"
  show_comments_no_comments_yet: No one has commented yet.
  show_comments_and_more: And [num] more...

  # observation/_show_consensus
  show_consensus_species: Species in [name]

  # name/show_name_description or location/show_location_description
  show_description_empty: Nothing has been written for this description yet.
  show_description_destroy: "[:DESTROY]"
  show_description_edit: "[:EDIT]"
  show_description_clone: Clone
  show_description_merge: Merge With Another
  show_description_move: Move This Description
  show_description_publish: Publish
  show_description_make_default: Make Default
  show_description_adjust_permissions: Adjust Permissions
  show_description_read_permissions: View
  show_description_write_permissions: Edit
  show_description_clone_help: Create your own description based on this description.
  show_description_merge_help: Merge this description into another, then remove this one.
  show_description_move_help: Move this description to a different [parent].
  show_description_publish_help: Publish this draft and make it the default public description.
  show_description_make_default_help: Make this the default description that is shown on the main '[:show_name(name=:name)]' page.
  show_description_adjust_permissions_help: Change the set of users who are allowed to view, modify or administrate this description.

  # observer/_show_images
  show_images_small_thumbs: "(small thumbnails)"
  show_images_large_thumbs: "(large thumbnails)"

  # observer/_show_lists
  show_lists_header: "[:SPECIES_LISTS]"

  # location/show_location
  show_location_title: "[:LOCATION]: [name]"
  show_location_create: "[:create_object(type=:location)]"
  show_location_edit: "[:edit_object(type=:location)]"
  show_location_destroy: "[:destroy_object(type=:location)]"
  show_location_observations: Observations at this Location
  show_location_highest: Highest Elevation
  show_location_lowest: Lowest Elevation
  show_location_no_descriptions: There are no descriptions for this location yet.
  show_location_create_description: "[:CREATE]"
  show_location_creator: User who defined this location
  show_location_editor: "[:Editors]"
  show_location_editors: "[:Editors]"
  show_location_reverse: Reverse Location
  show_location_locked: This location is locked. If you want to change the location of your observation, please edit the observation instead.  Changing a location name or coordinates implicitly changes all the observations at that location, too.
  show_location_hidden: This location is considered hidden either because it is private property whose owners do not want the location revealed or because it contains sensitive habitat. Its coordinates are intentionally imprecise and all associated observations have hidden GPS coordinates.

  # names
  show_name_title: "[:NAME]: [name]"
  show_name_add_name: "[:add_object(type=:name)]"
  show_name_edit_name: "[:edit_object(type=:name)]"
  show_name_distribution_map: Occurrence Map
  show_name_change_synonyms: Change Synonyms
  show_name_email_tracking: Email Tracking
  show_name_create_description: "[:CREATE]"
  show_name_synonyms: Synonym(s)
  show_name_preferred_synonyms: Preferred Synonyms
  show_name_deprecated_synonyms: Deprecated Synonyms
  show_name_misspelled_synonyms: Misspellings
  show_name_misspelling: This name is misspelled.
  show_name_misspelling_correct: "[:CORRECT_SPELLING]"
  show_name_refresh_classification: Refresh from Genus
  show_name_propagate_classification: Propagate to Subtaxa
  show_name_lifeform: Lifeform
  show_name_propagate_lifeform: Propagate to Subtaxa
  show_name_notes: "[:form_names_taxonomic_notes]"
  show_name_descriptions: "[:DESCRIPTIONS]"
  show_name_create_draft: Create New Draft for
  show_name_no_descriptions: There are no descriptions for this name yet.
  show_name_description_author: "[:Description] author"
  show_name_description_authors: "[:Description] authors"
  show_name_description_editor: "[:Description] editor"
  show_name_description_editors: "[:Description] editors"
  show_name_author_request: Request Authorship Credit
  show_name_content_status: Description status
  show_name_latest_review: "Latest review: [date] by [user]"
  show_name_most_confident: Most Confident Observations
  show_name_previous_version: Previous Version
  show_name_other_versions: Other Versions
  show_name_creator: First person to use this name on MO
  show_name_editor: "[:Editors]"
  show_name_editors: "[:Editors]"
  show_name_other_observations_notes: "(Someone proposed [name] for these observations, but consensus hasn't accepted it.  Confidence value is for __this__ name, not the consensus name.)"
  show_name_nomenclature: Nomenclature
  show_name_classification: Classification
  show_name_general_description: "[:form_names_gen_desc]"
  show_name_see_more: See More
  show_name_icn_id_missing: missing
  google_name_search: Google Search
  index_fungorum: Index Fungorum
  index_fungorum_search: Index Fungorum search page
  index_fungorum_web_search: Index Fungorum web search
  mycobank: MycoBank
  mycobank_search: MycoBank search
  gsd_species_synonymy: GSD Species Synonymy
  sf_species_synonymy: SF Species Synonymy

  # names - links to observations
  show_name_observations: More [:OBSERVATIONS]
  show_name_observations_of: More [:OBSERVATIONS] of [name]
  show_name_all_observations: More [:OBSERVATIONS] (all synonyms)
  show_name_synonym_observations: Synonym [:OBSERVATIONS]
  show_name_other_observations: Similar [:OBSERVATIONS]
  show_observations_of: "[:OBSERVATIONS] of:"
  obss_of_this_name: this name
  obss_of_taxon: this taxon, any name
  taxon_obss_other_names: this taxon, other names
  obss_name_proposed: any taxon, this name proposed
  obss_taxon_proposed: other taxa, this taxon proposed
  show_subtaxa_obss: subtaxa
  show_name_locked: This name is locked. If you want to change the name of your observation, please propose a new name for your observation and vote on it, instead.  If you change a name record on MO, it implicitly changes all the observations of that name.
  show_name_inherit_classification: Copy from parent.
  edit_classification_title: Edit Classification of [name]
  inherit_classification_title: Copy Classification from Parent of [name]
  inherit_classification_parent_name: Name of Parent
  inherit_classification_parent_blank: Parent has no classification, either!
  inherit_classification_no_matches: No names match.
  inherit_classification_alt_spellings: No names match.  Maybe you meant one of these?
  inherit_classification_multiple_matches: Multiple names match.  Which did you mean?
  inherit_classification_parent_lower_rank: Parent must be higher rank than [rank].
  show_name_num_notifications: "*Number of users interested in this name:* [num]"

  # observations/_show_namings
  show_namings_proposed_name: "[:NAMING]"
  show_namings_proposed_names: "[:NAMINGS]"
  show_namings_no_names_yet: No names have been proposed yet.
  show_namings_propose_new_name: Propose Another Name
  show_namings_eye_help: Observer's choice
  show_namings_eyes_help: Current consensus
  show_namings_community_favorite: This is the community favorite.
  show_namings_consensus: Community Vote
  show_namings_no_votes: no votes
  show_namings_your_vote: Your Vote
  show_namings_update_votes: Update Votes
  show_namings_suggest_names: Name Suggestions
  show_namings_cast: Cast Vote
  show_namings_user: "[:User]"
  show_namings_consensus_help: For each name listed above select your opinion of how well that name applies to this observation.  Select '[:show_namings_propose_new_name]' if you want to suggest another option.  See the "How to Use":/info/how_to_use#voting page for more details on how the votes are tallied.
  show_namings_lose_changes: You must click '[:show_namings_update_votes]' to save any changes you've made to your votes.
  show_namings_please_login: Please login to propose your own names and vote on existing names.
  show_namings_saving: Saving

  # observations/show_observation
  show_observation_title: "[:OBSERVATION]: [name]"
  show_observation_header: "[:OBSERVATION]"
  show_observation_site_id: Site ID
  show_observation_owner_id: Observer Preference
  show_observation_no_clear_preference: no clear preference
  show_observation_details: Details
  show_observation_details_inat_import: Imported [date] from
  show_observation_details_inat_export: Copied to iNaturalist as
  show_observation_inat_lat_lng: Public lat/lng
  show_observation_edit_observation: "[:edit_object(type=:observation)]"
  show_observation_propose_new_name: "[:show_namings_propose_new_name]"
  show_observation_debug_consensus: Debug Consensus
  show_observation_alternative_names: Alternative Name(s)
  show_observation_preferred_names: Preferred Name(s)
  show_observation_observation_created_at: Observation created
  # This is used if this is the location where the thing was growing.
  show_observation_collection_location: Collection location
  # This is used if this is NOT the location where the thing was growing.
  show_observation_seen_at: Seen at
  show_observation_gps_hidden: coordinates hidden from public
  show_observation_vague_location: This observation will not appear on maps of its taxon because the location is too vague.
  show_observation_improve_location: If you would like it to be included in maps, choose a more precise location.
  show_observation_specimen_available: Specimen available
  show_observation_specimen_not_available: No specimen available
  show_observation_no_images: No images
  show_observation_remove_images: "[:remove_objects(type=:image)]"
  show_observation_reuse_image: Reuse Image
  show_observation_add_images: "[:add_objects(type=:image)]"
  show_observation_species_lists: "[:SPECIES_LISTS]"
  show_observation_manage_species_lists: Manage Species Lists
  show_observation_send_question: Send Observer a Question
  show_observation_view_notifications: View Notifications
  show_observation_hide_map: Hide thumbnail map.
  show_observation_thumbnail_map_hidden: Thumbnail map hidden.  To re-enable this feature, go to your "[:app_preferences]":/account/preferences/edit page.
  show_observation_add_link: Create [site] link
  show_observation_add_link_dialog: "Enter a link here to this observation on [site]. Use the full URL, including \"https://\":"
  show_observation_no_collection_numbers: No [:collection_numbers]
  show_observation_remove_collection_number: Remove collection number from this observation
  show_observation_no_herbarium_records: No [:herbarium_records]
  show_observation_remove_herbarium_record: Remove fungarium record from this observation
  show_observation_add_sequence: Add [:SEQUENCE]
  show_observation_no_sequences: No [:sequences]
  show_observation_archive_link: Show Archive Record
  show_observation_blast_link: Run BLAST®
  show_observation_more_like_this: More like this
  show_observation_look_alikes: Look-alikes
  show_observation_related_taxa: Related taxa
  map_observation_title: "Map of Observation #[ID]"

  # observations/suggestions
  suggestions_title: Confident Suggestions
  suggestions_title_others: Wild Guesses
  suggestions_already_proposed: already proposed
  suggestions_propose_name: Propose This Name
  suggestions_confidence: Confidence
  suggestions_max: Max
  suggestions_avg: Avg
  suggestions_excellent: excellent
  suggestions_good: good
  suggestions_fair: fair
  suggestions_poor: poor
  suggestions_processing_images: Loading images
  suggestions_processing_image: Analyzing image
  suggestions_processing_results: Processing results
  suggestions_error: Something went wrong, sorry!

  # locations/show_past_location
  show_past_location_title: "[:VERSION] [num]: [name]"
  show_past_location_other_versions: Other Versions
  show_past_location_no_version: No version specified

  # locations/show_past_location_description
  show_past_location_description_title: "[:VERSION] [num]: [name]"

  # names/versions/show
  show_past_name_title: "[:VERSION] [num]: [name]"

  # names/descriptions/versions/show
  show_past_name_description_title: "[:VERSION] [num]: [name]"

  # object/show_past_versions
  show_past_version_merged_with: "(merged with #[id])"

  # observer/show_rss_log
  show_rss_log_title: Log for [title]

  # info/site_stats
  show_site_stats_title: Site Statistics

  # observations/_show_votes
  show_votes_title: Show Votes for [name]
  show_votes_users: "[:Users]"
  show_votes_vote: "[:Vote]"
  show_votes_weight: Weight
  show_votes_average: Average
  show_votes_score: Score
  show_votes_go_public: Make all of my votes public.
  show_votes_go_private: Make all of my votes anonymous.
  show_votes_total: "Overall Score\nsum(score * weight) /\n(total weight + 1)"
  show_votes_descript: User's votes are weighted by their contribution to the site (log<small>10</small> contribution). In addition, the user who created the observation gets an extra vote.
  show_votes_go_public_confirm: This will make all your votes for all observations public, not just your vote for this name.  Is this what you want to do?
  show_votes_go_private_confirm: This will make all your votes for all observations anonymous, not just your vote for this name.  Is this what you want to do?
  show_votes_gone_public: Thank you!  Your preferences have been updated.  Other users can now see your votes.
  show_votes_gone_private: Your preferences have been updated.  Other users can no longer see your votes.

  # users/show
  show_user_about: About [user]
  show_user_title: Contribution Summary for [user]
  show_user_contributors: "[:app_contributors]"
  show_user_observations_by: Observations by [name]
  show_user_your_observations: Your Observations
  show_user_comments_for: Comments for [name]
  show_user_comments_for_you: Comments for You
  show_user_your_notifications: Your Email Alerts
  show_user_edit_profile: Edit Profile
  show_user_email_to: Email [name]
  show_user_joined: Joined
  show_user_mailing_address: Mailing Address for Collections
  show_user_primary_location: Primary Location
  show_user_personal_herbarium: Personal Fungarium
  show_user_total: Total
  show_user_language_contribution: "Translations: [name]"
  show_user_life_list: "[species] species in [genera] genera"

  # sequence
  sequence_edit_title: Editing [name]

  # account/signup
  signup_title: Account signup
  signup_name: Name (optional)
  signup_login: Desired login
  signup_email_address: Email address
  signup_email_confirmation: Confirm email
  signup_choose_password: Choose password
  signup_confirm_password: Confirm password
  signup_preferred_theme: Preferred Theme (optional)
  signup_random: Random
  signup_button: Signup
  signup_email_help: "In order to sign up, you must provide a working email address. (One-time addresses will not work. Addresses that block email from mushroomobserver.org will not work.)\n\nWhen you complete this page and click \"Signup\", we will send you an email with account verification information. (This helps us to block spammers.)\n\nOnce you verify your account, you can change your email on your account Preferences page. We are very careful to never show your email address on a webpage that others can access. We will never sell your email address. We will only share your email address if you ask us to (e.g., when you send an email to another member, they will see your email). By default your email address will be used to send you information about changes to the site as well as notifications relevant to your contributions to the site. You can opt out of these uses by changing your Preferences."

  # species_list/create_species_list
  species_list_create_title: "[:create_object(type=:species_list)]"

  # species_list/edit_species_list
  species_list_edit_title: "[:edit_object(type=:species_list)]: [name]"

  # species_list/add_remove_observations
  species_list_add_remove_title: Add or Remove Observations from Species List
  species_list_add_remove_cancel: Cancel (back to observation index)
  species_list_add_remove_body: Adding or removing [num] observation(s) to/from species list. Enter title or id of target species list. Don't worry, it will ignore observations already added or removed from the list.
  species_list_add_remove_label: Target species list
  species_list_add_remove_add_success: Successfully added [num] observation(s) to species list.
  species_list_add_remove_remove_success: Successfully removed [num] observation(s) from species list.
  species_list_add_remove_no_query: Missing observation query results, or query has expired.
  species_list_add_remove_bad_name: "Unrecognized species list id or title: [name]"

  # species_list/manage_species_lists
  species_list_manage_title: Manage Species Lists for [name]
  species_list_manage_belongs_to: This observation belongs to
  species_list_manage_doesnt_contain: Lists you own that do not contain this observation

  # species_list/manage_projects
  species_list_projects_title: Manage Projects for [List]
  species_list_projects_which_objects: Which objects?
  species_list_projects_which_projects: Which projects?
  species_list_projects_this_list: this species list
  species_list_projects_observations: observations in this list
  species_list_projects_images: images in this list
  species_list_projects_no_add_to_project: You do not have permission to attach objects to the project "[proj]".
  species_list_projects_help: "This form allows you to either attach this list or its observations or images to one or more projects, or remove them from one or more projects.  Choose which objects you wish to attach or remove, then choose the project or projects you wish to attach them to or remove them from, then click on \"Attach\" or \"Remove\" to perform the operation.  Note: It will only allow you to attach or remove objects which you have permission to edit."

  # species_list/show_species_list
  species_list_show_title: "[:SPECIES_LIST]: [name]"
  species_list_show_download: Downloads, Reports, Print Labels
  species_list_show_save_as_txt: Save as Plain Text
  species_list_show_save_as_rtf: Save as Rich Text
  species_list_show_save_as_csv: Save as Spreadsheet
  species_list_show_print_labels: Print Labels
  species_list_show_set_source: Save This List for Later
  species_list_show_set_source_help: Save this list for the next time you create or edit a species list. It will display a list of the species in this list for you to choose from.
  species_list_show_clone_list: Make a Copy of This List
  species_list_show_add_remove_from_another_list: Add To / Remove From Another List
  species_list_show_manage_projects: Manage Projects
  species_list_show_manage_projects_help: Change which projects this list and its observations and images are attached to.
  species_list_show_manage_observations_too: If you would like to attach/remove observations or images, too, please use the "[:species_list_show_manage_projects]" link.
  species_list_show_edit: Edit This List
  species_list_show_clear_list: Clear This List
  species_list_show_destroy: Destroy This List
  species_list_show_members: Members
  species_list_show_no_members: This list contains no observations.
  species_list_show_regular_index: Regular Index
  species_list_show_regular_index_help: Show observations in the "regular" index as a table of thumbnails.

  # species_list/species_lists_by_title
  species_list_by_title_title: "[:SPECIES_LISTS] by Title"
  species_list_by_title_created_at: "[:Created]"
  species_list_by_title_list_name: List Name
  species_list_by_title_owner: Owner
  species_list_by_title_size: Size

  # species_list/upload_species_list
  species_list_upload_title: "[:UPLOAD] [:SPECIES_LIST]"
  species_list_upload_label: "[:UPLOAD] [:SPECIES_LIST]"
  species_list_upload_help: A species list can either be a simple text file with each name on its own line, or the 'list' format generated by the Name species listing program.

  # species_list/download
  species_list_download_title: Species List Reports and Downloads
  species_list_download_back: Back to Species List
  species_list_labels_header: Print Labels for Observation
  species_list_labels_button: Print Labels
  species_list_report_header: Save a Checklist of Names
  species_list_report_button: Save Names
  species_list_download_header: Download Observation Data

  # sequence/add_sequence
  sequence_add_title: Add [:SEQUENCE]
  sequence_add_edit: "[:edit_object(type=:observation)]"
  sequence_add_owner_id: "[:show_observation_owner_id]"

  # sequence/form_sequence
  form_sequence_locus_help: "Start with a short abbreviation (because the [:OBSERVATION] displays only the first [locus_width] characters). Examples:\n&nbsp;&nbsp;ITS\n&nbsp;&nbsp;multi-locus\n&nbsp;&nbsp;LSU large subunit ribosomal RNA gene, partial sequence"
  form_sequence_both_required: "[:BASES] and/or both [:ARCHIVE]/[:ACCESSION] required"
  form_sequence_bases_format: FASTA or Bare Sequence format
  form_sequence_archive_help: On-line, public database with [:sequence] data for this [:OBSERVATION].
  form_sequence_accession: "[:ACCESSION] number/code"
  form_sequence_accession_help: "Examples:\n&nbsp;&nbsp;KT968655\n&nbsp;&nbsp;UDB024324"
  form_sequence_valid_deposit: "[:deposit] requires both [:archive] and [:accession]"
  form_sequence_bases_or_deposit_required: bases and/or deposit required

  # users/by_contribution
  users_by_contribution_title: List of Contributors
  users_by_contribution_legend: How we estimate contribution
  users_by_contribution_2a: "[:images]"
  users_by_contribution_2b: "[:name]"
  users_by_contribution_2c: "[:observation]"
  users_by_contribution_2d: "[:naming]"
  users_by_contribution_2e: "[:vote]"
  users_by_contribution_2f: points
  users_by_contribution_1: "The order is currently based on an automated estimation of what each person has contributed to the site.  The purpose of creating this order is to recognize the individual contributions of the members of the [:app_title] community.\n\nThe current formula is a weighted sum of each contribution.  The current weighting is:"
  users_by_contribution_2: "Thus an observation of a species not previously in the site with three images would count as:"
  users_by_contribution_3: These weights or the overall method of ranking is likely to change over time based on feedback from the members of the community.

  # account/verify
  verify_note: "Your account has been verified...\n\nYou should now be able to post observations, upload images, edit name descriptions, define new locations, add comments, and propose and vote on identifications at \"[:app_title]\":[domain].\n\nThanks for joining!"

  # account/choose_password
  account_choose_password_title: Verifying Your Account
  account_choose_password_warning: You must choose a password before we can verify your account.

  # account/welcome
  welcome_no_user_title: User not set in session
  welcome_logout_link: Logout
  welcome_no_user_note: If you are not a spammer, please report this as an error.
  welcome_note: You are now logged into the system...

  # semantic_vernacular/delete
  delete_svd_not_allowed: Only admins can delete components of Semantic Vernacular Descriptions
  semantic_vernacular_index: Go to all Semantic Vernacular Descriptions
  semantic_vernacular_proposed: Proposed by [name] at [date_time]
  semantic_vernacular_delete: Delete
  semantic_vernacular_title: "SVD Detail: [name]"

  # glossary term fields
  glossary_term_created_at: Created At
  glossary_term_updated_at: Updated At
  glossary_term_name: Name
  glossary_term_description: Description

  # glossary_term#show
  show_glossary_term: Show Glossary Term
  show_glossary_term_title: "Glossary Term: [name]"
  show_glossary_term_reuse_image: Add Example
  show_glossary_term_remove_image: Remove Examples
  show_glossary_term_creator: Creator of this Glossary Term
  show_glossary_term_editor: "[:Editors]"
  show_glossary_term_editors: "[:Editors]"


  # glossary_term#show_past_glossary_term
  show_past_glossary_term_title: "[:VERSION] [num]: [name]"
  show_past_glossary_term_no_version: No version specified

  # glossary_term#create_glossary_term
  create_glossary_term: Create New Glossary Term
  create_glossary_term_add: Add Glossary Term
  create_glossary_term_title: Create New Glossary Term

  # glossary_term#index
  glossary_term_index: Glossary
  glossary_term_index_title: Glossary of Mycology Terms
  glossary_term_index_documentation: Glossary Documentation and Guidelines

  # glossary_term#edit
  edit_glossary_term: "[:edit_object(type=:glossary_term)]"
  edit_glossary_term_title: "Editing Glossary Term: [name]"
  edit_glossary_term_save: Save
  edit_glossary_term_not_allowed: This Glossary Term has been locked by the site admins
  edit_glossary_term_locked: Lock this Glossary Term?


  # glossary_term errors
  glossary_error_name_blank: Name cannot be blank.
  glossary_error_duplicate_name: Name must be unique.
  glossary_error_description_or_image: Glossary term must have a description or image.

  # news article fields
  article_title: Title
  article_body: Body

  # article/create_article
  create_article_title: "[:create_object(type=:article)]"
  article_body_required: "[:article_body] [:REQUIRED]"
  article_title_required: "[:article_title] [:REQUIRED]"
  form_article_title_help: This field will appear in the Activity Feed.

  # article/show_article
  show_article: "[:show_object(type=:article)]"

  # article/index_article
  index_article: "[:ARTICLE] Index"

  # publication fields
  publication_full: Full Reference
  publication_link: Link
  publication_peer_reviewed: Publication was peer reviewed
  publication_how_helped: How did Mushroom Observer help with this publication?
  publication_mo_mentioned: Mushroom Observer is mentioned or referenced in the publication

  # publication/index
  publication_index: Publication List
  publication_index_title: List of All Publications
  publication_index_intro: This is a list of all known publications that benefitted in some way by the existence of the Mushroom Observer. If you are aware of an article that should be added to this list please "add it":/publications/new. If you find an error, please add the correct citation and "send us a note":/emails/ask_webmaster_question.
  publication_full_help: When possible please use the other citations as a model for how to format new ones and specifically start the citation with the family name of the lead author.
  publication_legend: "*P* indicates that it is a scientific, peer-reviewed article.\n*M* indicates that the article explicitly mentions or references the Mushroom Observer."
  publication_citation: "We encourage you to cite Mushroom Observer this way:\n\nWilson, N., Hollinger, J., et al. 2006-present. Mushroom Observer. https://mushroomobserver.org\n\nHowever, your publisher may restrict how or whether websites can be cited. If you need a published reference the best current citation we are aware of is:"

  # publication/edit
  edit_publication: Edit
  edit_publication_title: Editing Publication

  # publication/create_event
  create_publication: Add Publication
  create_publication_title: Create New Publication

  # publication/show
  show_publication_title: Publication
  show_publication_added_by: Added by

  # herbarium fields
  herbarium_curator: Curator
  herbarium_curators: Curators
  herbarium_mailing_address: Mailing Address
  herbarium_code: Code
  user_personal_herbarium: "[name]: Personal Fungarium"

  # herbaria/show
  show_herbarium_herbarium_record_count: This fungarium contains [count] fungarium record(s).
  show_herbarium_add_curator: Add Curator
  show_herbarium_no_user: Unable to find the user '[login]'.
  show_herbarium_curator_request: Request to be a Curator
  show_herbarium_curator_help: When you press send below, you will send a note to the admins requesting to be made an admin of this fungarium.  When we add curators to an MO fungarium, those curators are given exclusive rights to edit the fungarium's addresses and notes.  Curators are also allowed to create fungarium records for other users' observations.  For example, when a fungarium accessions a contributor's specimen, the fungarium can create a record attached to the contributor's observation on MO noting that the specimen resides at your fungarium and what its accession number is.  Please ask how MO can help your fungarium IT people automate this process via our API.
  show_herbarium_request_sent: Request has been sent to admins.  We'll get back to you as soon as possible.

  # herbaria/create
  create_herbarium: New Fungarium
  create_herbarium_title: New Fungarium
  create_herbarium_personal: Check this box if this is your personal fungarium
  create_herbarium_personal_help: Each user can have one personal fungarium that they have curator privileges for. By default it is called "[name]", but you can change that name to anything you like.
  create_herbarium_code: Standard Abbreviation
  create_herbarium_code_help: Look up the standard abbreviation for a fungarium at "Index Herbariorum":https://sweetgum.nybg.org/science/ih/.
  create_herbarium_email: Email Address
  create_herbarium_mailing_address: Mailing Address
  create_herbarium_duplicate_name: Fungarium called '[name]' already exists.
  create_herbarium_personal_already_exists: You've already created a personal fungarium called '[name]'.
  create_herbarium_must_define_location: You must define this location before we can use it for this fungarium. Any other information you provided has been saved.
  create_herbarium_name_blank: Herbarium name must not be blank.

  # herbaria/edit
  edit_herbarium: Edit Fungarium
  edit_herbarium_title: Editing Fungarium
  edit_herbarium_this_is_personal_herbarium: This is your personal fungarium. You are only allowed one personal fungarium. If you would like to change which fungarium is your personal fungarium, please contact the admins and explain the situation.
  edit_herbarium_cant_make_personal: You can't make this your personal fungarium because you don't own all the fungarium records. You will need to have an admin do this for you. Please send us a message explaining what's going on.
  edit_herbarium_admin_make_personal: Make this the personal fungarium for
  edit_herbarium_user_records: User "[name]" has [num] records in this fungarium.
  edit_herbarium_no_herbarium_records: No fungarium records for this fungarium.
  edit_herbarium_user_already_has_personal_herbarium: User "[user]" already has a personal fungarium called "[herbarium]".
  edit_herbarium_successfully_made_personal: Successfully made this the personal fungarium of "[user]".
  edit_herbarium_successfully_made_nonpersonal: Successfully made this nobody's personal fungarium.

  # herbaria/index
  herbarium_index: Fungarium Index
  herbarium_index_list_all_herbaria: List All Fungaria
  herbarium_index_nonpersonal_herbaria: List Institutional Fungaria
  herbarium_index_records: Records
  herbarium_index_merge_help: Click on the fungarium below that you would like to merge "[name]" into.  This will cause "[name]" to be deleted and all of its records and curators to be transferred into the new fungarium.  If you do not have permission to perform the merge, it will send a request to the admins.  ("+Cancel merge.+":[url])

  # herbaria/filtered
  list_herbaria_title: "[:list_objects(type=:herbarium)]"


  # herbarium record fields
  herbarium_record_herbarium_name: Fungarium Name
  herbarium_record_initial_det: Initial Determination
  herbarium_record_accession_number: Accession Number
  herbarium_record_user: Record Creator
  herbarium_record_notes: Fungarium Record Notes

  # herbarium_record/create_herbarium_record
  create_herbarium_record: Add Fungarium Record
  create_herbarium_record_title: Add Fungarium Record
  create_herbarium_record_accession_number_help: "Must be a unique identifier for this fungarium.  If you do not know the accession number, or there isn't one yet, use the observation number or your own collection number.  Examples:\n&nbsp;&nbsp;12419\n&nbsp;&nbsp;BRY-L-0025845\n&nbsp;&nbsp;MO 174623\n&nbsp;&nbsp;Joe Smith 17-013"
  create_herbarium_separately: The fungarium you entered doesn't exist. Please create it separately and then add the fungarium record to your observation.
  create_herbarium_record_missing_herbarium_name: Missing fungarium name.
  create_herbarium_record_already_used: This fungarium record already exists. We've added this observation to it. If that isn't correct, remove it from your observation, then add the correct fungarium record.
  create_herbarium_record_already_used_by_someone_else: This accession number has already been recorded by someone else for [herbarium_name]. Try adding your initials to the accession number to distinguish labels.
  create_herbarium_record_only_curator_or_owner: Only curators can add fungarium records to other users' observations.

  # herbarium_record/edit_herbarium_record
  edit_herbarium_record: Edit Fungarium Record
  edit_herbarium_record_title: Edit Fungarium Record [herbarium_label]
  edit_herbarium_record_back_to_index: Back to Fungarium Record Index
  edit_herbarium_record_cant_add_or_remove: Only curators or the observer can add or remove an observation to or from a fungarium record.
  edit_herbarium_record_already_used: This fungarium record already exists. If you want to merge records, move the observations from this record to the other, then delete this record.
  edit_affects_multiple_observations: The changes you make here will affect all of the observations shown.  If you wish to change a single observation, go to that observation, remove the incorrect [type] from it, then add the correct one.  That will leave the [type] unchanged for any other observations associated with it.

  # herbarium_record/destroy_herbarium_record
  delete_herbarium_record: Destroy Fungarium Record

  # herbarium_record/herbarium_record_index (not a real page)
  herbarium_record_index_title: "[subject] Fungarium Record Index"

  # herbarium_record/list_herbarium_records
  list_herbarium_records_title: "[:list_objects(type=:herbarium_record)]"



  # collection number fields
  collection_number_name: Collector's Name
  collection_number_number: Collector's Number
  collection_number_user: Record Creator

  # collection_number/create_collection_number
  create_collection_number: Add Collection Number
  create_collection_number_title: Add Collection Number
  create_collection_number_missing_name: Missing collector's name.
  create_collection_number_missing_number: Missing collector's number.

  # collection_number/edit_collection_number
  edit_collection_number: Edit Collection Number
  edit_collection_number_title: Edit Collection Number [name]
  edit_collection_number_back_to_index: Back to Collection Number Index
  edit_collection_number_cant_add_or_remove: Only the observer can add or remove a collection number to or from an observation.
  edit_collection_number_already_used: This collection number is shared with another observation. If you need to fix it, remove it from your observation, then add the correct one.
  edit_collection_numbers_merged: Merged [this] into [that]. If this was not what you meant to do, remove the collection number from one of the observations, then add the correct one.

  # collection_number/destroy_collection_number
  delete_collection_number: Destroy Collection Number

  # collection_number/collection_number_index (not a real page)
  collection_number_index_title: "[subject] Collection Number Index"

  # collection_number/list_collection_numbers
  list_collection_numbers_title: "[:list_objects(type=:collection_number)]"



  # support/donate
  donate_title: Donate to Mushroom Observer, Inc.
  donate_tab: Donate
  donate_other: Other Amount
  donate_anonymous: Anonymous donation
  donate_recurring: Monthly recurring donation
  donate_who: Name for Donors Page
  donate_email: Email (to ensure uniqueness)
  donate_confirm: Confirm
  donors_order: The donors names are ordered based first on the total amount donated and then by who has donated the most recently.
  donate_snail_mail: "Donors who wish to donate by check should make the check payable to \"Mushroom Observer, Inc.\" and mail it to our registered corporate address:\nMushroom Observer, Inc.\n68 Bay Rd.\nNorth Falmouth, MA 02556-2404"
  donors_title: The Mushroom Observer Community Thanks Our Donors
  donors_tab: Show Donors
  donate_thanks: Thank you for your interest in donating to Mushroom Observer!
  donate_explanation: "A donation can be made in any amount. There are two ways: via PayPal or by check. We encourage you to send a check for donations of $200 or more.\n\nPayPal donations can be made with most credit cards (no PayPal account needed) or via a PayPal account by clicking on the \"Confirm\" button below.\n\nFor donations by check see below.\n\nDonors are normally acknowledged by name on the \"Mushroom Observer Donors Page\":/support/donors. If you would like special arrangements for your acknowledgement please \"send us a comment\":/emails/ask_webmaster_question."

  donate_fine_print: "\"https://www.mushroomobserver.org\":/ is operated by \"Mushroom Observer, Inc.\":/support/governance for educational purposes. Mushroom Observer, Inc. is a public charity described under section ==501(c)(3)== of the Internal Revenue Code (see \"IRS Determination Letter\":/doc/mo-determination.pdf). Donations to Mushroom Observer, Inc. are eligible to be deducted for federal income tax purposes.  To substantiate the amount of your deductible donation, you will receive an email acknowledgement from Mushroom Observer, Inc. of the amount and date of your donation."

  # support/confirm
  confirm_title: Donation Confirmation
  confirm_amount: Amount
  confirm_text: Thank you for offering to make the following donation.  To complete this transaction using PayPal, click the button below.
  confirm_positive_number_error: Other Amount must be a number greater than zero
  confirm_recurring: Recurring monthly

  # support/governance
  governance_title: Governance of the Mushroom Observer
  governance: "The \"Mushroom Observer website\":/ is owned and operated by the Massachusetts based non-profit, Mushroom Observer, Inc. - specifically the domain, mushroomobserver.org, as well as all relevant source code copyrights are owned by Mushroom Observer, Inc. The images and user entered text on the site are owned by their respective authors and are licensed for use under Creative Commons licenses as described on the \"Introduction\":/info/intro page.\n\nMushroom Observer, Inc. was organized based on its \"articles of organization\":/doc/mo-articles.pdf and operates under its \"bylaws\":/doc/mo-bylaws.pdf which may be revised from time to by its Board of Directors. Mushroom Observer, Inc. has been \"recognized as a section ==501(c)(3)== public charity\":/doc/mo-determination.pdf serving educational purposes. If you have questions about the governance of the site or need to get in touch with members of the Board of Directors please \"send us a comment\":/emails/ask_webmaster_question."

  # support/thanks
  thanks_title: Thanks for Your Support!
  thanks_note: "Thank you for helping to support the Mushroom Observer.  Your support is greatly appreciated and will help Mushroom Observer continue its mission.\n\nYour donation will be acknowledged by name on the \"Mushroom Observer Donors Page\":/support/donors once the funds are received unless you have requested special arrangements for your acknowledgement.  Examples of special arrangements might be to make the donation anonymously or to leave it in someone else's name.  If you would like special arrangements for your acknowledgement please \"send us a comment\":/emails/ask_webmaster_question."

  # support/letter
  letter_title: Open Letter to the Community
  letter_body: "To the Mushroom Observer Community,\n\nIt has been an amazing year for us.  This year we hit some major milestones: 100,000 images, 50,000 observations and 2,000 registered users.  This means we have essentially been doubling every year.  While Jason has achieved some minor miracles in his volunteer efforts to keep things going with the bare bones server configuration we are using, it is becoming clear that we will soon need more memory and more processors to support our continued growth.\n\nUnfortunately, this means our server expenses will be going up.  So far I have been happy to support the Mushroom Observer server needs out of my own pocket, but those expenses have also been essentially doubling every year and I will soon not be able to afford it.  As a result, I would like to start asking for donations from the community.  Those of you who have gotten a lot out of the site and want to see it continue to grow and expand, now is your chance to give a little back and help with the financial support of the site.\n\nTo that end, we have setup a \"donation page\":/support/donate that can securely accept money from a PayPal account or a regular credit card.\n\nI would like to raise at least $2000 to cover basic server costs.  The more we get, the more we can expand our capacity for traffic and growth.  And the fewer times you will encounter server down time and failed uploads.\n\nWhen you make a donation, your name by default will be added to our \"donors page\":/support/donors as soon as we confirm the donation.  If you would prefer to donate anonymously or make other special arrangements for your acknowledgement, \"send a comment\":/emails/ask_webmaster_question after you make your donation.\n\nPlease help support this active internet community of people who enjoy sharing and learning more about the mushrooms around us.\n\nThanks,\n-Nathan"

  # support/wrapup_2011
  wrapup_2011_title: 2011 Wrapup to the Mushroom Observer Community
  wrapup_2011_body: "To the Mushroom Observer Community,\n\n2011 has been a relatively quiet year for Mushroom Observer at least from the perspective of new development.  I have personally been working overtime on a new version of the Encyclopedia of Life and Jason has been working hard on a new lichen related website and book.\n\nEven so the site has continued to grow.  We now have over 180,000 images, 80,000 observations and we are very close to 3,000 registered users.  This continues our trend of nearly doubling every year.  Fortunately, due to generous donations from all of you, Jason was able to substantially upgrade our server configuration and to the best of our knowledge the system has been working very well despite the ever growing demand.  While we still have some money in the bank, we will continue to need \"additional donations\":/support/donate to keep the system going.\n\nAs was true last year, the donations are made through a not-for-profit corporation called The Consortium for Digital Mycology Resources (CDMR).  The CDMR is recognized as a non-profit by the state of California, but is still not an official federal ==501(c)(3)== non-profit.  However, the application process has moved forward and for now we continue to act as a non-profit and donations are tax deductible.  For anyone interested in the details of that process please visit the \"CDMR website\":http://digitalmycology.org.\n\nThere have been a few notable new features added to Mushroom Observer over the last year.  Jason did a great job developing the \"MO Feature Tracker\":/pivotal/index interface that interacts with our new freely accessible \"Pivotal Tracker account\":https://www.pivotaltracker.com/projects/224629 for tracking bugs and feature requests.  In addition, I have been working quite a bit behind the scenes to prepare for a roughly 10 fold increase in the number of Mushroom Observer images that will be sharable with the broader biodiversity community and EOL in particular.\n\nAlong with this note, we are also releasing the newly developed \"Black on White\":/theme/BlackOnWhite color theme.  With this theme I am trying to provide a more current and professional look for the site. \"Feedback on the theme or suggestions for improvements\":/emails/ask_webmaster_question are very welcome.\n\nWhile there have not been a lot of new features released this year, there have been a number of important discussions going on about potential future development. These have included discussions of better ways of managing naming and voting so they align better with standard herbarium practices, improving the expressiveness of the voting system, rearranging the interface to be more workflow driven, and expanding the role of projects to encourage more focused collaboration within MO.\n\nWhich brings us to the biggest news.  I have begun doing some of my own research with the data from the Mushroom Observer and I have received several inquiries from other scientists interested in either using Mushroom Observer as it is to support their own research or to support additional development of the Mushroom Observer to expand the connections between Mushroom Observer and the scientific community.\n\nMy own research has included some preliminary analysis of the data in the Mushroom Observer database.  The most interesting finding has been that \"users who collect in the Western US on average find more species there than users who collect in the Eastern US\":/images/fungal_biogeography.png. I am currently in the process of developing funding and collaborators to more fully pursue this and other interesting questions that can be answered using our data.  Another area of research development has been with some of the computer scientists at Rensselaer Polytechnic Institute.  The group I am working with are focused on the emerging \"semantic web\":https://en.wikipedia.org/wiki/Semantic_web. We are developing a system for creating a new naming system for amateur/citizen mycologists. It will include a global, web-based registration system for names that are then associated with rigorous definitions that computers can reason about.  We have plans to support a summer internship through the EOL to help develop this idea.\n\nIn addition, as many of you are aware Tom Bruns at UC Berkeley has already been using Mushroom Observer to catalog the collections his collaborators (including many of you) have been finding in Yosemite National Park.  He and I have also begun discussions of what features would be valuable to add Mushroom Observer to support his call for developing a \"North American Mycoflora\":https://msafungi.org/wp-content/uploads/2019/03/August-2011-Inoculum.pdf. Another promising development was being asked to write a letter of support for a proposal that Barabara Thiers and Roy Haling have submitted to digitize the fungal herbaria throughout the US.  If that gets funded, they are interested in making their data available through the Mushroom Observer.\n\nFinally, through connections at the EOL, I was able to participate in a workshop focused on citizen science biodiversity observation systems.  The workshop was held in October outside of London and included representatives from \"iSpot\":https://www.ispotnature.org/ and \"iNaturalist\":https://inaturalist.org along with several other significant global projects.  I went to the workshop not only to represent the technical side of the EOL, but also the Mushroom Observer.  As a result the group of projects involved in the workshop, including Mushroom Observer, are participating in a competition called \"Badges for Lifelong Learning\":http://www.dmlcompetition.net/Competition/4/badges-competition-cfp.php. We have already successfully passed the first stage of the competition and are working on our application for the second stage.\n\nWhile many of these projects promise exciting developments for MO over the next year and some may even include financial support for the development of new Mushroom Observer features, the on-going support for the site relies on \"donations\":/support/donate from you our users. Please help support this active internet community of people who enjoy sharing and learning more about the mushrooms around us.\n\nThanks for all your contributions to the Mushroom Observer,\n-Nathan"

  # support/wrapup_2012
  wrapup_2012_title: 2012 Wrapup for the Mushroom Observer Community
  wrapup_2012_body: "2012 was a busy year for Mushroom Observer.  Many notable new features were added.  Highlights include:\n\n* Substantial revisions to the <a href=\"/names/383\">Show Name</a> and <a href=\"/images/267480?size=medium\">Show Image</a> pages\n* Data downloads from observation searches\n* Support for <a href=\"/herbarium\">Herbarium</a> and Specimen pages\n* Interactive support for translators\n* <a href=\"/users/checklist?user_id=1093\">Life Lists</a> from user summary pages\n* Substantial increase in data shared with EOL\n* Reciprocal links with <a href=\"https://mycoportal.org/\">MyCoPortal</a>\n\nMore details available on the <a href=\"/info/news\">Features and Fixes</a> page.\n\nOne of the goals of this work has been to increase the scientific value of the site for research. The support for Herbarium and Specimen pages as well as the reciprocal links with MyCoPortal are recent steps towards this goal. This work is directly related to a new effort to digitize fungal herbaria throughout the US led by Barbara Thiers. I continue to work with Tom Bruns at UC Berkeley and Deborah McGuinness at Rensselaer Polytechnic Institute (RPI) to find funding to directly support improvements to the Mushroom Observer.  These projects continue to promise exciting developments for MO in the future.\n\nIn addition, the site has continued to grow.  We now have over 300,000 images, 100,000 observations, and over 3800 registered users.  This not only indicates the greatest number of images we've received in a year (106,000), but is a greater growth rate than the previous year (56% vs. 49%).\n\nFortunately, due to generous donations from all of you, we have continued to be able to improve the site configuration.  While we do have a few more tricks up our sleeves that we expect to implement soon, it is increasingly clear that more substantial improvements are needed.  Historically, we have run the site off a single server.  To achieve the next level of performance we would like to separate the database from the application server, and add an additional application server along with a small load balancer.  We expect this to roughly triple the monthly costs of running the site to around $200/month.\n\nI am also excited by a recent surge in the number of folks interested in contributing their time to the Mushroom Observer development effort.  We had a summer intern, Han Wang, from RPI create a prototype system for describing Fungi using semantic web technology (references at the end of the letter).  I presented on this work at the 2012 Mycological Society of America annual meeting.  Another RPI student, Katie Chastain, has recently joined the team and is interested in working on data provenance and developing a workflow for species discovery.  Alan Rockefeller has begun looking into improving site performance and Joe Cohen has started exploring upgrading our software stack.  If you want to join the party, sign up for the new <a href=\"https://groups.google.com/forum/?fromgroups=#!forum/mo-developers\">mo-developers@googlegroups.com</a> mailing list.  One of the significant enabling pieces for this is a new simpler system for setting up a development environment.  You can find out more at the <a href=\"https://github.com/MushroomObserver/developer-startup\">developer-startup GitHub Project</a>.\n\nHowever, this year has not been entirely good news. The Consortium for Digital Mycology Resources (CDMR), was organized in 2009 to support online digital mycology resources such as Mushroom Observer, and it applied for federal tax exempt status under section ==501(c)(3)== so that it could receive deductible donations from interested users.  This ruling is still pending in the IRS.  Beginning in 2012, Mushroom Observer member John Harper, a tax lawyer with Morrison & Foerster, noticed that CDMR’s exemption application had been pending with the IRS for an unusually long time, and volunteered to help CDMR on a pro-bono basis in its attempt to attempt to obtain recognition of a section ==501(c)(3)== status for CDMR.  Since then he has briefed the IRS on the issues that the IRS has raised, and had a conference with the IRS to discuss the ruling request.  CDMR’s case is currently under review in the National Office of the IRS.\n\nIn light of CDMR’s unsettled tax status, CDMR’s board decided not to solicit donations at the end of last year.  However, the CDMR board of directors is committed to creating or joining a recognized tax-exempt non-profit that can receive deductible donations to support online mycological resources such as the Mushroom Observer.  Exactly what form this will take and how soon it will happen is still up in the air.\n\nWithout financial support from CDMR, I have been personally paying to support Mushroom Observer largely out of my own pocket over the last few months. I would very much appreciate any <a href=\"https://www.paypal.com/cgi-bin/webscr?cmd=_s-xclick&hosted_button_id=2TGUG7TNXYF7Q\">personal gifts</a> that you all would be willing to send to contribute to the cost of keeping Mushroom Observer online during this interim period. This will be especially important before we can attempt to improve the level of performance by adding more servers. Any gifts I receive will be used to cover costs directly associated with running the Mushroom Observer and such donations will continue to be recognized on the Mushroom Observer donors page. Unfortunately, you will not be able to count them as tax deductible donations.  You can make your gifts with a credit card through <a href=\"https://www.paypal.com/cgi-bin/webscr?cmd=_s-xclick&hosted_button_id=2TGUG7TNXYF7Q\">PayPal</a>\n\n\nThanks for all your contributions to the Mushroom Observer,\n-Nathan"

  cannot_be_blank: cannot be blank

  cannot_include_tabs: cannot include tabs

  # visual group statuses
  visual_group_include: Include
  visual_group_exclude: Exclude
  visual_group_included: Included
  visual_group_excluded: Excluded
  visual_group_needs_review: Needs Review

  visual_group_count_excluded: "[count] Excluded Images"
  visual_group_count_included: "[count] Definitional Images"
  visual_group_count_needs_review: "[count] Images have been reviewed"

  visual_group_includes_names: Includes images from these names (at most 10 listed here)

  # Links to CRUD pages
  visual_group_index: "[:VISUAL_GROUP] Index"
  visual_group_edit: Edit [:VISUAL_GROUP]
  visual_group_show: Show [:VISUAL_GROUP]
  visual_group_create: Create [:VISUAL_GROUP]

  # visual_groups/show
  definitional_images: Definitional Images
  show_visual_group_title: "[name] [:VISUAL_GROUP]"

  # visual_groups/destroy
  destroy_visual_group_success: "[:VISUAL_GROUP] [:destroyed]"

  # visual_groups/edit
  edit_visual_group_title: "[:EDITING] [name] [:VISUAL_GROUP]"
  edit_visual_group_filter_options: Filter Options
  edit_visual_group_update_filter: Update Filter

  # visual_groups/update
  update_visual_group_success: "[:UPDATED] [name] [:VISUAL_GROUP]"

  # visual_models/show
  show_visual_model_title: "[name] [:VISUAL_MODEL]"
  show_visual_model_edit: "[:EDIT] [:VISUAL_MODEL]"
  show_visual_model_index: "[:VISUAL_MODEL] [:INDEX]"

  # Visual Models
  visual_model_errors: prohibited this visual_model from being saved

  # visual_models/destroy
  destroy_visual_model_success: "[:VISUAL_MODEL] [:destroyed]"

  # Field Slips
  field_slip_add_images: Add Images or Other Data
  field_slip_cant_join_project: Either no Project was found or you are unable to join the associated Project
  field_slip_code: Code
  field_slip_code_format_error: code must have non-numeric characters other than period (.) and dash (-)
  field_slip_constraint_violation: The selected observation violates one or more project constraints
  field_slip_created: Field slip was successfully created.
  field_slip_create_obs: Create New Observation
  field_slip_quick_create_obs: Quick Create
  field_slip_creator: Creator
  field_slip_destroy: Destroy this field slip
  field_slip_destroyed: Field slip was successfully destroyed.
  field_slip_edit: Edit [:FIELD_SLIP]
  field_slip_editing: Editing Field Slip
  field_slip_errors: prohibited this field_slip from being saved
  field_slip_index: "[:FIELD_SLIP] Index"
  field_slip_job_no_project: No Project with id=[ID]
  field_slip_job_no_tracker: No Field Slip Tracker found
  field_slip_keep_obs: Save with Current Observation
  field_slip_last_obs: Switch to Last Observation
  field_slip_new: Record Field Slip
  field_slip_no_observation: No Observation found
  field_slip_no_project: No Project found
  field_slip_nil_project: "(No Project)"
  field_slip_other_codes: Other Codes
  field_slip_other_example: e.g., iNat ID
  field_slip_other_inat: Check if [:field_slip_other_codes] is an iNat ID
  field_slip_project_success: Field Slip associated with the [TITLE] Project
  field_slip_qr_intro: This page is primarily intended for scanning "MO Field Slips":https://mushroomobserver.org/articles/37 using a QR code scanner. It should work with QR codes that only contain the field slip code.  You can also enter the code by hand into the text box and hit return.
  field_slip_quick_no_location: Quick create requires an existing location
  field_slip_quick_no_name: Quick create requires an existing name

  field_slip_remove_observation: Removed [OBSERVATION] from [TITLE] Project
  field_slip_show: Show [:FIELD_SLIP]
  field_slip_updated: Field slip was successfully updated.
  field_slip_welcome: Welcome to the [TITLE] Project!
  field_slips_max_for_project: You may create up to [MAX] slips for this project.
  field_slips_for_project_title: Create Field Slips for the
  field_slips_created_job: Created job for [filename]
  field_slips_must_be_member: You must be a project member to create field slips
  field_slips_project_update_fail: Unable to update [TITLE] Project
  field_slips_tracker_fail: Unable to create Field Slip Tracker for [TITLE] Project
  field_slips_too_many_field_slips: You have requested more than [MAX] slips.
  field_slips_one_per_page: One field slip per page. Print shops prefer this. Otherwise 6/page which works best on US letter page.

  ##############################################################################

  # LESS POPULAR PAGES

  # account/api_keys
  account_api_keys_link: API Key Manager
  account_api_keys_title: API Key Manager
  account_api_keys_active_column_label: Active
  account_api_keys_last_used_column_label: Last Used
  account_api_keys_num_uses_column_label: Uses
  account_api_keys_notes_label: "Enter the name or a brief description of the application that will use this key:"
  account_api_keys_create_button: Create a New Key
  account_api_keys_help: "API Keys are used by third-party applications to access the Mushroom Observer database directly.  You may request as many API Keys as you like, and no restrictions are placed on these keys.\n\nEach key is attached to a single user.  When posting observations or images, for example, your application will send this API Key in lieu of logging in. Therefore you should take some care to prevent other people or malicious agents from using your API Keys.\n\nNote that no key is required if you are only interested in _reading_ data; keys are only required if you wish to post or modify data."
  account_api_keys_create_success: Sucessfully created a new API Key.
  account_api_keys_create_failed: "Failed to create a new API Key:"
  account_api_keys_removed_some: Successfully removed [num] selected API Key(s).
  account_api_keys_removed_none: No API Keys were selected.
  account_api_keys_updated: Successfully updated API Key notes.
  account_api_keys_activated: Successfully activated key for [notes].
  account_api_keys_no_notes: You left name/description field empty.

  # description/adjust_permissions
  adjust_permissions_user_header: User or Group
  adjust_permissions_reader_header: View
  adjust_permissions_writer_header: "[:EDIT]"
  adjust_permissions_admin_header: "[:ADMIN]"
  adjust_permissions_all_users: All Users
  adjust_permissions_site_admin: site admin

  # search/advanced
  advanced_search_at_least_one: Please provide at least one search parameter
  advanced_search_caveat: "Advanced search has somewhat limited options because of performance issues that result in timeouts.  Please \"email the webmaster\":/emails/ask_webmaster_question if you experience timeouts or if there are particular types of searches you would like to have added.\n\nHints : It's okay to leave some of the fields blank, e.g., if you leave 'Observer' blank, it will return results by all [:users]. It matches the exact string given.  Use \"OR\" (all caps) to tell it to match one of several possible strings, e.g. \"Xanthoria OR Xanthomendoza\".  Use a star as a wildcard, e.g. \"Wells Gray*Canada\" will match \"Wells Gray, Canada\", \"Wells Gray Park, Canada\", and \"Wells Gray Provincial Park, Canada\".  (See notes under 'Content', too.)"
  advanced_search_content: Content
  advanced_search_content_help: Text contained in [:observation] notes or [:comments]
  advanced_search_content_notes: "Content search supports full Google syntax, including \"OR\", double quotes, and negation:\naaa bbb -> contains \"aaa\" and \"bbb\" in any order\n\"aaa bbb\" -> contains \"aaa\" followed immediately by \"bbb\"\naaa OR bbb -> contains either \"aaa\" or \"bbb\"\n-aaa -bbb -> reject anything that contains \"aaa\" or \"bbb\""
  advanced_search_location_help: Where was the mushroom found
  advanced_search_name_help: Name of the mushroom
  advanced_search_none_found: No matches found
  advanced_search_observer_help: Who observed the mushroom
  advanced_search_result_type: Result Type
  # Image search UI temporarily disabled for performance. 2021-09-12 JDC
  # advanced_search_result_type_help: Do you want [:observations], [:locations] or [:names]/[:descriptions]?
  advanced_search_result_type_help: Do you want [:observations], [:locations] or [:names]/[:descriptions]?

  advanced_search_filters: Search Filters
  advanced_search_filters_explain: Apply to this search only, overrides your normal preferred content filters
  advanced_search_filter_with_images: Filter observations based on whether they have images
  advanced_search_filter_with_images_off: Include both imaged and imageless observations
  advanced_search_filter_with_images_yes: Exclude imageless observations
  advanced_search_filter_with_images_no: Exclude imaged observations
  advanced_search_filter_with_specimen: Filter observations based on whether they have specimens
  advanced_search_filter_with_specimen_off: Include both observations with and without specimens
  advanced_search_filter_with_specimen_yes: Exclude observations without specimens
  advanced_search_filter_with_specimen_no: Exclude observations with specimens
  advanced_search_filter_lichen: Filter observations based on whether they are lichens
  advanced_search_filter_lichen_off: Include both lichens and nonlichens
  advanced_search_filter_lichen_yes: Include only lichen-forming, lichenicolous and allied fungi
  advanced_search_filter_lichen_no: Exclude lichen-forming fungi
  advanced_search_filter_region: Restrict observations and locations to a region, e.g., "California, USA" or "Europe"
  advanced_search_filter_clade: Restrict observations to a taxonomic clade, e.g., "Ascomycota" or "Agaricales"
  advanced_search_submit: Submit Advanced Search

  # observer/license_updater
  bulk_license_link: Bulk License Updater

  # checklists
  checklist_for_site_title: Checklist for Mushroom Observer
  checklist_for_user_title: Checklist for [user]
  checklist_for_project_title: Checklist for [project]
  checklist_for_species_list_title: Checklist for [list]
  checklist_summary: "Summary: [names] names including [species] species in [genera] genera"

  # theme/color_themes
  color_themes_text: "**General Concept:** The [:app_title] website provides a number of color themes, some based on different groups of mushrooms.  By default the simple clean \"Black on White\" theme is used.  However, a [:user] can choose to use a particular theme throughout the site by selecting the theme on the [:user] preference page.\n\nThe idea of using mushrooms for color follows in the tradition of using mushrooms to dye fabrics.  Each color in a mushroom theme was pulled from a photograph included in the site from the given group.  The colors attempt to express the characteristic colors of the group.  In a few cases, the [:images] were adjusted using an automatic color balance operation in order to get a more characteristic color.\n\nThe following links describe each of the available themes including links to the [:images] the colors were extracted from:"
  color_themes_title: Color Themes

  # name/email_tracking
  email_tracking_help_above_species: If enabled, this feature will notify you by email whenever someone posts an observation in this [rank].
  email_tracking_help_below_species: If enabled, this feature will notify you by email whenever someone posts an observation of [name].
  email_tracking_no_longer_tracking: No longer tracking [name].
  email_tracking_note: Send a research request to the observer?
  email_tracking_note_help: "Check the box above if you would like us to send an email to the observer in addition to notifying you. Please fill in the template below to use in the research request email. Use the special keywords ':observer' and ':observation' as place holders for the observer's name and the observation id, respectively. Note: This feature requires administrative approval to prevent abuse by spammers."
  email_tracking_note_template: "Dear :observer,\n\nI am currently doing research related to [species_name].\n\nIf possible, please make a dried specimen of any of the mushrooms described in :observation and send them to:\n\n[mailing_address]\n\nThanks,\n\n[users_name]"
  email_tracking_now_tracking: Now tracking [name].
  email_tracking_title: Email Tracking for [name]
  email_tracking_updated_messages: Updated tracking messages.
  email_tracking_awaiting_approval: Your request to send observers research requests has been sent to the admins for approval. Please check "[:app_your_interests]":/interests (the megaphone icon in the upper right corner of the page) in the next day or two to see if your request has been approved.

  # name/eol_expanded_review
  eol_expanded_review_title: EOL Name List
  eol_expanded_review_count: "[count] names"
  eol_expanded_review_total_image_count: "[count] images"
  eol_expanded_review_total_description_count: "[count] descriptions"
  eol_expanded_review_image_count: "Images: [count]"
  eol_expanded_review_description_count: "Descriptions: [count]"

  # name/eol_preview
  eol_preview_name_count: "[count] description(s)"
  eol_preview_image_count: "[count] image(s)"
  eol_preview_title: EOL Preview
  eol_preview_explanation: "This page provides links to or shows the content that is currently scheduled for delivery to the \"Encyclopedia of Life\":https://eol.org (EOL).  The features related to this effort are still very new and far from polished since it has been implemented quickly to meet the immediate needs to develop the fungus related content on the EOL.  The content delivered from [:app_title] to the EOL will be credited both as coming from the [:app_title] website and the individual content providers.\n\nOn this page each section represents one taxon.  The descriptive paragraphs for each listed taxon will be sent with the exception of any paragraphs marked 'Notes'.  Both the taxa and the images that are being sent have been at least quickly reviewed by expert members of the [:app_title] community.\n\nThe review status of a specific taxon is given on the page for that taxon and can only be set by a designated expert.  Images are selected based on the voting history of specific observations and their quality.  Currently only designated experts can set the quality level of an image, but this is expected to become a open voting process for the entire [:app_title] community in the near future.\n\nCurrently the designated experts are either mycology professors that are teaching classes that are planning to provide data to EOL through the [:app_title] or individuals in the [:app_title] community who have shown dedication to the site and are recognized experts in mushroom or fungal identification.  All aspect of the process of providing data to EOL are under discussion and open to change so please send any questions or comments you have to the [:app_title] webmaster.\n\nThe best way to participate in this amazing opportunity is to find a taxon you care about and work to expand the descriptive paragraphs for this taxon."

  # image/license_updater
  image_updater_count: Count
  image_updater_license: "[:LICENSE]"
  image_updater_holder: "[:COPYRIGHT_HOLDER]"
  image_updater_title: Updating Licenses for [user]
  image_updater_update: "[:UPDATE]"
  image_updater_help: Listed below are all the different licenses you've posted images under, along with the number of your images which use that license.  Make any changes you want to the license or the name listed as the copyright holder, then click "[:UPDATE]" to submit changes.

  # image/vote_anonymity
  image_vote_anonymity_title: Change Anonymity of Your Image Votes
  image_vote_anonymity_num_anonymous: Number of anonymous votes
  image_vote_anonymity_num_public: Number of public votes
  image_vote_anonymity_make_anonymous: Make all votes anonymous
  image_vote_anonymity_make_public: Make all votes public
  image_vote_anonymity_made_anonymous: Made all of your image votes anonymous.  Please also check your vote preference below to ensure that future votes are also anonymous.
  image_vote_anonymity_made_public: Made all of your image votes public.  Please also check your vote preference below to ensure that future votes are also public.
  image_vote_anonymity_invalid_submit_button: Invalid submit button "[label]", please "contact us":/emails/ask_webmaster_question for help.

  # interest-related controls in names, observations, etc.
  interest_watch: Watch
  interest_ignore: Ignore
  interest_watch_help: Click here if you want us to send you email whenever there is a change in this [object].
  interest_ignore_help: Click here if you want to stop getting any emails about this [object].
  interest_default_help: Click here if you want to go back to the default -- having your account preferences determine whether you get email about this [object].
  interest_watching: You have told us to email you about changes in this [object].  Click one of the small icons below to change.
  interest_ignoring: You have told us never to email you about changes in this [object].  Click one of the small icons below to change.

  # interests/index
  list_interests_title: Your Notification Requests
  list_interests_turn_on: Change to Watch
  list_interests_turn_off: Change to Ignore
  list_name_tracker_pending_approval: "(Observer notification pending approval.)"

  # location/list_merge_options
  list_merge_are_you_sure: Assign location?  This cannot be undone.
  list_merge_options_near_matches: Near Matches
  list_merge_options_others: Other Available [:locations]
  list_merge_options_title: Location Matches for [where]

  # observation/inat_imports
  inat_import_create_title: Import from iNat
  inat_choose_observations: "Inat Observations to Import:"
  inat_import_list: "Comma separated list of observation #s"
  inat_import_all: Import all my iNat observations instead of a list
  inat_import_consent: (Required) I consent to creating MushroomObserver Observation(s) based on my iNaturalist observations, including their photos.
  inat_consent_required: Your consent is required to import Inat observations. Please check the checkbox to give your consent.
  inat_username: Your iNat Username (mandatory)
  runtime_illegal_inat_id: iNat observation number can contain only numbers, commas, and spaces
  inat_missing_username: Missing your iNat Username
  inat_no_imports_designated: You must list the iNat observation(s) to be imported
  inat_previous_import: iNat [inat_id] previously imported as MO Observation [mo_obs_id]
  inat_previous_mirror: "iNat [inat_id] is a \"mirror\" of existing MO Observation [mo_obs_id]"
  inat_import_started: Your import has started. Refresh page to update results.

  inat_no_authorization: iNat import aborted; MO did not received authorization to access iNat user data
  inat_wrong_user: "You cannot import an iNat observation created by someone else. To import your own observation, make sure that noone else is logged into iNat on your device and that you entered the correct iNat username."

  inat_data_comment: Snapshot of Imported iNat Data
  inat_dqa_casual: Casual
  inat_dqa_needs_id: Needs ID
  inat_dqa_research: Research Grade
  inat_not_imported: Not Imported

  inat_details_heading: "Details/Caveats"
  inat_details_list: "- MO will list most iNat data and/or map it to analogous MO fields. \n - Coordinates are hidden from the public if iNat obscured them. \n - Location is a rectangle with an MO-style name, rather than the iNat Place name. \n"

  # /inat_import_job_tracker
  INAT_IMPORT_JOB_TRACKERS: iNat Import Trackers
  inat_import_tracker: iNat Import Tracker
  inat_import_tracker_status: "[:STATUS]"
  inat_import_tracker_started: Started
  inat_import_tracker_importable_count: "Number of Importable Observations"
  inat_import_tracker_imported_count: "Number Imported"
  inat_importables_explanation: "An ??importable?? observation is an iNaturalist observation: which you created, which does not exist in MO, and whose iNat identity is a fungus or slime mold."
  inat_import_tracker_refresh: Update results

  # observer/list_notifications
  list_notifications_title: Email Alerts for [user]

  # observer/list_users
  list_users_joined: Joined
  list_users_contribution: Contribution

  # species_list/make_report
  make_report_not_supported: We don't support report filetype *.[type].

  # description/merge_descriptions
  merge_descriptions_title: Merge [object]
  merge_descriptions_merge_header: Merge with another description
  merge_descriptions_move_header: Move / copy to a synonym
  merge_descriptions_merge: "[:MERGE]"
  merge_descriptions_move: Move / Copy
  merge_descriptions_merge_or_move: Merge / Move / Copy
  merge_descriptions_no_others: "(there are no other descriptions)"
  merge_descriptions_delete_after: Delete old description after merge?
  merge_descriptions_merge_help: This will copy any non-blank sections from the source description into the description you select below.  If the target description already has text in any of those fields, you will be given an editing form with the text from both descriptions.  This will allow you to reconcile any conflicts by hand before saving the form and making the merger official.
  merge_descriptions_move_help: This will move the source description into a synonym.  It will just copy it if you elect not to delete the old description.  If you wish to merge with an existing description in the other name, you must first move your description into that name, then select [:show_description_merge] again from there.

  # species_list/name_lister
  name_lister_bad_browser: This page will not work on your browser, sorry!
  name_lister_bad_submit: Invalid commit button '[button]'.
  name_lister_charset: Character Encoding
  name_lister_charset_help: "(Try changing this if authors get garbled.)"
  name_lister_classic: Classic [:SPECIES_LIST] Generator
  name_lister_genera: Genera
  name_lister_help: "*Create List:* Click a genus in the first column to pull up a list of species in that genus.  Select any of these taxa and press return or double-click to add species to your list.  Accepted names are in boldface; deprecated names are followed by one or more accepted alternatives.  You may choose any.  To remove a name, select it in the third column, and press delete or double-click.  (You may also use arrows to navigate, or type partial names to search within a column.)\n\n*Save List:* When you are finished, click any of the buttons at the bottom of the page.  \"Create [:species_list]\" takes you back to the old creation form, where you will be able to enter date, location, notes, etc. before saving the list.\n\n*Reports :* The plain text report gives you a simple list of taxa with no formatting.  Rich text can be used to import the list into Microsoft Word complete with authors and all the formatting intact.  Spreadsheet produces a CSV file, with name, author, citation, and accepted columns.  Common names are not available yet.  Reports should automatically download in a separate tab or window; if not, go to your browser's File menu and click 'Save As'."
  name_lister_names: Selected
  name_lister_no_js: This page will not work if javascript is disabled.
  name_lister_species: Species
  name_lister_submit_csv: Save as Spreadsheet
  name_lister_submit_rtf: Save as Rich Text
  name_lister_submit_spl: Create [:species_list]
  name_lister_submit_txt: Save as Plain Text
  name_lister_title: Name List Generator

  # name/needed_descriptions
  needed_descriptions_help: The following species names are the ones that have the most [:observations], but do not have a general description in the [:app_title].  Adding a general description to these common species would be a big help.
  needed_descriptions_title: Top 100 Needed Species [:descriptions]

  # observer/no_ajax
  no_ajax_body: It looks like your browser is out of date.  You still have access to all of the capabilities of this site, however unless you upgrade your browser we will not be able to make use of some very useful javascript features that modern browsers support.  This includes dynamic forms, auto-completion of scientific names and locations, the new version of the [:species_list] creator, and more.
  no_ajax_browsers: "Browsers that we recommend (and test the site on regularly) are:\n\n* Firefox / Iceweasel 1.0 or higher\n\n* Internet Explorer 5.5 or higher\n\n* Netscape 7.0 or higher\n\n* Safari 1.2 or higher\n\n* Opera (we know 8.0 works)\n\n* Chrome\n\nIf you know that your browser supports AJAX but it's not listed here, please \"send us an e-mail\":/emails/ask_webmaster_question."
  no_ajax_dont_care: If you don't care and you're tired of seeing the "Your Browser is Out of Date" tab at the top of every page, "please click here":/javascript/turn_javascript_off.  (Login and go to preferences to re-enable auto-detection.)
  no_ajax_title: Your Browser is Out of Date

  # observer/no_browser
  no_browser_body: "We have not seen your browser before.  This means we don't know if it supports the full capabilities of this site.  Since there are pages that won't work if we guess wrong (like voting on [:observation] names), we have to assume the worst.  However this means that a number of useful features are not available, like dynamic forms, auto-completion of scientific names and locations, the new version of the [:species_list] creator, and more.\n\nIf you would like to override this decision, \"click here to turn javascript on\":/javascript/turn_javascript_on.  If you are tired of seeing the \"We Don't Recognize Your Browser\" tab at the top of every page, please \"click here to turn javascript off\":/javascript/turn_javascript_off.  (Login and go to preferences to re-enable auto-detection.)"
  no_browser_title: We Don't Recognize Your Browser

  # account/no_email
  no_email_how_to_reenable: Go to your "Preferences":/account/preferences/edit page to re-enable this feature.
  no_email_some_maybe_queued: "Note: For the next few minutes you may continue to receive emails that have already been queued."
  no_email_comments_owner_note: You will no longer receive email notifications when other [:users] of the [:app_title] website post [:comments] about your [:observations], names, etc.
  no_email_comments_response_note: You will no longer receive email notifications when other [:users] of the [:app_title] website post responses to your [:comments].
  no_email_comments_all_note: You will no longer receive email notifications of all [:comments].
  no_email_observations_consensus_note: You will no longer receive email notifications when the names of your [:observations] change.
  no_email_observations_naming_note: You will no longer receive email notifications when other [:users] of the [:app_title] website propose names for your [:observations].
  no_email_observations_all_note: You will no longer receive email notifications whenenver [:observations] change.
  no_email_names_admin_note: You will no longer receive email notifications when other [:users] make changes to name descriptions you administrate.
  no_email_names_author_note: You will no longer receive email notifications when other [:users] make changes to descriptions you have written.
  no_email_names_editor_note: You will no longer receive email notifications when other [:users] make changes to descriptions you have edited.
  no_email_names_reviewer_note: You will no longer receive email notifications when other [:users] make changes to descriptions you have reviewed.
  no_email_names_all_note: You will no longer receive email notifications about all name changes.
  no_email_locations_admin_note: You will no longer receive email notifications when other [:users] make changes to location descriptions you administrate.
  no_email_locations_author_note: You will no longer receive email notifications when other [:users] make changes to [:locations] you have created.
  no_email_locations_editor_note: You will no longer receive email notifications when other [:users] make changes to [:locations] you have edited.
  no_email_locations_all_note: You will no longer receive email notifications about all location changes.
  no_email_general_feature_note: Automated email about new features has been disabled for your account.
  no_email_general_commercial_note: Other [:users] of the [:app_title] website can no longer send you commercial inquiries about your [:images].
  no_email_general_question_note: Other [:users] of the [:app_title] website can no longer send you questions about your [:observations].
  no_email_comments_owner_success: "[:comment] notifications disabled for [name]."
  no_email_comments_response_success: "[:comment] response notifications disabled for [name]."
  no_email_comments_all_success: "[:comment] notifications disabled for [name]."
  no_email_observations_consensus_success: Consensus change notifications disabled for [name].
  no_email_observations_naming_success: Name proposal notifications disabled for [name].
  no_email_observations_all_success: "[:observation] notifications disabled for [name]."
  no_email_names_admin_success: Admin name change notifications disabled for [name].
  no_email_names_author_success: Author name change notifications disabled for [name].
  no_email_names_editor_success: Editor name change notifications disabled for [name].
  no_email_names_reviewer_success: Reviewer name change notifications disabled for [name].
  no_email_names_all_success: All name change notifications disabled for [name].
  no_email_locations_admin_success: Admin location change notifications disabled for [name].
  no_email_locations_author_success: Author location change notifications disabled for [name].
  no_email_locations_editor_success: Editor location change notifications disabled for [name].
  no_email_locations_all_success: All location change notifications disabled for [name].
  no_email_general_feature_success: Automated feature email disabled for [name].
  no_email_general_commercial_success: Commercial inquiries disabled for [name].
  no_email_general_question_success: Question email disabled for [name].

  # observer/no_javascript
  no_javascript_body: "It looks like you have javascript disabled on your browser.  You will still have access to all of the capabilities of this site, however unless you enable javascript we will not be able to make use of some very useful features that modern browsers support.  This includes dynamic forms, auto-completion of scientific names and locations, the new version of the [:species_list] creator, and more.\n\nIf you would like to turn Javascript on, but aren't sure how, try looking it up on google with this search: \"How do I enable JavaScript in my browser?\":https://www.google.com/search?hl=en&q=How+do+I+enable+Javascript+in+my+browser%3F&btnG=Google+Search"
  no_javascript_dont_care: If you *do* have javascript enabled, but our auto-detection algorithm is failing to detect it correctly, "please click here":/javascript/turn_javascript_on.  If you don't care and you're tired of seeing the "Javascript Disabled" tab at the top of every page, "please click here":/javascript/turn_javascript_off. (Login and go to preferences to re-enable auto-detection.)
  no_javascript_title: You Have Javascript Disabled

  # observer/no_session
  no_session_body: "It looks like your browser is refusing cookies.  Without cookies, our site has no way of remembering who you are from one page to the next.  This means that you will not be able to create an account and login, and therefore you will not be able to create [:observations], upload [:images], make [:comments], and much more.  You will still be able to view everything that the general public has access to, but you will just be an observer, you will not be able to participate actively.\n\nAll we will do is store a big long number on your computer.  Next time you go to our site, we will look up that number and use it to keep track of who you are.  (We get multiple requests every second from around the world -- without this ID we wouldn't stand a chance of keeping everyone straight!)  This ID is encrypted and keeps no sensitive information in it.\n\nIf you would like to turn cookies on, but aren't sure how, try looking it up on google with this search: \"How do I enable cookies in my browser?\":https://www.google.com/search?hl=en&q=How+do+I+enable+cookies+on+my+browser%3F&btnG=Google+Search Note that most browsers will let you enable cookies for individual sites, allowing you to protect your privacy everywhere else.  For example, in Firefox, go into Edit -> Preferences -> Privacy Tab -> Exceptions."
  no_session_title: You Have Cookies Disabled

  # info/textile
  sandbox_enter: Enter Textile you wish to test here
  sandbox_header: This page lets you play with the textile markup language.  Click 'Test' to see what your markup looks like.  You will need to copy the results from this page to wherever you want to use it.
  sandbox_link_hobix_textile_reference: hobix Textile Reference
  sandbox_link_hobix_textile_cheatsheet: hobix cheatsheet (Textile Quick Reference)
  sandbox_link_textile_language_website: Textile Language website
  sandbox_look_like: This is what it will look like
  sandbox_more_help: Gotchas, more examples
  sandbox_quick_ref: Quick Reference
  sandbox_sample: "??italics??        trademark(tm)\n**boldface**       copyright(c)\n+underline+        registered(r)\n^superscript^      1.6 &amp;&#109;icro;m  ->  1.6 &micro;m\n~subscript~        34&amp;&#100;eg;17' N  ->  34&deg;17' N\n\n\"External Link\":https://google.com or !https://random.com/image.jpg!\n\nInternal links:\n_name 371_, _Amanita ocreata_, or _A. ocreata_\n_location 382_, _location Mt. Wilson_\n_user 252_, _user jason_\n_observation 12345_\n_image 12345_, !image 12345!, or !image 640/12345!\n_glossary_term 270_, _term Bolete_, or _bolete_ (all lower-case)\n\nInclude footnote[[1]] references after any word[[2]].\n\nfn1. And then define the footnote at the bottom.\n\nfn2. Be sure to leave blank lines around these \"xx.\" directives.\n\nh1. Header\n\nbq. Block quote\n\n* bullet list item 1\n* bullet list item 2\n\n# numbered list item 1\n# numbered list item 2\n\nTables are useful for comparing species:\n| Species 1 | value 1.1 | value 1.2 |\n| Species 2 | value 2.1 | value 2.2 |\n| Species 3 | value 3.1 | value 3.2 |"
  sandbox_test: Test
  sandbox_test_codes: Show HTML
  sandbox_title: Textile Sandbox
  sandbox_web_refs: Web References

  # interests/set_interest
  set_interest_already_deleted: You have expressed no interest in [name].
  set_interest_already_off: You have already told us to ignore [name].
  set_interest_already_on: You have already told us to watch [name].
  set_interest_bad_object: "Object [type] #[id] doesn't exist."
  set_interest_failure: Could not save changes.  Please try again or report this to the webmaster.
  set_interest_success_was_off: Cancelled your ban on emails about [name].
  set_interest_success_was_on: Cancelled your request for emails about [name].
  set_interest_success_off: We will now ignore any changes in [name].
  set_interest_success_on: You will now be notified of any changes in [name].
  set_interest_user_mismatch: Another [:user] is logged on at this machine.  Please log them off, log back in as you, and try again.

  # observer/show_notifications
  show_notifications_title: New Notifications for [user]

  # species_list/bulk_editor
  species_list_bulk_editor_title: Species List Bulk Editor
  species_list_bulk_editor_another: Another
  species_list_bulk_editor_reuse: Reuse
  species_list_bulk_editor_success: Successfully updated [n] observation(s).
  species_list_bulk_editor_you_own_no_observations: You don't own any observations in this species list.
  species_list_bulk_editor_ambiguous_namings: "The proposed names are confusing for observation [id]: [name]. Please \"go to that observation\":/[id] and make your changes there."
  species_list_bulk_editor_help: "Hold your mouse over any of the fields in the table below to see what the field is supposed to be.  The text fields are, in order: notes (top right), date, location, latitude, longitude, elevation (second row).  Check boxes indicate, respectively, if location is where collected, and specimen.  All links open in new tabs."

  # observer/<Theme>
  theme_agaricus: _Agaricus_ Theme
  theme_agaricus_augustus: "[link] is used for the left-hand panel's background color."
  theme_agaricus_campestris: "[link] is used for the primary background and the default link hover background color."
  theme_agaricus_cupreobrunneus: "[link] is used for the default text color and the visited link color."
  theme_agaricus_lilaceps: "[link] is used for the background color for the some rows on the list pages and the unvisited link color for the other rows."
  theme_agaricus_semotus: "[link] is used for the banner background color."
  theme_agaricus_subrufescens: "[link] is used for most unvisited links."
  theme_agaricus_xanthodermus: "[link] is used for the background color for some rows on the list pages and the unvisited link color for the other rows."
  theme_amanita: _Amanita_ Theme
  theme_amanita_calyptroderma: "[link] is used for all the colors of half the rows on the list pages."
  theme_amanita_muscaria: "[link] is used for the banner background and text, the default visited link and link hover colors as well as the text for the left-hand panel."
  theme_amanita_pachycolea: "[link] is used for the primary background, the default text and default unvisited links."
  theme_amanita_phalloides: "[link] is used for all the colors of the other half of the rows on the list pages."
  theme_amanita_velosa: "[link] is used for the left-hand panel's background color and the left-hand panel's visited and unvisited link colors."
  theme_cantharellaceae: _Cantharellaceae_ Theme
  theme_cantharellaceae_californicus: "[link] is used for the primary, banner and left-hand panel backgrounds."
  theme_cantharellaceae_cinnabarinus: "[link] is used for the default link and visited link colors."
  theme_cantharellaceae_cornucopioides: "[link] is used for the default text and all the colors of half the rows on the list pages."
  theme_cantharellaceae_tubaeformis: "[link] is used for all the colors of the other half of the rows on the list pages."
  theme_hygrocybe: _Hygrocybe_ Theme
  theme_hygrocybe_conica: "[link] is used for the default text and all the colors of half the rows on the list pages."
  theme_hygrocybe_miniata: "[link] is used for the left-hand panel background and link text colors."
  theme_hygrocybe_pittacina: "[link] is used for the default link text colors."
  theme_hygrocybe_punicea: "[link] is used for the default background color, the banner background color, and all the colors of the other half of the rows on the list pages."
  theme_random: Random
  theme_list: List of Themes
  theme_black_on_white: Black on White Theme
  theme_black_on_white_description: This is a simple Black on White theme that attempts to be as readable and clean as possible. The logo colors come from the [link] theme.
  theme_switch: To select this as your theme, go to your "preferences":/account/preferences/edit and select [theme] as your Preferred Theme

  # Theme names.
  Agaricus: Agaricus
  Amanita: Amanita
  Cantharellaceae: Cantharellaceae
  Hygrocybe: Hygrocybe
  BlackOnWhite: Black on White

  # info/translators_note
  translators_note: "Please help us make this website available around the world!  It's easy.\n\nThere are approximately 3000 lines with 25000 words of text on this site at the moment, but don't let that scare you.  We've organized it so someone with limited time can concentrate on the most important text.  Then as time and energy permits, they or someone else can continue working down the list until one day it is all finished.\n\nThere are several ways to get started.  You can pick up a copy of the entire \"translation file\":[repo] and start translating it into any language you wish.  \"Send us an email\":/emails/ask_webmaster_question to learn more about this approach.\n\nIt's even easier to work on existing translations.  Just look for \"[:app_edit_translations]\" at the bottom of any page.  You can see immediately how your changes look in the context of the page.  If your language is not available, \"send us an email\":/emails/ask_webmaster_question and we can create a \"beta\" version for you to work on.\n\nYou will, of course, receive credit and contribution bonus for each line you translate, in addition to the gratitude of countless users."
  translators_note_title: Translator's Note

  # translation/edit_translations
  edit_translations_title: Edit Translations
  edit_translations_bad_locale: "Invalid locale code: [locale]"
  edit_translations_login_required: Must be logged in to edit translations.
  edit_translations_reviewer_required: Only reviewers have permission to edit the English translations.
  edit_translations_created_at: Created translation for [tag].
  edit_translations_changed: Changed translation for [tag].
  edit_translations_no_changes: Nothing changed.
  edit_translations_saving: Saving...
  edit_translations_loading: Loading...
  edit_translations_will_lose_changes: There are unsaved changes. Would you like to continue anyway?
  edit_translations_switch_language: Switch Language
  edit_translations_original_text: Original Text
  edit_translations_old_versions: Old Versions
  edit_translations_full_text: full text
  edit_translations_no_versions: No old versions.
  edit_translations_singular: singular form
  edit_translations_plural: plural form
  edit_translations_lowercase: all lowercase as for end of sentence
  edit_translations_uppercase: all uppercase as for title
  edit_translations_page_expired: The page you were working on has expired.  Please go back and reload it, then click on "[:app_edit_translations_on_page]" again.
  edit_translations_help: On the left is a list of translation strings, arranged thematically according to how they appear in the main translation file.  If you click on one of the underlined labels, it will allow you to edit the corresponding string in the panel on the right.  Click "[:SAVE]" to save your changes.

  # observer/turn_javascript_nil
  turn_javascript_nil_body: We will resume auto-detection of the state of javascript.
  turn_javascript_nil_title: Auto-Detect Javascript

  # observer/turn_javascript_off
  turn_javascript_off_body: We will now ignore javascript.
  turn_javascript_off_title: Turn Javascript Off

  # observer/turn_javascript_on
  turn_javascript_on_body: We will now assume javascript is on.
  turn_javascript_on_title: Turn Javascript On

  ##############################################################################

  # ADMIN-TYPE PAGES

  # project/<id>/members/new
  add_members_with_gps_trust: Hidden GPS data shared with project admins.
  add_members_change_status: Change Status
  add_members_denied: "Permission denied: only admins for a project can add new members."
  add_members_title: Add [:users] to [title]
  add_members_not_found: User "[user]" not found.
  add_members_added_admin: Successfully added [user] to admins.
  add_members_added_member: Successfully added [user] to members.
  add_members_removed_admin: Successfully removed [user] from admins.
  add_members_removed_member: Successfully removed [user] from members.
  add_members_already_added_admin: Already added [user] to admins.
  add_members_already_added_member: Already added [user] to members.
  add_members_already_removed_admin: Already removed [user] from admins.
  add_members_already_removed_member: Already removed [user] from members.

  # project/<id>/members
  index_members_title: Members of

  # project/add_project
  add_project_already_exists: A project named '[title]' already exists.
  add_project_ends_before_start: Project ends before it starts.
  add_project_group_exists: Unable to create project because a [:user_group] named '[group]' already exists.
  add_project_no_location: No location matching '[where]' found.
  add_project_need_title: Projects must have a title.
  add_project_success: Project was successfully created.
  add_project_title: Create New Project

  # account/add_user_to_group
  add_user_to_group_already: "[user] is already a member of [group]."
  add_user_to_group_group: Group name
  add_user_to_group_no_group: Unable to find the group, '[group]'.
  add_user_to_group_no_user: Unable to find the [:user], '[user]'.
  add_user_to_group_success: "[user] added to [group]."
  add_user_to_group_title: Add [:user] to Group
  add_user_to_group_user: "[:user] name"

  # admin_request/author_request emails
  admin_request_change_member_status: Change [:user]'s status
  admin_request_success: Successfully sent admin request for [title]
  admin_request_title: Admin Request for [title]
  admin_request_note: Enter your request below.  When you hit "[:SEND]" it will be emailed to to project admins.  The email will include your email address so that they can respond to your request.
  author_request_add_author: Make sender an author
  author_request_title: Authorship Request for [title]
  author_request_note: "[:admin_request_note]"
  request_message: Message
  request_show_user: Show details on sender
  request_subject: Subject
  request_success: Delivered email.

  # info/change_banner
  change_banner_title: Change Site Banner

  # project/change_member_status
  change_member_status_admins: Current Project Admins
  change_member_status_change_status: Change Status
  change_member_status_edit: Edit Project
  change_member_status_make_admin: Make Admin
  change_member_status_make_admin_help: Make Admin - Allows [:user] to perform admin functions.  They will be able to add or remove members, change the ability for other members to perform admin functions, and edit any content associated with this project from users who trust admins for editing.  This [:user] is also made a member of the project if they are not already.
  change_member_status_make_member: Make Regular Member
  change_member_status_make_member_help: Make Regular Member - Ensures that [:user] is a member of the project, but not in the admin group. Afterwords the [:user] will be able to view and create draft names for this project.  They will be the only non-admin members able to edit their drafts.
  change_member_status_members: Current Project Members
  change_member_status_remove_member: Remove Member
  change_member_status_remove_member_help: Remove Member - Removes all member and admin privileges for a project.  [:user] will no longer be able view or create draft names for this project.  They will not be able to perform any admin functions.
  change_member_status_denied: Only the admins for a project can change member permissions.
  change_member_status_title: Changing [:user] Status of [name] for [title]
  change_member_hidden_gps_trust: Share Hidden GPS
  change_member_hidden_gps_trust_flash: You now trust admins of this project with hidden GPS data for associated observations
  change_member_editing_trust: Allow Editing
  change_member_editing_trust_flash: You now trust admins of this project to edit your associated content
  change_member_status_revoke_trust: Revoke Trust
  change_member_status_revoke_trust_flash: You no longer trust admins of this project with hidden GPS data or editing your associated content

  # users/bonuses
  change_user_bonuses_title: Contribution Bonuses for [user]
  change_user_bonuses: Award Bonus
  change_user_bonuses_help: "List one bonus per line, each specifying a number of points and reason, like this:\n\n10000 German translations\n50000 Expert in hypogeous fungi\n\n\nThese will appear on the show_user page below the usual contribution scores. Keep the reasons short or it might mess up the formatting of the table on that page."

  # observer/refresh_vote_cache
  refresh_vote_cache: Refreshed vote caches.

  # observer/send_feature_email
  send_feature_email_success: Delivered feature mail.
  send_feature_email_denied: Only the admin can send feature mail.

  # project/destroy_project
  destroy_project_failed: Failed to destroy project.
  destroy_project_success: Project destroyed.

  # project/edit_project
  edit_project_destroy: "[:destroy_object(type=:project)]"
  edit_project_title: "[:edit_object(type=:project)]: [title]"
  alphanumerics_only: must only contain ASCII alphanumerics and dashes

  # project/_form_projects
  form_projects_any: Any
  form_projects_date_range: Date Range
  form_projects_date_fixed: Use above date
  form_projects_dates_explain: Default earliest and latest dates for [:OBSERVATIONS]. Users will be warned if trying to add an Observation outside of this range, but they can override the warning.
  form_projects_end_date: Project End Date
  form_projects_range: Range
  form_projects_start_date: Project Start Date
  form_projects_title: "[:Title]"
  form_projects_open_membership: Enable users to add themselves and disable shared editing
  form_projects_where: Optional Project Location
  form_projects_image_upload: Upload photo
  form_projects_ignore_date_range: Ignore above dates
  form_projects_use_date_range: Use above dates

  # project/list_projects
  list_projects_title: "[:list_objects(type=:project)]"
  list_projects_add_project: "[:add_object(type=:project)]"

  # draft/publish_draft
  publish_draft_denied: "Permission denied: Only the creator of a draft or a project admin can publish a draft."

  # project/review_authors
  review_authors_add_author: Add
  review_authors_authors: Current [:description] Authors
  review_authors_denied: Only existing authors and reviewers can change the description authors.
  review_authors_note: This page changes the recorded author(s) of a taxon description on the [:app_title] website.  This is in no direct way related to the original publishing author of the taxon.
  review_authors_review_authors: Review Authors
  review_authors_other_users: Other [:users]
  review_authors_remove_author: Remove
  review_authors_title: Reviewing Author(s) for [name]

  # project/show_project
  show_project_add_members: Add Members
  show_project_admin_group: Admin Group
  show_project_admin_request: Admin Request
  show_project_by: Owned By
  show_project_created_at: Created
  show_project_destroy: Destroy Project
  show_project_drafts: Drafts
  show_project_edit: Edit Project
  show_project_field_slip_create: Create Field Slip PDF
  show_project_field_slip_prefix: Field Slip Prefix
  show_project_join: Join Project
  show_project_location: Location
  show_project_leave: Leave Project
  show_project_published: Reviewed Published Names
  show_project_summary: Summary
  show_project_title: "Project: [title]"
  show_project_user_group: User Group
  show_project_violation_count: Project has [count] constraint violation(s)

  # project/violations/index
  form_violations_help: Check the Observations to be removed, then Submit
  violations_index_title: "[:CONSTRAINT_VIOLATIONS]"
  form_violations_latitude_none: "Lat: Any"
  form_violations_location_none: "[:LOCATION]: Any"
  form_violations_longitude_none: "Lon: Any"
  form_violations_remove_selected: Remove Selected
  form_violations_show_project: Show Project

  # users/by_name
  users_by_name_title: Users by Name
  users_by_name_created_at: Created
  users_by_name_groups: Groups
  users_by_name_id: ID
  users_by_name_last_login: Last login
  users_by_name_login: Login
  users_by_name_name: Name
  users_by_name_theme: Theme
  users_by_name_verified: Verified


  # licenses
  # licenses/index
  index_license_header: Licenses

  # licenses/show
  show_license_header: License
  index_license: Index
  license_default: Default License

  # licenses/form
  create_license_title: Create License
  license_display_name: Name (display_name)
  license_display_name_help: "Ex: Creative Commons Non-commercial v2.5"
  license_form_checkbox_deprecated: Deprecated
  license_url: url
  license_url_help: "Ex: https://creativecommons.org/licenses/by-nc-sa/2.5/"


  # support/create_donation
  create_donation_title: Record Mushroom Observer Donation
  create_donation_not_allowed: Only admins can record donations
  create_donation_add: Add
  create_donation_tab: Record Donation

  # support/review_donations
  review_donations_title: Review All Donations
  review_donations_not_allowed: Only admins can review donations
  review_donations_update: Update
  review_donations_tab: Review Donations
  review_reviewed: Reviewed
  review_id: Id
  review_who: Who
  review_anon: Anon
  review_amount: Amount
  review_email: Email

  ##############################################################################

  # EMAIL MESSAGES

  # Subject lines.
  email_subject_add_herbarium_record_not_curator: Fungarium Record Added to [herbarium_name]
  email_subject_comment: "[:COMMENT] About [name]"
  email_subject_commercial_inquiry: Commercial Inquiry About [Name]
  email_subject_consensus_change: Consensus Changed from [old] to [new]
  email_subject_denied: "[:USER] Creation Blocked"
  email_subject_features: New [:app_title] Features
  email_subject_location_change: "[name] Has Been Changed"
  email_subject_naming_for_observer: Research Request
  email_subject_naming_for_tracker: Naming Notification - [name]
  email_subject_name_change: "[name] Has Been Changed"
  email_subject_name_proposal: "[:OBSERVATION] #[id] May Be [name]"
  email_subject_name_tracker_approval: Research Request Emails Approved for [name]
  email_subject_new_password: New Password
  email_subject_observation_change: "[:OBSERVATION] Changed, [name]"
  email_subject_observation_destroy: "[:OBSERVATION] Destroyed, [name]"
  email_subject_observation_question: Question About [name]
  email_subject_publish_name: Name Published
  email_subject_registration: "[name] Registration Verification"
  email_subject_update_registration: "[name] Registration Update"
  email_subject_verify: Email Verification
  email_subject_verify_api_key: Activate API Key
  email_subject_webmaster_question: Question From [user]

  # Field labels in the "object_change" emails.
  email_field_added_images: Added image(s)
  email_field_changed_thumbnail: Changed thumbnail
  email_field_collection_location: Specimen _was_ collected at this location
  email_field_collection_not_location: Specimen _was not_ collected at this location
  email_field_east: "[:East] edge"
  email_field_image_count: "[:Image] count"
  email_field_new_name: New [:name]
  email_field_no_specimen_available: Specimen is no longer available
  email_field_north: "[:North] edge"
  email_field_old_name: Old [:name]
  email_field_published: Published by
  email_field_removed_images: Removed image(s)
  email_field_south: "[:South] edge"
  email_field_specimen_available: Specimen is now available
  email_field_west: "[:West] edge"

  # This is used like this: "<Label>: <old_value> changed to <new_value>"
  email_field_is_now: changed to

  # "Helpful" links at the bottom of the email.
  email_links_change_prefs: Change your preferences
  email_links_disable_tracking: Disable tracking for this [type]
  email_links_email_publisher: Send email to the publisher
  email_links_latest_changes: Latest changes at [:app_title]
  email_links_not_interested: I'm not interested in this [type]
  email_links_post_comment: Post a [:comment]
  email_links_show_object: Show this [type]
  email_links_show_user: Show [:user]'s profile
  email_links_show_observer: Show [:observer]'s profile
  email_links_show_identifier: Show [:identifier]'s profile
  email_links_stop_sending: Stop sending me email like this
  email_links_your_interests: Review your [:notifications]

  # Some other common phrases and sections.
  email_can_respond: It is entirely up to you whether you want to reply to [name] ([email]) by replying directly to this email.
  email_handy_links: "Here are some handy links:"
  email_no_respond: Please do not reply to this email!
  email_naming_for_observation_warning: "WARNING: We've heard that some people have mis-used this notification feature in the past, claiming it's for research but not using specimens for that purpose. You may want to take a moment to look at their user profile on MO and perhaps google them to verify that they are actually active mycologists before going to the effort of packaging and sending them any specimens."
  email_report_abuse: "If you feel this user is abusing this service please forward this entire email message to: [email]"
  email_respond_via_comment: Use the link below to respond via your own public comment.
  email_welcome: Welcome, [user]

  # Main message contents.
  email_admin_request_intro: "h2. *Admin Request*\n\n[user] ([email]) asked the [:app_title] website to forward the following request to you regarding [project]:"
  email_author_request_intro: "h2. *Author Request*\n\n[user] ([email]) asked the [:app_title] website to forward the following request to you regarding [object]:"
  email_comment_intro_other: "h2. *Comment on [Type]*\n\nThe following comment was posted on the [:app_title] website regarding the [type] <u>[name]</u>:"
  email_comment_intro_response: "h2. *Comment Response*\n\nThe following comment was posted on the [:app_title] website in response to your comment regarding the [type] <u>[name]</u>:"
  email_comment_intro_to_owner: "h2. *Comment on Your [Type]*\n\nThe following comment was posted on the [:app_title] website regarding your [type] <u>[name]</u>:"
  email_commercial_intro: "h2. *Commercial Inquiry*\n\n[user] ([email]) asked the [:app_title] website to forward the following commercial inquiry to you about your image [image]:"
  email_consensus_change_intro: "h2. *Consensus Change*\n\nConsensus has changed for observation #[id]:"
  email_add_herbarium_record_not_curator_intro: "h2. *Fungarium Record Added By Non-Curator*\n\nThe user, [login], added the fungarium record, [herbarium_label], to the fungarium, [herbarium_name], which you curate."
  email_features_intro: "h2. *New Features*\n\nThe following new features have been released at the [:app_title] website:"
  email_name_change: "User made nontrivial change to a name:\n\nuser : [user]\nold identifier : [old_identifier]\nnew identifier : [new_identifier]\nold name : [old]\nnew name : [new]\nobservations : [observations]\nnamings : [namings]\nshow name : [show_url]\nedit name : [edit_url]"
  email_location_change: "User made nontrivial change to a location:\n\nuser : [user]\nold name : [old]\nnew name : [new]\nobservations : [observations]\nshow location : [show_url]\nedit location : [edit_url]"
  email_merger_icn_id_conflict: "User merged names; one icn_id discarded:\n\nname : [name]\nsurviving icn_id : [surviving_icn_id]\ndeleted icn_id : [deleted_icn_id]\nuser : [user]\nshow url : [show_url]\nedit url : [edit_url]"
  email_merge_objects: "User wants to merge two [types]:\n\nuser : [user]\nthis : [this]\ninto : [that]\nshow this : [show_this_url]\nedit this : [edit_this_url]\nshow that : [show_that_url]\nedit that : [edit_that_url]\nnotes : [notes]"
  email_name_change_request: "User wants to change Name having dependents:\n\nuser : [user]\nold name : [old_name]\nnew name : [new_name]\nshow url : [show_url]\nedit url : [edit_url]\nnotes : [notes]"
  email_name_proposal_intro: "h2. *Name Proposal*\n\nA name was proposed for observation #[id]:"
  email_name_tracker_body: "Dear [user],\n\nWe have approved your request to have MO send automated research request emails to observers whenever someone posts an observation of [name].\n\nYou can see your name-tracking notifications here: [link].\n\nPlease do not hesitate to let us know if there is any other ways MO can help support your research.\n\nBest wishes,\n-MO Admins"
  email_naming_for_observer_intro: "h2. *Research Request*\n\n[user] ([email]) asked the [:app_title] website to forward the following message to you about your [type] <u>[name]</u>:"
  email_naming_for_tracker_intro: "h2. *Tracking Alert*\n\nAn [obs] on the [:app_title] website has been given the name [name], which you are currently tracking.  You can contact either the [:observer] or the [:identifier] by going to the appropriate link below and clicking the email link near the top of the page."
  email_new_password_intro: "h2. *New Password*\n\nYour new [:app_title] password is:"
  email_new_password_what_now: Once you have logged in, you should change your password to something easier to remember by going to the '[:app_preferences]' page.
  email_object_change_intro: "h2. *[Type] was Changed*\n\nThere were change(s) made to the [type] <u>[name]</u>:"
  email_object_new_intro: "h2. *[Type] was Created*\n\nThe [type] <u>[name]</u> was created."
  email_object_change_reason_all: You received this email because you have requested to be notified when any [type] changes.
  email_object_change_reason_admin: You received this email because you are an admin for a description of the changed [type].
  email_object_change_reason_editor: You received this email because you have edited a description of the changed [type].
  email_object_change_reason_author: You received this email because you are an author of a description of the changed [type].
  email_object_change_reason_reviewer: You received this email because you reviewed a description of this [type].
  email_object_change_reason_interest: You received this email because you expressed interest in this [type].
  email_observation_destroyed_intro: h2. *Observation Destroyed*
  email_observation_question_intro: "h2. *Question from Another User*\n\n[user] ([email]) asked the [:app_title] website to forward the following question to you about your observation <u>[name]</u>:"
  email_publish_name_intro: "h2. *Draft of Name Has Been Published*\n\nA description of a name has been published on the [:app_title] website. You are receiving this email since you are listed as either an author for this taxon or as a reviewer on the site."
  email_registration_intro: "h2. *Hello [user]*\n\nPlease click the following link to verify that you received this email and intended to register [how_many] attendee(s) for the [name]:\n\n[link]"
  email_update_registration_intro: "h2. *Hello [user]*\n\nYour registration for the [name] has been updated from\n\n[before]\n\n\nto\n\n\n[after]"
  email_user_question_intro: "h2. *Question from Another User*\n\n[user] ([email]) asked the [:app_title] website to forward the following email to you:"
  email_verify_intro: "h2. *Hello [user]*\n\nPlease click the following link to verify that you received this email and activate your [:app_title] account:\n\n[link]"
  email_verify_api_key_intro: "h2. *Hello [user]*\n\nThe application \"[app]\" (associated with user \"[app_user]\") has requested access to your [:app_title] account.  If you recognize this application and wish to give them permission to post observations, etc. in your name, all you have to do is click on the activation link below to activate the API key they just created.  Note that you can review your list of API keys at any time by visiting the [:account_api_keys_title] from your \"[:app_preferences]\" page.\n\nActivate Key: [activate_link]\n[:account_api_keys_link]: [manager_link]\n\nTo report a suspicious access request, just respond to this email."

  ##############################################################################

  # HELP PAGES

  # info/intro
  intro_title: Introduction
  intro_purpose: "*Purpose&#58;* The purpose of this site is to record observations about mushrooms, help people identify mushrooms they aren't familiar with, and expand the community around the scientific exploration of mushrooms (mycology).  Some have asked what counts as a mushroom.  This site takes a very broad view.  While the emphasis is on the large fleshy fungi, other fungi such as lichens, rust and molds as well as fungus-like organisms such as slime-molds are all welcome.  Ultimately, I hope this site will become a valuable resource for both amateur and professional mycologists.  I like to think of it as a living field guide for mushrooms or a collaborative mushroom field journal.\n\nFor those new to mycology, there is a huge amount of basic research that still needs to be done.  By some estimates less than 5% of the world's species of fungi are known to science.  While things are slightly better for the large fleshy fungi known as mushrooms, it is still a common experience to come across a mushroom that cannot be easily identified in the available books or which doesn't really fit the definition of any recognized species. This site is intended to address that gap by creating a place for us to talk about and record what we've found, as well as connect to the existing literature about mushrooms.  Please do not feel intimidated by the scientific bent of the site.  Everyone is welcome to dive in and add their own mushroom observations, upload mushroom photos and make [:comments] on other people's observations."
  intro_image_sharing: "*Image Sharing:* This site follows the principles of cooperative sharing pioneered by the \"Free Software Foundation\":https://fsf.org, further expressed by the \"Open Source software movement\":https://opensource.org, and expanded to other creative efforts by the \"Creative Commons\":https://creativecommons.org. Consequently all images are made available under one of the Creative Commons licenses or are in the public domain.  In short this means that when anyone uploads one of their images to the site, they are giving others explicit permission to use those images under certain \"conditions\":/info/how_to_use#license in perpetuity.  This type of permission is very important for basic research.  It allows future researchers to freely use these data to expand our understanding of mushrooms.  It also significantly increases the likelihood that the data will continue to be available into the distant future.\n\nIf you upload your own images, this license does not mean you are giving up your copyright or your ability to make money off your images.  Depending on which license you choose, you can still require that anyone who wishes to use any of these images for commercial purposes get in touch with the copyright holder and work out the conditions for that use.  The site includes special links on the image pages to help create those relationships."
  intro_source_code: "*Source Code:* Source code for the site is available at: \"[repo]\":[repo] and is licensed under the \"Open Source MIT License\":https://www.opensource.org/licenses/mit-license.php.  Source code contributions are welcome (\"README\":[readme]). All suggestions and comments are welcome.  If you would like to contribute, please send mail to *webmaster @ mushroomobserver.org* so we can coordinate our efforts."
  intro_governance: "*Governance:* This site is owned and operated by \"Mushroom Observer, Inc.\":/support/governance."
  intro_note: "*Note:* The administrators of this site reserve the right to remove any material they deem inappropriate or not in keeping with the purpose of this site."

  # info/how_to_help
  how_help_title: How to Help Make [:app_title] Better
  how_help_intro: This page provides a list of skills that we could really use some help with. If you're interested in helping out just "send an email":/emails/ask_webmaster_question and let us know what you want to do.
  how_help_contributors: "h4. 1. Contributors\n\np(normal).  Beyond adding pictures and descriptions of mushrooms that you've seen, you can make a big difference to the site by \"describing species\":/info/how_to_use#describing_species or \"defining locations\":/info/how_to_use#defining_locations."
  how_help_scientists: "h4. 2. Scientists\n\np(normal).  Mention Mushroom Observer in your publications and \"add references to your publications\":/publications."
  how_help_developers: "h4. 3. Developers\n\np(normal).  We have lots of ideas about how to improve the site.  The framework, Ruby on Rails, is really easy to pick up and we are more than happy to mentor anyone who wants to dive in."
  how_help_translators: "h4. 4. Translators\n\np(normal). The site is set up to support foreign languages.  All we need is someone to do the translations."
  how_help_donors: "h4. 5. Donors\n\np(normal). Help support our server costs by \"donating\":/support/donate to the Mushroom Observer."
  how_help_business_planning: "h4. 6. Business Planning\n\np(normal).  So far [:app_title] has been an entirely volunteer effort, after some time consuming false starts, we are now in the process of creating a new non-profit focused solely on Mushroom Observer. This is just getting going so let us know if you want to get involved or have any business related advice."

  # info/how_to_use
  how_title: How to Use [:app_title]
  how_common_tasks: Common Tasks
  how_glossary: Concepts Glossary
  how_intro: This page provides some short descriptions of common uses of this website followed by an overview of the basic concepts used.
  how_keeping_up: "*Keeping Up with Changes* - The default page for [:app_title] is the '[:rss_log_title]', it is also accessible through the '\"Latest Changes\":/' link in the left-hand panel.  This page shows you the most recent changes on the site.  It lists new \"Observations\":#observation and \"Species Lists\":#species_list as well as significant changes to any already existing ones.  Additions of \"Images\":#image and \"Comments\":#comment are considered significant changes to the relevant observations.  Changes to \"Names\":#name are also listed.  Click the page numbers at the top and bottom of the page to browse through older changes.  Observations and names created as a side effect of other changes are not listed separately.\n\nNote : The latest changes can be tracked using our \"RSS feed\":/activity_logs/rss. See this \"wikipedia article\":https://en.wikipedia.org/wiki/Rss for more information about RSS feeds."
  how_searching: "*Searching* - There are several interesting ways to search for information on the site.  The simplest is to type a search string into the search box near the top of each page and click one of the buttons next to it.  This will give you a list of all the \"Observations\":#observation, \"Images\":#image, \"Names\":#name or \"Locations\":#location that contain fields matching the given string.  If you need a little more control over the search, try clicking '[:app_advanced_search]'.\n\nYou may also browse the site using the links in the left-hand panel.  For example, clicking on 'Names' under 'Indexes' on the left of the page shows all the species that have observations, listed alphabetically.  You can page through this list, or skip directly to the letter of a name you are interested in by clicking the appropriate page number or letter along the top or bottom of the list.  Click a name from this list to see a description of the species and a list of observations of that species.  If you click a genus like 'Agaricus', it will also show a list of species in that genus.  Note, however, that in this case it will only show observations that have been identified to the genus level, not ones that have been identified as a species in that genus.  On the other hand, if two names are considered synonyms, you will see observations for either name on this page.  (*NOTE*: If you do a search on 'Agaricus', it _will_ show all the observations whose name contains that string, so you get all the observations that belong to that genus.)\n\nWhenever you click an observation or other result on an index page, it will take you to a page showing that result.  At the top of the page you will see '[:PREV]', '[:NEXT]', and '[:INDEX]' links.  These let you browse forward or backward through the results or return to the index.  At the top of the index page you will often see links allowing you to sort the results by different criteria, such as by date, name or user.  In the same place you will sometimes find links that let you turn an index of observations into an index of names or images of those same observations.  For example, if you click '[:app_your_observations]', it will show you a list of observations you have posted.  Click '[:show_objects(types=:names)]' at the top of the page to see a list of the species you have seen, or click '[:show_objects(types=:locations)]' to see a list of all the locations you've gone mushrooming in.\n\nPower users may also be interested in our new API providing direct access to our database back-end.  This can be used to mine our database for images or species descriptions for inclusion in wikipedia or other public websites. You can also use it to upload observations and images and much more.  Please contact the webmaster for more information."
  how_unknown_help: "*Getting Help with an Unknown* - In order to get help with an unknown, you need to have a user account.  These can be created easily by selecting '[:app_create_account]' from the left-hand panel.  See the discussion of \"Users\":#user below for more details.\n\nOnce you are logged in, create a new \"Observation\":#observation by selecting '[:app_create_observation]' in the left-hand panel.  Enter all the details you can into the resulting form.  You can leave the '[:WHAT]' field blank call it '[:unknown]', or if you think you know the genus or family or other group, give that \"Name\":#name followed by 'sp.', e.g., 'Russula sp.'. In the '[:NOTES]' field provide information about habitat, odor, smell and anything else not clear from the photos.  Once the form is as complete as you can make it, click '[:CREATE]'.\n\nYou should now be looking at a page showing you the information you just entered.  However, if you used a name that is not currently in the database, you will be asked if you want to add the name.  This also gives you a chance to catch and fix typos.  In addition, if you use a name that is considered deprecated, you will be given the option of using a preferred synonym.\n\nOnce you have created the new observation, you can upload any \"Images\":#image you have by selecting the '[:show_observation_add_images]' link on the right-side of the page.  It is very important either that it be an image you took or that you have the explicit permission of the person who created the image to upload it to the site.  If you did not take the image, please update the '[:form_images_copyright_holder]' field to reflect the actual owner.  This page also allows you to select the \"License\":#license you want to release the image under.\n\nWhen you add unknowns, the community will generally \"propose one or more names\":#proposing_names for it within 24-hours.  If you find any of the suggested names compelling, you should not hesitate to revisit your observation and \"Vote\":#vote on them.  Please see the discussion below on \"voting\":#voting, as well.  Members of the community may also post feedback via \"Comments\":#comment.  By default your account is set up to deliver comments posted about your observations to you by email.  If you are asked to provide more details on the collection, we prefer that you select '[:show_observation_edit_observation]' (at the top of the observation page) and add them to the '[:NOTES]' field than to just post another comment."
  how_adding_observations: "*Adding Observations You Have Identified* - Use the same process as \"Getting Help with an Unknown\":#unknown_help, except this time provide your identification in the '[:WHAT]' field.  You are strongly encouraged to say something about how you arrived at the identification.  We've provided a small set of checkboxes to make this easy ('[:naming_reason_label_1]', '[:naming_reason_label_3]', etc.), but you are encouraged to elaborate on them in the provided text fields (e.g., list the references you used, or enter 'sequenced the DNA and compared it against the data in GenBank'!). Community members will often post \"Comments\":#comment if there is some question about the collection or if they would like clarification as to why you ruled out other \"Names\":#name.  Roy Halling has provided beautifully illustrated presentations describing <a href=\"https://mushroomobserver.org/pdf/macro-features.pdf\">macroscopic</a> and <a href=\"https://mushroomobserver.org/pdf/micro-features.pdf\">microscopic</a> features. More documentation on creating scientifically valuable collections is available from the <a href=\"https://www.mycoportal.org/portal/misc/links.php\">MycoPortal Links Page</a>."
  how_proposing_names: "*Proposing Names* - Any member of the community can propose \"Names\":#name for any \"Observations\":#observation.  Click an observation (e.g., from the '[:rss_log_title]' page) and scroll down below the observation notes.  There should be a list of \"Proposed Names\":#proposed_name enclosed in a thin outlined box.  Most observations will already have at least one proposed name (by the owner).  From here you may either click '[:show_namings_propose_new_name]' or \"Vote\":#voting on existing names.  In either case you will have to log in before you are allowed to do so.\n\nWhen you click '[:show_namings_propose_new_name]' you will be presented with a form much like the one used to create an observation.  In addition to the name, you are required to choose a confidence level.  This is your \"Vote\":#vote, and you may change it on the '[:show_object(type=:observation)]' page at any time you like.  As with creating an observation, you are strongly encouraged to give some explanation as to why you think your Name applies to this Observation (and why other names don't).  When you are finished, click '[:CREATE]'.  You will be given a chance to correct typos or to choose an accepted name if you entered a deprecated one.\n\nUsers are not allowed to propose a name if someone else has already done so. The only reason to do so would be to describe alternative reasons for reaching the same conclusion.  Instead use the discussion forum provided by comments to do this."
  how_voting: "*Voting on Proposed Names* - Click an \"Observation\":#observation, e.g., from the '[:rss_log_title]' page, and scroll down to the '[:show_namings_proposed_names]' box.  Note that you must login before you can see or change any of your \"Votes\":#vote.  Once you have logged in, you should see pulldown menus next to each \"Proposed Name\":#proposed_name.  Your vote expresses the degree of confidence or agreement you have with placing that name on that observation.  Everything above '[min_neg_vote]' is considered a positive vote, everything below '[min_pos_vote]' negative. Choose '[no_opinion]' to tell it to delete your vote.  When you've changed all the votes you want to, be sure to click '[:show_namings_update_votes]' to record your votes.  Don't worry, if you forget and try to navigate away without casting your votes it will complain (unless you have Javascript disabled).\n\nRoughly speaking, votes for a name are weighted, summed and then divided by the number of votes for that name.  The name with the highest score wins, and that name will be applied to that observation throughout the site.  In the case where multiple synonyms are proposed for an observation it lumps the votes together, choosing each user's strongest vote within that group of synonyms.  In the end, assuming that group of synonyms wins, the currently accepted name is used as the community consensus.  If there is still debate in the scientific community about which name is appropriate for a given taxon, then it will use votes the best it can to decide between multiple accepted names.  Note that the owner's vote automatically carries a little more weight, as do the votes of users who have made a large \"Contribution\":#contribution to [:app_title] or who are considered experts.  Click '[:app_contributors]' or click a user's name to see the contribution and expert status.  (We use the log base 10 of users' contributions.)"
  how_adding_comments: "*Adding Comments* - When you are looking at an \"Observation\":#observation, if you would like to post or respond to a \"Comment\":#comment, select the '[:show_comments_add_comment]' link near the top of the page.  If you are not currently logged in to a \"User\":#user account, you will be asked to log in.  Once you are logged in, you will be given a form asking for a summary and your comment.  Note that you can do some simple formatting in the comment section.  This is briefly documented below the text field with a link to detailed documentation.  You can also add links within a comment using standard HTML formatting.  The HTML gets automatically cleaned to avoid security problems like script injection, so try not to get too fancy."
  how_tracking_species: "*Tracking a Particular Species or Genus Through Email* - [:app_title] allows you to request an email any time a particular \"Name\":#name is given to an \"Observation\":#observation.  If that name is a genus or species it will also send you an email whenever a species or subspecies is observed.  To turn this feature on, go to the page for a Name you are interested in (see \"Searching\":#searching) and click '[:show_name_email_tracking]'.  You can configure it so that the person who made the observation that was given that name will be sent a customized email to let them know you are interested in their observation.  If you don't provide any instructions, they will not be sent an email.  If the observer gives the name at the time the observation is created, they will be shown your message immediately through the website. You can modify or disable your request for a particular name by going back to that name and again selecting '[:show_name_email_tracking]' and clicking the '[:DISABLE]' button on the page that comes up."
  how_describing_species: "*Describing Species* - Click any \"Name\":#name link you see throughout the site.  For example, click on 'Names' under 'Indexes' on the left side of the page then click on any of the results, or search for a name in the search bar, or click the 'About &lt;&#110;ame&gt;...' link at the top of any \"Observation\":#observation page.  These all take you to a page summarizing everything we know about this taxon.  If you are familiar with this species and there is something you would like to add, click '[:show_name_edit_name]' and add your notes.  You are encouraged to cite references including field guides and scientific papers.  Short quotes from references are fine, but please don't make extensive quotes without obtaining permission from the original author."
  how_projects: "*Projects* - Projects are a way for a group of \"Users\":#user to work together to create a set of work that they want to keep out of the public eye until they are ready to publish it.  The original purpose was to support university classes where there was a desire to keep a more controlled environment while the class was going.\n\nAnyone can create a new project by clicking on '\"[:app_list_projects]\":/projects' in the left-hand panel and then clicking on '[:list_projects_add_project]'.  The person who creates the project is always a member and an administrator for that project.  An administrator for a project can add new members by clicking the '[:show_project_add_members]' link at the top of a project's 'Show Project' page.  Administrators can also make other users administrators for the project by going to one of the '[:add_members_change_status]' links available on the 'Show Project' or 'Add Members' pages.  Any User can send requests to the admins for a project.  These requests are emailed to the admins and contain a link for changing that user's status.\n\nCurrently the primary focus of projects is writing \"Descriptions\":#description for various species.  Note, however, that anyone can now create new descriptions for a species (see \"Describing Species\":#describing_species) by clicking on '[:show_name_create_description]' at the top of the 'Show Name' page. Descriptions that are created for a project are visible only to members of that project until they are published, and editable only by the owner of the description and project administrators.  When a description is published it will become the official description if no official description exists yet."
  how_maps: "*Working with Maps* - Currently there are three types of maps available on [:app_title]: Occurrence Maps (e.g., \"Occurrence map for **__Craterellus cornucopioides__**\":/names/284/map), Location Maps (e.g., \"Salt Point State Park\":/locations/4) and the \"[:map_locations_global_map]\":/locations/map.\n\nTo see an occurrence map for a particular \"Name\":#name, go to the page for that name (e.g., enter the name in the search bar, select '[:NAMES]'), and click '[:app_search]', then click '[:show_name_distribution_map]' at the top of the page.\n\nUsers are encouraged to add to the occurrence map for a name.  The easiest way is to create a new \"Observation\":#observation using an already defined \"Location\":#location.  Note, however, that auto-completion for the '[:WHERE]' field will list all matching locations whether they are defined or not.\n\nYou can also explicitly choose not to have an observation show up on the occurrence map.  This allows you to record observations of mushrooms in places like mushroom fairs, old photos or other places where you may not know where the mushroom was actually collected.  When creating or editing an observation there is a checkbox labeled '[:form_observations_is_collection_location]'.  By default it is checked.  If you uncheck it, that observation will not appear in any occurrence maps."
  how_defining_locations: "*Defining Undefined Locations* - Many \"Observations\":#observation have been reported from undefined \"Locations\":#location.  These observations will not appear in our \"occurrence maps\":#maps.  An excellent, easy way for \"Users\":#user to help out if they have a little spare time is to locate and define these undefined locations.\n\nWhen browsing through observations, defined location names will be followed by a link labeled '[:click_for_map]'.  Undefined location names will be followed by a link labeled '[:SEARCH]'.  If you click the link for an undefined location, it will show a list of observations reported for that location.  The resulting page will include two links at the top of the page: '[:list_observations_location_define]' and '[:list_observations_location_merge]'.  Clicking on '[:list_observations_location_define]' will present a form which you can use to create that location.  Clicking on 'Merge With a Defined Location' will present you with a list of similar locations which have already been defined.  Clicking on any of these locations will perform the merge.\n\nYou can also see a list of all locations in use by clicking on '\"[:app_list_locations]\":/locations' in the left-hand panel. This page lists both the defined locations (first column, sorted alphabetically) and the undefined locations (second column, sorted by the number of observations reported from that location).  In some cases the same location has been given multiple names (e.g., 'Point Reyes National Seashore' and 'Pt Reyes Park').  You can merge an undefined location with a defined location by clicking on '[:list_place_names_merge]' next to the undefined location (see above).\n\nWhen defining a new location, the first thing to do is to review its name. Mushroom Observer tries to enforce a set of \"rules\":/locations/help.\n\nIn theory it is possible for the same location to be defined more than once (presumably by different users).  If this happens, you can request a merge by editing one of the two locations and changing its name to be exactly the same as the other's.  This will not have any immediate effect, but it will display a warning message, and an email will be sent to the site administrators with the details.  Merging defined locations is restricted since it can cause significant data loss."
  how_creating_species_lists: "*Creating Species Lists* - To create a \"Species List\":#species_list, click '\"[:app_create_list]\":/species_lists/new' in the left-hand panel.  Fill out the various fields.  In the 'Write-In Species' field, you should give each species a \"Name\":#name on a line by itself.  When you go to create the list, each line is checked to see if there is a match in the database.  If there is no matching name, you will be asked if you want to add the unknown names to the database.  This gives you a chance to catch and fix typos as well as giving you a simple way to add missing names.  Each name given in the 'Write-In Species' field (or loaded from a file) will be used to create a completely new \"Observation\":#observation.  The '[:form_species_lists_list_notes]' are only shown when the entire species list is shown.  Use '[:form_species_lists_member_notes]' to indicate text you would like to add to each new observation.\n\nThere are several methods of collecting a set of existing observations into a new list.  In the simplest method, first create an empty species list, then go to each of the observations you want to add and select '[:show_observation_manage_species_lists]'.  This will give you the opportunity to add that observation to any species list you own.  (Note, you can add anyone's observations to a species list you own.)\n\nIn another method, you may select '[:app_create_list]' directly from any index of observations or names.  For example, you may use the search bar at the top of the page or the '\"[:app_advanced_search]\":/search/advanced' feature to request all observations from Michigan.  When it shows you the first page of results, click '[:app_create_list]' (in the left-hand panel), and it will give you a list of all the matching names to choose from in the new species list form.\n\nLastly, when you are viewing an existing species list, you may click '[:species_list_show_clone_list]' or '[:species_list_show_set_source]' at the top of the page.  '[:species_list_show_clone_list]' will take you directly to a new species list form, with all the information of the existing list already filled in.  '[:species_list_show_set_source]' will copy that species list's names to the clipboard.  The next time you click '[:app_create_list]', the new species list form will give you this list of names to choose from (unless you show another observation or name index in the meantime)."

  # Note, glossary terms should appear in alphabetical order.
  how_glossary_body: "#(#comment)       [:how_comment]\n#(#image)         [:how_image]\n#(#license)       [:how_license]\n#(#location)      [:how_location]\n#(#name)          [:how_name]\n#(#observation)   [:how_observation]\n#(#proposed_name) [:how_proposed_name]\n#(#description)   [:how_description]\n#(#species_list)  [:how_species_list]\n#(#user)          [:how_user]\n#(#vote)          [:how_vote]"
  how_comment: "*Comment* - Comments are the standard way to discuss an \"Observation\":#observation or its associated \"Images\":#image.  Each comment is owned by a particular \"User\":#user.  A comment may only be edited or deleted by the owner or a site administrator.  You can look up all comments that have been made about your observations by clicking on '\"[:show_user_comments_for_you]\":/comments' in the upper right of the page (the 'inbox' icon)."
  how_contribution: "*Contribution* - A number or score that measures the quantity and quality of contributions a \"User\":#user has made to [:app_title].  Click '[:app_your_summary]' to see a break-down of your own contribution.  You earn points for every \"Observation\":#observation, \"Image\":#image, \"Comment\":#comment, etc. you have posted.  \"Describing Species\":#describing_species and \"Defining Locations\":defining_locations are some of the most important contributions a user can make.  (See \"How To Help\":/info/how_to_help for a list of other ways to help out.) Currently, contribution is used only in weighting your \"Votes\":#vote when voting on \"Proposed Names\":#proposed_names for observations."
  how_description: "*Species Description* - A collection of text describing a \"Name\":#name. Every name automatically gets one official description that everyone in the community is allowed to read and modify.  Additional descriptions may be created by any \"User\":#user, including project members.  The owner of a description may choose any level of read or write permissions, and can control who is given authorship credit.  Since descriptions, especially the official one, are often collaborative efforts, modifications by a user are subject to community review, and past versions are kept to facilitate this process.  The content of a description includes a set list of sections, including things like '[:form_names_gen_desc]', '[:form_names_diag_desc]', '[:form_names_look_alikes]', '[:form_names_refs]' and other notes."
  how_image: "*Image* - A photograph or illustration of one or more mushroom species. Images are associated with one or more \"Observations\":#observation.  A given Image is owned by a particular \"User\":#user who may or may not be the copyright holder.  Only the owner or a site administrator can remove an image or edit the associated information.  All images in the site are required to be released under one of the \"Creative Commons licenses\":https://creativecommons.org or in the public domain.  If you dispute the given copyright or the licensing of an image you are the copyright holder of, send mail to the \"webmaster\":/emails/ask_webmaster_question."

  how_license: "**License** – When you post an image or other content on Mushroom Observer (“your Work’), you grant one of the following \"CC (Creative Commons) Licenses\":https://creativecommons.org/licenses/ for others to use your Work:\n-  \"CC-BY-SA - Attribution-ShareAlike\":https://creativecommons.org/licenses/by-sa/4.0/ (Wikipedia compatible): MO's default license. Others can use your Work, however they must credit any new creations based on your Work the same as the original.\n- \"CC-BY - Attribution\":https://creativecommons.org/licenses/by/ (Wikipedia compatible): Others can use your Work as long as they credit you. Others can create new material based on your work.\n- \"CC-BY-NC - Attribution-NonCommercial\":https://creativecommons.org/licenses/by-nc/4.0/: Others can use your Work, and create new material based on it, however they can’t profit from the new material.\n- \"CC-BY-NC-SA - Attribution-NonCommercial-ShareAlike\":https://creativecommons.org/licenses/by-nc-sa/4.0: Others can use your Work, so long as they don’t profit off it and use identical credits for new creations.\n- \"CC-BY-ND - Attribution-NoDerivs\":https://creativecommons.org/licenses/by-nd/4.0/: Others can use your Work, however they can’t alter your Work to create new materials.\n- \"CC-BY-NC-ND - Attribution-NonCommercial-NoDerivs\":https://creativecommons.org/licenses/by-nc-nd/4.0: Others can use your Work, however they can’t profit off it or change it.\n- \"CC0 - No Copyright/Public Domain\":https://creativecommons.org/publicdomain/zero/ (Wikipedia compatible): You waive your rights to your Work. Others can use it without crediting you, and can create new material based on it.\nYou can change your default license by selecting the 'License' on \"your Preferences\":/account/preferences/edit and clicking on ‘Save Changes’. You can also set licenses on a per image basis."

  how_location: "*Location* - A rectangular region enclosing a given location, as defined by the northern, southern, eastern and western boundaries.  In addition to the position, locations can also include a minimum and maximum elevation along with various notes.  Note that the elevations should be in meters not feet. A location is not considered to be owned by a particular \"User\":#user.  Any user may change or define any location, but all of a user's changes are subject to review by the community.  To help with this review process, copies of the previous versions are kept."
  how_name: "*Name* - A name for some group of mushrooms.  Most commonly this is the name of a species, but it can be any taxon (genus, family, variety, etc.).  Names can also refer to groups that are not officially recognized scientific names such as common names or functional groups like Gasteromyces.  A name is *not* considered to be owned by a particular \"User\":#user.  Any user may change any name, but all changes are subject to review by the community.  To help with this review process, copies of previous versions are kept.  Names can have an acknowledged author.  The author is normally only given for scientific names. The author should follow the standard practice of listing the person who first correctly published the name.  In the case of names at or below the species level, the author may also include the person who transfered the species to the current genus, e.g., (Singer) Jenkins."
  how_observation: "*Observation* - A record of a single mushroom species at a particular time and \"Location\":#location.  Typically associated with one or more \"Names\":#name (see \"Proposed Name\":#proposed_name below) and some number of \"Images\":#image.  Each observation is owned by a \"User\":#user, and can only be edited or deleted by that user or a site administrator.  However, any user may post \"Comments\":#comment about any observation.  Observations can also be included in one or more \"Species Lists\":#species_list."
  how_proposed_name: "*Proposed Name* - A \"Name\":#name as proposed for a given \"Observation\":#observation.  Any number of names may be proposed for a single observation by members of the community.  No special treatment is given to any member's name.  Community consensus is arrived at through the process of \"voting\":#voting.  Each proposed name for an observation is owned by a single \"User\":#user.  However, even the user who proposed the name cannot necessarily modify or delete a name once other members of the community have cast \"Votes\":#vote for or against it.  Fortunately you may always propose additional names.  There is never any sort of penalty associated with proposing incorrect names."
  how_species_list: "*Species List* - A list of \"Observations\":#observation (not \"Names\":#name). Includes a date, a \"Location\":#location and a title for the list.  A given species list is owned by a particular \"User\":#user.  Only the owner or a site administrator can change or delete a species list.  There are no strict rules for how species lists should be used.  This is an area that is likely to change in the future as the community comes up with clearer ideas for how they should be used."
  how_user: "*User* - An account on [:app_title].  You are required to provide a valid email address when you first create an account.  This allows the system to stop automated programs from creating bogus accounts.  It also provides a way for other users to get in touch with you.  However, your email address will never be revealed unless you request an email be sent to another user and then only to that user.  If you are concerned about having your email address in our database, once you have verified your account, you can go to the '\"[:app_preferences]\":/account/preferences/edit' page and remove your address."
  how_vote: "*Vote* - One \"User's\":#user vote on a \"Proposed Name\":#proposed_name for a given \"Observation\":#observation.  Expresses a level of confidence or agreement with that name, with half the choices (\"[min_pos_vote]\" and up) being positive and half (\"[min_neg_vote]\" and below) being negative.  Votes are owned by that user, and can only be changed or deleted by the owner or a site administrator."

  # Location help
  location_help_title: Locations in Mushroom Observer
  location_help_intro: "The Mushroom Observer provides two ways to represent the geographic location of an observation.  The simplest are latitude and longitude positions associated with the observation.  Please keep these accurate to within at least 300 meters (or about 1000 feet).  However, the more widely used method is a simple phrase describing the location.  For example, \"Beebe Woods, Falmouth, Massachusetts, USA\". The goal of these location names is to provide a consistent, reusable way of talking about where an observation was made without necessarily revealing a precise \"spot\". If you are comfortable providing more precise lat/longs for an observation, the location names are still useful for searches so you are encouraged to provide them as well.  The location names should, by default, go from the smallest contained area to the country name.  If you prefer to describe your locations as going from the largest (country) down to the smallest contained area, you can change your preference from the default, \"Postal\", to \"Scientific\" on your preference page.  There are cases such as \"Great Smoky Mountains National Park, Blount Co., Tennessee, USA\", where the area you are describing overlaps a number of counties, states or even countries.  In these cases, the country and other official political boundaries should come at the end as shown in the example.\n\nOriginally, the Mushroom Observer was very loose about these location names, hoping that the users would create a reasonably consistent set of rules and correct each other.  After about four years and thousands of location names, we found that there were rules emerging, but they were not applied at all consistently and people were not tending to directly correct each other. Consequently, we have tried to codify these rules and when reasonable to provide warnings if you attempt to create a new location that violates these rules. It is not always possible to correct identify \"bad\" locations, so if you get some warnings, but after reviewing the location decide it should be \"good\", then simply resubmitting the form will force the name into the database. However, all new location names will get reviewed regularly and may get changed to better fit the consensus rules.  Below are some examples of \"bad\" and \"good\" location names followed by a more detailed explanation of the current rules. Each example is labeled with the following section that explains the example in more detail.  These rules are by no means set it stone and we encourage the discussion and revision of them."
  location_help_example_help: These are cases that are not detected automatically, so no warning would be given.
  location_help_example_title: Some examples
  location_help_bad: Bad
  location_help_good: Good
  location_help_explanation: Explanation
  location_help_rules_title: The Current "Rules"
  location_help_rule_reversible: "*Consistent and Reversible Order* - You can now ask for location names to appear in the reverse order from the default. Thus, you can see a location as either:\n\nAlbion, California, USA\n\nor as\n\nUSA, California, Albion\n\nYou can change this on your Preferences page by selecting 'Postal' (the default) or 'Scientific' (the one that starts with the country).  When you input new location names it will of course also follow your preferred order.\n\nRoy Halling was the inspiration for this feature when he started putting in his locations starting with the country names and we got into a discussion about it. Apparently the standard practice in the scientific community is to start with the largest locale (typically a country) and work down to the smallest locale (a county, town or specific location).  From looking through all the locations that have been put into MO, it is clear that most people expect to put in the smallest location first and work up to the country.\n\nIn order to enable this feature, I have had to require that the place names be easily and consistently reversible.  This means you must separate each section of the location with a ', ' (no period, no missing spaces, no double spaces). It also means that you should always enter the names in order of increasing size when you can.  There are some specific exceptions to this rule that are discussed below."
  location_help_rule_countries: "*Use Country Names* - As a further check when you enter an unfamiliar location, it will check to see that the largest locale has been previously entered for some other location.  This list currently consists of only countries, continents and the special location 'Unknown'. Since it does not include all possible countries, it is still possible to override the check by resubmitting the same name twice.  Such entries will be reviewed carefully to ensure that this list remains clean.  For now you should only enter country names as they are written in English.  For example, please use 'Germany' rather than 'Deutschland'.  The goal for the moment is simply consistency.  However, the long term goal is to actually allow these names to be consistently translated based on the user's language selection.  Continents should only be used if the country is not known or there is no country."
  location_help_rule_states: "*Use State Names* - In the case of countries where I know the states, I also check for those as the next smallest area within a country.  At the moment I am checking this for Canada, Australia and USA.  The primary goal of this in the US at least is to ensure the uniqueness of the next element in the list.  In the US it is not unusual to have the same city or county name in more than one state. If there are other countries where this check would be useful, please let me know and include an exhaustive list of all states, provinces, territories etc. To increase the understandability to people from other parts of the world, state abbreviations (even extremely standard ones) are discouraged and will create a warning.  The one current exception is 'Washington DC'.  Many people are not aware of what the 'DC' stands for and would be unlikely to enter 'Washington, District of Columbia'.  Note that in this case I have also removed the ', ' since that would cause 'USA, DC, Washington' when in 'Scientific' mode."
  location_help_rule_counties: "*Counties OR Cities* - In the past, MO has encouraged the use of county names whenever they are known.  The new policy is that the county should only be included when it is the smallest political area the location is contained in or when the city or town name is ambiguous.  For example, what used to be described as \"Berkeley, Alameda Co., California, USA\" should now be given as just \"Berkeley, California, USA\".  This change is in part due to seeing what people actually do.  Generally people have been good about using county names in the case of public lands like parks and national forests where the county is the most obvious political boundary.  However, with cities and towns people often don't know what county a city or town is in.  In addition, the information is typically redundant for towns and cities in the US where they are almost always completely contained in county or they are independent of the counties and there are almost never two towns with same names in a state (there are exceptions though such as Goshen, Vermont). I've also found that many of the map services such as maps.google.com and maps.yahoo.com get confused if you include both the city and the county in the search string.\n\nThat being said, there are also often areas that have a local name, but are not actually an incorporated city or town.  In these cases the county name is encouraged since the names cannot be assumed to be unique.  For example, \"North Lakeport, Lake Co., California, USA\".  Wikipedia has been the most helpful resource I've found for determining if a town is actually incorporated."
  location_help_rule_near: "*Use 'near'* - If there is a landmark or town near to the collection location, but the smallest political boundary is a county or country, then it is helpful to mention this using the word \"near\".  When used this way it should always be all lowercase.  For example, \"Albis Mountain Range, near Zurich, Switzerland\".  Looking through the old data, I found users used both \"near\" and \"area\" for this with \"near\" being more common.  This is also better because \"area\" sometimes gets used for place names such as \"Day-Use Area\" or \"Rest Area\"."
  location_help_rule_southern: "*Use of 'Southern', 'Northern' etc.* - If there isn't a known a clear landmark or town near the collection location, it is fine to use compass directions such as 'Southern', 'Northern', 'Southwestern' etc.  In these cases always use the '-ern' ending to indicate that it's descriptive.  However, these terms should be avoided if it creates ambiguity.  For example, \"Western Australia\" is the name of an official state in Australia, so it should only be used as such and should be followed by the country name."
  location_help_rule_abbr: "*Avoid Abbreviations (and Periods in General)* - Most abbreviations should be avoided since people apply them somewhat arbitrarily and inconsistently.  The following are examples of abbreviations that should definitely be avoided: Hwy, Mt, Mtn, CA, BC.  However, there are some specific examples, that should be used in preference to there spelled out versions.  These are:\n\nCo. for County\nRd. for Road\nSt. for Street\nAve. for Avenue\nBlvd. for Boulevard\nUSA for United States of America\nWashington DC for Washington, District of Columbia\n\n\nPeriods in general should be avoided except for the above abbreviations. They should not be used at the end of country names or as separators.\nFinally, 'and' should be used rather than '&'."
  location_help_rule_other: "*Other Things to Avoid* - All lowercase - In general at least the leading letter of each area should be capitalized and when in doubt capitalize every leading letter.\nNo lat/longs - There is now direct support for this for each observation. Do not include it in the name of a location.\nNo habitat info - Habitat info should go in the notes for the observation.\nParentheses and Braces - If you're tempted to use parentheses or braces, stop yourself and ask if this information should be in the notes for the observation or if there is a better way to describe the location.\nAvoid diacritics (eg é, ü etc.) - As mentioned when discussing country names, you should try to use the English version of a location name when possible and English does not include diacritics.  This is intended to encourage consistency and we are planning on providing proper support for other languages which will benefit from this consistency.  There are certainly cases where the a city or region is only know by a name that includes diacritics.  In these cases they should be used. A few simple web-searches should give you a good idea if there is a common English variation of a name (e.g., Montreal, Quebec for Montréal, Québec)."
  location_help_rule_good_habits: "*Stuff You Are Encouraged to Do* - If you are creating a new name, take some time to figure out a good name. Searching within Mushroom Observer can be helpful.  If you don't find anything there, then look things up in Google Maps (https://maps.google.com) and Wikipedia (https://wikipedia.org). Also feel free to use the notes section of either an observation or a location to be more specific."

  # Search bar help
  pattern_search_terms_help: "Your search string may contain terms of the form \"variable:value\", where value can be quoted, and in some cases can contain more than one value separated by commas.  Recognized variables include:"

  observation_term_when: Date mushroom was observed; YYYY-MM-DD, YYYY or MM; ranges okay.
  observation_term_created: Date observation was first posted.
  observation_term_modified: Date observation was last modified.
  observation_term_name: Consensus name is one of these names.
  observation_term_exclude_consensus: Exclude Observations whose consensus is a name listed in "name:value". (When using exclude_consensus you must also use "include_all_name_proposals:yes".)
  observation_term_include_all_name_proposals: Include all name proposals, not just the consensus.
  observation_term_include_subtaxa: Include observations of subtaxa of the given names.
  observation_term_include_synonyms: Include observations of synonyms of the given names.
  observation_term_herbarium: Specimen at a fungarium.
  observation_term_location: "Location (\"[:WHERE]\") mushroom was observed. Must exactly match the entire [:WHERE] field. Note that commas must be protected with a back-slash: \"Albion\\, California\\, USA\"."
  observation_term_region: Location mushroom was observed. Partial match anchored at end, including country at least, e.g., "California\, USA". Note that commas must be protected with a back-slash as shown.
  observation_term_project: Observation belongs to one of these projects.
  observation_term_project_lists: Observation belongs to list in one of these projects.
  observation_term_list: Observation belongs to one of these species lists.
  observation_term_user: Observation created by one of these users.
  observation_term_notes: Notes contains the given string.
  observation_term_comments: Comments contain the given string.
  observation_term_field_slip: Observation corresponds to this field slip.
  observation_term_confidence: Confidence is in this range.
  observation_term_east: Longitude of eastern edge of search region.
  observation_term_west: Longitude of western edge of search region.
  observation_term_north: Latitude of northern edge of search region.
  observation_term_south: Latitude of southern edge of search region.
  observation_term_has_images: Has images? ("yes" or "no")
  observation_term_has_sequence: Has a sequence?
  observation_term_has_specimen: Has a specimen?
  observation_term_lichen: "\"no\" = exclude lichens, \"yes\" = include only lichens."
  observation_term_has_name: Has a name? (other than "Fungi sp.")
  observation_term_has_notes: Has Notes?
  observation_term_has_public_lat_lng: Are the [:OBSERVATION]'s [:LATITUDE] and [:LONGITUDE] fields filled in, and public?
  observation_term_has_field: Has a given notes template field filled in.
  observation_term_has_comments: Has any comments?
  observation_term_is_collection_location: Mushroom was growing at the location. ("[:form_observations_is_collection_location]" is checked.)

  name_term_created: Date name was first used.
  name_term_modified: Date name was last modified.
  name_term_rank: Rank or range of ranks, e.g., "genus" or "species-form".
  name_term_include_synonyms: Include synonyms of the given names.
  name_term_include_subtaxa: Include subtaxa of the given names.
  name_term_has_observations: Only names for which we have observations?
  name_term_has_synonyms: Has any synonyms?
  name_term_deprecated: "\"no\" = only accepted names, \"yes\" = only deprecated names."
  name_term_include_misspellings: "\"no\" = ignore misspelled names (default), \"yes\" = only misspelled names, \"either\" = ignore whether names are misspelled or not."
  name_term_lichen: "\"no\" = exclude lichens, \"yes\" = include only lichens."
  name_term_has_author: Has Author filled in?
  name_term_has_citation: Has Citation filled in?
  name_term_has_classification: Has Classification filled in?
  name_term_has_notes: "[:form_names_taxonomic_notes] filled in?"
  name_term_has_comments: Has any Comments?
  name_term_has_description: Has a public description?
  name_term_author: Author contains this string.
  name_term_citation: Citation contains this string.
  name_term_classification: Classification contains this string.
  name_term_notes: "[:form_names_taxonomic_notes] contains this string."
  name_term_comments: At least one Comment contains this string.

  # link to search bar help
  search_bar_help: Search Help

  # Search bar help page
  search_bar_help_title: Search Bar Help

  # Privacy policy
  privacy_title: The Mushroom Observer Privacy Policy

  privacy_last_modified: _Last Modified on November 30, 2019_

  privacy_intro_header: "*Introduction*"
  privacy_intro_content: "This Privacy Policy explains how Mushroom Observer, Inc., the non-profit organization that hosts the Mushroom Observer website, collects, uses, and shares information we receive from you through your use of the website. It is essential to understand that, by using the Mushroom Observer website, you consent to the collection, transfer, processing, storage, disclosure, and use of your information as described in this Privacy Policy.\n\nWe believe that you shouldn't have to provide nonpublic personal information to participate in the free knowledge movement, citizen science, or mycology in general. You do not have to provide things like your real name, address, or date of birth to sign up for an account or contribute content to the Mushroom Observer.\n\nThis privacy policy is in large part derived from the current (July 2019) \"privacy policy of the Wikimedia Foundation\":https://foundation.wikimedia.org/wiki/Privacy_policy and is used in accordance with \"the Creative Commons Attribution-ShareAlike License\":https://creativecommons.org/licenses/by-sa/3.0/ and the Wikimedia Foundation \"Terms of Use\":https://foundation.wikimedia.org/wiki/Terms_of_Use/en."

  privacy_definitions_header: "*Definitions*"
  privacy_definitions_content: "Because everyone (not just lawyers) should be able to easily understand how and why their information is collected and used, we use common language instead of more formal terms throughout this Policy. To help ensure your understanding of some particular key terms, here is a table of translations:"

  privacy_when_we_say: When we say...
  privacy_we_mean: "... we mean"
  privacy_mo_inc_say: “Mushroom Observer, Inc”, “we”, “us”, “our”
  privacy_mo_inc_mean: The non-profit organization that operates the Mushroom Observer website.
  privacy_mo_website_say: “Mushroom Observer”, “MO”, “the website”
  privacy_mo_website_mean: The Mushroom Observer website, https://mushroomobserver.org and subdomains that provide text, images and APIs.
  privacy_you_say: “you”, “your”
  privacy_you_mean: You, regardless of whether you are an individual, group, or organization, and regardless of whether you are using the Mushroom Observer or our services on behalf of yourself or someone else.
  privacy_this_policy_say: “this Policy”, “this Privacy Policy”
  privacy_this_policy_mean: This document, entitled “The Mushroom Observer Privacy Policy”.
  privacy_contributions_say: “contributions”
  privacy_contributions_mean: Content you add or changes you make to the Mushroom Observer.
  privacy_personal_info_say: “personal information”
  privacy_personal_info_mean: "Information you provide us or information we collect from you that could be used to personally identify you. To be clear, while we do not necessarily collect all of the following types of information, we consider at least the following to be “personal information” if it is otherwise nonpublic and can be used to identify you:\na) your real name, address, phone number, email address, password, identification number on government-issued ID, IP address, user-agent information, credit card number;\nb) when associated with one of the items in subsection a), any sensitive data such as date of birth, gender, sexual orientation, racial or ethnic origins, marital or familial status, medical conditions or disabilities, political affiliation, and religion; and\nc) any of the items in subsections a) or b) when associated with your user account."
  privacy_third_party_say: “third party”, “third parties”
  privacy_third_party_mean: Individuals, entities, websites, services, products, and applications that are not controlled, managed, or operated by Mushroom Observer, Inc. This includes other Mushroom Observer users and independent organizations or groups who use the Mushroom Observer.

  privacy_covers_header: "*What This Privacy Policy Does & Doesn't Cover*"
  privacy_covers_content: Except as explained below, this Privacy Policy applies to our collection and handling of information about you that we receive as a result of your use of the Mushroom Observer. This Policy also applies to information that we receive from any third parties.

  privacy_types_of_information_header: "*Types of Information We Receive From You & How We Get It*"
  privacy_public_contributions: "Your Public Contributions\n\nOther than the email, password, and settings managed on your preferences page, whatever you post on the Mushroom Observer can be seen and used by everyone.\n\nWhen you make a contribution to the Mushroom Observer you are creating a potentially permanent, public record of every piece of content added, removed, or altered by you. The page history will show when your contribution or deletion was made, as well as your username. We may use your public contributions, either aggregated with the public contributions of others or individually, to create new features or data-related products for you or to learn more about how the Mushroom Observer is used.\n\nAnything in your public contributions is by definition not personal information.  We can take no responsibility if you happen to include what could be interpreted as personal information to your public contributions."

  privacy_account_info: "Account Information & Registration\n\nYou do not need to create an account to read the public information managed by the Mushroom Observer.\n\nIf you do create an account, you must provide an email address to activate the account.  After your account is activated you may change or delete this address through your preferences page."

  privacy_location_info: "Location Information\n\nMetadata\nSometimes, we automatically receive location data from your device. For example, if you upload a photo to the website, we may receive metadata, such as the place and time you took the photo, automatically from your device. Please be aware that the default setting on most mobile devices typically includes the metadata in your photo or video that you upload. If you do not want metadata sent to us and made public at the time of your upload, please change your settings on your device or remove this data using available third party image processing tools.\n\nIP Addresses\nFinally, when you visit the Mushroom Observer, we automatically receive the IP address of the device (or your proxy server) you are using to access the Internet, which could be used to infer your geographical location."

  privacy_usage_info: "Information Related to Your Use of the Mushroom Observer\n\nWe use certain technologies to collect information about how you use the Mushroom Observer.  Like other websites, we receive some information about you automatically when you visit the Mushroom Observer.\n\nWe also use a variety of commonly-used technologies, like cookies, to collect information regarding how you use the Mushroom Observer, make our services safer and easier to use, and to help create a better and more customizable experience for you.\n\nInformation We Receive Automatically\nBecause of how browsers work, we receive some information automatically when you visit the Mushroom Observer. This information includes the type of device you are using, the type and version of your browser, your browser's language preference, the type and version of your device's operating system, in some cases the name of your internet service provider or mobile carrier, the website that referred you to the Mushroom Observer, which pages you request and visit, and the date and time of each request you make to the Mushroom Observer.\n\nPut simply, we use this information to enhance your experience with the Mushroom Observer. For example, we use this information to administer the sites, provide greater security, and fight vandalism; optimize our applications, customize content and set language preferences, test features to see what works, and improve performance; understand how users interact with the Mushroom Observer, track and study use of various features, and analyze trends.\n\nInformation We Collect\nWe use a variety of commonly-used technologies, like cookies, to improve your experience on the Mushroom Observer. We realize that some websites use cookies for less-than-noble purposes. So we want to be as clear as we can about why we use them.\n\nWe simply use them to recognize who you are from page request to page request so we can look up the user information you have provided in your preferences (like your username, configuration options, email, or theme).\n\nWe use this information to make your experience with the Mushroom Observer better and to generally improve our services. We do not use third-party cookies. If you ever come across a third-party data collection tool that has not been authorized by you (such as one that may have been mistakenly placed by another user or administrator), please report it to us at webmaster@mushroomobserver.org."

  privacy_when_we_share_info_header: "*When May We Share Your Information?*"
  privacy_when_we_share_info_content: "With Your Permission\nWe may share your information when you give us specific permission to do so, for legal reasons, and in the other circumstances described below.  For example, when you request that we send an email to another user, we will share your email with the recipient so they can respond to you.  We do not manage or track any resulting email dialog between you and the other user you have asked us to send an email to.  We do not send your email to other users who request that we send an email to you.\n\nFor Legal Reasons\nWe will access, use, preserve, and/or disclose your Personal Information if we reasonably believe it necessary to satisfy a valid and legally enforceable warrant, subpoena, court order, law or regulation, or other judicial or administrative order. However, if we believe that a particular request for disclosure of a user's information is legally invalid or an abuse of the legal system and the affected user does not intend to oppose the disclosure themselves, we will try our best to fight it. We are committed to notifying you via email at least ten (10) calendar days, when possible, before we disclose your Personal Information in response to a legal demand. However, we may only provide notice if we are not legally restrained from contacting you, there is no credible threat to life or limb that is created or increased by disclosing the request, and you have provided us with a currently valid email address.\n\nNothing in this Privacy Policy is intended to limit any legal objections or defenses you may have to a third party's request (whether it be civil, criminal, or governmental) to disclose your information. We recommend seeking the advice of legal counsel immediately if such a request is made involving you.\n\nIf the Organization is Transferred (Really Unlikely!)\nIn the unlikely event that the ownership of Mushroom Observer, Inc. changes, we will provide you 30 days’ notice before any personal information is transferred to the new owners or becomes subject to a different privacy policy.\n\nIn the extremely unlikely event that ownership of all or substantially all of Mushroom Observer changes, or we go through a reorganization (such as a merger, consolidation, or acquisition), we will continue to keep your Personal Information confidential, except as provided in this Policy, and provide notice to you via the Mushroom Observer website and a notification on any appropriate Mushroom Observer mailing or online forum at least thirty (30) calendar days before any Personal Information is transferred or becomes subject to a different privacy policy.\n\nTo Protect You, Ourselves & Others\nWe, or users with certain administrative rights, may disclose information that is reasonably necessary to enforce or investigate potential violations of the Mushroom Observer policies; protect our organization, infrastructure, employees, contractors, or the public; or prevent imminent or serious bodily harm or death to a person.\n\nWe, or particular users with certain administrative rights as described below, may need to share your Personal Information if it is reasonably believed to be necessary to enforce or investigate potential violations of our Terms of Use, this Privacy Policy, or any other Mushroom Observer policies. We may also need to access and share information to investigate and defend ourselves against legal threats or actions.\n\nThe Mushroom Observer is a collaborative effort, with volunteer users like you writing most of the policies and selecting from among themselves people to hold certain administrative rights. These rights may include access to limited amounts of otherwise nonpublic information about recent contributions and activity by other users. They use this access to help protect against vandalism and abuse, fight harassment of other users, and generally try to minimize disruptive behavior on the Mushroom Observer. All such individual agree to enforce this Privacy Policy.\n\nWe hope that this never comes up, but we may disclose your Personal Information if we believe that it's reasonably necessary to prevent imminent and serious bodily harm or death to a person, or to protect our organization, employees, contractors, users, or the public. We may also disclose your Personal Information if we reasonably believe it necessary to detect, prevent, or otherwise assess and address potential spam, malware, fraud, abuse, unlawful activity, and security or technical concerns.\n\nBecause You Made It Public\nInformation that you post is public and can been seen and used by everyone.\n\nAny information you post publicly on the Mushroom Observer is just that – public. For example, if you put your mailing address in one of your comments, that is public, and not protected by this Policy. Please think carefully about your desired level of anonymity before you disclose Personal Information on your user page or elsewhere."

  privacy_how_we_protect_header: "*How Do We Protect Your Data?*"
  privacy_how_we_protect_content: "We strive to protect your information from unauthorized access, use, or disclosure. We use a variety of physical and technical measures, policies, and procedures (such as access control procedures, network firewalls, and physical security) designed to protect our systems and your Personal Information. Unfortunately, there's no such thing as completely secure data transmission or storage, so we can't guarantee that our security will not be breached (by technical measures or through violation of our policies and procedures).\n\nWe will never ask for your password by email. If you ever receive an email that requests your password, please let us know by sending it to webmaster@mushroomobserver.org, so we can investigate the source of the email."

  privacy_how_long_do_we_keep_data_header: "*How Long Do We Keep Your Data?*"
  privacy_how_long_do_we_keep_data_content: "We store your Personal Information for an indefinite amount of time.  You are free to edit most of this information through your preference page.\n\nPlease remember that certain information, such as your IP address, username, and any public contributions to the Mushroom Observer, is archived and displayed indefinitely by design; the transparency of the projects’ contribution and revision histories is critical to their efficacy and trustworthiness.\n\nFor the protection of the Mushroom Observer and other users, if you do not agree with this Privacy Policy, you may not use the Mushroom Observer."

  privacy_where_is_mo_header: "*Where is Mushroom Observer, Inc. & What Does That Mean for Me?*"
  privacy_where_is_mo_content: Mushroom Observer, Inc. is a non-profit organization incorporated in Massachusetts, with servers and data centers located in the U.S. If you decide to use the Mushroom Observer, whether from inside or outside of the U.S., you understand that your Personal Information will be collected, transferred, stored, processed, disclosed and otherwise used in the U.S. as described in this Privacy Policy. You also understand that your information may be transferred by us from the U.S. to other countries, which may have different or less stringent data protection laws than your country, in connection with providing services to you.

  privacy_do_not_track_header: "*Our Response to Do Not Track (DNT) signals*"
  privacy_do_not_track_content: "We do not allow tracking by third-party websites you have not visited.\n\nWe do not share your data with third parties for marketing purposes.\n\nWe are strongly committed to not sharing nonpublic information and Personal Information with third parties. In particular, we do not allow tracking by third-party websites you have not visited (including analytics services, advertising networks, and social platforms), nor do we share your Personal Information with any third parties for marketing purposes. Under this Policy, we may share your information only under particular situations, which you can learn more about in the “When May We Share Your Information” section of this Privacy Policy.\n\nBecause we protect all users in this manner, we do not change our behavior in response to a web browser's \"do not track\" signal."

  privacy_changes_header: "*Changes to This Privacy Policy*"
  privacy_changes_content: Because things naturally change over time and we want to ensure our Privacy Policy accurately reflects our practices and the law, it may be necessary to modify this Privacy Policy from time to time. We will announce any such changes in the website banner and through any appropriate mailing list or online forum.  When possible we will announce these change 30 days ahead of them taking effect and will welcome comments and proposed changes during this time.

  privacy_contact_us_header: "*Contact Us*"
  privacy_contact_us_content: "If you have questions or suggestions about this Privacy Policy, or the information collected under this Privacy Policy, please email us at webmaster@mushroomobserver.org.\n\nDepending on your jurisdiction, you also may have the right to lodge a complaint with a supervisory authority competent for your country or region."

  privacy_thank_you_header: "*Thank You!*"
  privacy_thank_you_content: Thank you for reading our Privacy Policy. We hope you enjoy using the Mushroom Observer and appreciate your participation in creating, maintaining, and constantly working to improve the largest repository of fungal observations in the world.

  ##############################################################################

  # ERROR MESSAGES

  kick_out_message: "We have noticed a lot of server-intensive traffic from this IP address ([ip]). There may be better ways of doing what you are trying to do. Please contact the webmaster ([email]) so that we can talk about it. So that we can best help you, please:\n- include a copy of this message;\n- tell how you generally use Mushroom Observer;\n- tell us what you were doing when you received this message."

  unsuccessful_contributor_warning: Thanks for wanting to contribute to the Mushroom Observer. This type of contribution can only be made by users who have provided at least one observation to the system.

  # ActiveRecord validation error messages.
  validate_confirmation_mismatch: "[Field] doesn't match confirmation."
  validate_invalid: Invalid [field].
  validate_invalid_url: Invalid URL.
  validate_missing: Missing [field].
  validate_not_a_number: "[Field] is not a number."
  validate_not_in_range: "[Field] is out of range."
  validate_this_more_than_that: "[That] should be greater than [this]."
  validate_too_large: "[Field] should be at most [max]."
  validate_too_long: "[Field] must be less than [max] characters long."
  validate_too_long_or_short: "[Field] must be [min] to [max] characters long."
  validate_too_many_characters: "[Field] has too many characters."
  validate_too_short: "[Field] must be at least [min] characters long."
  validate_too_small: "[Field] should be at least [min]."
  validate_too_small_or_large: "[Field] should be between [min] and [max]."
  validate_user_selection: You selected
  validate_today: today is

  # One-time-use error messages.
  validate_image_content_type_images_only: You can only upload [:images].
  validate_image_file_missing: Had problems uploading [:image].
  validate_image_file_too_big: We can't handle [:images] that big.  Please reduce it to less than [max] before uploading.
  validate_image_md5_mismatch: The MD5 sum did not come out right.  Please try uploading your image again.
  validate_invalid_year: Year is invalid.  Should be between 1500 and present.
  validate_future_time: Time travel is not allowed; use a past date or the current date.
  validate_observation_thumb_image_id_invalid: Unable to find a corresponding [:image] for thumbnail.
  validate_observation_where_missing: Please tell us where it was seen or collected.
  validate_user_email_missing: Please give us a valid email address so we can verify your [:account].
  validate_user_email_mismatch: Your email addresses don't match.  Please check for a typo.
  validate_user_login_taken: Sorry, that login name is already taken.
  validate_image_wrong_type: The file "[file]" is not a valid image; it comes through as '[type]'.
  validate_invalid_lifeform: "Invalid lifeform word(s): [words].  We are strictly enforcing which types are allowed.  If you would like us to add support to additional lifeforms, please contact the admins and make your case."

  # These shouldn't need translating, but you are free to override if you need to.
  validate_comment_object_type_too_long: "[:validate_too_long(field=''object_type'',max=30)]"
  validate_comment_summary_missing: "[:validate_missing(field=:summary)]"
  validate_comment_summary_too_long: "[:validate_too_long(field=:summary,max=100)]"
  validate_comment_user_missing: "[:validate_missing(field=:user)]"
  validate_image_content_type_too_long: "[:validate_too_long(field=''content_type'',max=100)]"
  validate_image_copyright_holder_too_long: "[:validate_too_long(field=:copyright_holder,max=100)]"
  validate_image_title_too_long: "[:validate_too_long(field=:title,max=100)]"
  validate_image_user_missing: "[:validate_missing(field=:user)]"
  validate_image_when_missing: "[:validate_missing(field=:date)]"
  validate_interest_object_type_too_long: "[:validate_too_long(field=''object_type'',max=30)]"
  validate_interest_user_missing: "[:validate_missing(field=:user)]"
  validate_location_name_too_long: "[:validate_too_long(field=''name'',max=1024)]"
  validate_location_east_out_of_bounds: "[:validate_too_small_or_large(field=:longitude,min=-180,max=180)]"
  validate_location_high_less_than_low: "[:validate_this_more_than_that(this=:low,that=:high)]"
  validate_location_north_less_than_south: "[:validate_this_more_than_that(this=:south,that=:north)]"
  validate_location_north_too_high: "[:validate_too_large(field=:latitude,max=90)]"
  validate_location_search_name_too_long: "[:validate_too_long(field=''search_name'',max=200)]"
  validate_location_south_too_low: "[:validate_too_small(field=:latitude,min=-90)]"
  validate_location_user_missing: "[:validate_missing(field=:user)]"
  validate_location_west_out_of_bounds: "[:validate_too_small_or_large(field=:longitude,min=-180,max=180)]"
  validate_name_author_too_long: "[:validate_too_many_characters(field=:authority)]"
  validate_name_shorten: Shorten [:form_names_text_name] and/or [:AUTHORITY].
  validate_name_text_name_too_long: "[:validate_too_many_characters(field=:form_names_text_name)]"
  validate_name_use_first_author: Use the first author followed by “et al.” per <a href="https://www.iapt-taxon.org/nomen/main.php?page=art46" target="_new">ICN Recommendation 46C.2</a>
  validate_name_user_missing: "[:validate_missing(field=:user)]"
  validate_naming_name_missing: "[:validate_missing(field=:name)]"
  validate_naming_observation_missing: "[:validate_missing(field=:observation)]"
  validate_naming_reason_naming_missing: "[:validate_missing(field=:naming)]"
  validate_naming_reason_reason_invalid: "[:validate_invalid(field=''reason_code'')]"
  validate_naming_user_missing: "[:validate_missing(field=:user)]"
  validate_notification_user_missing: "[:validate_missing(field=:user)]"
  validate_observation_user_missing: "[:validate_missing(field=:user)]"
  validate_observation_when_missing: "[:validate_missing(field=:date)]"
  validate_observation_where_too_long: "[:validate_too_long(field=:location,max=1024)]"
  validate_project_admin_group_missing: "[:validate_missing(field=:admin_group)]"
  validate_project_ends_before_start: End date is before the start date
  validate_project_title_missing: "[:validate_missing(field=:title)]"
  validate_project_title_too_long: "[:validate_too_long(field=:title,max=100)]"
  validate_project_user_group_missing: "[:validate_missing(field=:user_group)]"
  validate_project_user_missing: "[:validate_missing(field=:user)]"
  validate_publication_ref_missing: "[:validate_missing(field=:publication_full)]"
  validate_species_list_title_missing: "[:validate_missing(field=:title)]"
  validate_sequence_accession_unique: "[:ACCESSIONS] for an [:OBSERVATION] must be unique"
  validate_sequence_bases_or_archive: Must have [:BASES] or [:DEPOSIT]
  validate_sequence_bases_blank_lines: "[:BASES] cannot contain blank lines in middle"
  validate_sequence_bases_bad_codes: "[:BASES] contain invalid code(s)"
  validate_sequence_bases_unique: "[:BASES] for an [:OBSERVATION] must be unique"
  validate_sequence_deposit_complete: "[:DEPOSIT] must have both [:ARCHIVE] and [:ACCESSION], or neither [:ARCHIVE] nor [:ACCESSION]."
  validate_species_list_title_too_long: "[:validate_too_long(field=:title,max=100)]"
  validate_species_list_user_missing: "[:validate_missing(field=:user)]"
  validate_species_list_where_missing: "[:validate_missing(field=:location)]"
  validate_species_list_where_too_long: "[:validate_too_long(field=:location,max=100)]"
  validate_user_email_too_long: "[:validate_too_long(field=:email_address,max=80)]"
  validate_user_email_confirmation_missing: "[:validate_missing(field=:email_confirmation)]"
  validate_user_login_missing: "[:validate_missing(field=:login_name)]"
  validate_user_login_too_long: "[:validate_too_long_or_short(field=:login_name,min=3,max=40)]"
  validate_user_name_too_long: "[:validate_too_long(field=:full_name,max=80)]"
  validate_user_password_confirmation_missing: "[:validate_missing(field=:password_confirmation)]"
  validate_user_password_missing: "[:validate_missing(field=:password)]"
  validate_user_password_no_match: "[:validate_confirmation_mismatch(field=:password)]"
  validate_user_password_too_long: "[:validate_too_long_or_short(field=:password,min=5,max=40)]"
  validate_user_theme_too_long: "[:validate_too_long(field=''theme_name'',max=40)]"
  validate_vote_naming_missing: "[:validate_missing(field=:naming)]"
  validate_vote_user_missing: "[:validate_missing(field=:user)]"
  validate_vote_value_missing: "[:validate_missing(field=:confidence_level)]"
  validate_vote_value_not_integer: "[:validate_not_a_number(field=:vote)]"
  validate_vote_value_out_of_bounds: "[:validate_not_in_range(field=:vote)]"

  # Runtime error and success messages.
  runtime_added: Successfully added [type].
  runtime_added_id: "Successfully added [type] #[value]."
  runtime_added_id_to: "Successfully added [type] #[value] to [name]."
  runtime_added_name: Successfully added [type] '[value]'.
  runtime_added_name_to: Successfully added [type] '[value]' to [name].
  runtime_added_to: Successfully added [type] to [name].
  runtime_admin_only: That operation is restricted to site admins.
  runtime_already_exists: "[Type] already exists: '[value]'"
  runtime_already_used: "[Type] is already in use: '[value]'"
  runtime_created_at: Successfully created [type].
  runtime_created_id: "Successfully created [type] #[value]."
  runtime_created_name: Successfully created [type] '[value]'.
  runtime_date_invalid: Invalid date.
  runtime_date_should_be_yyyymmdd: Date should be in year-month-day format.
  runtime_delivered_message: Successfully delivered message.
  runtime_delivered_question: Successfully delivered question.
  runtime_delivered_request: Successfully delivered request.
  runtime_destroyed: Successfully destroyed [type].
  runtime_destroyed_id: "Successfully destroyed [type] #[value]."
  runtime_destroyed_name: Successfully destroyed [type] '[value]'.
  runtime_failed_to_strip_gps: "Failed to strip GPS data from full-size image's EXIF header: [msg]"
  runtime_invalid: "[Type] is invalid: '[value]'"
  runtime_lat_long_error: "Latitude and longitude must be real numbers between -90 and 90, and -180 and 180 respectively. Use decimal notation or degrees/minutes/seconds. Examples:\n-123.4567\n123.4567 W\n123 27.402 W\n123 24 24.12 W\n123° 24’ 24.12” W\n123deg 24min 24.12sec W"
  runtime_altitude_error: "Elevation must be real number in feet or meters.  Feet will be converted to meters (default).  Examples:\n1234\n1234m\n4049'\n4049 ft."
  runtime_merge_success: Successfully merged [type] [src] into [dest].
  runtime_missing: Missing [field].
  runtime_no_changes: No changes made.
  runtime_no_create: Unable to create [type].
  runtime_no_create_id: "Unable to create [type] #[value]."
  runtime_no_create_name: Unable to create [type] '[value]'.
  runtime_no_destroy: Unable to destroy [type].
  runtime_no_destroy_id: "Unable to destroy [type] #[value]."
  runtime_no_destroy_name: Unable to destroy [type] '[value]'.
  runtime_no_match: Can't find [type].
  runtime_no_match_id: "Can't find [type] #[value]."
  runtime_no_match_name: Can't find [type] matching '[value]'.
  runtime_no_matches: No matching [types] found.
  runtime_no_matches_pattern: No [types] matching '[value]' found.
  runtime_no_matches_regexp: No [types] matching '[value]' found.
  runtime_no_more: There are no more [types].
  runtime_no_objects: There are no [types].
  runtime_no_parse: "Unable to parse: '[value]'"
  runtime_no_save: Unable to save [type].
  runtime_no_update: Unable to update [type].
  runtime_no_update_id: "Unable to update [type] #[value]."
  runtime_no_update_name: Unable to update [type] '[value]'.
  runtime_not_owner: You are not the owner of [type] '[value]'.
  runtime_not_owner_id: "You are not the owner of [type] #[value]."
  runtime_removed: Successfully removed [type].
  runtime_removed_from: Successfully removed [type] from [name].
  runtime_removed_id: "Successfully removed [type] #[value]."
  runtime_removed_id_from: "Successfully removed [type] #[value] from [name]."
  runtime_removed_name: Successfully removed [type] '[value]'.
  runtime_removed_name_from: Successfully removed [type] '[value]' from [name].
  runtime_updated_at: Successfully updated [type].
  runtime_updated_id: "Successfully updated [type] #[value]."
  runtime_updated_name: Successfully updated [type] '[value]'.
  runtime_uploaded: Successfully uploaded [type].
  runtime_uploaded_id: "Successfully uploaded [type] #[value]."
  runtime_uploaded_name: Successfully uploaded [type] '[value]'.
  runtime_user_hasnt_authored: "[user] hasn't written any [types]."
  runtime_user_hasnt_created: "[user] hasn't created any [types]."
  runtime_user_hasnt_edited: "[user] hasn't edited any [types]."

  # One-time-use messages.
  runtime_api_key_notes_cannot_be_blank: Notes field cannot be blank.
  runtime_bad_qr_code: "Bad QR code: [code]."
  runtime_bad_use_of_imageless: The special name _Imageless_ was not intended for observations that were created as part of species lists or which have good documentation.  Please read the discussion under "_Imageless_":/names/31080.
  runtime_dates_must_be_same_format: If you give two dates, they must be the same format.
  runtime_description_added_admin: Gave admin permission to [name].
  runtime_description_added_reader: Gave view permission to [name].
  runtime_description_added_writer: Gave edit permission to [name].
  runtime_description_copy_success: Successfully copied the description.
  runtime_description_merge_delete_denied: You don't have permission to delete the old description.
  runtime_description_merge_deleted: "The old description was deleted: [old]"
  runtime_description_merge_success: Successfully merged the descriptions.
  runtime_description_move_success: Successfully moved the description.
  runtime_description_private: That description is private!
  runtime_description_removed_admin: Revoked admin permission for [name].
  runtime_description_removed_reader: Revoked view permission for [name].
  runtime_description_removed_writer: Revoked edit permission for [name].
  runtime_destroy_description_not_admin: Only a description's admins can delete that description.
  runtime_duplicate_rank: "Rank appears twice: '[rank]'"
  runtime_herbarium_record_already_exists: Fungarium record [number] at [herbarium] already used by someone else.
  runtime_image_updated_notes: "Updated notes on image #[id]."
  runtime_image_uploaded: Uploaded image '[name]'.
  runtime_index_no_at_location: No [types] at [location].
  runtime_index_no_by_rss_log: No [types] have had any recent activity.
  runtime_index_no_for_object: No [types] for this object.
  runtime_index_no_for_user: No [types] for [user].
  runtime_index_no_in_species_list: No [types] in [name].
  runtime_index_no_inside_observation: "Observation #[id] has no [types]."
  runtime_index_no_of_children: There are no [types] for children of [name].
  runtime_index_no_of_name: There are no [types] of [name].
  runtime_index_no_of_parents: There are no [types] for parents of [name].
  runtime_index_no_with: There are no [types] with [attachments].
  runtime_invalid_for_rank: "Name is invalid for the rank [rank]: '[name]'"
  runtime_invalid_rank: "Ranks are out of order: '[line_rank]' is the same as or below '[rank]'"
  runtime_location_merge_failed: Failed to merge observation [name].
  runtime_login_failed: Login unsuccessful.
  runtime_login_success: Login successful.
  runtime_map_nothing_to_map: Nothing to map.
  runtime_name_in_use_with_notes: The name '[name]' is already in use and [other] has notes.
  runtime_no_conditions: You didn't specify any conditions!
  runtime_no_upload_image: Had problems uploading image '[name]'.
  runtime_object_deleted: This object has been deleted.
  runtime_object_not_in_index: "Can't find [type] #[id] in the results of the current search or index."
  runtime_object_multiple_matches: Multiple [types] match "[match]".
  runtime_prefs_password_no_match: Password and confirmation did not match.
  runtime_search_has_expired: Your query has expired, please try again.
  runtime_show_observation_success: Successfully changed vote.
  runtime_species_list_clear_success: Successfully removed all observations from list.
  runtime_suggest_one_alternate: No [types] match "[match]", maybe you meant this?
  runtime_suggest_multiple_alternates: No [types] match "[match]", maybe you meant one of these?
  runtime_unable_to_transfer_name: Unable to transfer [name] to another synonym.
  runtime_wrong_rank: Wrong rank for [name]; expected [expect], but got [actual].

  # These shouldn't need translating, but you are free to override if you need to.
  runtime_edit_article_success: "[:runtime_updated_id(type=:article,value=id)]"
  runtime_ask_observation_question_success: "[:runtime_delivered_question]"
  runtime_ask_user_question_success: "[:runtime_delivered_question]"
  runtime_ask_webmaster_need_address: "[:runtime_missing(field=:email_address)]"
  runtime_ask_webmaster_need_content: "[:runtime_missing(field=:comment)]"
  runtime_ask_webmaster_success: "[:runtime_delivered_message]"
  runtime_commercial_inquiry_success: "[:runtime_delivered_message]"
  runtime_create_name_success: "[:runtime_created_name(type=:name,value=name)]"
  runtime_description_adjust_permissions_denied: "[:runtime_description_must_be_admin]"
  runtime_description_adjust_permissions_no_changes: "[:runtime_no_changes]"
  runtime_description_publish_denied: "[:runtime_description_must_be_admin]"
  runtime_destroy_description_success: "[:runtime_destroyed(type=:description)]"
  runtime_destroy_naming_denied: "[:runtime_not_owner_id(type=:naming,value=id)]"
  runtime_destroy_naming_failed: "[:runtime_no_destroy_id(type=:naming,value=id)]"
  runtime_destroy_naming_success: "[:runtime_destroyed_id(type=:naming,value=id)]"
  runtime_destroy_observation_denied: "[:runtime_not_owner_id(type=:observation,value=id)]"
  runtime_destroy_observation_failed: "[:runtime_no_destroy_id(type=:observation,value=id)]"
  runtime_destroy_observation_success: "[:runtime_destroyed_id(type=:observation,value=id)]"
  runtime_edit_location_description_no_change: "[:runtime_no_changes]"
  runtime_edit_location_description_success: "[:runtime_updated_id(type=:location_description,value=id)]"
  runtime_edit_location_no_change: "[:runtime_no_changes]"
  runtime_edit_location_success: "[:runtime_updated_id(type=:location,value=id)]"
  runtime_edit_name_description_no_change: "[:runtime_no_changes]"
  runtime_edit_name_description_success: "[:runtime_updated_id(type=:name_description,value=id)]"
  runtime_edit_name_merge_success: "[:runtime_merge_success(type=:name,src=this,dest=that)]"
  runtime_edit_name_no_change: "[:runtime_no_changes]"
  runtime_edit_name_success: "[:runtime_updated_name(type=:name,value=name)]"
  runtime_edit_observation_success: "[:runtime_updated_id(type=:observation,value=id)]"
  runtime_edit_project_success: "[:runtime_updated_id(type=:project,value=id)]"
  runtime_email_new_password_failed: "[:runtime_no_match_name(type=:user,value=user)]"
  runtime_form_comments_create_success: "[:runtime_created_id(type=:comment,value=id)]"
  runtime_form_comments_destroy_failed: "[:runtime_no_destroy_id(type=:comment,value=id)]"
  runtime_form_comments_destroy_success: "[:runtime_destroyed_id(type=:comment,value=id)]"
  runtime_form_comments_edit_success: "[:runtime_updated_id(type=:comment,value=id)]"
  runtime_image_destroy_failed: "[:runtime_no_destroy_id(type=:image,value=id)]"
  runtime_image_destroy_success: "[:runtime_destroyed_id(type=:image,value=id)]"
  runtime_image_edit_success: "[:runtime_updated_id(type=:image,value=id)]"
  runtime_image_invalid_image: "[:runtime_invalid(type=:image,value=name)]"
  runtime_image_remove_success: "[:runtime_removed_id(type=:image,value=id)]"
  runtime_image_resize_denied: "[:runtime_admin_only]"
  runtime_image_reuse_invalid_id: "[:runtime_no_match_id(type=:image,value=id)]"
  runtime_image_reuse_success: "[:runtime_added_id(type=:image,value=id)]"
  runtime_image_uploaded_image: "[:runtime_uploaded_name(type=:image,value=name)]"
  runtime_invalid_classification: "[:runtime_no_parse(value=text)]"
  runtime_invalid_name: "[:runtime_invalid(type=:name,value=name)]"
  runtime_invalid_source_type: "[:runtime_invalid(type=:source)]"
  runtime_license_duplicate_attributed: Duplicate display_name, form_name, or url
  runtime_list_location_no_matches: "[:runtime_no_matches(type=:location)]"
  runtime_location_already_exists: "[:runtime_already_exists(type=:location,value=name)]"
  runtime_location_description_index_no_matches: "[:runtime_no_matches(type=:location_description)]"
  runtime_location_description_success: "[:runtime_created_id(type=:location_description,value=id)]"
  runtime_location_descriptions_by_author_error: "[:runtime_user_hasnt_authored(type=:location_description)]"
  runtime_location_descriptions_by_editor_error: "[:runtime_user_hasnt_edited(type=:location_description)]"
  runtime_location_merge_success: "[:runtime_merge_success(type=:location,src=this,dest=that)]"
  runtime_location_success: "[:runtime_created_id(type=:location,value=id)]"
  runtime_merge_locations_warning: "[:runtime_merge_warning(type=:location)]"
  runtime_merge_names_warning: "[:runtime_merge_warning(type=:name)]"
  runtime_name_already_used: "[:runtime_already_used(type=:name,value=name)]"
  runtime_name_create_already_exists: "[:runtime_already_exists(type=:name,value=name)]"
  runtime_name_deprecate_must_choose: "[:runtime_missing(field=:preferred_name)]"
  runtime_name_description_index_no_matches: "[:runtime_no_matches(type=:name_description)]"
  runtime_name_description_success: "[:runtime_created_id(type=:name_description,value=id)]"
  runtime_name_descriptions_by_author_error: "[:runtime_user_hasnt_authored(type=:name_description)]"
  runtime_name_descriptions_by_editor_error: "[:runtime_user_hasnt_edited(type=:name_description)]"
  runtime_name_index_no_matches: "[:runtime_no_matches(type=:name)]"
  runtime_names_by_editor_error: "[:runtime_user_hasnt_edited(type=:name)]"
  runtime_names_by_user_error: "[:runtime_user_hasnt_created(type=:name)]"
  runtime_naming_created_at: "[:runtime_created_at(type=:naming)]"
  runtime_naming_updated_at: "[:runtime_updated_at(type=:naming)]"
  runtime_no_more_search_objects: "[:runtime_no_more]"
  runtime_no_save_naming: "[:runtime_no_save(type=:naming)]"
  runtime_no_save_observation: "[:runtime_no_save(type=:observation)]"
  runtime_object_no_match: "[:runtime_no_match_name(value=match)]"
  runtime_observation_success: "[:runtime_created_id(type=:observation,value=id)]"
  runtime_prefs_success: "[:runtime_updated_at(type=:preferences)]"
  runtime_profile_invalid_image: "[:runtime_invalid(type=:image,value=name)]"
  runtime_profile_removed_image: "[:runtime_removed_from(type=:image,name=:profile)]"
  runtime_profile_success: "[:runtime_updated_at(type=:profile)]"
  runtime_profile_uploaded_image: "[:runtime_uploaded_name(type=:image,value=name)]"
  runtime_sequence_success: "[:runtime_created_id(type=:SEQUENCE,value=id)]"
  runtime_sequence_update_success: "[:runtime_updated_id(type=:sequence,value=id)]"
  runtime_species_list_add_observation_success: "[:runtime_added_id_to(type=:observation,value=id)]"
  runtime_species_list_create_success: "[:runtime_created_id(type=:species_list,value=id)]"
  runtime_species_list_destroy_success: "[:runtime_destroyed_id(type=:species_list,value=id)]"
  runtime_species_list_edit_success: "[:runtime_updated_id(type=:species_list,value=id)]"
  runtime_species_list_remove_observation_success: "[:runtime_removed_id_from(type=:observation,value=id)]"
  runtime_unable_to_create_name: "[:runtime_no_create_name(type=:name,value=name)]"
  runtime_unable_to_save_changes: "[:runtime_no_save(type=:changes)]"
  runtime_unrecognized_rank: "[:runtime_invalid(type=rank,value=rank)]"
  runtime_user_bad_rank: "Invalid rank: '[rank]'"
  runtime_visual_group_created_at: "[:runtime_created_at(type=:visual_group)]"
  runtime_visual_model_created_at: "[:runtime_created_at(type=:visual_model)]"
  runtime_visual_model_updated_at: "[:runtime_updated_at(type=:visual_model)]"

  # Longer messages.
  runtime_ask_webmaster_antispam: To cut down on robot spam, questions from unregistered users cannot contain 'http:' or HTML markup.
  runtime_create_draft_create_denied: You do not have permission to create a draft for the project [title].
  runtime_create_naming_already_proposed: Someone has already proposed that name.  If you would like to comment on it, try posting a comment instead.
  runtime_description_already_default: This description is already the default description!
  runtime_description_foreign_read_wrong: Descriptions from other servers must be readable by the general public.
  runtime_description_foreign_write_wrong: Descriptions from other servers must be read-only.
  runtime_description_make_default_only_public: You are only allowed to make public descriptions the default. All users must be allowed at least to read it.
  runtime_description_merge_conflict: There is a conflict.  Please merge the two descriptions by hand.  (Look at the text fields below.  Where there is a conflict both descriptions have been entered one on top of the other separated by a line.)  You may cancel the operation at any time without making any changes.  When you are finished, be sure to destroy the old description.
  runtime_description_move_invalid_classification: The classification has incorrect syntax.  We can't save a new description with it like this, so we've temporarily blanked out the classification field until you correct it.
  runtime_description_must_be_admin: You must be an admin for a description to use this feature.
  runtime_description_permissions_fixed: This type of description has fixed permissions.
  runtime_description_public_read_wrong: Public descriptions must be readable by the general public.
  runtime_description_public_write_wrong: Public descriptions must be writable by the general public.
  runtime_description_user_not_found: User or Group "[name]" not found!
  runtime_destroy_naming_someone_else: Sorry, someone else has given this their strongest positive vote.  You are free to propose alternate names, but we can no longer let you delete this name.
  runtime_edit_description_denied: You have not been given permission to edit this description.
  runtime_edit_naming_someone_else: Sorry, someone else has given this a positive vote, so we had to create a new name proposal to accomodate your changes.
  runtime_email_new_password_success: Password successfully changed.  New password has been sent to your email account.
  runtime_form_names_misspelling_bad: The alternate spelling you entered is not recognized.
  runtime_form_names_misspelling_same: Correct spelling and incorrect spelling are the same!
  runtime_image_changed_your_image: "Changed your profile image to image #[id]."
  runtime_image_move_failed: "Something went wrong on the server and we failed to save image #[id].  Please try again."
  runtime_image_process_failed: "Something went wrong on the server and we failed to process image #[id]. Please try again."
  runtime_image_remove_denied: You do not have permission to remove images from this observation.
  runtime_image_remove_missing: This observation doesn't have that image!
  runtime_merge_warning: Because it can be destructive, only the admin can merge existing [types]. An email requesting the proposed merge has been sent to the admins.
  runtime_name_for_description_not_found: Sorry, the name this description belongs to no longer exists.
  runtime_object_not_found: "Sorry, the [type] you tried to display (id #[id]) does not exist.  Someone may have deleted it or merged it into another."
  runtime_profile_must_define: You must define this location before we can make it your primary location. Any other changes to your profile have been saved.
  runtime_reverify_already_verified: Your account is already verified!  Please log in.
  runtime_reverify_sent: Another verification email was sent.
  runtime_show_description_denied: You have not been given permission to see this description.
  runtime_show_draft_denied: "Permission denied: only project members can view drafts in progress."
  runtime_signup_success: Signup successful.  Verification email sent.
  runtime_species_list_create_synonym: To create a Synonym please edit the Name.

  # Pattern search error messages.
  pattern_search_syntax_error: Syntax error in pattern at [string].
  pattern_search_pattern_must_be_first_error: Filter terms come after the bare search pattern, [str].  Maybe you forgot to enclose the value for [var] in double quotes?
  pattern_search_bad_term_error: "Unexpected term in [type] search: [term]. [help]"
  pattern_search_bad_term_error_suggestion: We've changed some terms. Please use "[new_term]:[vals]" instead of "[term]:[vals]".
  pattern_search_missing_value_error: Missing value for the term [var].
  pattern_search_too_many_values_error: Search term [term] occurs more than once.
  pattern_search_bad_boolean_error: Invalid value for [term], [value], expected "yes" or "no".
  pattern_search_bad_yes_error: Invalid value for [term], [value], only valid value is "yes".
  pattern_search_bad_yes_no_both_error: Invalid value for [term], [value], expected "yes", "no" or "either".
  pattern_search_bad_float_error: Invalid value for [term], [value], expected a number between [min] and [max].
  pattern_search_bad_confidence_error: Invalid value for [term], [value], expected a number or range of numbers between -100 and 100, e.g. "0-100".
  pattern_search_bad_name_error: Invalid or unrecognized value for [term], [value], expected name id or string; nothing matched.
  pattern_search_bad_herbarium_error: Invalid or unrecognized value for [term], [value], expected fungarium id, code or name; nothing matched.
  pattern_search_bad_location_error: Invalid or unrecognized value for [term], [value], expected location id or name; nothing matched.
  pattern_search_bad_project_error: Invalid or unrecognized value for [term], [value], expected project id or title; nothing matched.
  pattern_search_bad_species_list_error: Invalid or unrecognized value for [term], [value], expected species list id or title; nothing matched.
  pattern_search_bad_user_error: Invalid or unrecognized value for [term], [value], expected user id, login or name; nothing matched.
  pattern_search_bad_date_range_error: Invalid value for [term], [value], expected date or date range of form YYYY, YYYY-YYYY, YYYY-MM, YYYY-MM-YYYY-MM, YYYY-MM-DD, YYYY-MM-DD-YYYY-MM-DD, MM, MM-MM or MM-DD-MM-DD.
  pattern_search_bad_rank_range_error: Invalid value for [term], [value], expected rank or range of ranks, e.g., "genus" or "species-form".
  pattern_search_user_me_not_logged_in_error: The term '[:search_term_user]:[:search_value_me]' doesn't make sense unless you are logged in!

  # Advanced search error messages
  advanced_search_bad_q_error: Search expired or cannot be found. Please re-enter search criteria.

  # content for html header title tag,
  # used when there are no hits for a list or search
  title_for_comment_search: Comment Search
  title_for_herbarium_search: Fungarium Search
  title_for_herbarium_record_search: Fungarium Record Search
  title_for_image_search: Image Search
  title_for_location_search: Location Search
  title_for_name_search: Name Search
  title_for_observation_search: Observation Search
  title_for_project_search: Project Search
  title_for_species_list_search: Species List Search
  title_for_user_search: User Search

  ##############################################################################

  # LESS IMPORTANT ENUMERATED SETS OF VALUES

  # Api error messages
  api_abort_due_to_errors: Aborted operation due to errors.
  api_ambiguous_name: Name "[name]" is ambiguous, matches [others].
  api_another_users_profile_location: You can't edit this [:location] because someone has made it their profile location.
  api_api_key_not_verified: API key for "[notes]" has not been activated yet. (key = "[key]")
  api_bad_action: Invalid request type "[action]".
  api_bad_altitude_parameter_value: "Invalid elevation, \"[val]\", examples: \"1234\", \"1234m\", \"4048'\", \"4048ft\"."
  api_bad_api_key: Bad key "[key]".
  api_bad_boolean_parameter_value: Invalid boolean, "[val]", expect "1", "yes", "true", "0", "no", or "false".
  api_bad_classification: Invalid classification string.
  api_bad_date_parameter_value: Invalid date, "[val]", expect "YYYYMMDD".
  api_bad_date_range_parameter_value: Invalid date range, "[val]", expect "YYYYMMDD-YYYYMMDD", "YYYYMM-YYYYMM", "YYYY-YYYY", "MM-MM", "YYYYMMDD", "YYYYMM", "YYYY", "MM".
  api_bad_email_parameter_value: Invalid email address, "[val]".
  api_bad_external_site_parameter_value: Invalid external site, "[val]".
  api_bad_float_parameter_value: Invalid float, "[val]".
  api_bad_herbarium_parameter_value: Invalid or unknown fungarium, "[val]", accept numerical id, code or name.
  api_bad_image_parameter_value: Invalid or unknown image, "[val]", accept only numerical id.
  api_bad_integer_parameter_value: Invalid integer, "[val]".
  api_bad_latitude_parameter_value: "Invalid latitude, \"[val]\", examples: \"-45.6789\", \"45.6789°S\", \"45°40.73'S\", \"45°40'44\"S\"."
  api_bad_license_parameter_value: Invalid or unknown license, "[val]", accept only numerical id.
  api_bad_limited_parameter_value: Expected "[val]" to be in [limit].
  api_bad_location_parameter_value: Invalid or unknown location, "[val]", accept numerical id or location name.
  api_bad_longitude_parameter_value: "Invalid longitude, \"[val]\", examples: \"-45.6789\", \"45.6789°W\", \"45°40.73'W\", \"45°40'44\"W\"."
  api_bad_method: Invalid request method "[method]".
  api_bad_name_parameter_value: Invalid or unknown name, "[val]", accept numerical id or scientific name (author not required).
  api_bad_notes_field_parameter: Invalid notes template field.  Pretty much anything but commas are allowed.
  api_bad_object_parameter_value: "Invalid or unknown object, \"[val]\", examples: \"name #1234\", \"observation #54321\", \"species_list #42\"."
  api_bad_observation_parameter_value: Invalid or unknown observation, "[val]", accept only numerical id.
  api_bad_project_parameter_value: Invalid or unknown project, "[val]", accept numerical id or project name.
  api_bad_species_list_parameter_value: Invalid or unknown species list, "[val]", accept numerical id or species list title.
  api_bad_time_parameter_value: Invalid time, "[val]", expect "YYYYMMDDHHMMSS".
  api_bad_time_range_parameter_value: Invalid time range, "[val]", expect "YYYYMMDDHHMMSS-YYYYMMDDHHMMSS", "YYYYMMDDHHMM-YYYYMMDDHHMM", "YYYYMMDDHH-YYYYMMDDHH", "YYYYMMDD-YYYYMMDD", "YYYYMM-YYYYMM", "YYYY-YYYY", "MM-MM", "YYYYMMHHMMSS", "YYYYMMDDHHMM", "YYYYMMDDHH", "YYYYMMDD", "YYYYMM", "YYYY", "MM".
  api_bad_user_parameter_value: Invalid or unknown user, "[val]", accept numerical id, login or name.
  api_bad_version: Invalid version number "[version]".
  api_can_only_delete_your_own_account: Only the account owner can delete their account.
  api_can_only_synonymize_unsynonymized_names: Presently, we're only allowing API clients to synonymize unsynonymized names with other names.  If one of the names has no synonyms, synonymize that name with the others.  But there's no way to merge two sets os synonyms via the API right now.
  api_can_only_use_one_of_these_fields: "Please only use one of these parameters: [fields]."
  api_can_only_use_this_field_if_has_specimen: The parameter, "[field]", can only be used if the observation has a specimen.
  api_cant_add_herbarium_record: Only owner of observation and curators of fungarium can add fungarium records to an observation.
  api_couldnt_download_url: "Failed to download the resource at the URL, \"[url]\": [error]"
  api_create_failed: "Failed to create [type] \"[name]\": [error]"
  api_destroy_failed: Failed to destroy [type] "[name]".
  api_dubious_location_name: "Location name is invalid: [reasons]"
  api_external_link_permission_denied: In order to create an external link, you must either have edit permissions for the observation, or you must be a member of the external site's project.
  api_field_slip_in_use: Field Slip "[code]" is already in use.
  api_file_missing: File "[file]" is missing.
  api_help_message: "Usage: [help]"
  api_herbarium_record_already_exists: There is already a record for [number] at [herbarium].
  api_image_upload_failed: "Failed to upload image: [error]"
  api_incorrect_password: Incorrect password.
  api_lat_long_must_both_be_set: Must supply both latitude and longitude, or neither.
  api_location_already_exists: The location "[location]" already exists.
  api_missing_method: Missing "method" parameter.
  api_missing_parameter: Missing "[arg]" parameter.
  api_missing_set_parameters: You didn't supply any "set" parameters.
  api_missing_upload: Expected an upload file.  You may send the file in the data of the HTTP request, or you may specify a URL using the "upload_url" parameter.
  api_must_authenticate: Must authenticate with API key to perform this operation.
  api_must_be_admin: You are not an admin for [project].
  api_must_be_creator: You can only edit [types] that you have created.
  api_must_be_member: You are not a member of [type] "[name]".
  api_must_be_only_editor: You can only edit [types] if you are the only editor.
  api_must_be_owner: You must be the owner of the [type] "[name]" to do this.
  api_must_have_edit_permission: You do not have permission to edit [type] "[name]".
  api_must_have_view_permission: You do not have permission to view [type] "[name]".
  api_must_not_have_any_herbaria: You can't edit this [:location] because there is an [:herbarium] there.
  api_must_own_all_descriptions: You can only edit [types] if you own all the [:descriptions].
  api_must_own_all_namings: You can only edit [types] if no one else has proposed that [type].
  api_must_own_all_observations: You can only edit [types] if you own all its [:observations].
  api_must_own_all_species_lists: You can only edit [types] if you own all its [:species_lists].
  api_name_already_exists: The name "[new]" already exists.
  api_name_doesnt_parse: The name, "[name]", doesn't parse as a valid scientific name.
  api_name_wrong_for_rank: The name, "[name]", isn't valid for [rank].
  api_need_all_four_edges: "Need to supply all four edges of bounding box: north, south, east and west."
  api_no_method_for_action: Invalid request method "[method]" for "[action]".
  api_object_not_found_by_id: "[Type] #[id] does not exist, or someone has deleted it."
  api_object_not_found_by_string: "[Type] \"[str]\" does not exist, or someone has deleted it."
  api_one_or_the_other: Can only use one of the parameters [args].
  api_parameter_cant_be_blank: It is okay to leave the [arg] parameter off, but if you include it in your PATCH request, it cannot be blank.  Leaving a set parameter off means it will leave that property alone and do nothing; setting it to a blank tells MO to delete or clear the property.  And some properties cannot be deleted or cleared.
  api_password_incorrect: Password incorrect.
  api_project_taken: The project, "[project]", already exists.
  api_query_error: "There was an internal problem with Query: [error]"
  api_render_failed: There was a problem while rendering the results. [error]
  api_species_list_already_exists: The [:species_list] "[title]" already exists.
  api_string_too_long: The string, "[val]", has more than [limit] characters.
  api_too_many_uploads: Only one upload allowed per request.  You may send the file in the data of the HTTP request, or you may specify a URL using the "upload_url" parameter.  But do not use both methods at the same time.
  api_trying_to_set_multiple_locations_to_same_name: You are attempting to update multiple locations to the same name.
  api_trying_to_set_multiple_names_at_once: You can only change the name, author and rank of one name at a time.
  api_unexpected_upload: Unexpected file attached.
  api_unused_parameters: "Unexpected parameters: [params]"
  api_user_already_exists: The user "[login]" already exists or is taken.
  api_user_group_taken: The user group "[title]" already exists.
  api_user_not_verified: The user "[login]" is not verified yet; you can request another verification email on the website.

  api_help_accession_has: search within accession number
  api_help_accession_number: unique fungarium id
  api_help_accession_number_has: search within accession number
  api_help_any_date: this date can mean anything you want
  api_help_api_key_password: password of the user you are creating an API key for
  api_help_api_key_user: user you are creating api key for
  api_help_app: identifier used to help user distinguish which api key belongs to which app
  api_help_author_has: search within author
  api_help_citation_has: search within citation
  api_help_classification_has: search within classification
  api_help_clear_synonyms: make it so this name is not synonymized with anything but leave everything it used to be synonymized with synonyms of each other
  api_help_collector: collector's name
  api_help_collector_has: search within collector's name
  api_help_comments_has: search within comments summary and body
  api_help_content_has: search within body
  api_help_copyright_holder_has: search within copyright holder
  api_help_create_key: if you pass in your app name here it will create an api key for the user for your app to use
  api_help_creator: creator
  api_help_east: max longitude
  api_help_field_slip_prefix_has: search within field slip prefix
  api_help_first_user: creator / first to use
  api_help_has_notes_field: is given observation notes template field filled in?
  api_help_has_obs_notes: observation has notes?
  api_help_has_observation: is attached to an observation?
  api_help_initial_det: initial determination
  api_help_initial_det_has: search within initial determination
  api_help_is_collection_location: is this location where mushroom was found?
  api_help_gps_hidden: hide exact coordinates?
  api_help_locus_has: search within locus
  api_help_log: log this action on main page activity log and RSS feed?
  api_help_mailing_address: postal address
  api_help_min_rank: group or genus or better
  api_help_min_size: width or height at least 160 for thumbnail, 320 for small, 640 for medium, 960 for large, 1280 for huge
  api_help_misspellings: include misspellings? "either" means do not care and "only" means only show misspelt names
  api_help_north: max latitude
  api_help_notes_field: set value of the custom notes template field, substitute field name for "$field"
  api_help_notes_has: search within notes
  api_help_number: collector's number
  api_help_number_has: search within collector's number
  api_help_obs_date: observation date
  api_help_obs_notes_has: search within observation notes
  api_help_observer: observer
  api_help_original_name: original file name or other private identifier
  api_help_postal: in postal format with country last regardless of user preference
  api_help_region: matches locations which end in this, e.g. "California, USA"
  api_help_set_correct_spelling: mark this as misspelt and deprecated and synonymize with the correct spelling
  api_help_set_is_collection_location: is this location where mushroom was found?
  api_help_set_gps_hidden: hide exact coordinates?
  api_help_south: min latitude
  api_help_summary_has: search within summary
  api_help_target: "e.g. \"observation #1234\" or \"name #5678\""
  api_help_text_name_has: search within name
  api_help_title_has: search within title
  api_help_uploader: who uploaded the photo
  api_help_west: min longitude
  api_help_when_seen: when seen
  api_help_when_taken: when photo taken

  # Query titles.
  query_title_advanced_search: "[:app_advanced_search]"
  query_title_all: "[TYPE] Index"
  query_title_all_by: "[TYPES] by [ORDER]"
  query_title_all_filtered: Matching [TYPES]
  query_title_at_location: "[TYPES] from [LOCATION]"
  query_title_at_where: "[TYPES] from '[USER_WHERE]'"
  query_title_by_author: "[TYPES] Authored by [USER]"
  query_title_by_editor: "[TYPES] Edited by [USER]"
  query_title_by_rss_log: "[TYPES] in Activity Log"
  query_title_by_user: "[TYPES] created by [USER]"
  query_title_for_observation: "[TYPES] for [OBSERVATION]"
  query_title_for_project: "[TYPES] for [PROJECT]"
  query_title_in_lists_for_project: "[TYPES] in lists for [PROJECT]"
  query_title_for_target: "[TYPES] on [TARGET]"
  query_title_for_user: "[TYPES] for [USER]"
  query_title_in_herbarium: "[TYPES] in [HERBARIUM]"
  query_title_in_set: Selected [TYPES]
  query_title_in_species_list: "[TYPES] in [SPECIES_LIST]"
  query_title_inside_observation: "[TYPES] of [OBSERVATION]"
  query_title_needs_id: "[OBSERVATIONS] needing identification for [USER]"
  query_title_nonpersonal: List of Institutional Fungaria
  query_title_of_children: Lower Taxa under [NAME]
  query_title_of_name: "[TYPES] of [NAME]"
  query_title_of_name_synonym: "[TYPES] of Synonyms of [NAME]"
  query_title_of_name_nonconsensus: "[TYPES] That Might Be [NAME]"
  query_title_of_parents: Higher Taxa Containing [NAME]
  query_title_pattern_search: "[TYPES] Matching '[pattern]'"
  query_title_regexp_search: "[TYPES] Matching '[regexp]'"
  query_title_with_descriptions: "[TYPES] with [:DESCRIPTIONS]"
  query_title_with_descriptions_by_author: "[TYPES] with [:query_title_by_author(type=:description)]"
  query_title_with_descriptions_by_editor: "[TYPES] with [:query_title_by_editor(type=:description)]"
  query_title_with_descriptions_by_user: "[TYPES] with [:query_title_by_user(type=:description)]"
  query_title_with_descriptions_in_set: "[TYPES] with [descriptions]"
  query_title_with_observations: "[TYPES] with [:OBSERVATIONS]"
  query_title_with_observations_at_location: "[TYPES] with [:query_title_at_location(type=:observation)]"
  query_title_with_observations_at_where: "[TYPES] with [:query_title_at_where(type=:observation)]"
  query_title_with_observations_by_user: "[TYPES] with [:query_title_by_user(type=:observation)]"
  query_title_with_observations_filtered: "[TYPES] with [SUBTITLE]"
  query_title_with_observations_for_project: "[TYPES] with [:query_title_for_project(type=:observation)]"
  query_title_with_observations_in_set: "[TYPES] for [observations]"
  query_title_with_observations_in_species_list: "[TYPES] with [:query_title_in_species_list(type=:observation)]"
  query_title_with_observations_of_children: "[TYPES] with [:query_title_of_children(type=:observation)]"
  query_title_with_observations_of_name: "[TYPES] with [:query_title_of_name(type=:observation)]"
  query_title_with_observations_of_name_synonym: "[TYPES] with [:query_title_of_name_synonym(type=:observation)]"
  query_title_with_observations_of_name_nonconsensus: "[TYPES] with [:query_title_of_name_nonconsensus(type=:observation)]"

  # Brief description of each query flavor.
  query_help_comment_all: all comments
  query_help_comment_by_user: comments created by a given user
  query_help_comment_in_set: comments in a given set
  query_help_comment_for_object: comments about a given object
  query_help_comment_for_user: comments sent to a given user
  query_help_comment_pattern_search: comments matching a search string
  query_help_herbarium_record_in_herbarium: records in a given fungarium
  query_help_herbarium_record_for_observation: records for a given observation
  query_help_image_advanced_search: images of observations matching advanced search criteria
  query_help_image_all: all images
  query_help_image_by_user: images created by a given user
  query_help_image_in_set: images in a given set
  query_help_image_inside_observation: images belonging to an outer observation query
  query_help_image_pattern_search: images matching a search_string
  query_help_image_with_observations: images of observations
  query_help_image_with_observations_at_location: images of observations at a defined location
  query_help_image_with_observations_at_where: images of observations at an undefined location
  query_help_image_with_observations_by_user: images of observations by a given user
  query_help_image_with_observations_in_set: images of observations in a given set
  query_help_image_with_observations_in_species_list: images of observations in a given species list
  query_help_image_with_observations_of_children: images of observations of children a given name
  query_help_image_with_observations_of_name: images of observations of a given name
  query_help_location_advanced_search: locations of observations matching advanced search criteria
  query_help_location_all: all locations
  query_help_location_by_user: locations created by a given user
  query_help_location_by_editor: locations modified by a given user
  query_help_location_by_rss_log: locations with recent activity
  query_help_location_in_set: locations in a given set
  query_help_location_pattern_search: locations matching a search string
  query_help_location_with_descriptions: locations with descriptions
  query_help_location_with_descriptions_by_author: locations with descriptions authored by a given user
  query_help_location_with_descriptions_by_editor: locations with descriptions edited by a given user
  query_help_location_with_descriptions_by_user: locations with descriptions created by a given user
  query_help_location_with_descriptions_in_set: locations with descriptions in a given set
  query_help_location_with_observations: locations of observations
  query_help_location_with_observations_by_user: locations of observations by a given user
  query_help_location_with_observations_in_set: locations of observations in a given set
  query_help_location_with_observations_in_species_list: locations of observations in a given species list
  query_help_location_with_observations_of_children: locations of observations of children of a given name
  query_help_location_with_observations_of_name: locations of observations of a given name
  query_help_location_description_all: all location descriptions
  query_help_location_description_by_author: location descriptions that list given user as an author
  query_help_location_description_by_editor: location descriptions that list given user as an editor
  query_help_location_description_by_user: location descriptions created by a given user
  query_help_location_description_in_set: location descriptions in a given set
  query_help_name_advanced_search: names of observations matching advanced search criteria
  query_help_name_all: all names
  query_help_name_by_user: names created by a given user
  query_help_name_by_editor: names modified by a given user
  query_help_name_by_rss_log: names with recent activity
  query_help_name_in_set: names in a given set
  query_help_name_of_children: names of children of a name
  query_help_name_of_parents: names of parents of a name
  query_help_name_pattern_search: names matching a search string
  query_help_name_with_descriptions: names with descriptions
  query_help_name_with_descriptions_by_author: names with descriptions authored by a given user
  query_help_name_with_descriptions_by_editor: names with descriptions edited by a given user
  query_help_name_with_descriptions_by_user: names with descriptions created by a given user
  query_help_name_with_descriptions_in_set: names with descriptions in a given set
  query_help_name_with_observations: names of observations, alphabetically
  query_help_name_with_observations_at_location: names of observations at a defined location
  query_help_name_with_observations_at_where: names of observations at an undefined location
  query_help_name_with_observations_by_user: names of observations by a given user
  query_help_name_with_observations_in_set: names of observations in a given set
  query_help_name_with_observations_in_species_list: names of observations in a given species list
  query_help_name_description_all: all name descriptions
  query_help_name_description_by_author: name descriptions that list a given user as an author
  query_help_name_description_by_editor: name descriptions that list a given user as an editor
  query_help_name_description_by_user: name descriptions created by a given user
  query_help_name_description_in_set: name descriptions in a given set
  query_help_observation_advanced_search: observations matching advanced search criteria
  query_help_observation_all: all observations
  query_help_observation_at_location: observations at a defined location
  query_help_observation_at_where: observations at an undefined location
  query_help_observation_by_rss_log: observations with recent activity
  query_help_observation_by_user: observations created by a given user
  query_help_observation_in_set: observations in a given set
  query_help_observation_in_species_list: observations in a given species list
  query_help_observation_of_children: observations of children of a given name
  query_help_observation_of_name: observations of a given name
  query_help_observation_pattern_search: observations matching a search string
  query_help_project_all: all projects
  query_help_project_by_rss_log: projects with recent activity
  query_help_project_in_set: projects in a given set
  query_help_project_pattern_search: projects matching a search string
  query_help_rss_log_all: all recent activity logs
  query_help_rss_log_in_set: activity logs in a given set
  query_help_species_list_all: all species lists
  query_help_species_list_at_location: species lists at a defined location
  query_help_species_list_at_where: species lists at an undefined location
  query_help_species_list_by_rss_log: species lists with recent activity
  query_help_species_list_by_user: species lists created by a given user
  query_help_species_list_in_set: species lists in a given set
  query_help_species_list_pattern_search: species lists matching a search string
  query_help_user_all: all users
  query_help_user_in_set: users in a given set
  query_help_user_pattern_search: users matching a search string

  # Sorting criteria.
  sort_by_accession_number: "[:herbarium_record_accession_number]"
  sort_by_activity: "[:ACTIVITY]"
  sort_by_box_area: Area
  sort_by_code: Code
  sort_by_code_then_name: Code and Name
  sort_by_confidence: "[:CONFIDENCE_LEVEL]"
  sort_by_contribution: Contribution
  sort_by_copyright_holder: "[:COPYRIGHT_HOLDER]"
  sort_by_created_at: Date Created
  sort_by_date: "[:DATE]"
  sort_by_filename: File Name
  sort_by_header: "Sort by:"
  sort_by_herbarium_label: Label
  sort_by_herbarium_name: Fungarium
  sort_by_id: ID
  sort_by_image_quality: Image Quality
  sort_by_initial_det: Initial Determination
  sort_by_last_login: Last Login
  sort_by_location: "[:LOCATION]"
  sort_by_login: "[:LOGIN_NAME]"
  sort_by_name: "[:NAME]"
  sort_by_num_views: Popularity
  sort_by_number: Number
  sort_by_observation: "[:OBSERVATION]"
  sort_by_owners_quality: Owner's Quality
  sort_by_posted: Date Posted
  sort_by_records: "#Records"
  sort_by_reverse: Reverse Order
  sort_by_rss_log: Recent Activity
  sort_by_summary: "[:SUMMARY]"
  sort_by_thumbnail_quality: Thumbnail Quality
  sort_by_title: "[:TITLE]"
  sort_by_updated_at: Time Last Modified
  sort_by_user: "[:USER]"
  sort_by_where: "[:LOCATION]"

  ##############################################################################

  # DEBUGGING STUFF -- this doesn't need translating

  # observations/recalc
  observer_recalc_old_name: "old_name: [name]"
  observer_recalc_new_name: "new_name: [name]"
  observer_recalc_caught_error: "Caught exception: [error]"

  # observer/status
  system_status_browser_status_size: Browser status cache size
  system_status_clear_caches: Clear Caches
  system_status_gc: GC
  system_status_textile_name_size: Textile name cache size
  system_status_title: Server Status<|MERGE_RESOLUTION|>--- conflicted
+++ resolved
@@ -1226,15 +1226,10 @@
   log_object_added_by_user_with_name: "[Type] added by [user]: [name]"
   log_object_created_by_user: "[Type] created by [user]."
   log_object_created_by_user_with_name: "[Type] created by [user]: [name]"
-<<<<<<< HEAD
+  log_naming_proposed_by_user: "Name proposed by [user]: [name]"
   log_object_destroyed_by_user: "[Type] deleted by [user]."
   log_object_destroyed_by_user_with_name: "[Type] deleted by [user]: [name]"
-=======
-  log_naming_proposed_by_user: "Name proposed by [user]: [name]"
-  log_object_destroyed_by_user: "[Type] destroyed by [user]."
-  log_object_destroyed_by_user_with_name: "[Type] destroyed by [user]: [name]"
   log_naming_destroyed_by_user: "Proposed name deleted by [user]: [name]"
->>>>>>> dddb4a65
   log_object_merged_by_user: "[Type] merged into [that] by [user]."
   log_object_moved_by_user: "[Type] moved to [to] by [user]."
   log_object_removed_by_user: "[Type] removed by [user]."
