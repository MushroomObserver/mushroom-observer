#
#  Be sure to rake lang:update and restart your server if you modify this file.
#
################################################################################
#
#  Rails Comments
#
#  Files in the config/locales directory are used for internationalization
#  and are automatically loaded by Rails. If you want to use locales other
#  than English, add the necessary files in this directory.
#
#  To use the locales, use `I18n.t`:
#
#      I18n.t 'hello'
#
#  In views, this is aliased to just `t`:
#
#      <%= t('hello') %>
#
#  To use a different locale, set it with `I18n.locale`:
#
#      I18n.locale = :es
#
#  This would use the information in config/locales/es.yml.
#
#  To learn more, please read the Rails Internationalization guide
#  available at https://guides.rubyonrails.org/i18n.html.
#
################################################################################
#
#  MO Differences
#
#  In MO, locales files are created and modified differently. One should never
#  change the locale.yml files by hand. And further, how to change the
#  translations is different for English (the "official" language) than the
#  other languages.
#
#  English:  ""
#
#  Change and check in en.txt (not en.yml!), and run "rake lang:update"
#  both locally and on the production server to pick up the changes.
#  This should be the *only* way we make changes to the English "translations".
#  Any other method will get clobbered next time someone runs "rake lang:update".
#
#  Other languages:
#
#  Option one: "Export" a .txt file, e.g., es.txt ("rake lang:export:es"),
#  change the exported file, then import that on the server into the live
#  database ("rake lang:import:es").
#
#  Option two: Change the translations on the live, running site via the "Edit
#  Translations on This Page" link at the bottom of the page while viewing the
#  page in the desired language. Any changes made here will be stored in the
#  live database, and will propagate automatically to all other currently
#  running instances immediately.
#
#  rake lang:update:
#
#  This command clobbers es.txt and es.yml, and recreates them fresh from the
#  strings stored in the database. It does NOT clobber en.txt, making an
#  exception for that one case. This is critical because we need to be able to
#  check this in to git. The foreign translations are not checked into git,
#  they are considered "data" at present. Instead, MO "imports" en.txt each
#  time "rake lang:update" is run, and syncs the English translations in the
#  database with the current data in en.txt. Furthermore, en.txt is special in
#  one additional way: it is used as the template for the other "export" files,
#  es.txt, fr.txt, etc. It preserves comments, order, etc. exactly like it
#  appears in en.txt.)
#
################################################################################
#
#  How to Create and Import a New Language:
#
#  First create the language in the database:
#
#    INSERT INTO languages (`locale`, `name`, `order`, `beta`)
#      VALUES (
#        "jp",          # locale, e.g. "pt" for Portuguese
#        "日本語",      # name of the language *in that language*
#        "Nihongo",     # transliteration of the above (so it sorts right)
#        1              # beta=1 means it won't appear in site's language menu
#      );
#
#  Create stub language files:
#
#    mo$ rake lang:update
#    mo$ rake lang:export:jp
#
#  You should now have an import/export file called config/locales/jp.txt.
#  Once you're done editing this file -- remembering to remove the extra space
#  between "tag:" and "value"!! -- test if it's valid:
#
#    mo$ ruby -e "require 'yaml'; YAML.load_file('config/locales/jp.txt')"
#
#  Sorry, it doesn't always tell you where the syntax errors are. Look for
#  things like "tag: [..." or "tag: blah: ..."  That should be the cause of
#  most of the grief. Just protect those strings in quotes, remembering to
#  backslash-protect embedded quotes when you do so.
#
#  Now you should be ready to import the file. Note that this can be redone
#  as many times as necessary if you see problems when you test it. This is
#  why it's good to keep new languages beta!!
#
#    mo$ cp config/locales/jp.txt config/locales/jp.txt.bak
#    mo$ rake user_id=1234 lang:import:jp
#    mo$ rake lang:update
#    mo$ uni reload
#
#  You need to supply user_id to lang:import because it needs to know who
#  created each translation_string. You can give "user_name=xxx" instead.
#  If that works, then you should be able to test it on the server. Note
#  that the new language is still "beta" so it doesn't show up as a publically
#  available option. Instead add "?user_locale=jp" to the end of any URL:
#
#    http:  ""
#
#  It should stay in Japanese now until you tell it to switch to another.
#  If you need to re-import, it's safest to purge the old strings first:
#
#    DELETE FROM translation_strings WHERE language_id = xxx;
#
#  Note that it's important to backup the original import file, because
#  rake lang:update will clobber it. Looking at the new jp.txt can help
#  identify problems with the import file, too. You may even be able to
#  diff the two, depending how the translator does their work.
#
#  Once you're satisfied, repeat all this on the live server, and clear the
#  beta flag in the languages table.
#
#    UPDATE languages SET beta=0 WHERE language_id=xxx;
#
#  -Jason 20180320
#
################################################################################
#
#  Hints about the entries.
#
#  Each entry is a *one-line* string. It must not contain a carriage return or
#  line feed. To display a new line, use: \n, <br>, or <\br>.
#  Example:  ""
#    entry:  ""
#  will display as
#    1st line
#    2nd line
#
#  The string can include html (without newline characters).
#  Examples:  ""
#    entry:  ""
#    entry:  ""
#
#  The string can incorporate other entries by including those entries' labels.
#  An entry which includes other labels must be dumbquoted.
#  Example:  ""
#    quoted_entry:  ""
#    quoting_entry:  ""
#
#  Then in the code,
#    quoting_entry.t
#  will display as:
#    Hello there.
#
#  Within a dumbquoted entry, dumbquotes must be escaped: \"
#  (Smartquotes must *not* be escaped.)
#  Example
#    entry:  ""
#  will display as
#    "dumbquoted" “smartquoted”.
#
#  - Joe Cohen 20170312
#
################################################################################

  all_months: January February March April May June July August September October November December
  all_month_abbrs: Jan Feb Mar Apr May Jun Jul Aug Sep Oct Nov Dec

  # Important examples:
  hello: Hello world
  they_flew_by: The [they] flew by
  they_fly: "[THEY] fly"
  quote_test: This has "quotes"
  quote_them: This has "[THEM]"
  one: one

  # Yes and No are apparently broken
  YEP: "Yes"
  yep: "yes"
  NOPE: "No"
  nope: "no"

  # Test with new lines
  with_newlines: "This\nhas\nnewlines"

  # Test with a link
  with_a_link: "\"See this link\":https://mushroomobserver.org"

  ##############################################################################
  #
  #  Overview of File
  #
  #  Translations are presented roughly in order of decreasing importance,
  #  starting with things that are seen on every page, progressing through
  #  commonly-used to rarely-used pages, to emails, error messages, and finally
  #  administrative and debugging messages. Sections:
  #
  #    COMMON WORDS AND PHRASES
  #    ENUMERATED SETS OF VALUES
  #    APPLICATION LAYOUT
  #    MOST POPULAR PAGES
  #    LESS POPULAR PAGES
  #    ADMIN-TYPE PAGES
  #    EMAIL MESSAGES
  #    INTRO PAGE
  #    HOW TO HELP PAGE
  #    HOW TO USE PAGE (COMMON TASKS)
  #    HOW TO USE PAGE (GLOSSARY)
  #    LOCATION HELP PAGE
  #    ERROR MESSAGES
  #    LESS IMPORTANT ENUMERATED SETS OF VALUES
  #    DEBUGGING STUFF
  #
  ##############################################################################

  # COMMON WORDS AND PHRASES

  # Object titles, all nouns.
  ACTIONS: Actions
  ACTIVITY: Activity
  activity: activity
  API_KEY: API Key
  api_key: API key
  API_KEYS: API Keys
  api_keys: API keys
  ARTICLE: Article
  article: article
  ARTICLES: Articles
  articles: articles
  CHECKLISTS: Checklists
  CLADE: Clade
  clade: clade
  CLADES: Clades
  clades: clades
  COLLECTION_NUMBER: Collection Number
  collection_number: collection number
  COLLECTION_NUMBERS: Collection Numbers
  collection_numbers: collection numbers
  COLLECTOR: Collector
  COMMENT: Comment
  comment: comment
  COMMENTS: Comments
  comments: comments
  CONSTRAINTS: Constraints
  CONTRIBUTORS: Contributors
  CURATOR: Curator
  CURATORS: Curators
  DESCRIPTION: Description
  description: description
  DESCRIPTIONS: Descriptions
  descriptions: descriptions
  DONATIONS: Donations
  DRAFT: Draft
  draft: draft
  DRAFTS: Drafts
  drafts: drafts
  error: error
  ERRORS: Errors
  errors: errors
  EXTERNAL_LINK: External Link
  external_link: external link
  EXTERNAL_LINKS: External Links
  external_links: external links
  EXTERNAL_SITE: External Site
  external_site: external site
  EXTERNAL_SITES: External Sites
  external_sites: external sites
  FIELD_SLIP: Field Slip
  field_slip: field slip
  FIELD_SLIPS: Field Slips
  field_slips: field slips
  IDENTIFICATION: Identification
  identification: identification
  IMAGE: Image
  image: image
  IMAGES: Images
  images: images
  IGNORE: Ignore
  ignore: ignore
  INFO: Info
  INFORMATION: Information
  INTERESTS: Interests
  GEOLOCATION: Geolocation
  geolocation: geolocation
  GLOSSARY: Glossary
  glossary: glossary
  GLOSSARY_TERM: Glossary Term
  glossary_term: glossary term
  GLOSSARY_TERMS: Glossary
  glossary_terms: glossary
  HERBARIUM_RECORD: Fungarium Record
  herbarium_record: fungarium record
  HERBARIUM_RECORDS: Fungarium Records
  herbarium_records: fungarium records
  HERBARIA: Fungaria
  herbaria: fungaria
  HERBARIUM: Fungarium
  herbarium: fungarium
  HERBARIUMS: Fungaria
  herbariums: fungaria
  LICENSE: License
  license: license
  LICENSES: Licenses
  licenses: licenses
  LICHEN: Lichen
  lichen: lichen
  LINKS: Links
  links: links
  LOCALITY: Locality
  locality: locality
  LOCALITIES: Localities
  localities: localities
  LOCATION: Location
  location: location
  LOCATIONS: Locations
  locations: locations
  LOCATION_DESCRIPTION: Location Description
  location_description: location description
  LOCATION_DESCRIPTIONS: Location Descriptions
  location_descriptions: location descriptions
  LOG: Log
  log: log
  LOGS: Logs
  logs: logs
  MAP: Map
  map: map
  MAPS: Maps
  maps: maps
  NAME: Name
  name: name
  NAMES: Names
  names: names
  NAME_DESCRIPTION: Name Description
  name_description: name description
  NAME_DESCRIPTIONS: Name Descriptions
  name_descriptions: name descriptions
  NAME_TRACKER: Name Tracker
  name_tracker: name tracker
  NAME_TRACKERS: Name Trackers
  name_trackers: name trackers
  NAMING: Proposed Name
  naming: proposed name
  NAMINGS: Proposed Names
  namings: proposed names
  NEWS: News
  news: news
  NOTIFICATION: Notification
  notification: notification
  NOTIFICATIONS: Notifications
  notifications: notifications
  # generic object
  OBJECT: Object
  object: object
  OBJECTS: Objects
  objects: objects
  OBSERVATION: Observation
  observation: observation
  OBSERVATIONS: Observations
  observations: observations
  OBSERVATION_FIELDS: Observation Fields
  of: of
  PAST_LOCATION: Location Change
  past_location: location change
  PAST_LOCATIONS: Location Changes
  past_locations: location changes
  PAST_NAME: Name Change
  past_name: name change
  PAST_NAMES: Name Changes
  past_names: name changes
  PIVOTAL: Pivotal
  POLICY: Policy
  PROJECT: Project
  project: project
  PROJECTS: Projects
  projects: projects
  PROJECT_LISTS: Project Lists
  project_lists: project lists
  PROJECT_ALIAS: Project Alias
  PROJECT_ALIASES: Project Aliases
  PUBLICATION: Publication
  publication: publication
  PUBLICATIONS: Publications
  publications: publications
  REGION: Region
  region: region
  REGIONS: Regions
  regions: regions
  RSS_LOG: Activity Log
  rss_log: activity log
  RSS_LOGS: Activity Logs
  rss_logs: activity logs
  SEQUENCE: Sequence
  sequence: sequence
  SEQUENCES: Sequences
  sequences: sequences
  SOURCE: Source
  source: source
  SOURCES: Sources
  sources: sources
  SPECIES_LIST: Observation List
  species_list: observation list
  SPECIES_LISTS: Observation Lists
  species_lists: observation lists
  SpeciesList: Observation List
  SPECIMEN: Specimen
  specimen: specimen
  SPECIMENS: Specimens
  specimens: specimens
  SUPPORT: Support
  support: support
  TARGET: Target
  TARGET_TYPE: Target Type
  TEST_PAGES: Test Pages
  THEME: Theme
  TRANSLATION: Translation
  translation: translation
  TRANSLATIONS: Translations
  translations: translations
  URL: URL
  USER: User
  user: user
  USERS: Users
  users: users
  USER_GROUP: User Group
  user_group: user group
  USER_GROUPS: User Groups
  user_groups: user groups
  VISUAL_GROUP: Visual Group
  visual_group: visual group
  VISUAL_GROUPS: Visual Groups
  visual_groups: visual groups
  VISUAL_MODEL: Visual Model
  visual_model: visual model
  VISUAL_MODELS: Visual Models
  visual_models: visual models
  WITHIN_LOCATIONS: Within Locations
  within_locations: within locations
  VOTE: Vote
  vote: vote
  VOTES: Votes
  votes: votes

  # Other common nouns.
  ACCESSION: Accession
  ACCESSIONS: Accessions
  accession: accession
  accessions: accessions
  ACCOUNT: Account
  account: account
  ACCOUNTS: Accounts
  accounts: accounts
  ADMIN: Admin
  admin: admin
  ADMINS: Admins
  admins: admins
  ADMIN_GROUP: Admin Group
  admin_group: admin group
  ADMIN_GROUPS: Admin Groups
  admin_groups: admin groups
  ANNOTATIONS: Annotations
  # ("Author" is person(s) who wrote a book, description, or news Article.)
  AUTHOR: Author
  author: author
  AUTHORS: Authors
  authors: authors
  # ("Authority" is authority on a scientific name.)
  ALTITUDE: Elevation
  altitude: elevation
  ALT: Alt
  # online database with nucleotide Sequence data
  ARCHIVE: Archive
  archive: archive
  AUTHORITY: Author
  authority: author
  AUTHORITYS: Authors
  authoritys: authors
  # nucleotide bases of Sequences
  BASES: Bases
  bases: bases
  CHANGE: Change
  change: change
  CHANGES: Changes
  changes: changes
  CITATION: Citation
  citation: citation
  CITATIONS: Citations
  citations: citations
  CONFIDENCE_LEVEL: Confidence Level
  confidence_level: confidence level
  CONFIDENCE_LEVELS: Confidence Levels
  confidence_levels: confidence levels
  CONNECTED_TO: Connected to
  CONSENSUS: Consensus
  CONSTRAINT_VIOLATIONS: Constraint Violations
  constraint_violations: constraint violations
  COORDINATES: Coordinates
  coordinates: coordinates
  COPYRIGHT_HOLDER: Copyright Holder
  copyright_holder: copyright holder
  COPYRIGHT_HOLDERS: Copyright Holders
  copyright_holders: copyright holders
  CORRECT_SPELLING: Correct Spelling
  correct_spelling: correct spelling
  CORRECT_SPELLINGS: Correct Spellings
  correct_spellings: correct spellings
  COUNTERPART: Counterpart
  DATE: Date
  date: date
  DATES: Dates
  dates: dates
  # deposit of Sequence Bases in an Archive
  DEPOSIT: Deposit
  deposit: deposit
  DETAIL: Detail
  detail: detail
  # DQA is iNat-ese for Data Quality Assessment
  DQA: Quality Grade
  EDITOR: Editor
  editor: editor
  EDITORS: Editors
  editors: editors
  EMAIL: Email
  email: email
  EMAILS: Emails
  emails: emails
  EMAIL_ADDRESS: Email Address
  email_address: email address
  EMAIL_ADDRESSS: Email Addresses
  email_addresss: email addresses
  FIELD_SLIP_PREFIX: Field Slip Prefix
  field_slip_prefix: field slip prefix
  FILENAME: Filename
  FULL_NAME: Full Name
  full_name: full name
  FULL_NAMES: Full Names
  full_names: full names
  hidden: hidden
  ICN_ID: ICN Identifier
  icn_id: ICN Identifier
  ID: ID
  id: ID
  IDS: IDs
  ids: IDs
  IDENTIFIER: Identifier
  identifier: identifier
  IDENTIFIERS: Identifiers
  identifiers: identifiers
  ID_BY: ID By
  inaturalist: iNaturalist
  inat: iNat
  INDEX: Index
  index: index
  INDEXES: Indexes
  indexes: indexes
  LATITUDE: Latitude
  latitude: latitude
  LATITUDES: Latitudes
  latitudes: latitudes
  LAT: Lat
  LAT_LON: Lat/Lon
  LOCUS: Locus
  locus: locus
  LOGIN_NAME: Login Name
  login_name: login name
  LOGIN_NAMES: Login Names
  login_names: login names
  LONGITUDE: Longitude
  longitude: longitude
  LONGITUDES: Longitudes
  longitudes: longitudes
  LNG: Lng
  MEMBER: Member
  member: member
  MEMBERS: Members
  members: members
  MESSAGE: Message
  message: message
  MESSAGES: Messages
  messages: messages
  NOTE: Note
  note: note
  NOTES: Notes
  notes: notes
  OBSERVED: Observed
  OBSERVER: Observer
  observer: observer
  OBSERVERS: Observers
  observers: observers
  ORIGINAL: Original
  OWNER: Owner
  owner: owner
  OWNERS: Owners
  owners: owners
  PAGES: Pages
  PASSWORD: Password
  password: password
  PASSWORDS: Passwords
  passwords: passwords
  PLACE: Place
  PREFERENCES: Preferences
  preferences: preferences
  PREFERRED_NAME: Preferred Name
  preferred_name: preferred name
  PREFERRED_NAMES: Preferred Names
  preferred_names: preferred names
  PROFILE: Profile
  profile: profile
  PROFILES: Profiles
  profiles: profiles
  QUALITY: Quality
  quality: quality
  RANK: Rank
  rank: rank
  RANKS: Ranks
  ranks: ranks
  REVIEWER: Reviewer
  reviewer: reviewer
  REVIEWERS: Reviewers
  reviewers: reviewers
  SCOPE: Scope
  scope: scope
  SECONDS: Seconds
  SIZE: Size
  size: size
  STATUS: Status
  status: status
  STATUSS: Statuses
  statuss: statuses
  SUBJECT: Subject
  subject: subject
  SUBJECTS: Subjects
  subjects: subjects
  SUMMARY: Summary
  summary: summary
  SUMMARYS: Summaries
  summarys: summaries
  # ("Tag" refers to a keyword, will be used to tag names and images.)
  TAG: Tag
  tag: tag
  TAGS: Tags
  tags: tags
  TIME: Time
  time: time
  TIMES: Times
  times: times
  TITLE: Title
  title: title
  TITLES: Titles
  titles: titles
  UNDER_DEVELOPMENT: Under Development
  VERSION: Version
  version: version
  VERSIONS: Versions
  versions: versions

  # (Only used by validation errors, I think.)
  email_confirmation: email confirmation
  password_confirmation: password confirmation

  # Common nouns/adjectives used as labels, never pluralized.
  ALL: All
  all: all
  NONE: None
  none: none
  HIGH: High
  high: high
  LOW: Low
  low: low
  LESS: Less
  less: less
  MORE: More
  more: more
  PREV: Previous
  prev: previous
  NEXT: Next
  next: next
  BACK: Back
  back: back
  FORWARD: Next
  forward: next
  EAST: East
  east: east
  NORTH: North
  north: north
  SOUTH: South
  south: south
  WEST: West
  west: west
  PAGE: Page
  by_letter: By letter
  GOTO: Go
  MENU: Menu

  # Labels for fields answering: "What did you observe?", "When did you observe
  # it?", "Where did you observe it?", and "Who observed it?".
  # "WHERE_GROUP" is used for the whole group of lat/lng and place_name.
  WHAT: Scientific Name
  what: scientific name
  WHEN: When
  when: when
  WHERE_GROUP: Where
  where_group: where
  WHERE: Locality
  where: locality
  WHO: Who
  who: who

  # Common verbs/actions used as button labels.
  ADD: Add
  add: add
  # activate an API key
  ACTIVATE: Activate
  activate: activate
  # apply changes
  APPLY: Apply
  apply: apply
  # approve a name
  APPROVE: Approve
  approve: approve
  # attach an observation to a project
  ATTACH: Attach
  attach: attach
  CANCEL: Cancel
  cancel: cancel
  # clear a search form
  CLEAR: Clear
  clear: clear
  # close a popup window
  CLOSE: Close
  close: close
  COPY_THIS_ID: "Copy this [:ID]"
  COPY_THIS_NAME: "Copy this [:NAME]"
  COPIED: Copied
  CREATE: Create
  create: create
  DEFINE: Define
  define: define
  DELETE: Delete
  delete: delete
  # deprecate a name
  DEPRECATE: Deprecate
  deprecate: deprecate
  # destroy an observation or other object
  DESTROY: Destroy
  destroy: destroy
  DISABLE: Disable
  disable: disable
  download: download
  DOWNLOAD: Download
  EDIT: Edit
  edit: edit
  ENABLE: Enable
  enable: enable
  IMPORT: Import
  INDEX_OBJECT: "[TYPE] [:INDEX]"
  # merge one object into another
  MERGE: Merge
  merge: merge
  NEXT_OBJECT: "[:NEXT] [TYPE]"
  OKAY: Okay
  okay: okay
  OPEN: Open
  pattern: pattern
  PATTERN: Pattern
  # reload a form
  PREV_OBJECT: "[:PREV] [TYPE]"
  RELOAD: Reload
  reload: reload
  # remove an image from an observation, or an observation from a project
  REMOVE: Remove
  remove: remove
  SAVE: Save
  save: save
  SAVE_CHANGES: Save Changes
  save_changes: save changes
  SAVE_EDITS: Save Edits
  save_edits: save edits
  SEARCH: Search
  search: search
  SEARCHES: Searches
  SEND: Send
  send: send
  SHOW: Show
  show: show
  HIDE: Hide
  hide: hide
  # submit a form
  SUBMIT: Submit
  submit: submit
  SUBMITTING: Submitting
  UPDATE: Update
  update: update
  UPDATING: Updating
  # upload an image or checklist
  UPLOAD: Upload
  upload: upload
  USE: Use
  use: use
  RECORD: Record
  IDENTIFY: Identify
  ADD_TO: Add to

  # Common adjectives.
  ANONYMOUS: Anonymous
  anonymous: anonymous
  BY: By
  by: by
  CREATED: Created
  created: created
  CREATED_AT: Created at
  created_at: created at
  DESTROYED: Destroyed
  destroyed: destroyed
  FILTERED: Filtered
  filtered: filtered
  IGNORING: Ignoring
  ignoring: ignoring
  MODIFIED: Modified
  modified: modified
  NEW: New
  new: new
  OPTIONAL: Optional
  optional: optional
  REQUIRED: Required
  required: required
  TRACKING: Tracking
  tracking: tracking
  UPDATED: Updated
  updated: updated
  UPDATED_AT: Updated at
  updated_at: updated at
  VIEWED: Viewed
  viewed: viewed
  WATCHING: Watching
  watching: watching

  # Common adjectives describing species names. (Note: "approved" seems to be
  # interchangeable with "accepted" in our site -- both indicate that the
  # scientific community accepts this name as correct. "Reviewed" on the
  # other hand indicates that a user in the "reviewers" group has looked at
  # an object and didn't see any obvious mistakes.)
  APPROVED: Approved
  approved: approved
  ACCEPTED: Accepted
  accepted: accepted
  DEPRECATED: Deprecated
  deprecated: deprecated
  MISSPELLED: Misspelt
  misspelled: misspelt
  NOT_MISSPELLED: Spelled Correctly
  not_misspelled: spelled correctly
  REVIEWED: Reviewed
  reviewed: reviewed
  UNKNOWN: Unknown
  unknown: unknown

  # Permission states: restricted means access is restricted but the current user
  # has access; private means the current user does not have access; default means
  # this is the default description that shows up on the show_name/location page
  # (synonyms that might work better are "principle" or "main" or "official").
  PRIVATE: Private
  private: private
  PUBLIC: Public
  public: public
  RESTRICTED: Restricted
  restricted: restricted
  DEFAULT: Default
  default: default

  # Common verbs/actions with objects.
  add_object: Add [TYPE]
  add_objects: Add [TYPES]
  all_objects: All [TYPES]
  cancel_and_create: "[:CANCEL] ([:CREATE] [TYPE])"
  cancel_and_show: Cancel (Show [TYPE])
  cancel_to_index: "[:CANCEL] ([TYPE] [:INDEX])"
  new_object: New [TYPE]
  create_object: Create [TYPE]
  destroy_object: Destroy [TYPE]
  edit_object: Edit [TYPE]
  list_objects: List [TYPES]
  remove_object: Remove [TYPE]
  remove_objects: Remove [TYPES]
  update_object: Update [TYPE]
  show_all: Show All
  map_all: Map All
  show_location: Show [LOCATION]
  show_location_description: Show [DESCRIPTION]
  about_this_taxon: About this taxon
  research_links: Research Links
  show_name: About [NAME]
  show_name_description: Show [DESCRIPTION]
  show_object: Show [TYPE]
  show_objects: Show [TYPES]
  sort_by_object: Sort by [TYPE]
  search_object: Search [TYPE]

  # Other generic phrases.
  added_to_list: Added observation to "[list]".
  attached_to_project: Attached [object] to "[project]".
  and_num_more: And [num] more...
  are_you_sure: Are you sure?
  click_for_map: Click for map
  CREATED_BY: Created by
  EDITING: Editing
  google_images: Google Images
  MAXIMUM: Maximum
  on_mo: On MO
  on_the_web: On the web
  on_site: On [site]
  project_first_collection: "**First collection of \"[name]\" for \"[project]\". Consider vouchering!**"
  project_count_collections: "[count] collections of \"[name]\" for \"[project]\"."
  show_on_map: Show on map
  many_times: "[num] times"
  one_time: once
  permission_denied: Permission denied.
  removed_from_list: Removed observation from "[list]".
  removed_from_project: Removed [object] from "[project]".
  select_file: Select or drop files...
  no_file_selected: No file selected.
  SEE_MESSAGE_BELOW: See message below.
  "YES": "Yes"
  "NO": "No"
  "yes": "yes"
  "no": "no"
  TO: To
  to: to

  ##############################################################################

  # ENUMERATED SETS OF VALUES

  # Units.
  units_meters: meters

  # Names we recognize for the "unknown" location: comma-separated list.
  unknown_locations: Unknown, Earth, World, Worldwide, Anywhere, Everywhere

  # Quality values.
  image_vote_long_0: No opinion.
  image_vote_long_1: "**Okay** but not so useful."
  image_vote_long_2: "**Useful** for identification."
  image_vote_long_3: "**Good** enough for a field guide."
  image_vote_long_4: "**Great!** Beyond the work of mortals."
  image_vote_help_0: No opinion.
  image_vote_help_1: Okay but not so useful.
  image_vote_help_2: Useful for identification.
  image_vote_help_3: Good enough for a field guide.
  image_vote_help_4: Great! Beyond the work of mortals.
  image_vote_short_0: Unrated
  image_vote_short_1: Okay
  image_vote_short_2: Useful
  image_vote_short_3: Good
  image_vote_short_4: Great

  # Review statuses. (Note: "unvetted" means it's been looked at but the reviewer
  # doesn't feel comfortable declaring it "accurate"; thus "unvetted" means
  # "reviewed" and "vetted" means "approved". Sorry, we inherited these odd
  # terms from EOL; they weren't my choice!)
  review_unreviewed: Unreviewed
  review_unvetted: Reviewed
  review_vetted: Approved
  review_inaccurate: Inaccurate/Incomplete
  review_no_export: Not for Export
  review_ok_for_export: Okay for Export
  review_non_diagnostic: Non-Diagnostic
  review_diagnostic: Diagnostic

  # Naming reasons.
  naming_reason_label_1: Recognized by sight
  naming_reason_label_2: Used references
  naming_reason_label_3: Based on microscopic features
  naming_reason_label_4: Based on chemical features

  # Naming reasons notes
  naming_reason_suggested_on_inat: Suggested on iNat by [user]
  naming_inat_provisional: Added on iNat by [user]

  # Name/location description types. These are used as page title and in index
  # results -- must include both the type of description and the title of the
  # object ([object]) they're describing.
  description_full_title_public: Public [:DESCRIPTION] of [object]
  description_full_title_foreign: "[:DESCRIPTION] of [object] from [text]"
  description_full_title_project: Draft of [object] for [text] by [user]
  description_full_title_source: "[:DESCRIPTION] of [object] from [text]"
  description_full_title_user: "[USER]'s [:DESCRIPTION] of [object]"

  # Name/location description types. These are used when listing the available
  # descriptions in the show_name page.
  description_part_title_public: Public [:DESCRIPTION]
  description_part_title_user: "[USER]'s [:DESCRIPTION]"

  # Name/location description types. These are used when listing the available
  # descriptions in the show_name page, but this time the optional text field was
  # filled in. Note that the text field is not optional for half of the source
  # types.
  description_part_title_public_with_text: "[TEXT]"
  description_part_title_foreign_with_text: "[:DESCRIPTION] From [TEXT]"
  description_part_title_project_with_text: Draft for [TEXT] by [USER]
  description_part_title_source_with_text: "[:DESCRIPTION] From [TEXT]"
  description_part_title_user_with_text: "[TEXT] by [USER]"

  # Footers -- "Created: [date]", "By: [user]", "Obs Created: 2008-11-03", etc.
  footer_created_at: "*[:Created]:* [date]"
  footer_created_by: "*[:Created]:* [date] *by* [user]"
  footer_updated_at: "*[:Modified]:* [date]"
  footer_updated_by: "*[:Modified]:* [date] *by* [user]"
  footer_last_updated_at: "*Last [:modified]:* [date]"
  footer_last_updated_by: "*Last [:modified]:* [date] *by* [user]"
  footer_viewed: "*[:Viewed]:* [times], *last [:viewed]:* [date]"
  footer_last_you_viewed: "*Last viewed by you:* [date]"
  footer_never: never
  footer_version_out_of: "*[:Version]:* [num] *of* [total]"

  # Taxonomic ranks.
  RANK_DOMAIN: Domain
  rank_domain: domain
  RANK_PLURAL_DOMAIN: Domain
  rank_plural_domain: domain
  RANK_KINGDOM: Kingdom
  rank_kingdom: kingdom
  RANK_PLURAL_KINGDOM: Kingdoms
  rank_plural_kingdom: kingdoms
  RANK_PHYLUM: Phylum
  rank_phylum: phylum
  RANK_PLURAL_PHYLUM: Phyla
  rank_plural_phylum: phyla
  RANK_CLASS: Class
  rank_class: class
  RANK_PLURAL_CLASS: Classes
  rank_plural_class: classes
  RANK_ORDER: Order
  rank_order: order
  RANK_PLURAL_ORDER: Orders
  rank_plural_order: orders
  RANK_FAMILY: Family
  rank_family: family
  RANK_PLURAL_FAMILY: Families
  rank_plural_family: families
  RANK_GENUS: Genus
  rank_genus: genus
  RANK_PLURAL_GENUS: Genera
  rank_plural_genus: genera
  RANK_SUBGENUS: Subgenus
  rank_subgenus: subgenus
  RANK_PLURAL_SUBGENUS: Subgenera
  rank_plural_subgenus: subgenera
  RANK_SECTION: Section
  rank_section: section
  RANK_PLURAL_SECTION: Sections
  rank_plural_section: sections
  RANK_SUBSECTION: Subsection
  rank_subsection: subsection
  RANK_PLURAL_SUBSECTION: Subsections
  rank_plural_subsection: subsections
  RANK_STIRPS: Stirps
  rank_stirps: stirps
  RANK_PLURAL_STIRPS: Stirpes
  rank_plural_stirps: stirpes
  RANK_SPECIES: Species
  rank_species: species
  RANK_PLURAL_SPECIES: Species
  rank_plural_species: species
  RANK_SUBSPECIES: Subspecies
  rank_subspecies: subspecies
  RANK_PLURAL_SUBSPECIES: Subspecies
  rank_plural_subspecies: subspecies
  RANK_VARIETY: Variety
  rank_variety: variety
  RANK_PLURAL_VARIETY: Varieties
  rank_plural_variety: varieties
  RANK_FORM: Form
  rank_form: form
  RANK_PLURAL_FORM: Forms
  rank_plural_form: forms
  RANK_GROUP: Group or Clade
  rank_group: group or clade
  RANK_PLURAL_GROUP: Groups or Clades
  rank_plural_group: groups or clades

  # These two are used when parsing rank, e.g., in name pattern search.
  rank_alt_phylum: phylum, division
  rank_alt_group: group, clade, complex

  # User statistics field names.
  user_stats_comments: "[:COMMENTS]"
  user_stats_contributing_users: ""
  user_stats_images: "[:IMAGES]"
  user_stats_location_description_authors: "[:LOCATION_DESCRIPTIONS] Authored"
  user_stats_location_description_editors: "[:LOCATION_DESCRIPTIONS] Edited"
  user_stats_locations: "[:LOCATIONS] Created"
  user_stats_location_versions: "[:LOCATIONS] Edited"
  user_stats_name_description_authors: "[:NAME_DESCRIPTIONS] Authored"
  user_stats_name_description_editors: "[:NAME_DESCRIPTIONS] Edited"
  user_stats_names: "[:NAMES] Created"
  user_stats_name_versions: "[:NAMES] Edited"
  user_stats_namings: Proposed IDs
  user_stats_observations: "[:OBSERVATIONS]"
  user_stats_observations_with_voucher: Observations with Specimen, Notes and Images
  user_stats_observations_without_voucher: All Other Observations
  user_stats_sequences: ""
  user_stats_sequenced_observations: ""
  user_stats_species_list_entries: "[:SPECIES_LIST] Entries"
  user_stats_species_lists: "[:SPECIES_LISTS]"
  user_stats_users: ""
  user_stats_votes: "[:VOTES]"
  user_stats_translation_strings: "[:TRANSLATIONS] Authored"
  user_stats_languages: "[:TRANSLATIONS] By Language"

  # Site statistics field names.
  site_stats_comments: "[:COMMENTS]"
  site_stats_contributing_users: Contributing Users
  site_stats_images: "[:IMAGES]"
  site_stats_listed_taxa: Listed Taxa
  site_stats_location_description_authors: Authored [:LOCATION_DESCRIPTIONS]
  site_stats_location_description_editors: ""
  site_stats_locations: Defined [:LOCATIONS]
  site_stats_location_versions: ""
  site_stats_name_description_authors: Authored [:NAME_DESCRIPTIONS]
  site_stats_name_description_editors: ""
  site_stats_names: ""
  site_stats_name_versions: ""
  site_stats_namings: Proposed IDs
  site_stats_observations: "[:OBSERVATIONS]"
  site_stats_observations_with_voucher: Observations with Full Data
  site_stats_observations_without_voucher: Other Observations
  site_stats_observed_taxa: Observed Taxa
  site_stats_sequences: "[:SEQUENCES]"
  site_stats_sequenced_observations: Sequenced Observations
  site_stats_species_list_entries: "[:SPECIES_LIST] Entries"
  site_stats_species_lists: "[:SPECIES_LISTS]"
  site_stats_users: Users
  site_stats_votes: "[:VOTES]"

  # Vote descriptions.
  vote_no_opinion: No Opinion
  vote_confidence_100: I'd Call It That
  vote_confidence_80: Promising
  vote_confidence_60: Could Be
  vote_confidence_40: Doubtful
  vote_confidence_20: Not Likely
  vote_confidence_0: As If!
  vote_agreement_100: I'd Call It That
  vote_agreement_80: Promising
  vote_agreement_60: Could Be
  vote_agreement_40: Doubtful
  vote_agreement_20: Not Likely
  vote_agreement_0: As If!

  # Time quantities.
  time_just_seconds_ago: seconds ago
  time_one_minute_ago: a minute ago
  time_minutes_ago: "[n] minutes ago"
  time_one_hour_ago: an hour ago
  time_hours_ago: "[n] hours ago"
  time_one_day_ago: yesterday
  time_days_ago: "[n] days ago, [date]"
  time_one_week_ago: last week, [date]
  time_weeks_ago: "[n] weeks ago, [date]"
  time_one_month_ago: last month, [date]
  time_months_ago: "[n] months ago, [date]"
  time_one_year_ago: last year, [date]
  time_years_ago: "[n] years ago, [date]"

  # Lifeform "tags".
  lifeform_basidiolichen: Basidiolichen
  lifeform_lichen: Lichen
  lifeform_lichen_ally: Lichen Ally
  lifeform_lichenicolous: Lichenicolous
  lifeform_help_basidiolichen: Lichen-forming fungus with a mushroom fruiting body.
  lifeform_help_lichen: Lichen-forming fungus which grows a specialized thallus when in symbiosis with one or more green algae or cyanobacteria.
  lifeform_help_lichen_ally: Fungus related to lichens and often studied by lichenologists despite being nonlichenized.
  lifeform_help_lichenicolous: Fungus which often or exclusively grows on or within a lichen.

  # For search-status widget
  search_status_all_names: Enter text to search [type]
  search_status_has_name: "Match found in [type]:"
  search_status_has_no_name: No match found in [type]

  # These are the keywords the PatternSearch class resolves as Query params,
  # e.g. "date" in "date:today". They should not depend on other translations.
  search_term_author: author
  search_term_citation: citation
  search_term_classification: classification
  search_term_comments: comments
  search_term_confidence: confidence
  search_term_created: created
  search_term_when: date
  search_term_deprecated: deprecated
  search_term_east: east
  search_term_exclude_consensus: exclude_consensus
  search_term_field_slip: field_slip
  search_term_has_author: has_author
  search_term_has_citation: has_citation
  search_term_has_classification: has_classification
  search_term_has_comments: has_comments
  search_term_has_description: has_description
  search_term_has_field: has_field
  search_term_has_images: has_images
  search_term_has_name: has_name
  search_term_has_notes: has_notes
  search_term_has_observations: has_observations
  search_term_has_public_lat_lng: has_public_lat_lng
  search_term_has_sequence: has_sequence
  search_term_has_specimen: has_specimen
  search_term_has_synonyms: has_synonyms
  search_term_herbarium: herbarium
  search_term_include_all_name_proposals: include_all_name_proposals
  search_term_include_misspellings: include_misspellings
  search_term_include_subtaxa: include_subtaxa
  search_term_include_synonyms: include_synonyms
  search_term_is_collection_location: is_collection_location
  search_term_lichen: lichen
  search_term_list: list
  search_term_location: location
  search_term_modified: modified
  search_term_name: name
  search_term_north: north
  search_term_notes: notes
  search_term_project: project
  search_term_project_lists: project_lists
  search_term_rank: rank
  search_term_region: region
  search_term_south: south
  search_term_user: user
  search_term_west: west

  # These are for search forms and should recycle other translations
  search_term_group_pattern: "[:PATTERN]"
  search_term_group_search: "[:SEARCH]"
  search_term_group_dates: "[:DATES]"
  search_term_group_quality: "[:QUALITY]"
  search_term_group_scope: "[:SCOPE]"
  search_term_group_detail: "[:DETAIL]"
  search_term_group_name: "[:NAME]"
  search_term_group_location: "[:LOCATION]"
  search_term_group_connected: "[:CONNECTED_TO]"

  # Words recognized in search bar.
  # e.g. "user:me"
  search_value_me: me
  # e.g. "has_images:yes"
  search_value_true: yes|true
  # e.g. "has_specimen:no"
  search_value_false: no|false
  # e.g. "include_misspellings:either" meaning include both correctly and incorrectly spelled names
  search_value_both: both|either
  # e.g. "date:last month-today"
  search_value_today: today
  search_value_yesterday: yesterday
  search_value_days_ago: N days ago
  search_value_this_week: this week
  search_value_last_week: last week
  search_value_weeks_ago: N weeks ago
  search_value_this_month: this month
  search_value_last_month: last month
  search_value_months_ago: N months ago
  search_value_this_year: this year
  search_value_last_year: last year
  search_value_years_ago: N years ago

  # Rss log messages.
  log_ancient: "[String]"
  log_approved_by: Approved by [user].
  log_approved_by_with_comment: "[:log_approved_by] [comment]"
  log_consensus_changed: "Consensus changed from: [old]."
  log_consensus_created: Initial name [name].
  log_consensus_created_at: "[:log_consensus_created]"
  log_consensus_reached: "Consensus established: [name]"
  log_deprecated_by: Deprecated by [user].
  log_deprecated_by_with_comment: "[:log_deprecated_by] [comment]"
  log_changed_default_description: Default description changed to [name] by [user].
  log_changed_permissions: "Permissions modified by [user]: [name]"
  log_name_approved: Approved by [user] over [other].
  log_name_approved_with_comment: "[:log_name_approved] [comment]"
  log_name_deprecated: Deprecated by [user] in favor of [other].
  log_name_deprecated_with_comment: "[:log_name_deprecated] [comment]"
  log_object_accessioned: "[name] accessioned by [user]"
  log_object_added_by_user: "[Type] added by [user]."
  log_object_added_by_user_with_name: "[Type] added by [user]: [name]"
  log_object_created_by_user: "[Type] created by [user]."
  log_object_created_by_user_with_name: "[Type] created by [user]: [name]"
  log_naming_proposed_by_user: "Name proposed by [user]: [name]"
  log_object_destroyed_by_user: "[Type] deleted by [user]."
  log_object_destroyed_by_user_with_name: "[Type] deleted by [user]: [name]"
  log_naming_destroyed_by_user: "Proposed name deleted by [user]: [name]"
  log_object_merged_by_user: "[Type] merged into [that] by [user]."
  log_object_moved_by_user: "[Type] moved to [to] by [user]."
  log_object_removed_by_user: "[Type] removed by [user]."
  log_object_removed_by_user_with_name: "[Type] removed by [user]: [name]"
  log_object_removed_no_user: "[Type] removed."
  log_naming_updated_by_user: "Proposed name updated by [user]: [name]."
  log_object_updated_by_user: "[Type] updated by [user]."
  log_object_updated_by_user_with_name: "[Type] updated by [user]: [name]"
  log_orphan: "[Title]"
  log_published_description: "Description published by [user]: [name]"
  log_updated_by: Updated by [user].

  # These should not need any translation.
  log_article_created: "[:log_object_created_by_user(type=:article)]"
  log_article_created_at: "[:log_object_created_by_user(type=:article)]"
  log_article_destroyed: "[:log_object_destroyed_by_user(type=:article)]"
  log_article_updated: "[:log_object_updated_by_user(type=:article)]"
  log_article_updated_at: "[:log_object_updated_by_user(type=:article)]"
  log_collection_number_added: "[:log_object_added_by_user_with_name(type=:collection_number)]"
  log_collection_number_updated: "[:log_object_updated_by_user_with_name(type=:collection_number)]"
  log_collection_number_updated_at: "[:log_object_updated_by_user_with_name(type=:collection_number)]"
  log_collection_number_removed: "[:log_object_removed_by_user_with_name(type=:collection_number)]"
  log_comment_added: "[:log_object_added_by_user_with_name(type=:comment,name=summary)]"
  log_comment_destroyed: "[:log_object_destroyed_by_user_with_name(type=:comment,name=summary)]"
  log_comment_updated: "[:log_object_updated_by_user_with_name(type=:comment,name=summary)]"
  log_comment_updated_at: "[:log_object_updated_by_user_with_name(type=:comment,name=summary)]"
  log_description_created: "[:log_object_created_by_user_with_name(type=:description)]"
  log_description_created_at: "[:log_object_created_by_user_with_name(type=:description)]"
  log_description_destroyed: "[:log_object_destroyed_by_user_with_name(type=:description)]"
  log_description_updated: "[:log_object_updated_by_user_with_name(type=:description)]"
  log_description_updated_at: "[:log_object_updated_by_user_with_name(type=:description)]"
  log_glossary_term_created: "[:log_object_created_by_user(type=:glossary_term)]"
  log_glossary_term_created_at: "[:log_object_created_by_user(type=:glossary_term)]"
  log_glossary_term_updated: "[:log_object_updated_by_user(type=:glossary_term)]"
  log_glossary_term_updated_at: "[:log_object_updated_by_user(type=:glossary_term)]"
  log_herbarium_record_added: "[:log_object_added_by_user_with_name(type=:herbarium_record)]"
  log_herbarium_record_moved: "[:log_object_moved_by_user(type=:specimen)]"
  log_herbarium_record_updated: "[:log_object_updated_by_user_with_name(type=:herbarium_record)]"
  log_herbarium_record_updated_at: "[:log_object_updated_by_user_with_name(type=:herbarium_record)]"
  log_herbarium_record_removed: "[:log_object_removed_by_user_with_name(type=:herbarium_record)]"
  log_image_created: "[:log_object_added_by_user_with_name(type=:image)]"
  log_image_created_at: "[:log_object_added_by_user_with_name(type=:image)]"
  log_image_destroyed: "[:log_object_destroyed_by_user_with_name(type=:image)]"
  log_image_removed: "[:log_object_removed_by_user_with_name(type=:image)]"
  log_image_reused: "[:log_object_added_by_user_with_name(type=:image)]"
  log_image_updated: "[:log_object_updated_by_user_with_name(type=:image)]"
  log_image_updated_at: "[:log_object_updated_by_user_with_name(type=:image)]"
  log_location_created: "[:log_object_created_by_user(type=:location)]"
  log_location_created_at: "[:log_object_created_by_user(type=:location)]"
  log_location_destroyed: "[:log_object_destroyed_by_user(type=:location)]"
  log_location_merged: "[:log_object_merged_by_user(type=:location)]"
  log_location_updated: "[:log_object_updated_by_user(type=:location)]"
  log_location_updated_at: "[:log_object_updated_by_user(type=:location)]"
  log_name_created: "[:log_object_created_by_user(type=:name)]"
  log_name_created_at: "[:log_object_created_by_user(type=:name)]"
  log_name_destroyed: "[:log_object_destroyed_by_user(type=:name)]"
  log_name_merged: "[:log_object_merged_by_user(type=:name)]"
  log_name_updated: "[:log_object_updated_by_user(type=:name)]"
  log_name_updated_at: "[:log_object_updated_by_user(type=:name)]"
  log_naming_created: "[:log_naming_proposed_by_user]"
  log_naming_created_at: "[:log_naming_proposed_by_user]"
  log_naming_destroyed: "[:log_naming_destroyed_by_user]"
  log_naming_updated: "[:log_naming_updated_by_user]"
  log_naming_updated_at: "[:log_object_updated_by_user_with_name(type=:naming)]"
  log_observation_created: "[:log_object_created_by_user(type=:observation)]"
  log_observation_created_at: "[:log_object_created_by_user(type=:observation)]"
  log_observation_destroyed2: "[:log_object_destroyed_by_user_with_name(type=:observation)]"
  log_observation_destroyed: "[:log_object_destroyed_by_user(type=:observation)]"
  log_observation_updated: "[:log_object_updated_by_user(type=:observation)]"
  log_observation_updated_at: "[:log_object_updated_by_user(type=:observation)]"
  log_project_added_admin: "[:log_object_added_by_user_with_name(type=:admin)]"
  log_project_added_member: "[:log_object_added_by_user_with_name(type=:member)]"
  log_project_created: "[:log_object_created_by_user(type=:project)]"
  log_project_created_at: "[:log_object_created_by_user(type=:project)]"
  log_project_destroyed: "[:log_object_destroyed_by_user(type=:project)]"
  log_project_removed_admin: "[:log_object_removed_by_user_with_name(type=:admin)]"
  log_project_removed_member: "[:log_object_removed_by_user_with_name(type=:member)]"
  log_project_updated: "[:log_object_updated_by_user(type=:project)]"
  log_project_updated_at: "[:log_object_updated_by_user(type=:project)]"
  log_species_list_created: "[:log_object_created_by_user(type=:species_list)]"
  log_species_list_created_at: "[:log_object_created_by_user(type=:species_list)]"
  log_species_list_destroyed: "[:log_object_destroyed_by_user(type=:species_list)]"
  log_species_list_updated: "[:log_object_updated_by_user(type=:species_list)]"
  log_species_list_updated_at: "[:log_object_updated_by_user(type=:species_list)]"
  log_sequence_added: "[:log_object_added_by_user(type=name)]"
  log_sequence_accessioned: "[:log_object_accessioned(type=:sequence)]"
  log_sequence_destroyed: "[:log_object_destroyed_by_user(type=:sequence)]"
  log_specimen_added: "[:log_object_added_by_user_with_name(type=:herbarium_record)]"
  log_object_added: "[:log_object_added_by_user]"
  log_object_created: "[:log_object_created_by_user]"
  log_object_created_at: "[:log_object_created_by_user]"
  log_object_destroyed: "[:log_object_destroyed_by_user]"
  log_object_removed: "[:log_object_removed_by_user]"
  log_object_updated: "[:log_object_updated_by_user]"
  log_object_updated_at: "[:log_object_updated_by_user]"

  source_credit_mo_website: Created via the Mushroom Observer website
  source_credit_mo_android_app: Created via the "Mushroom Observer Android app":https://mushroomobserver.org/articles/34
  source_credit_mo_iphone_app: Created via the "Mushroom Observer iPhone app":https://mushroomobserver.org/articles/34
  source_credit_mo_api: Created via the "Mushroom Observer API":https://github.com/MushroomObserver/mushroom-observer/blob/main/README_API.md.
  source_credit_mo_inat_import: Imported from "iNaturalist":https://www.inaturalist.org via "Import from iNat":https://mushroomobserver.org/articles/39

  ##############################################################################

  # APPLICATION LAYOUT -- this stuff appears on every single page

  # This goes in the title bar of the browser. You don't need to translate this,
  # it's up to you.
  app_title: Mushroom Observer

  # This goes in a box at the top of the page.
  banner_update: Update Banner
  banner_update_failure: Failed to update banner.
  banner_update_success: Banner updated successfully.

  # These are the controls/links in the left-hand panel.
  app_intro: Introduction
  app_how_to_use: How To Use
  app_how_to_help: How To Help
  app_privacy_policy: Privacy Policy
  app_donate: Donate
  app_send_a_comment: Send a Comment
  app_index_a_z: "[:INDEXES]: [:NAMES]"
  app_list_locations: "[:list_objects(type=:location)]"
  app_list_projects: "[:list_objects(type=:project)]"
  app_latest: Latest
  app_latest_changes: Changes by Users
  app_newest_images: "[:IMAGES]"
  app_comments: "[:COMMENTS]"
  app_observations_left: "[:OBSERVATIONS]"
  app_create_observation: "[:create_object(type=:observation)]"
  app_help_id_obs: Help Identify
  app_sort_by_date_obs: "[:sort_by_object(type=:date)]"
  app_sort_by: "[:sort_by_object(type=order)]"
  app_species_list: "[:SPECIES_LISTS]"
  app_create_list: Create List
  app_sort_by_date_spl: "[:sort_by_object(type=:date)]"
  app_sort_by_title: "[:sort_by_object(type=:title)]"
  app_account: Account
  app_all_lists: All Lists
  app_login: Login
  app_login_reminder: Login or create an account to access more fungal content
  app_create_account: Create Account
  app_current_user: Current User
  app_comments_for_you: Comments for You
  app_mobile: Get Mobile App
  app_qrcode: Enter Field Slip Code
  app_your_observations: Your Observations
  app_your_lists: Your Lists
  app_your_interests: Your Interests
  app_your_projects: Your Projects
  app_your_summary: Your Summary
  app_preferences: Preferences
  app_life_list: Life List
  app_checklist: Checklist
  app_join_mailing_list: Join Mailing List
  app_logout: Logout
  app_admin: Admin
  app_jobs: Jobs
  app_blocked_ips: Blocked IPs
  app_switch_users: Switch Users
  app_users: "[:list_objects(type=:user)]"
  app_email_all_users: Email All Users
  app_add_to_group: Add to Group
  app_turn_admin_on: Turn on Admin Mode
  app_turn_admin_off: Turn off Admin Mode
  app_languages: Languages
  app_contributors: Contributors
  app_site_stats: Site Stats
  app_colors_from: Colors from [theme]
  app_powered_by: Powered by
  app_preferred_browser: Preferred browser
  app_feature_tracker: Feature Tracker
  app_publications: Publications
  app_more: More
  app_other: Other
  app_report_a_bug: Report a Bug

  # This is for the search bar at the top of every page.
  app_find: Find
  app_search: Search
  app_search_google: Site (via google)
  app_advanced_search: Advanced Search
  app_timer: "time: [seconds] sec"
  app_index_timer: "[num] results in [seconds] sec"

  # This shows up at the bottom of every page. We recommend something like: \n
  # "Translated into <Language> by _user your-login_"
  app_translators_credit: Translated into English by
  app_translators_credit_and_others: and others
  app_edit_translations: Edit All Translations
  app_edit_translations_on_page: Edit Translations on this Page

  # These are general alerts that appear near the top of the page.
  app_no_ajax: Your Browser Is Out of Date
  app_no_browser: We Don't Recognize Your Browser
  app_no_javascript: Javascript Is Disabled
  app_no_session: You Have Cookies Disabled

  # Title of the RSS auto-discovery link in the HTML header section.
  app_rss: "[:app_title] RSS"

  ##############################################################################

  # MOST POPULAR PAGES

  # autocompleters
  start_typing: Start typing...
  autocompleter_has_id: Match found

  # emails/ask_observation_question
  ask_observation_question_title: Question about [name]
  ask_observation_question_label: Enter your question below. When you hit "[:SEND]" it will be emailed to [user]. The email will automatically include a link to this observation as well as your email address.

  # emails/ask_user_question
  ask_user_question_title: Email Message for [user]
  ask_user_question_label: Enter your question below. When you hit "[:SEND]" it will be emailed to [user]. The email will include your email address as the 'Reply To' address.
  ask_user_question_message: "[:Message]"
  ask_user_question_subject: "[:Subject]"

  # admin/emails/webmaster_question
  ask_webmaster_title: Email Question or Comment
  ask_webmaster_your_email: Your email address
  ask_webmaster_question: Question or Comment
  ask_webmaster_note: "Thanks for your interest in the Mushroom Observer website. This website was first launched in mid-2006. The site is owned by the non-profit \"Mushroom Observer, Inc.\":/support/governance and administered by volunteer developers and maintainers. We welcome questions about using the site or comments on how the site might be improved.\n\n[:ask_webmaster_bug]\n\n[:ask_webmaster_account_deletion]\n\nThe Mushroom Observer Team"
  ask_webmaster_bug: "**Bug Reports**\nIf you are reporting a bug, please let us know what hardware, operating system, and browser you use, and exactly what you were doing. (Which page(s) you were viewing, what you typed, which link(s) you clicked.)"
  ask_webmaster_account_deletion: "**Account Deletion**\nIf you want your account deleted please submit a request asking for deletion including your account login (should be in the upper right corner of this page). We will followup when an admin is available (remember that we are all volunteers here). If you have no existing contributions, your account will be completely deleted. If you have made regular contributions to the site including observations, images, namings, or comment, this data will be preserved and your account will be disabled. Note that you can delete any of your information from your account if you so desired prior to your account being disabled. As part of disabling your account, your login, email address, name, and all personal profile data will all be deleted or anonymized. You may also request that all data of a particular type be removed from the system, but this may take longer to complete."

  # comments/new
  comment_add_title: Add Comment to [name]

  # comments/edit
  comment_edit_title: Edit Comment on [name]

  # comments/index (This is used to describe the object the comment is
  # about if the object has been deleted, orphaning the comment.)
  comment_list_deleted: object deleted

  # comments/show
  comment_show_title: Comment on [Name]
  comment_show_created_at: "[:Created]"
  comment_show_by: "[:By]"
  comment_show_summary: "[:Summary]"
  comment_show_comment: "[:Comment]"
  comment_show_show: "[:show_object]"
  comment_show_edit: "[:EDIT]"
  comment_show_destroy: "[:DESTROY]"

  # emails/commercial_inquiry
  commercial_inquiry_title: Commercial Inquiry About [name]
  commercial_inquiry_header: Enter your commercial inquiry about this image. When you hit "[:SEND]" it will be emailed to [user]. The email will automatically include a link to this image as well as your email address.

  # locations/descriptions/new
  create_location_description_title: "[:create_name_description_title]"

  # locations/new

  # names/descriptions/new
  create_name_description_title: Create Description for [name]

  # names/new
  create_name_multiple_names_match: There are already multiple names matching "[str]".
  create_name_duplicate_identifier: is used by another Name

  # namings/create
  create_naming: Propose a Name
  create_naming_title: "Propose Name for Observation #[id]"
  create_new_naming_warn: Sorry, someone else has given this a positive vote, so we had to create a new Naming to accomodate your changes."

  # observations/identify
  obs_needing_id: Needing Identification
  obs_needing_id_intro: "Here you can quickly scan unidentified observations, propose a name, or vote on a current name. Use the search bar above to filter by location, taxon or user.\n\nIf you feel you can't improve on an identification, \"[:mark_as_reviewed]\" and it won't come up again. (It will still appear for others.)\n\n*\"Lightbox\" shortcuts:*\n&lsqb;&larr;&rsqb; &lsqb;&rarr;&rsqb; move between observations, &lsqb;return&rsqb; propose a name, &lsqb;/&rsqb; mark as reviewed."
  mark_as_reviewed: Mark as reviewed
  marked_as_reviewed: Marked as reviewed
  filter_by: "Filter by:"

  # observations/create_observation
  create_observation_inat_import_link: Import from iNat

  # observations/download_observations
  download_observations_title: Download Observations
  download_observations_back: Cancel (Back to Index)
  download_observations_format: Choose format
  download_observations_raw: CSV spreadsheet
  download_observations_adolf: The Adolf Special™
  download_observations_darwin: Darwin Core
  download_observations_fundis: FunDiS
  download_observations_mycoportal: MyCoPortal
  download_observations_mycoportal_images: Images for MyCoPortal
  download_observations_symbiota: Symbiota
  download_observations_encoding: Choose character encoding
  download_observations_ascii: ASCII (no accents)
  download_observations_windows: WINDOWS-1252 (best for Excel)
  download_observations_utf8: UTF-8 (most universal)
  download_observations_utf16: UTF-16 (best for Windows 7 and up)
  download_observations_print_labels_header: Or you can print labels for the selected observations
  download_observations_print_labels: Print Labels
  download_observations_too_many_results: You are trying to download too many Observations. Please see <a href="https://github.com/MushroomObserver/mushroom-observer/blob/main/README_API.md#csv-files" target="_new">CSV Files</a> for an alternative.

  # location/edit_location

  # location/edit_location_description
  edit_location_description_title: Edit [name]

  # name/edit_name_description
  edit_name_description_title: Edit [name]

  # name/edit_name
  edit_name_multiple_names_match: "Multiple names match \"[str]\". If you want to get rid of this name, please choose one of the following names to merge it with: [matches]"
  edit_name_fill_in_classification_for_genus_first: You need to fill in a classification for the genus first.
  edit_lifeform_title: Edit Lifeform of [name]
  edit_lifeform_help: Check boxes of all categories which apply to this taxon.
  propagate_lifeform_title: Propagate Lifeform to Subtaxa of [name]
  propagate_lifeform_add: Check boxes of categories to add to all subtaxa.
  propagate_lifeform_remove: Check boxes of categories to remove from all subtaxa.

  # observations/edit_naming
  edit_naming_title: "Edit [:NAMING] for Observation #[id]"

  # observations/edit
  edit_observation_turn_off_specimen_with_records_present: You just told us there is no longer a specimen available. Don't forget to remove the corresponding collection numbers, fungarium records and/or sequences below, too, if you need to.

  # account/email_new_password
  email_new_password_title: Email New Password
  email_new_password_login: Login

  # observer/email_merge_request
  email_merge_request_title: Send [TYPE] Merge Request
  email_merge_request_help: By changing the name of a [type] to be the same as the name of another [type] you are effectively requesting that we merge two [types]. If this is really what you want to do, please take a minute to explain why you think this is the right thing to do. This will send a request to the admins, and if we agree with you, we will perform the merge. Note that merging two [types] cannot be undone. It will implicitly affect all [:observations] or other objects attached to the two [types].
  email_merge_request_success: Your request has been sent. Thank you!

  # emails/name_change_request
  email_name_change_request_title: Send Name Change Request
  email_name_change_request_help: "Changing this Name will indirectly affect other Names that depend on this Name. For instance, another Name may: include this Name as part of its Classification; or have this Name as an approved synonym. If you really want to change this Name, please explain why. This will send a request to the admins, and if we agree with you, we will make the change."
  new_name: New Name
  email_change_name_request_success: Your request has been sent. Thank you!

  # comments/_form_comments
  form_comments_comment: "[:Comment]"
  form_comments_summary: "[:Summary]"

  # shared/_fields_for_description
  form_description_source: "[:SOURCE]"
  form_description_source_public: Public [:app_title] Description
  form_description_source_foreign: From Another [:app_title] Server
  form_description_source_project: "[:PROJECT]"
  form_description_source_source: Independent Source
  form_description_source_user: "[:USER]"
  form_description_permissions: Permissions
  form_description_public_writable: Modifiable by the general public.
  form_description_public_readable: Visible to the general public.
  form_description_source_help: "There are three kinds of descriptions you can create:\n1. *Public:* These are wikipedia-style documents that are editable by everyone on the site. The default title is \"[:description_part_title_public]\". Use the text field above to customize this.\n2. *Source:* These descriptions come from a third-party source, and typically are not meant to be modifiable. Enter the name of the source in the text field above. Note, if you are posting a description that derives from copyrighted material, please be sure to rewrite it in your own words.\n3. *User:* Use this to create your own personalized description. The default title will be \"[:description_part_title_user(user=:name)]\". Use the text field above to customize this. In both this and the 'Source' type above, you will have exclusive rights to choose who can view and modify this description (see the check-boxes below)."
  form_description_permissions_help: Is the general public is allowed to view or make modifications to this description? If you wish to have more control over read, write and admin permissions, please use the '[:show_description_adjust_permissions]' link above.
  form_description_license_help: Please select "license":/info/how_to_use#license you want to use for this description.

  # observations/_form_images
  form_images_when_taken: When it was taken
  form_images_when_help: Date the photograph or drawing was created.
  form_images_notes: Image notes
  form_images_notes_help: Enter notes that are specific to this particular image.
  form_images_copyright_holder: "[:COPYRIGHT_HOLDER]"
  form_images_original_name: Original file name
  form_images_select_license: Select a "License":/info/how_to_use#license
  form_images_license_help: Select "license":/info/how_to_use#license you want to give for this image.
  form_images_project_help: Check any projects you wish to attach this image to.
  form_images_camera_date: Camera date

  # observer/_form_list_feedback
  form_list_feedback_missing_names: The following names could not be found.
  form_list_feedback_missing_names_help: Click 'Save'/'Update' to create these names. If you want to correct any you entered by hand, do so in the area below and click 'Save' to re-evaluate the list. If the names came from an uploaded observation list, create a correct file and select it for upload.

  # glossary
  form_glossary_name_help: "A mycology-specific term, all lower-case except if capitalized in ordinary use.\nAvoid (a) variations of other Terms, or (b) Names of taxa. Details:"
  form_glossary_description_help: "A concise definition matching the part of speech of the Term, without repeating another Term's definition. (Instead link to the other Term.) Details:"

  # location/_form_location
  form_locations_hidden: Hide observations at this location
  form_locations_hidden_doc: Hidden locations will hide the GPS coordinates of associated observations. They also cannot be more precise than 0.1 degrees. This value cannot be changed when there are any associated observations.
  form_locations_locked: Lock this location so users cannot change the name or coordinates?
  form_locations_gen_desc: General Description
  form_locations_ecology: Habitat Description
  form_locations_species: Interesting Species
  form_locations_notes: "[:Notes]"
  form_locations_refs: "[:form_names_refs]"
  form_locations_refs_help: "[:form_names_refs_help]"
  form_locations_help: Here you can define the place where you observed mushrooms, if a matching place doesn't exist in Mushroom Observer already. Please try to define locations that will be reusable by yourself or others. If you have an idea of the location's name, you can start typing and Google will return its best guess of the place you typed, and draw a box of the approximate boundaries on the map. At this point, you can manually edit both the boundaries and the name of the place. <a href="/locations/help" target="_new">More about Locations on MO.</a>
  form_locations_find_on_map: Find on Map
  form_locations_get_elevation: Get Elevations
  form_locations_lat_long_help: All values should be in decimal degrees.
  form_locations_license_help: Select "license":/info/how_to_use#license you want to give for the above text.
  form_locations_gen_desc_help: Describe the geographical location of this location.
  form_locations_ecology_help: Summarize the climate, geology, ecology, plant communities, etc.
  form_locations_species_help: List the common, rare, or otherwise interesting species found here.
  form_locations_notes_help: Enter notes that are specific to this particular location. For example, whether it is private or public, whether permits are required, driving directions, etc.
  form_locations_dubious_help: Submit again to use this location name or edit the text below to correct any typo.

  # names/_form_name
  form_names_locked: Lock this name so users cannot change name, author or rank?
  form_names_detailed_help: For detailed help see <a href="https://docs.google.com/document/d/1xOEIAGzb2NoGfeC1QMvVmwtWK-gYyZqKkt7yKv61WY0" target="_new">Names in Mushroom Observer</a>.
  form_names_text_name: Scientific Name
  form_names_icn_id: Identifier
  form_names_identifier_help: "Preferably include the <a href=\"https://www.indexfungorum.org/\">Index Fungorum</a> Registration Identifier or <a href=\"https://www.mycobank.org/\">MycoBank</a> #."
  form_names_misspelling: This name is misspelt.
  form_names_misspelling_it_should_be: It should be
  form_names_taxonomic_notes: Notes on Taxonomy
  form_names_taxonomic_notes_warning: Please avoid duplicating information from <a href="https://www.indexfungorum.org/">Index Fungorum</a> (IF) or  <a href="https://www.mycobank.org/">MycoBank</a> (MB) in the [:form_names_taxonomic_notes]. Instead, complete the <b>[:form_names_icn_id]</b> field above. This will automatically create links to both IF and MB.
  form_names_classification: Taxonomic Classification
  form_names_gen_desc: General Description
  form_names_diag_desc: Diagnostic Description
  form_names_look_alikes: Look Alikes
  form_names_habitat: Habitat
  form_names_distribution: Distribution
  form_names_uses: Uses
  form_names_notes: Notes
  form_names_refs: References
  form_names_text_name_help: "Unformatted taxon name <i>without</i> author info or status info. E.g.: <br>&nbsp;&nbsp; Amanita muscaria var. flavivolvata <br>For a <b>group or clade</b>, select <b>[:RANK]</b> “[:RANK_GROUP]” above, and add either “group” or “clade” at the end of <b>[:form_names_text_name]</b>. E.g.: <br>&nbsp;&nbsp; Amanita muscaria group <br>&nbsp;&nbsp; Morchella elata clade"
  form_names_author_help: "Include the author using <a href=\"https://www.iapt-taxon.org/nomen/main.php?page=art46\" target=\"_new\">ICN</a> format. <b>[:Authority]</b> may also include “sensu” and/or -- for a name that is not a <a href=\"https://mushroomobserver.org/lookups/lookup_glossary_term/legitimate+name\">legitimate name</a> -- status information. E.g.: <br/>&nbsp;&nbsp; (Singer) Jenkins <br>&nbsp;&nbsp; sensu Ginns <br/>&nbsp;&nbsp; N. Siegel & C.F. Schwarz nom. prov."
  form_names_citation_help: "Citation for the <a href=\"https://mushroomobserver.org/lookups/lookup_glossary_term/protologue\">protologue</a> of this name. Include the name of the journal, volume, number, the page where the protologue begins, and year.<br/> Omit “in”, title of the article, author(s).<br>&nbsp;&nbsp; Good: Brittonia 48(4): 489 (1996)<br>&nbsp;&nbsp; Bad: Halling, R.E. 1996. Notes on Collybia. V. Gymnopus section Levipedes in tropical South America with comments on Collybia. Brittonia. 48(4):487-494 <br/>"
  form_names_citation_textilize_note: Citations can be formatted using the <a href="/info/textile_sandbox" target="_new">Textile markup system</a>.
  form_names_misspelling_note: If this name is misspelt, please check the box and enter the correct spelling. *NOTE:* Please do not use this to deprecate correctly-spelled synonyms.
  form_names_classification_help: "List the higher taxa containing this [rank], one name per rank. Do not include genus or lower ranks. Example:<br/> Domain: _Eukarya_<br/> Kingdom: _Fungi_<br/> Phylum: _Basidiomycota_<br/> Class: _Agaricomycetes_<br/> Order: _Agaricales_<br/> Family: _Agaricaceae_<br/>"
  form_names_gen_desc_help: Describe the general appearance of this taxon. <br/>Please limit the [:form_names_gen_desc] to (or at least begin it with) a <b>short</b> field-guide type description. Please do not dump the protologue here.
  form_names_diag_desc_help: Describe what distinguishes this taxon from closely related taxa.
  form_names_look_alikes_help: What other taxa look similar to this one?
  form_names_habitat_help: What habitats has taxon has been found in?
  form_names_distribution_help: Where geographically has this taxon been found and where is it expected to occur?
  form_names_uses_help: How has this taxon been used by people?
  form_names_notes_help: Please include notes about the validity of this name, common misuses of the name, and more appropriate names to be used when applicable.
  form_names_refs_help: Each line is considered a separate reference, but no other formatting is enforced.
  name_error_unregistrable: The [rank] '[name]' is not eligible for an ICN identifier.
  name_error_icn_id_in_use: An ICN identifier number may be used by only one Name. '[number]' is already used by '[name]'.
  name_error_field_start: "[field] must not start with '[start]'."
  name_error_field_end: "[field] must not end with '[end]'."

  # observations/_form_naming
  form_naming_confidence: Confidence
  form_naming_valid_synonyms: Preferred synonyms are
  form_naming_deprecated: The name '[name]' is deprecated.
  form_naming_not_recognized: MO does not recognize the name '[name]'.
  form_naming_what_missing: "[:WHAT] missing"
  form_naming_parent_deprecated: The [rank] [parent] is deprecated.
  form_naming_name_help: The **scientific name** (without author) that identifies this Observation.
  form_naming_name_help_leave_blank: The **scientific name** (without author) that identifies this Observation. **Leave this field blank if you don't know the scientific name.**
  form_naming_deprecated_help: Select a Prefered synonym, enter another Name, or click '[button]' to use '[name]'.
  form_naming_correct_help: Did you mean one of the following names? [:form_naming_deprecated_help]
  form_naming_not_recognized_help: "To proceed: Edit the name to be a correctly spelled scientific name\n(or -- if you are creating an Observation -- erase the name).\nThen click '[button]'."
  form_naming_multiple_names: Multiple names match '[name]'. Select the one you intended.
  form_naming_multiple_names_help: The number after each name is how many observations are currently using that name.
  form_naming_confidence_help: How confident are you of this identification? Please justify how you arrived at your decision in the boxes below, as well.

  # observations/_form_observations
  form_observations_field_code: for field slip
  form_observations_specimen_available: Specimen Available
  form_observations_is_collection_location: Is this location where it was collected?
  form_observations_gps_hidden: Hide exact coordinates?
  form_observations_upload_images: Upload [:images]
  form_observations_uploading_images: Uploading [:images]
  form_observations_upload_another: Upload another...
  form_observations_creating_observation: Creating [:observation]
  form_observations_edit_image: "[:EDIT] [:image]"
  form_observations_remove_image: "[:REMOVE] [:image]"
  form_observations_lat_long_help: "Optional GPS location within **[:WHERE]**. Latitude must be -90.0 to 90.0; longitude must be -180.0 to 180.0. Elevation will be converted to meters. If you choose to provide this data please make it as accurate as possible. Examples: \"34.1164\" = \"34°6&apos;59&quot;N\", \"-118.1459\" = \"118 8.754 W\", \"239 m\" = \"784 ft.\""
  form_observations_log_change: Log Change
  form_observations_is_collection_location_help: Check when the location is where the mushroom was growing. Uncheck when it is only where the mushroom was seen (e.g., mushroom fairs, grocery, foray id table where collection location is unknown etc.).
  form_observations_open_map: "[:SHOW] [:map]"
  form_observations_hide_map: "[:HIDE] [:map]"
  form_observations_clear_map: "[:CLEAR] [:location]"
  form_observations_click_point: "Tip: select a locality to center the map, then click a point on the map to set a location. If you're defining a new locality, click \"Use these bounds\" so you can select a point within."
  form_observations_locality_contains: "[:LOCALITIES] containing this point"
  form_observations_create_locality: "[:NEW] [:locality]"
  form_observations_use_locality: Use these bounds and select a point within
  form_observations_edit_locality: "[:EDIT] this [:locality]"
  form_observations_notes_help: Please include any additional information you can think of about this observation that isn't clear from the photographs, e.g., habitat, substrate or nearby trees; distinctive texture, scent, taste, staining or bruising; results of chemical or microscopic analyses, etc.
  form_observations_remove_image_confirm: Are you sure you want to remove this image? This will only remove this image from this observation. If it is attached to other observations, it will remain attached to them.
  form_observations_specimen_available_help: Check when there is a preserved specimen available for further study.
  form_observations_upload_help: Use the checkboxes on the left to select the image you would like to use as the thumbnail for this observation.
  form_observations_upload_help_multi_select: Use the checkboxes on the left to select the image you would like to use as the thumbnail for this observation. In the file select dialog you can select multiple images at a time. You can also continue to add additional images by clicking the button below.
  form_observations_where_help: "Place where the Observation was made. **In the US this should be at least as precise as the county.**\n&nbsp;\nInclude administrative divisons ordered from smallest to largest, ending with the full name of the country, except use 'USA' for the United States of America.\nExamples:\n&nbsp;&nbsp; [loc1]\n&nbsp;&nbsp; [loc2]"
  form_observations_locate_on_map_help: Use the **[:form_observations_open_map]** button to bring this location up on the map. Then click to add a marker and drag it to the specific Latitude & Longitude.
  form_observations_dubious_help: Click '[button]' to use this location name or edit the text below to correct any typo.
  form_observations_project_help: Check any projects you wish to attach this observation to. All images you upload will also automatically be attached to these projects, too.
  form_observations_list_help: Check any observation lists you would like to add this observation to.
  form_observations_edit_specimens_help: Please add, edit and remove specimen data from the main observation page.
  form_observations_use_date: Use this date
  form_observations_date_warning: "Note: The camera date on some of your photos doesn't match the observation date you have entered."
  form_observations_gps_info: We were able to detect GPS coordinates in the image(s) you attached. Select one of the coordinates then click 'update' to apply the coordinates to your observation.
  form_observations_set_observation_date_to: Set observation date to
  form_observations_set_image_dates_to: Set image dates to
  form_observations_image_too_big: This image is too large. Images must be less than [max]Mb in file size.
  form_observations_upload_error: Something went wrong while uploading image. Skipping it for now. You can try uploading it again later after we've created the observation.
  form_observations_collection_number_help: Enter the collector's full name and their record identifier. The identifier can be anything. It's whatever you use to keep track of your specimens, and it is typically written on the specimen label. This is most commonly a sequential number starting at 1 for your first specimen, and working up over your life time. Another common format is a year or date along with a collection number for that date, e.g., "17-034". But it can be anything you like, including letters and punctuation.
  form_observations_herbarium_record_help: If you've sent a specimen to a fungarium, you can enter that here, along with their accession number if you know it. Otherwise let it default to your personal fungarium and leave the accession number blank.
  form_observations_original_name: Original Name

  form_observations_there_is_a_problem_with_projects: This observation violates the constraints of one or more selected projects. "+[:SEE_MESSAGE_BELOW]+":#project_messages
  form_observations_projects_out_of_range: The observation date ([date]) or location ([place_name]) is outside the range of these checked project(s)
  form_observations_projects_out_of_range_help: "Either:\n- Uncheck out-of-range projects; or\n- Change the observation date or location if it is incorrect"
  form_observations_projects_out_of_range_admin_help: "; or\n- (undesirably) Check [:form_observations_projects_ignore_project_constraints] to ignore the project constraints.\nThen click [button_name]."
  form_observations_projects_ignore_project_constraints: Ignore Project Constraints

  form_observations_there_is_a_problem_with_location: There is a problem with the location. "+[:SEE_MESSAGE_BELOW]+":#location_messages
  form_observations_there_is_a_problem_with_name: There is a problem with the name. "+[:SEE_MESSAGE_BELOW]+":#name_messages

  # observations/_form_species_list
  form_species_lists_title: Title
  form_species_lists_species_to_add: Select Species to Add
  form_species_lists_write_in_species: "Write-In Species: (enter a name on each line)"
  form_species_lists_list_notes: Observation List Notes
  form_species_lists_member_notes: Notes for each new member
  form_species_lists_confidence: Confidence in identifications
  form_species_lists_deprecated: The following names are deprecated
  form_species_lists_deprecated_help: Select any names you would prefer to use. If you prefer a name you entered then don't select one of the suggested synonyms.
  form_species_lists_multiple_names: Multiple names match each of the following entries
  form_species_lists_multiple_names_help: In each case, select the intended name. The number after each name is how many observations are currently using that name.
  form_species_lists_project_help: Check any projects you wish to attach this observation list to. Any observations you create for this observation list will also automatically be attached to these projects, too. (But not pre-existing observations.)

  # observations/_form_synonyms
  form_synonyms_names: Names
  form_synonyms_names_help: List the names you want to be synonymized with [name].
  form_synonyms_current_synonyms: Current Synonyms
  form_synonyms_current_synonyms_help: Unchecked items will no longer be synonymized with this name, but will remain synonymized with each other.
  form_synonyms_proposed_synonyms: Proposed Synonyms
  form_synonyms_proposed_synonyms_help: Unchecked items will no longer be synonymized with this name, but will retain their relationships with each other.
  form_synonyms_deprecate_synonyms: Deprecate Synonyms
  form_synonyms_deprecate_synonyms_help: If checked all listed synonyms become deprecated names. Otherwise, they are left as they are with new names created as not deprecated.
  form_synonyms_missing_names: The following names could not be found.
  form_synonyms_missing_names_help: Click [:name_change_synonyms_submit] to create these names. If you want to correct any names, do so in the area below and click [:name_change_synonyms_submit] to re-evaluate the list.

  # images/new
  image_set_default: Set as default thumbnail
  image_add_title: Add an Image for [name]
  image_add_default: Default thumbnail
  image_add_image: "[:Image]"
  image_add_optional: "[:optional]"
  image_add_upload: "[:UPLOAD]"
  image_add_warning: Please only upload images that you created or which you own the copyright of. By uploading images you are giving us permission to distribute this image to other users ("legalese":https://creativecommons.org/licenses/by-nc-sa/4.0/). You are also giving us permission to display this image along side advertisements or other fund-raising tools that may be used to support this site.
  image_exif_copied: Info copied
  image_use_exif: Use this info
  image_camera_info: Camera info
  image_no_geolocation: No geolocation found
  image_file_name: File name
  image_file_size: File size

  # account/profile/images/reuse
  image_reuse_all_users: Include other users' images.
  image_reuse_just_yours: Only show your images.

  # observations/images/edit
  image_edit_title: "Editing Image: [name]"

  # observations/images/remove
  image_remove_remove: Remove
  image_remove_title: Remove Images from [name]

  # observations/images/reuse
  image_reuse_title: Reuse Image for [name]
  image_reuse_id: Image ID
  image_reuse_reuse: Reuse
  image_reuse_id_help: Either click one of the images below, or if you know the image ID, just enter it here and click '[:image_reuse_reuse]'.

  # images/show
  image_show_inquiry: Send Commercial Inquiry
  image_show_rotate_left: Rotate Left
  image_show_rotate_right: Rotate Right
  image_show_mirror: Mirror
  image_show_edit: "[:EDIT]"
  image_show_destroy: "[:DESTROY]"
  image_show_when: "[:WHEN]"
  image_show_notes: "[:NOTES]"
  image_show_copyright: Copyright
  image_show_public_domain: Public Domain by
  image_show_quality: Quality
  image_show_your_vote: Your Vote
  image_show_vote_and_next: Vote & [:NEXT]
  image_show_comments: "[num] comment(s)"
  image_show_observations: "[:OBSERVATIONS]"
  image_show_thumbnail: Thumbnail
  image_show_small: Small
  image_show_medium: Medium
  image_show_large: Large
  image_show_huge: Huge
  image_show_full_size: Full Size
  image_show_original: Show Original Image
  image_show_original_loading: Loading
  image_show_original_maxed_out: Sorry, you've maxed out the number of original images you can download in one day.
  image_show_original_error: Sorry, failed
  image_show_exif: Show EXIF Header
  image_show_original_name: Original File Name
  image_show_make_default: Make this the default size
  image_show_transform_note: Image is being processed. This may take several seconds.

  # images/exif/show
  exif_data_for_image: EXIF Data for Image [image]

  # observations/list_observations
  list_observations_location_all: All Locations
  list_observations_location_define: Define This Location
  list_observations_location_merge: Merge With A Defined Location
  list_observations_alternate_spellings: Maybe you meant one of the following names?
  list_observations_suggestions: Other Links
  list_observation_name: "[:NAME]"
  list_observation_observations: Observations of
  list_observations_add_to_list: Add To / Remove From Observation List
  list_observations_download_as_csv: Download Observations

  # locations/list_place_names (list_locations)
  list_place_names_known: Known Locations
  list_place_names_known_order: "(by name)"
  list_place_names_map: Map Locations
  list_place_names_merge: Merge
  list_place_names_parenthetical: Number in parentheses shows Observation count.
  list_place_names_popularity: "\"[:sort_by_num_views]\" means how many times the page was visited."
  list_place_names_undef: Undefined Locations
  list_place_names_undef_order: "(by frequency)"

  # locations/list_countries
  list_countries: Country List
  list_countries_known: Countries With Observations
  list_countries_title: Countries and Other Localities
  list_countries_unknown: Other Localities With Observations
  list_countries_missing: Countries Without Observations

  # _location (RSS log display)
  location_change: Change to Location

  # model/location
  location_dubious_ambiguous_country: Ambiguous country or state, '[country]'
  location_dubious_bad_char: Contains unexpected character '[char]'
  location_dubious_bad_term: For consistency, we prefer '[good]' instead of '[bad]'.
  location_dubious_commas: All commas should be followed by a space and another word
  location_dubious_empty: Empty location given
  location_dubious_redundant_state: Both '[state]' and '[country]' are on the list of countries and continents. A common mistake is to include the continent in addition to the country; this is unnecessary.
  location_dubious_unknown_country: Unknown country '[country]'
  location_dubious_unknown_state: Unrecognized state or province '[state]' for '[country]'.

  # account/login/new
  login_please_login: Please login
  login_login: Login
  login_user: User name or Email address
  login_password: Password
  login_remember_me: Remember me at this computer.
  login_forgot_password: I forgot my password. "Email me a new one.":/account/email_new_password
  login_no_account: I don't have an account. "Create a new account.":/account/signup
  login_having_problems: If you are having problems logging into your account, send "email to the webmaster":/admin/emails/webmaster_questions/new.
  email_new_password_help: When you complete this page and click "Send", we will send you an email with verification information.
  email_spam_notice: If you do not see the email in your inbox, check your spam folder. If it's in your spam folder, please (1) notify your email provider that it's not spam and (2) whitelist "mushroomobserver.org". This may prevent future MO emails from ending up in your -- or other users' -- spam folders.
  login_layout_description: A website to record observations about mushrooms, help people identify unfamiliar mushrooms, and expand the community around the scientific exploration of mushrooms (mycology).
  login_create_account_caption: Create a free account
  login_explain_login_requirement: To prevent automated programs from consuming too much of our resources, we limit website use to registered users.
  login_data_without_login_caption: Get MO Data Without Logging In
  login_images_without_login: Get "MO Images for Machine Learning":/articles/20.
  login_data_without_login: Get "MO Data":https://github.com/MushroomObserver/mushroom-observer/blob/main/README_API.md#csv-files.
  login_why: Why We Require a Login
  login_spiders_bad1: We are temporarily restricting access to essentially all MO content to users who have verified accounts.
  login_spiders_bad2: Creating an account on MO is a simple process. It does require a valid email in order to get a verification link and that link must be visited before your account is considered verified.
  login_spiders_bad3: We are committed to keeping all data contributed to Mushroom Observer freely and openly available. See "Why We Now Require a Login":https://mushroomobserver.org/articles/46 for more details.

  # account/logout
  logout_title: Logout
  logout_note: You are now logged out of the [:app_title] website. Editing functions are disabled.

  # location/map_locations
  map_locations_title: Map of [locations]
  map_locations_global_map: Global Map

  # name/approve_name
  name_approve_title: Approve [name]
  name_approve_comment_summary: "[:Approved]"
  name_approve_comments: "[:Comments]"
  name_approve_comments_help: "Please include any notes about why this name has been approved.\nThis will be added to the notes for [name]."
  name_approve_deprecate: Deprecate the following synonyms
  name_approve_deprecate_help: If you want to split up a set of synonyms, click 'Approve' or 'Cancel' and then click the 'Change Synonyms' link.

  # name/change_synonyms
  name_change_synonyms_title: Synonyms for [name]
  name_change_synonyms_submit: Submit Changes
  name_change_synonyms_confirm: Please confirm that this is what you intended.

  # name/deprecate_name
  name_deprecate_title: Deprecate [name]
  name_deprecate_preferred: Preferred name
  name_deprecate_comment_summary: "[:Deprecated]"
  name_deprecate_comments: "[:Comments]"
  name_deprecate_preferred_help: Enter the preferred name. Author citation is recommended but not required.
  name_deprecate_comments_help: "Please say why this Name has been deprecated (e.g, a link to Index Fungorum).\nThis will be added to the Comments for [name]."

  # name/name_index (and other actions using same view)
  name_index_add_name: Add Name

  # name/map
  name_map_title: Occurrence Map for [name]
  name_map_about: "[:show_name]"
  name_map_no_maps: No observations of [name] have mappable location information.

  # info/news
  news_title: "Latest Release: April 17, 2017"
  news_header: This page provides notes on the latest releases and changes to [:app_title].
  news_content: "[:news_content_pr_306]\n\n[:news_content_pr_301]\n\n[:news_content_pr_294]\n\n[:news_content_pr_291]\n\n[:news_content_pr_293]\n\n[:news_content_pr_276]\n\n[:news_content_pr_261]\n\n[:news_content_pr_258]\n\n[:news_content_pr_256]\n\n[:news_content_pr_249]\n\n[:news_content_pr_248]\n\n[:news_content_pr_247]\n\n[:news_content_pr_246]\n\n[:news_content_commit_efa11ea]\n\n[:news_content_pr_241]\n\n[:news_content_pr_240]\n\n[:news_content_pr_238]\n\n[:news_content_commit_22deee6]\n\n[:news_content_commit_33639d5]\n\n[:news_content_commit_96e27e9]\n\n[:news_content_pr_236]\n\n[:news_content_pr_235]\n\n[:news_content_pr_233]\n\n[:news_content_pr_232]\n\n[:news_content_pr_231]\n\n[:news_content_pr_230]\n\n[:news_content_pr_226]\n\n[:news_content_pr_224]\n\n[:news_content_pr_223]\n\n[:news_content_pr_221]\n\n[:news_content_pr_220]\n\n[:news_content_pr_219]\n\n[:news_content_pr_217]\n\n[:news_content_pr_216]\n\n[:news_content_pr_215]\n\n[:news_content_pr_213]\n\n[:news_content_pr_212]\n\n[:news_content_pr_208]"

  # info/news individual updates
  news_content_pr_306: "<a href=\"https://github.com/MushroomObserver/mushroom-observer/pull/306\" target=\"_new\">PR #306</a> (April 17, 2017) Allow removal of author from Name; allow Group or Clade authored/unauthored Name pairs."
  news_content_pr_301: "<a href=\"https://github.com/MushroomObserver/mushroom-observer/pull/301\" target=\"_new\">PR #301</a> (April 1, 2017) Add google map inset to observation form to help users enter good lat/long and elevation for observatons."
  news_content_pr_294: "<a href=\"https://github.com/MushroomObserver/mushroom-observer/pull/294\" target=\"_new\">PR #294</a> (March 19, 2017) Add support for clade names. These are just like group names, but use “clade” instead of “group”. Clarify and expand instructions on the Create Name and Edit Name pages."
  news_content_pr_291: "<a href=\"https://github.com/MushroomObserver/mushroom-observer/pull/291\" target=\"_new\">PR #291</a> (March 18, 2017) Improve group names: allow “group” to be appended to any ICN valid Scientific Name, requiring “group” to be in the Scientific Name field."
  news_content_pr_293: "<a href=\"https://github.com/MushroomObserver/mushroom-observer/pull/293\">PR #293</a> (March 16, 2017) Fixed bug which caused loss of “Big Eyes” next to a Proposed Name and caused incorrect calculation of Observer Preference."
  news_content_pr_276: "<a href=\"https://github.com/MushroomObserver/mushroom-observer/pull/276\">PR #276</a> (January 24, 2017) Revived pages explaining color themes. See https://mushroomobserver.org/theme/color_themes. Moved theme actions to a new controller."
  news_content_pr_261: "<a href=\"https://github.com/MushroomObserver/mushroom-observer/pull/261\">PR #261</a> (January 7, 2017) Added prototype ability to create \"external links\" between observations and corresponding records on external websites, such as MycoPortal and GenBank."
  news_content_pr_258: "<a href=\"https://github.com/MushroomObserver/mushroom-observer/pull/258\">PR #258</a> (December 27, 2016) Add - via user preferences - persistent filters giving user the option to exclude imageless observations and/or observations without specimens from Activity Feed and other displays of observations."
  news_content_pr_256: "<a href=\"https://github.com/MushroomObserver/mushroom-observer/pull/256\">PR #256</a> (December 25, 2016) Made it so users who have only proposed a name for an observation will get comment response notifications, instead of requiring users to comment in order to get comment response notifications."
  news_content_pr_249: "<a href=\"https://github.com/MushroomObserver/mushroom-observer/pull/249\">PR #249</a> (December 24, 2016) Re-enabled donations through paypal - MO, Inc. can now officially accept tax-free donations!"
  news_content_pr_248: "<a href=\"https://github.com/MushroomObserver/mushroom-observer/pull/248\">PR #248</a> (December 22, 2016) You can now notify users by mentioning them in comments with the usual notations: \"_user john_\" or \"@john\". If a user's login contains non-alphanumeric characters (like dashes, periods, spaces), then use this format: \"@John Doe@\"."
  news_content_pr_247: "<a href=\"https://github.com/MushroomObserver/mushroom-observer/pull/247\">PR #247</a> (December 22, 2016) The vote pull-down menus on observation pages now automatically save without requiring an additional page load."
  news_content_pr_246: "<a href=\"https://github.com/MushroomObserver/mushroom-observer/pull/246\">PR #246</a> (December 22, 2016) Added ability to add (or remove) results of an observation query to (from) an existing observation list. Look for link in upper right corner of any observation index page."
  news_content_commit_efa11ea: "<a href=\"https://github.com/MushroomObserver/mushroom-observer/commit/efa11ea\">Commit #efa11ea</a> (December 20, 2016) Added support for already-existing query capabilities via the search bar. Search for observations matching \"help:me\" to see full list of new capabilites."
  news_content_pr_241: "<a href=\"https://github.com/MushroomObserver/mushroom-observer/pull/241\">PR #241</a> (September 15, 2016) Extensive refactor of Query model in preparation for user filters."
  news_content_pr_240: "<a href=\"https://github.com/MushroomObserver/mushroom-observer/pull/240\">PR #240</a> (September 11, 2016) Allows 'comb.' e.g., comb. nov., in author field. Standardize 'comb.' and similar status indicators in future Name edits and creates."
  news_content_pr_238: "<a href=\"https://github.com/MushroomObserver/mushroom-observer/pull/238\">PR #238</a> (September 9, 2016) Fixes bug in email tracking which caused uploader's mailing address to be used in place of the person who wants the notifications."
  news_content_commit_22deee6: "<a href=\"https://github.com/MushroomObserver/mushroom-observer/commit/22deee6\">Commit #22deee6</a> (Aug 16, 2016) Fix errors cause by corrupted RSS log. Make failures more graceful if log gets corrupted in the future."
  news_content_commit_33639d5: "<a href=\"https://github.com/MushroomObserver/mushroom-observer/commit/33639d5\">Commit #33639d5</a> (Aug 10, 2016) Letter to MO Community stating policy on abuse, community openness. Block user account."
  news_content_commit_96e27e9: "<a href=\"https://github.com/MushroomObserver/mushroom-observer/commit/96e27e9\">Commit #96e27e9</a> (Aug 7, 2016) Add basic documentation of API to GitHub."
  news_content_pr_236: "<a href=\"https://github.com/MushroomObserver/mushroom-observer/pull/236\">PR #236</a> (July 28, 2016) Prevent use of the Name \"Imageless\"."
  news_content_pr_235: "<a href=\"https://github.com/MushroomObserver/mushroom-observer/pull/235\">PR #235</a> (July 28, 2016) Improve link to MycoBank for taxa at the Group rank."
  news_content_pr_233: "<a href=\"https://github.com/MushroomObserver/mushroom-observer/pull/233\">PR #233</a> (July 28, 2016) Restore padding of tables created with Textile. Reduce size of Textile quoted paragraphs."
  news_content_pr_232: "<a href=\"https://github.com/MushroomObserver/mushroom-observer/pull/232\">PR #232</a> (July 28, 2016) Wrap long words (to prevent them from extending into other windows)."
  news_content_pr_231: "<a href=\"https://github.com/MushroomObserver/mushroom-observer/pull/230\">PR #231</a> (July 28, 2016) Improve test coverage of extensions."
  news_content_pr_230: "<a href=\"https://github.com/MushroomObserver/mushroom-observer/pull/230\">PR #230</a> (July 28, 2016) Refactor fixtures and tests to use Advanced Fixtures."
  news_content_pr_226: "<a href=\"https://github.com/MushroomObserver/mushroom-observer/pull/226\">PR #226</a> (May 30, 2016) Fix intermittent testing bug (in export_round_trip)."
  news_content_pr_224: "<a href=\"https://github.com/MushroomObserver/mushroom-observer/pull/224\">PR #224</a> (May 7, 2016) Prevent changes to the \"Unknown\" Location."
  news_content_pr_223: "<a href=\"https://github.com/MushroomObserver/mushroom-observer/pull/221\">PR #223</a> (April 24, 2016) Expand Show RSS Log page so it is easier to read."
  news_content_pr_221: "<a href=\"https://github.com/MushroomObserver/mushroom-observer/pull/221\">PR #221</a> (April 24, 2016) Fix bug where weakened confidence level vote sometimes caused mistaken calculation of Observer's favorite."
  news_content_pr_220: "<a href=\"https://github.com/MushroomObserver/mushroom-observer/pull/220\">PR #220</a> (February 1, 2016) Allow creation of Observations with observation date more than 20 years old."
  news_content_pr_219: "<a href=\"https://github.com/MushroomObserver/mushroom-observer/pull/219\">PR #219</a> (January 16, 2016) Create Vote Controller."
  news_content_pr_217: "<a href=\"https://github.com/MushroomObserver/mushroom-observer/pull/217\">PR #217</a> (January 15, 2016) Make \"Textile markup system\" a link everywhere on edit_name form."
  news_content_pr_216: "<a href=\"https://github.com/MushroomObserver/mushroom-observer/pull/216\">PR #216</a> (January 15, 2016) Remove IP address blocking from Rails code."
  news_content_pr_215: "<a href=\"https://github.com/MushroomObserver/mushroom-observer/pull/215\">PR #215</a> (January 15, 2016) Always show Observer Preference line in Observations if user checks \"View Observer’s Preferred ID?\"."
  news_content_pr_213: "<a href=\"https://github.com/MushroomObserver/mushroom-observer/pull/213\">PR #213</a> (January 14, 2016) Add Capybara gem and counterparts of 2 older integration tests."
  news_content_pr_212: "<a href=\"https://github.com/MushroomObserver/mushroom-observer/pull/212\">PR #212</a> (January 14, 2016) Enable web console in development mode on the VM."
  news_content_pr_208: "<a href=\"https://github.com/MushroomObserver/mushroom-observer/pull/208\">PR #208</a> (December 13, 2015) <u>Rails 4.2.5</u>\n\nAt long last the Mushroom Observer website is up to date with the latest stable version of Ruby on Rails (4.2.5). This has not been true since at least March of 2009. The upgrade process started last August when we were still using the 2.1.1 version of Ruby on Rails.\n\nThis has been a huge team effort by all the volunteer developers on the project. Thanks to every one of you for helping to make this happen.\n\nFor those who are interested in the technical low-down of this specific release, we got to 4.1 last month and the biggest change between 4.1 and 4.2 was a new HTML parsing library that required many minor code changes throughout out code base. There have also been some changes to how email is handled and a variety of other small changes to the code base. You should see no new changes in the site due to this latest upgrade, but of course <a href=\"/admins/emails/webmaster_questions/new\">send us a note</a> if you see anything wrong."

  # shared/_observation_list
  observation_made_confidence: Community confidence

  # account/preferences/edit
  prefs_title: Change Preferences
  prefs_link: Edit Preferences
  prefs_login: Login
  prefs_email: Email address
  prefs_password_new: New password
  prefs_password_confirm: Confirm new password

  prefs_appearance: Appearance Settings
  prefs_theme: Preferred theme
  prefs_themes_about: About Themes
  prefs_locale: Language
  prefs_location_format: Location Format
  prefs_location_format_postal: Postal (New York, USA)
  prefs_location_format_scientific: Scientific (USA, New York)
  prefs_hide_authors: "[:AUTHORITYS]"
  prefs_hide_authors_none: show author for all ranks (default)
  prefs_hide_authors_above_species: hide author for genus and higher ranks
  prefs_thumbnail_size: Thumbnail size
  prefs_thumbnail_small: "[:image_show_small]"
  prefs_thumbnail_large: "[:image_show_large]"
  prefs_thumbnail_maps: View thumbnail map on Observation page?
  prefs_image_size: Image size for "lightbox"
  prefs_image_size_help: Size shown when you click on an image.
  prefs_image_small: "[:image_show_small] (320 x 320)"
  prefs_image_medium: "[:image_show_medium] (640 x 640)"
  prefs_image_large: "[:image_show_large] (960 x 960)"
  prefs_image_huge: "[:image_show_huge] Huge (1280 x 1280)"
  prefs_image_full_size: "[:image_show_full_size]"
  prefs_layout_count: List page items
  prefs_layout_title: List page layout
  prefs_rows_by: rows ×
  prefs_columns: columns
  prefs_alt_col_colors: Alternate column colors.
  prefs_alt_row_colors: Alternate row colors.
  prefs_text_below_images: Put text below images.
  prefs_view_owner_id_help: View Observer's preferred ID for Observation (in addition to consensus ID)
  prefs_view_owner_id: "[:prefs_view_owner_id_help]"

  prefs_content_filters: Content Filters
  prefs_content_filters_explanation: Control content visibility site-wide.
  prefs_filters_has_images: Hide observations with no images
  prefs_filters_has_specimen: Hide observations with no specimens
  prefs_filters_lichen: Filter observations of lichens
  prefs_filters_lichen_yes: Show only lichens
  prefs_filters_lichen_no: Hide lichens
  prefs_filters_region: Show only observations and locations within this region
  prefs_filters_region_help: Must match the end of the location name, e.g., "Thailand" and "California, USA".
  prefs_filters_clade: Show only observations within this taxonomic clade
  prefs_filters_clade_help: Any taxonomic level is okay, e.g., "Agaricales", "Amanitaceae" and "Cortinarius".
  prefs_filter_off: filter off

  prefs_notes_template: Observation Notes Template
  notes_template: "[:prefs_notes_template]"
  prefs_notes_template_explanation: Comma-separated list of Notes sub-headings for the Create Observation page.
  prefs_notes_template_no_other: must not include a heading named “[part]”
  prefs_notes_template_no_dups: contains duplicate heading “[part]”
  prefs_privacy: Privacy Settings
  prefs_votes_anonymous: Votes on proposed names and images
  prefs_votes_anonymous_no: Always public
  prefs_votes_anonymous_yes: Always anonymous
  prefs_votes_anonymous_old: Public after [cutoff]
  prefs_keep_image_filenames: Keep original file name of uploaded images?
  prefs_keep_image_filenames_toss: remove from database completely
  prefs_keep_image_filenames_keep_but_hide: save but keep them private
  prefs_keep_image_filenames_keep_and_show: save and make them public
  prefs_bulk_filename_purge: Purge All Filenames from Database
  prefs_bulk_filename_purge_confirm: Are you sure you want to purge all image filenames from our database? This action cannot be undone. Please note that no one but you is able to see these filenames, anyway.
  prefs_bulk_filename_purge_success: Successfully purged all image filenames from our database.
  prefs_change_image_vote_anonymity: Change Image Vote Anonymity
  prefs_license_note: Default "license":/info/how_to_use#license you want for new images.

  prefs_email_please_notify: Please notify me when...
  prefs_email_general: General Email
  prefs_email_general_commercial: someone is interested in using an image of mine for commercial purposes.
  prefs_email_general_features: new features come out.
  prefs_email_general_feature: "[:prefs_email_general_features]"
  prefs_email_general_questions: someone wants to send me a question about my observations, etc.
  prefs_email_general_question: "[:prefs_email_general_questions]"
  prefs_email_comments: "[:Comment] Email"
  prefs_email_comments_owner: someone comments on my observations, names, etc.
  prefs_email_comments_response: someone posts responses to my comments.
  prefs_email_locations: "[:Location] Email"
  prefs_email_locations_admin: someone changes a location I administrate.
  prefs_email_locations_author: someone changes a location I'm author on.
  prefs_email_locations_editor: someone changes a location I've edited.
  prefs_email_observations: "[:Observation] Email"
  prefs_email_observations_consensus: consensus name changes for one of my observations.
  prefs_email_observations_naming: someone proposes a name for one of my observations.
  prefs_email_names: "[:Name] Email"
  prefs_email_names_admin: someone changes a name I administrate.
  prefs_email_names_author: someone changes a name I'm author on.
  prefs_email_names_editor: someone changes a name I've edited.
  prefs_email_names_reviewer: someone changes a name I've reviewed.
  prefs_email_prefs: Email preferences
  prefs_email_html: It's okay to use HTML in my emails.
  prefs_no_emails: Opt out of _all_ email from MO.
  prefs_email_digest_daily: Send me summary at the end of the day.
  prefs_email_digest_immediate: Notify me of events as they happen.
  prefs_email_digest_weekly: Send me summary at the end of the week.
  prefs_email_note: Note that none of these email features will cause your email address to be displayed on a webpage or allow the person who wants to contact you to obtain your email address. You will be sent an email from news at mushroomobserver.org that will contain the contact information for the person who wants to contact you. It will be entirely up to you if you want to respond to them.

  # account/profile
  profile_title: "[:edit_object(type=:profile)]"
  profile_link: "[:edit_object(type=:profile)]"
  profile_button: "[:SAVE_CHANGES]"
  profile_name: "[:Name]"
  profile_notes: About yourself
  profile_location: Primary location
  profile_mailing_address: Mailing Address for Collections
  profile_image_create: Upload photo
  profile_image_change: Upload new photo
  profile_image_remove: "(Remove photo.)"
  profile_image_reuse: "(Reuse another photo.)"
  image_copyright_holder: Copyright holder and license for this image
  image_copyright_warning: Please only upload an image that you created or which you own the copyright of.

  # account/reverify
  reverify_welcome: Reverify Account
  reverify_link: Reverify
  reverify_note: "Your account, [user], has not been verified yet.\n\nCheck your email for your verification URL or click the link below to have the verification email resent."

  # rss_logs/rss
  rss_description: List of changes to [:app_title] as they happen.
  rss_log_of_deleted_item: Deleted Item
  rss_log_title: Activity Log
  rss_by: by [user]
  rss_title: "[:app_title]"
  rss_filtered_mouseover: "[:app_title] has applied filter(s) based on your preferences."
  rss_show: "Show:"
  rss_hide: "Hide:"
  rss_all: Everything
  rss_all_help: Show all object types.
  rss_one_observation: "[:OBSERVATIONS]"
  rss_one_name: "[:NAMES]"
  rss_one_location: "[:LOCATIONS]"
  rss_one_species_list: "[:SPECIES_LISTS]"
  rss_one_project: "[:PROJECTS]"
  rss_one_glossary_term: "[:GLOSSARY]"
  rss_one_article: "[:NEWS]"
  rss_one_help: Show only [types].
  rss_make_default: Make This My Default
  rss_this_is_default: This Is Your Default
  rss_created_at: "[TYPE] Created"
  rss_changed: "[TYPE] Changed"
  rss_destroyed: "[TYPE] Destroyed"
  rss_consensus_reached: Consensus established

  # shared/_textile_help
  general_textile_link: Can be formatted with <a href="/info/textile_sandbox" target="_new">Textile</a>.
  shared_textile_link: More details here.
  shared_textile_help: Notes can be formatted using the <a href="/info/textile_sandbox" target="_new">Textile markup system</a>.<br/> _Amanita ocreata_, _A. ocreata_ ---> <u><b><i>Amanita ocreata</i></b></u> (linked to name description)<br/> __italic__, **bold** ---> <i>italic</i>, <b>bold</b><br/>

  field_textile_link: This field can be formatted with <a href="/info/textile_sandbox" target="_new">Textile</a>.

  # comments/_comments_for_object
  show_comments_add_comment: "[:add_object(type=:comment)]"
  show_comments_no_comments_yet: No one has commented yet.
  show_comments_and_more: And [num] more...

  # observation/_show_consensus
  show_consensus_species: Species in [name]

  # name/show_name_description or location/show_location_description
  show_description_empty: Nothing has been written for this description yet.
  show_description_destroy: "[:DESTROY]"
  show_description_edit: "[:EDIT]"
  show_description_clone: Clone
  show_description_merge: Merge With Another
  show_description_move: Move This Description
  show_description_publish: Publish
  show_description_make_default: Make Default
  show_description_adjust_permissions: Adjust Permissions
  show_description_read_permissions: View
  show_description_write_permissions: Edit
  show_description_clone_help: Create your own description based on this description.
  show_description_merge_help: Merge this description into another, then remove this one.
  show_description_move_help: Move this description to a different [parent].
  show_description_publish_help: Publish this draft and make it the default public description.
  show_description_make_default_help: Make this the default description that is shown on the main '[:show_name(name=:name)]' page.
  show_description_adjust_permissions_help: Change the set of users who are allowed to view, modify or administrate this description.

  # observer/_show_images
  show_images_small_thumbs: "(small thumbnails)"
  show_images_large_thumbs: "(large thumbnails)"

  # observer/_show_lists
  show_lists_header: "[:SPECIES_LISTS]"

  # location/show_location
  show_location_create: "[:create_object(type=:location)]"
  show_location_edit: "[:edit_object(type=:location)]"
  show_location_destroy: "[:destroy_object(type=:location)]"
  show_location_observations: Observations at this Location
  show_location_highest: Highest Elevation
  show_location_lowest: Lowest Elevation
  show_location_no_descriptions: There are no descriptions for this location yet.
  show_location_create_description: "[:CREATE]"
  show_location_creator: User who defined this location
  show_location_editor: "[:Editors]"
  show_location_editors: "[:Editors]"
  show_location_reverse: Reverse Location
  show_location_locked: This location is locked. If you want to change the location of your observation, please edit the observation instead. Changing a location name or coordinates implicitly changes all the observations at that location, too.
  show_location_hidden: This location is considered hidden either because it is private property whose owners do not want the location revealed or because it contains sensitive habitat. Its coordinates are intentionally imprecise and all associated observations have hidden GPS coordinates.

  # names
  show_name_add_name: "[:add_object(type=:name)]"
  show_name_edit_name: "[:edit_object(type=:name)]"
  show_name_distribution_map: Occurrence Map
  show_name_change_synonyms: Change Synonyms
  show_name_email_tracking: Email Tracking
  show_name_create_description: "[:CREATE]"
  show_name_synonyms: Synonym(s)
  show_name_preferred_synonyms: Preferred Synonyms
  show_name_deprecated_synonyms: Deprecated Synonyms
  show_name_misspelled_synonyms: Misspellings
  show_name_misspelling: This name is misspelled.
  show_name_misspelling_correct: "[:CORRECT_SPELLING]"
  show_name_refresh_classification: Refresh from Genus
  show_name_propagate_classification: Propagate to Subtaxa
  show_name_lifeform: Lifeform
  show_name_propagate_lifeform: Propagate to Subtaxa
  show_name_notes: "[:form_names_taxonomic_notes]"
  show_name_descriptions: "[:DESCRIPTIONS]"
  show_name_create_draft: Create New Draft for
  show_name_no_descriptions: There are no descriptions for this name yet.
  show_name_description_author: "[:Description] author"
  show_name_description_authors: "[:Description] authors"
  show_name_description_editor: "[:Description] editor"
  show_name_description_editors: "[:Description] editors"
  show_name_author_request: Request Authorship Credit
  show_name_content_status: Description status
  show_name_latest_review: "Latest review: [date] by [user]"
  show_name_most_confident: Most Confident Observations
  show_name_previous_version: Previous Version
  show_name_other_versions: Other Versions
  show_name_creator: First person to use this name on MO
  show_name_editor: "[:Editors]"
  show_name_editors: "[:Editors]"
  show_name_other_observations_notes: "(Someone proposed [name] for these observations, but consensus hasn't accepted it. Confidence value is for __this__ name, not the consensus name.)"
  show_name_nomenclature: Nomenclature
  show_name_classification: Classification
  show_name_general_description: "[:form_names_gen_desc]"
  show_name_see_more: See More
  show_name_icn_id_missing: missing
  google_name_search: Google Search
  index_fungorum: Index Fungorum
  index_fungorum_search: Index Fungorum search page
  index_fungorum_web_search: Index Fungorum web search
  mycobank: MycoBank
  mycobank_search: MycoBank search
  gsd_species_synonymy: GSD Species Synonymy
  sf_species_synonymy: SF Species Synonymy

  # names - links to observations
  show_name_observations: More [:OBSERVATIONS]
  show_name_observations_of: More [:OBSERVATIONS] of [name]
  show_name_all_observations: More [:OBSERVATIONS] (all synonyms)
  show_name_synonym_observations: Synonym [:OBSERVATIONS]
  show_name_other_observations: Similar [:OBSERVATIONS]
  show_observations_of: "[:OBSERVATIONS] of:"
  obss_of_this_name: this name
  obss_of_taxon: this taxon, any name
  taxon_obss_other_names: this taxon, other names
  obss_name_proposed: any taxon, this name proposed
  obss_taxon_proposed: other taxa, this taxon proposed
  show_subtaxa_obss: subtaxa
  show_name_locked: This name is locked. If you want to change the name of your observation, please propose a new name for your observation and vote on it, instead. If you change a name record on MO, it implicitly changes all the observations of that name.
  show_name_inherit_classification: Copy from parent.
  edit_classification_title: Edit Classification of [name]
  inherit_classification_title: Copy Classification from Parent of [name]
  inherit_classification_parent_name: Name of Parent
  inherit_classification_parent_blank: Parent has no classification, either!
  inherit_classification_no_matches: No names match.
  inherit_classification_alt_spellings: No names match. Maybe you meant one of these?
  inherit_classification_multiple_matches: Multiple names match. Which did you mean?
  inherit_classification_parent_lower_rank: Parent must be higher rank than [rank].
  show_name_num_notifications: "*Number of users interested in this name:* [num]"

  # observations/_show_namings
  show_namings_proposed_name: "[:NAMING]"
  show_namings_proposed_names: "[:NAMINGS]"
  show_namings_no_names_yet: No names have been proposed yet.
  show_namings_propose_new_name: Propose Another Name
  show_namings_eye_help: Observer's choice
  show_namings_eyes_help: Current consensus
  show_namings_community_favorite: This is the community favorite.
  show_namings_consensus: Community Vote
  show_namings_no_votes: no votes
  show_namings_your_vote: Your Vote
  show_namings_update_votes: Update Votes
  show_namings_suggest_names: Name Suggestions
  show_namings_cast: Cast Vote
  show_namings_user: "[:User]"
  show_namings_consensus_help: For each name listed above select your opinion of how well that name applies to this observation. Select '[:show_namings_propose_new_name]' if you want to suggest another option. See the "How to Use":/info/how_to_use#voting page for more details on how the votes are tallied.
  show_namings_lose_changes: You must click '[:show_namings_update_votes]' to save any changes you've made to your votes.
  show_namings_please_login: Please login to propose your own names and vote on existing names.
  show_namings_saving: Saving

  # observations/show_observation
  show_observation_site_id: Site ID
  show_observation_owner_id: Observer Preference
  show_observation_no_clear_preference: no clear preference
  show_observation_details: "[:DETAIL]"
  show_observation_details_inat_import: Imported [date] from
  show_observation_details_inat_export: Copied to iNaturalist as
  show_observation_inat_lat_lng: Public lat/lng
  show_observation_inat_suggested_ids: Suggested IDs
  show_observation_edit_observation: "[:edit_object(type=:observation)]"
  show_observation_propose_new_name: "[:show_namings_propose_new_name]"
  show_observation_debug_consensus: Debug Consensus
  show_observation_alternative_names: Alternative Name(s)
  show_observation_preferred_names: Preferred Name(s)
  show_observation_observation_created_at: Observation created
  # This is used if this is the location where the thing was growing.
  show_observation_collection_location: Collection location
  # This is used if this is NOT the location where the thing was growing.
  show_observation_seen_at: Seen at
  show_observation_gps_hidden: coordinates hidden from public
  show_observation_vague_location: This observation will not appear on maps of its taxon because the location is too vague.
  show_observation_improve_location: If you would like it to be included in maps, choose a more precise location.
  show_observation_specimen_available: Specimen available
  show_observation_specimen_not_available: No specimen available
  show_observation_no_images: No images
  show_observation_remove_images: "[:remove_objects(type=:image)]"
  show_observation_reuse_image: Reuse Image
  show_observation_add_images: "[:add_objects(type=:image)]"
  show_observation_species_lists: "[:SPECIES_LISTS]"
  show_observation_manage_species_lists: Manage Observation Lists
  show_observation_send_question: Send Observer a Question
  show_observation_view_notifications: View Notifications
  show_observation_hide_map: Hide thumbnail map.
  show_observation_thumbnail_map_hidden: Thumbnail map hidden. To re-enable this feature, go to your "[:app_preferences]":/account/preferences/edit page.
  show_observation_add_link: Add an external link
  show_observation_add_link_dialog: "Enter a link here to this observation on another website. Use the full URL, including \"https://\":"
  show_observation_no_collection_numbers: No [:collection_numbers]
  show_observation_remove_collection_number: Remove collection number from this observation
  show_observation_no_herbarium_records: No [:herbarium_records]
  show_observation_remove_herbarium_record: Remove fungarium record from this observation
  show_observation_add_sequence: Add [:SEQUENCE]
  show_observation_no_sequences: No [:sequences]
  show_observation_archive_link: Show Archive Record
  show_observation_blast_link: Run BLAST®
  show_observation_more_like_this: More like this
  show_observation_look_alikes: Look-alikes
  show_observation_related_taxa: Related taxa
  map_observation_title: "Map of Observation #[ID]"

  # observations/suggestions
  suggestions_title: Confident Suggestions
  suggestions_title_others: Wild Guesses
  suggestions_already_proposed: already proposed
  suggestions_propose_name: Propose This Name
  suggestions_confidence: Confidence
  suggestions_max: Max
  suggestions_avg: Avg
  suggestions_excellent: excellent
  suggestions_good: good
  suggestions_fair: fair
  suggestions_poor: poor
  suggestions_processing_images: Loading images
  suggestions_processing_image: Analyzing image
  suggestions_processing_results: Processing results
  suggestions_error: Something went wrong, sorry!

  # locations/show_past_location
  show_past_location_title: "[:VERSION] [num]: [name]"
  show_past_location_other_versions: Other Versions
  show_past_location_no_version: No version specified

  # locations/show_past_location_description
  show_past_location_description_title: "[:VERSION] [num]: [name]"

  # names/versions/show
  show_past_name_title: "[:VERSION] [num]: [name]"

  # names/descriptions/versions/show
  show_past_name_description_title: "[:VERSION] [num]: [name]"

  # object/show_past_versions
  show_past_version_merged_with: "(merged with #[id])"

  # observer/show_rss_log
  show_rss_log_title: Log for [title]

  # info/site_stats
  show_site_stats_title: Site Statistics

  # observations/_show_votes
  show_votes_title: Show Votes for [name]
  show_votes_users: "[:Users]"
  show_votes_vote: "[:Vote]"
  show_votes_weight: Weight
  show_votes_average: Average
  show_votes_score: Score
  show_votes_go_public: Make all of my votes public.
  show_votes_go_private: Make all of my votes anonymous.
  show_votes_total: "Overall Score\nsum(score * weight) /\n(total weight + 1)"
  show_votes_descript: User's votes are weighted by their contribution to the site (log<small>10</small> contribution). In addition, the user who created the observation gets an extra vote.
  show_votes_go_public_confirm: This will make all your votes for all observations public, not just your vote for this name. Is this what you want to do?
  show_votes_go_private_confirm: This will make all your votes for all observations anonymous, not just your vote for this name. Is this what you want to do?
  show_votes_gone_public: Thank you! Your preferences have been updated. Other users can now see your votes.
  show_votes_gone_private: Your preferences have been updated. Other users can no longer see your votes.

  # users/show
  show_user_about: About [user]
  show_user_title: Contribution Summary for [user]
  show_user_contributors: "[:app_contributors]"
  show_user_observations_by: Observations by [name]
  show_user_your_observations: Your Observations
  show_user_comments_for: Comments for [name]
  show_user_comments_for_you: Comments for You
  show_user_your_notifications: Your Email Alerts
  show_user_edit_profile: Edit Profile
  show_user_email_to: Email [name]
  show_user_joined: Joined
  show_user_mailing_address: Mailing Address for Collections
  show_user_primary_location: Primary Location
  show_user_personal_herbarium: Personal Fungarium
  show_user_total: Total
  show_user_language_contribution: "Translations: [name]"
  show_user_life_list: "[species] species in [genera] genera"

  # sequence
  sequence_edit_title: Editing [name]

  # account/signup
  signup_title: Account signup
  signup_name: Name (optional)
  signup_login: Desired login
  signup_email_address: Email address
  signup_email_confirmation: Confirm email
  signup_choose_password: Choose password
  signup_confirm_password: Confirm password
  signup_preferred_theme: Preferred Theme (optional)
  signup_random: Random
  signup_button: Signup
  signup_email_help: "In order to sign up, you must provide a working email address. (One-time addresses will not work. Addresses that block email from mushroomobserver.org will not work.)\n\nWhen you complete this page and click \"Signup\", we will send you an email with account verification information. (This helps us to block spammers.)\n\nOnce you verify your account, you can change your email on your account Preferences page. We are very careful to never show your email address on a webpage that others can access. We will never sell your email address. We will only share your email address if you ask us to (e.g., when you send an email to another member, they will see your email). By default your email address will be used to send you information about changes to the site as well as notifications relevant to your contributions to the site. You can opt out of these uses by changing your Preferences."

  # species_list/create_species_list

  # species_list/edit_species_list

  # species_list/add_remove_observations
  species_list_add_remove_title: Add or Remove Observations from List
  species_list_add_remove_cancel: Cancel (back to observation index)
  species_list_add_remove_body: Adding or removing [num] observation(s) to/from list. Enter title or id of target observation list. Don't worry, it will ignore observations already added or removed from the list.
  species_list_add_remove_label: Target observation list
  species_list_add_remove_add_success: Successfully added [num] observation(s) to observation list.
  species_list_add_remove_remove_success: Successfully removed [num] observation(s) from observation list.
  species_list_add_remove_no_query: Missing observation query results, or query has expired.
  species_list_add_remove_bad_name: "Unrecognized observation list id or title: [name]"

  # species_list/manage_species_lists
  species_list_manage_title: Manage Observation Lists for [name]
  species_list_manage_belongs_to: This observation belongs to
  species_list_manage_doesnt_contain: Lists you own that do not contain this observation

  # species_list/manage_projects
  species_list_projects_title: Manage Projects for [List]
  species_list_projects_which_objects: Which objects?
  species_list_projects_which_projects: Which projects?
  species_list_projects_this_list: this observation list
  species_list_projects_observations: observations in this list
  species_list_projects_images: images in this list
  species_list_projects_no_add_to_project: You do not have permission to attach objects to the project "[proj]".
  species_list_projects_help: "This form allows you to either attach this list or its observations or images to one or more projects, or remove them from one or more projects. Choose which objects you wish to attach or remove, then choose the project or projects you wish to attach them to or remove them from, then click on \"Attach\" or \"Remove\" to perform the operation. Note: It will only allow you to attach or remove objects which you have permission to edit."

  # species_list/show_species_list
  species_list_show_download: Downloads, Reports, Print Labels
  species_list_show_save_as_txt: Save as Plain Text
  species_list_show_save_as_rtf: Save as Rich Text
  species_list_show_save_as_csv: Save as Spreadsheet
  species_list_show_print_labels: Print Labels
  species_list_show_set_source: Save This List for Later
  species_list_show_set_source_help: Save this list for the next time you create or edit an observation list. It will display a list of the species in this list for you to choose from.
  species_list_show_clone_list: Make a Copy of This List
  species_list_show_write_in: Write In New Observations
  species_list_show_add_remove_from_another_list: Add To / Remove From Another List
  species_list_show_manage_projects: Manage Projects
  species_list_show_manage_projects_help: Change which projects this list and its observations and images are attached to.
  species_list_show_add_new_observations: Add New Observations
  species_list_show_add_new_observations_help: Create and add a set of new observations to this list.
  species_list_show_manage_observations_too: If you would like to attach/remove observations or images, too, please use the "[:species_list_show_manage_projects]" link.
  species_list_show_edit: Edit This List
  species_list_show_clear_list: Clear This List
  species_list_show_destroy: Destroy This List
  species_list_show_members: Members
  species_list_show_no_members: This list contains no observations.
  species_list_show_regular_index: Regular Index
  species_list_show_regular_index_help: Show observations in the "regular" index as a table of thumbnails.

  # species_list/species_lists_by_title
  species_list_by_title_title: "[:SPECIES_LISTS] by Title"
  species_list_by_title_created_at: "[:Created]"
  species_list_by_title_list_name: List Name
  species_list_by_title_owner: Owner
  species_list_by_title_size: Size

  # species_list/upload_species_list
  species_list_upload_title: "[:UPLOAD] [:SPECIES_LIST]"
  species_list_upload_label: "[:UPLOAD] [:SPECIES_LIST]"
  species_list_upload_help: An observation list should be a simple text file with each name on its own line.

  # species_list/download
  species_list_download_title: Observation List Reports and Downloads
  species_list_download_back: Back to Observation List
  species_list_labels_header: Print Labels for Observation
  species_list_labels_button: Print Labels
  species_list_report_header: Save a Checklist of Names
  species_list_report_button: Save Names
  species_list_download_header: Download Observation Data

  # species_list/write_in
  species_list_write_in_title: "Add New Observations to [list_title]"

  # sequence/add_sequence
  sequence_add_edit: "[:edit_object(type=:observation)]"
  sequence_add_owner_id: "[:show_observation_owner_id]"

  # sequence/form_sequence
  form_sequence_locus_help: "Start with a short abbreviation (because the [:OBSERVATION] displays only the first [locus_width] characters). Examples:\n&nbsp;&nbsp;ITS\n&nbsp;&nbsp;multi-locus\n&nbsp;&nbsp;LSU large subunit ribosomal RNA gene, partial sequence"
  form_sequence_both_required: "[:BASES] and/or both [:ARCHIVE]/[:ACCESSION] required"
  form_sequence_bases_format: FASTA or Bare Sequence format
  form_sequence_archive_help: On-line, public database with [:sequence] data for this [:OBSERVATION].
  form_sequence_accession: "[:ACCESSION] number/code"
  form_sequence_accession_help: "Examples:\n&nbsp;&nbsp;KT968655\n&nbsp;&nbsp;UDB024324"
  form_sequence_valid_deposit: "[:deposit] requires both [:archive] and [:accession]"
  form_sequence_bases_or_deposit_required: bases and/or deposit required

  # users/by_contribution
  users_by_contribution_title: List of Contributors
  users_by_contribution_legend: How we estimate contribution
  users_by_contribution_2a: "[:images]"
  users_by_contribution_2b: "[:name]"
  users_by_contribution_2c: "[:observation]"
  users_by_contribution_2d: "[:naming]"
  users_by_contribution_2e: "[:vote]"
  users_by_contribution_2f: points
  users_by_contribution_1: "The order is currently based on an automated estimation of what each person has contributed to the site. The purpose of creating this order is to recognize the individual contributions of the members of the [:app_title] community.\n\nThe current formula is a weighted sum of each contribution. The current weighting is:"
  users_by_contribution_2: "Thus an observation of a species not previously in the site with three images would count as:"
  users_by_contribution_3: These weights or the overall method of ranking is likely to change over time based on feedback from the members of the community.

  # account/verify
  verify_note: "Your account has been verified...\n\nYou should now be able to post observations, upload images, edit name descriptions, define new locations, add comments, and propose and vote on identifications at \"[:app_title]\":[domain].\n\nThanks for joining!"

  # account/choose_password
  account_choose_password_title: Verifying Your Account
  account_choose_password_warning: You must choose a password before we can verify your account.

  # account/welcome
  welcome_no_user_title: User not set in session
  welcome_logout_link: Logout
  welcome_no_user_note: If you are not a spammer, please report this as an error.
  welcome_note: You are now logged into the system...

  # semantic_vernacular/delete
  delete_svd_not_allowed: Only admins can delete components of Semantic Vernacular Descriptions
  semantic_vernacular_index: Go to all Semantic Vernacular Descriptions
  semantic_vernacular_proposed: Proposed by [name] at [date_time]
  semantic_vernacular_delete: Delete
  semantic_vernacular_title: "SVD Detail: [name]"

  # glossary term fields
  glossary_term_created_at: Created At
  glossary_term_updated_at: Updated At
  glossary_term_name: Name
  glossary_term_description: Description

  # glossary_term#show
  show_glossary_term: Show Glossary Term
  show_glossary_term_reuse_image: Add Example
  show_glossary_term_remove_image: Remove Examples
  show_glossary_term_creator: Creator of this Glossary Term
  show_glossary_term_editor: "[:Editors]"
  show_glossary_term_editors: "[:Editors]"


  # glossary_term#show_past_glossary_term
  show_past_glossary_term_title: "[:VERSION] [num]: [name]"
  show_past_glossary_term_no_version: No version specified

  # glossary_term#create_glossary_term
  create_glossary_term: Create New Glossary Term
  create_glossary_term_add: Add Glossary Term

  # glossary_term#index
  glossary_term_index: Glossary
  glossary_term_index_title: Glossary of Mycology Terms
  glossary_term_index_documentation: Documentation and Guidelines

  # glossary_term#edit
  edit_glossary_term: "[:edit_object(type=:glossary_term)]"
  edit_glossary_term_not_allowed: This Glossary Term has been locked by the site admins
  edit_glossary_term_locked: Lock this Glossary Term?


  # glossary_term errors
  glossary_error_name_blank: Name cannot be blank.
  glossary_error_duplicate_name: Name must be unique.
  glossary_error_description_or_image: Glossary term must have a description or image.

  # news article fields
  article_title: Title
  article_body: Body

  # article/create_article
  article_body_required: "[:article_body] [:REQUIRED]"
  article_title_required: "[:article_title] [:REQUIRED]"
  form_article_title_help: This field will appear in the Activity Feed.

  # article/show_article
  show_article: "[:show_object(type=:article)]"

  # article/index_article
  index_article: "[:ARTICLE] Index"

  # publication fields
  publication_full: Full Reference
  publication_link: Link
  publication_peer_reviewed: Publication was peer reviewed
  publication_how_helped: How did Mushroom Observer help with this publication?
  publication_mo_mentioned: Mushroom Observer is mentioned or referenced in the publication

  # publication/index
  publication_index: Publication List
  publication_index_title: List of All Publications
  publication_index_intro: This is a list of all known publications that benefitted in some way by the existence of the Mushroom Observer. If you are aware of an article that should be added to this list please "add it":/publications/new. If you find an error, please add the correct citation and "send us a note":/admin/emails/webmaster_questions/new.
  publication_full_help: When possible please use the other citations as a model for how to format new ones and specifically start the citation with the family name of the lead author.
  publication_legend: "*P* indicates that it is a scientific, peer-reviewed article.\n*M* indicates that the article explicitly mentions or references the Mushroom Observer."
  publication_citation: "We encourage you to cite Mushroom Observer this way:\n\nWilson, N., Hollinger, J., et al. 2006-present. Mushroom Observer. https://mushroomobserver.org\n\nHowever, your publisher may restrict how or whether websites can be cited. If you need a published reference the best current citation we are aware of is:"

  # publication/edit

  # publication/create_event

  # publication/show
  show_publication_added_by: Added by

  # herbarium fields
  herbarium_curator: Curator
  herbarium_curators: Curators
  herbarium_mailing_address: Mailing Address
  herbarium_code: Code
  herbarium_mcp_db: 'MyCoPortal Collection ID'
  user_personal_herbarium: "[name]: Personal Fungarium"

  # herbaria/show
  show_herbarium_herbarium_record_count: This fungarium contains [count] fungarium record(s).
  show_herbarium_mcp_db_missing: Missing
  show_herbarium_add_curator: Add Curator
  show_herbarium_no_user: Unable to find the user '[login]'.
  show_herbarium_curator_request: Request to be a Curator
  show_herbarium_curator_help: When you press send below, you will send a note to the admins requesting to be made an admin of this fungarium. When we add curators to an MO fungarium, those curators are given exclusive rights to edit the fungarium's addresses and notes. Curators are also allowed to create fungarium records for other users' observations. For example, when a fungarium accessions a contributor's specimen, the fungarium can create a record attached to the contributor's observation on MO noting that the specimen resides at your fungarium and what its accession number is. Please ask how MO can help your fungarium IT people automate this process via our API.
  show_herbarium_request_sent: Request has been sent to admins. We'll get back to you as soon as possible.

  # herbaria/create
  create_herbarium: New Fungarium
  create_herbarium_personal: Check this box if this is your personal fungarium
  create_herbarium_personal_help: Each user can have one personal fungarium that they have curator privileges for. By default it is called "[name]", but you can change that name to anything you like.
  create_herbarium_code: Standard Abbreviation
  create_herbarium_code_recommended: recommended for Index Herbariorum-listed Fungaria
  create_herbarium_code_help: Look up the standard abbreviation for a fungarium at "Index Herbariorum":https://sweetgum.nybg.org/science/ih/.
  create_herbarium_email: Email Address
  create_herbarium_mailing_address: Mailing Address
  create_herbarium_duplicate_name: Fungarium called '[name]' already exists.
  create_herbarium_personal_already_exists: You've already created a personal fungarium called '[name]'.
  create_herbarium_must_define_location: You must define this location before we can use it for this fungarium. Any other information you provided has been saved.
  create_herbarium_name_blank: Fungarium name must not be blank.

  # herbaria/edit
  edit_herbarium: Edit Fungarium
  edit_herbarium_this_is_personal_herbarium: This is your personal fungarium. You are only allowed one personal fungarium. If you would like to change which fungarium is your personal fungarium, please contact the admins and explain the situation.
  edit_herbarium_cant_make_personal: You can't make this your personal fungarium because you don't own all the fungarium records. You will need to have an admin do this for you. Please send us a message explaining what's going on.
  edit_herbarium_admin_make_personal: Make this the personal fungarium for
  edit_herbarium_user_records: User "[name]" has [num] records in this fungarium.
  edit_herbarium_no_herbarium_records: No fungarium records for this fungarium.
  edit_herbarium_user_already_has_personal_herbarium: User "[user]" already has a personal fungarium called "[herbarium]".
  edit_herbarium_successfully_made_personal: Successfully made this the personal fungarium of "[user]".
  edit_herbarium_successfully_made_nonpersonal: Successfully made this nobody's personal fungarium.

  # herbaria/index
  herbarium_index: Fungarium Index
  herbarium_index_list_all_herbaria: List All Fungaria
  herbarium_index_nonpersonal_herbaria: List Institutional Fungaria
  herbarium_index_records: Records
  herbarium_index_merge_help: Click on the fungarium below that you would like to merge "[name]" into. This will cause "[name]" to be deleted and all of its records and curators to be transferred into the new fungarium. If you do not have permission to perform the merge, it will send a request to the admins. ("+Cancel merge.+":[url])

  # herbaria/filtered
  list_herbaria_title: "[:list_objects(type=:herbarium)]"


  # herbarium record fields
  herbarium_record_herbarium_name: Fungarium Name
  herbarium_record_initial_det: Initial Determination
  herbarium_record_accession_number: Accession Number
  herbarium_record_user: Record Creator
  herbarium_record_notes: Fungarium Record Notes

  herbarium_record_collection: Collection Record

  # herbarium_record/create_herbarium_record
  create_herbarium_record: Add Fungarium Record
  create_herbarium_record_accession_number_help: "Must be a unique identifier for this fungarium. If you do not know the accession number, or there isn't one yet, use the observation number or your own collection number. Examples:\n&nbsp;&nbsp;12419\n&nbsp;&nbsp;BRY-L-0025845\n&nbsp;&nbsp;MO 174623\n&nbsp;&nbsp;Joe Smith 17-013"
  create_herbarium_separately: The fungarium you entered doesn't exist. Please create it separately and then add the fungarium record to your observation.
  create_herbarium_record_missing_herbarium_name: Missing fungarium name.
  create_herbarium_record_already_used: This fungarium record already exists. We've added this observation to it. If that isn't correct, remove it from your observation, then add the correct fungarium record.
  create_herbarium_record_already_used_by_someone_else: This accession number has already been recorded by someone else for [herbarium_name]. Try adding your initials to the accession number to distinguish labels.
  create_herbarium_record_only_curator_or_owner: Only curators can add fungarium records to other users' observations.

  # herbarium_record/edit_herbarium_record
  edit_herbarium_record: Edit Fungarium Record
  edit_herbarium_record_back_to_index: Back to Fungarium Record Index
  edit_herbarium_record_cant_add_or_remove: Only curators or the observer can add or remove an observation to or from a fungarium record.
  edit_herbarium_record_already_used: This fungarium record already exists. If you want to merge records, move the observations from this record to the other, then delete this record.
  edit_affects_multiple_observations: The changes you make here will affect all of the observations shown. If you wish to change a single observation, go to that observation, remove the incorrect [type] from it, then add the correct one. That will leave the [type] unchanged for any other observations associated with it.

  # herbarium_record/destroy_herbarium_record
  delete_herbarium_record: Destroy Fungarium Record

  # herbarium_record/herbarium_record_index (not a real page)
  herbarium_record_index_title: "[subject] Fungarium Record Index"

  # herbarium_record/list_herbarium_records
  list_herbarium_records_title: "[:list_objects(type=:herbarium_record)]"



  # collection number fields
  collection_number_name: Collector's Name
  collection_number_number: Collector's Number
  collection_number_user: Record Creator

  # collection_number/create_collection_number
  create_collection_number: Add Collection Number
  create_collection_number_missing_name: Missing collector's name.
  create_collection_number_missing_number: Missing collector's number.

  # collection_number/edit_collection_number
  edit_collection_number: Edit Collection Number
  edit_collection_number_back_to_index: Back to Collection Number Index
  edit_collection_number_cant_add_or_remove: Only the observer can add or remove a collection number to or from an observation.
  edit_collection_number_already_used: This collection number is shared with another observation. If you need to fix it, remove it from your observation, then add the correct one.
  edit_collection_numbers_merged: Merged [this] into [that]. If this was not what you meant to do, remove the collection number from one of the observations, then add the correct one.

  # collection_number/destroy_collection_number
  delete_collection_number: Destroy Collection Number

  # collection_number/collection_number_index (not a real page)
  collection_number_index_title: "[subject] Collection Number Index"

  # collection_number/list_collection_numbers
  list_collection_numbers_title: "[:list_objects(type=:collection_number)]"



  # support/donate
  donate_title: Donate to Mushroom Observer, Inc.
  donate_tab: Donate
  donate_other: Other Amount
  donate_anonymous: Anonymous donation
  donate_recurring: Monthly recurring donation
  donate_who: Name for Donors Page
  donate_email: Email (to ensure uniqueness)
  donate_confirm: Confirm
  donors_order: The donors names are ordered based first on the total amount donated and then by who has donated the most recently.
  donate_snail_mail: "Donors who wish to donate by check should make the check payable to \"Mushroom Observer, Inc.\" and mail it to our registered corporate address:\nMushroom Observer, Inc.\n68 Bay Rd.\nNorth Falmouth, MA 02556-2404"
  donors_title: The Mushroom Observer Community Thanks Our Donors
  donors_tab: Show Donors
  donate_thanks: Thank you for your interest in donating to Mushroom Observer!
  donate_explanation: "A donation can be made in any amount. There are two ways: via PayPal or by check. We encourage you to send a check for donations of $200 or more.\n\nPayPal donations can be made with most credit cards (no PayPal account needed) or via a PayPal account by clicking on the \"Confirm\" button below.\n\nFor donations by check see below.\n\nDonors are normally acknowledged by name on the \"Mushroom Observer Donors Page\":/support/donors. If you would like special arrangements for your acknowledgement please \"send us a comment\":/admin/emails/webmaster_questions/new."

  donate_fine_print: "\"https://www.mushroomobserver.org\":/ is operated by \"Mushroom Observer, Inc.\":/support/governance for educational purposes. Mushroom Observer, Inc. is a public charity described under section ==501(c)(3)== of the Internal Revenue Code (see \"IRS Determination Letter\":/doc/mo-determination.pdf). Donations to Mushroom Observer, Inc. are eligible to be deducted for federal income tax purposes. To substantiate the amount of your deductible donation, you will receive an email acknowledgement from Mushroom Observer, Inc. of the amount and date of your donation."

  # support/confirm
  confirm_title: Donation Confirmation
  confirm_amount: Amount
  confirm_text: Thank you for offering to make the following donation. To complete this transaction using PayPal, click the button below.
  confirm_positive_number_error: Other Amount must be a number greater than zero
  confirm_recurring: Recurring monthly

  # support/governance
  governance_title: Governance of the Mushroom Observer
  governance: "The \"Mushroom Observer website\":/ is owned and operated by the Massachusetts based non-profit, Mushroom Observer, Inc. - specifically the domain, mushroomobserver.org, as well as all relevant source code copyrights are owned by Mushroom Observer, Inc. The images and user entered text on the site are owned by their respective authors and are licensed for use under Creative Commons licenses as described on the \"Introduction\":/info/intro page.\n\nMushroom Observer, Inc. was organized based on its \"articles of organization\":/doc/mo-articles.pdf and operates under its \"bylaws\":/doc/mo-bylaws.pdf which may be revised from time to by its Board of Directors. Mushroom Observer, Inc. has been \"recognized as a section ==501(c)(3)== public charity\":/doc/mo-determination.pdf serving educational purposes. If you have questions about the governance of the site or need to get in touch with members of the Board of Directors please \"send us a comment\":/admin/emails/webmaster_questions/new."

  # support/thanks
  thanks_title: Thanks for Your Support!
  thanks_note: "Thank you for helping to support the Mushroom Observer. Your support is greatly appreciated and will help Mushroom Observer continue its mission.\n\nYour donation will be acknowledged by name on the \"Mushroom Observer Donors Page\":/support/donors once the funds are received unless you have requested special arrangements for your acknowledgement. Examples of special arrangements might be to make the donation anonymously or to leave it in someone else's name. If you would like special arrangements for your acknowledgement please \"send us a comment\":/admin/emails/webmaster_questions/new."

  # support/letter
  letter_title: Open Letter to the Community
  letter_body: "To the Mushroom Observer Community,\n\nIt has been an amazing year for us. This year we hit some major milestones: 100,000 images, 50,000 observations and 2,000 registered users. This means we have essentially been doubling every year. While Jason has achieved some minor miracles in his volunteer efforts to keep things going with the bare bones server configuration we are using, it is becoming clear that we will soon need more memory and more processors to support our continued growth.\n\nUnfortunately, this means our server expenses will be going up. So far I have been happy to support the Mushroom Observer server needs out of my own pocket, but those expenses have also been essentially doubling every year and I will soon not be able to afford it. As a result, I would like to start asking for donations from the community. Those of you who have gotten a lot out of the site and want to see it continue to grow and expand, now is your chance to give a little back and help with the financial support of the site.\n\nTo that end, we have setup a \"donation page\":/support/donate that can securely accept money from a PayPal account or a regular credit card.\n\nI would like to raise at least $2000 to cover basic server costs. The more we get, the more we can expand our capacity for traffic and growth. And the fewer times you will encounter server down time and failed uploads.\n\nWhen you make a donation, your name by default will be added to our \"donors page\":/support/donors as soon as we confirm the donation. If you would prefer to donate anonymously or make other special arrangements for your acknowledgement, \"send a comment\":/admin/emails/webmaster_questions/new after you make your donation.\n\nPlease help support this active internet community of people who enjoy sharing and learning more about the mushrooms around us.\n\nThanks,\n-Nathan"

  # support/wrapup_2011
  wrapup_2011_title: 2011 Wrapup to the Mushroom Observer Community
  wrapup_2011_body: "To the Mushroom Observer Community,\n\n2011 has been a relatively quiet year for Mushroom Observer at least from the perspective of new development. I have personally been working overtime on a new version of the Encyclopedia of Life and Jason has been working hard on a new lichen related website and book.\n\nEven so the site has continued to grow. We now have over 180,000 images, 80,000 observations and we are very close to 3,000 registered users. This continues our trend of nearly doubling every year. Fortunately, due to generous donations from all of you, Jason was able to substantially upgrade our server configuration and to the best of our knowledge the system has been working very well despite the ever growing demand. While we still have some money in the bank, we will continue to need \"additional donations\":/support/donate to keep the system going.\n\nAs was true last year, the donations are made through a not-for-profit corporation called The Consortium for Digital Mycology Resources (CDMR). The CDMR is recognized as a non-profit by the state of California, but is still not an official federal ==501(c)(3)== non-profit. However, the application process has moved forward and for now we continue to act as a non-profit and donations are tax deductible. For anyone interested in the details of that process please visit the \"CDMR website\":http://digitalmycology.org.\n\nThere have been a few notable new features added to Mushroom Observer over the last year. Jason did a great job developing the \"MO Feature Tracker\":/pivotal/index interface that interacts with our new freely accessible \"Pivotal Tracker account\":https://www.pivotaltracker.com/projects/224629 for tracking bugs and feature requests. In addition, I have been working quite a bit behind the scenes to prepare for a roughly 10 fold increase in the number of Mushroom Observer images that will be sharable with the broader biodiversity community and EOL in particular.\n\nAlong with this note, we are also releasing the newly developed \"Black on White\":/theme/BlackOnWhite color theme. With this theme I am trying to provide a more current and professional look for the site. \"Feedback on the theme or suggestions for improvements\":/admin/emails/webmaster_questions/new are very welcome.\n\nWhile there have not been a lot of new features released this year, there have been a number of important discussions going on about potential future development. These have included discussions of better ways of managing naming and voting so they align better with standard herbarium practices, improving the expressiveness of the voting system, rearranging the interface to be more workflow driven, and expanding the role of projects to encourage more focused collaboration within MO.\n\nWhich brings us to the biggest news. I have begun doing some of my own research with the data from the Mushroom Observer and I have received several inquiries from other scientists interested in either using Mushroom Observer as it is to support their own research or to support additional development of the Mushroom Observer to expand the connections between Mushroom Observer and the scientific community.\n\nMy own research has included some preliminary analysis of the data in the Mushroom Observer database. The most interesting finding has been that \"users who collect in the Western US on average find more species there than users who collect in the Eastern US\":/images/fungal_biogeography.png. I am currently in the process of developing funding and collaborators to more fully pursue this and other interesting questions that can be answered using our data. Another area of research development has been with some of the computer scientists at Rensselaer Polytechnic Institute. The group I am working with are focused on the emerging \"semantic web\":https://en.wikipedia.org/wiki/Semantic_web. We are developing a system for creating a new naming system for amateur/citizen mycologists. It will include a global, web-based registration system for names that are then associated with rigorous definitions that computers can reason about. We have plans to support a summer internship through the EOL to help develop this idea.\n\nIn addition, as many of you are aware Tom Bruns at UC Berkeley has already been using Mushroom Observer to catalog the collections his collaborators (including many of you) have been finding in Yosemite National Park. He and I have also begun discussions of what features would be valuable to add Mushroom Observer to support his call for developing a \"North American Mycoflora\":https://msafungi.org/wp-content/uploads/2019/03/August-2011-Inoculum.pdf. Another promising development was being asked to write a letter of support for a proposal that Barabara Thiers and Roy Haling have submitted to digitize the fungal herbaria throughout the US. If that gets funded, they are interested in making their data available through the Mushroom Observer.\n\nFinally, through connections at the EOL, I was able to participate in a workshop focused on citizen science biodiversity observation systems. The workshop was held in October outside of London and included representatives from \"iSpot\":https://www.ispotnature.org/ and \"iNaturalist\":https://inaturalist.org along with several other significant global projects. I went to the workshop not only to represent the technical side of the EOL, but also the Mushroom Observer. As a result the group of projects involved in the workshop, including Mushroom Observer, are participating in a competition called \"Badges for Lifelong Learning\":http://www.dmlcompetition.net/Competition/4/badges-competition-cfp.php. We have already successfully passed the first stage of the competition and are working on our application for the second stage.\n\nWhile many of these projects promise exciting developments for MO over the next year and some may even include financial support for the development of new Mushroom Observer features, the on-going support for the site relies on \"donations\":/support/donate from you our users. Please help support this active internet community of people who enjoy sharing and learning more about the mushrooms around us.\n\nThanks for all your contributions to the Mushroom Observer,\n-Nathan"

  # support/wrapup_2012
  wrapup_2012_title: 2012 Wrapup for the Mushroom Observer Community
  wrapup_2012_body: "2012 was a busy year for Mushroom Observer. Many notable new features were added. Highlights include:\n\n* Substantial revisions to the <a href=\"/names/383\">Show Name</a> and <a href=\"/images/267480?size=medium\">Show Image</a> pages\n* Data downloads from observation searches\n* Support for <a href=\"/herbarium\">Herbarium</a> and Specimen pages\n* Interactive support for translators\n* <a href=\"/users/checklist?user_id=1093\">Life Lists</a> from user summary pages\n* Substantial increase in data shared with EOL\n* Reciprocal links with <a href=\"https://mycoportal.org/\">MyCoPortal</a>\n\nMore details available on the <a href=\"/info/news\">Features and Fixes</a> page.\n\nOne of the goals of this work has been to increase the scientific value of the site for research. The support for Herbarium and Specimen pages as well as the reciprocal links with MyCoPortal are recent steps towards this goal. This work is directly related to a new effort to digitize fungal herbaria throughout the US led by Barbara Thiers. I continue to work with Tom Bruns at UC Berkeley and Deborah McGuinness at Rensselaer Polytechnic Institute (RPI) to find funding to directly support improvements to the Mushroom Observer. These projects continue to promise exciting developments for MO in the future.\n\nIn addition, the site has continued to grow. We now have over 300,000 images, 100,000 observations, and over 3800 registered users. This not only indicates the greatest number of images we've received in a year (106,000), but is a greater growth rate than the previous year (56% vs. 49%).\n\nFortunately, due to generous donations from all of you, we have continued to be able to improve the site configuration. While we do have a few more tricks up our sleeves that we expect to implement soon, it is increasingly clear that more substantial improvements are needed. Historically, we have run the site off a single server. To achieve the next level of performance we would like to separate the database from the application server, and add an additional application server along with a small load balancer. We expect this to roughly triple the monthly costs of running the site to around $200/month.\n\nI am also excited by a recent surge in the number of folks interested in contributing their time to the Mushroom Observer development effort. We had a summer intern, Han Wang, from RPI create a prototype system for describing Fungi using semantic web technology (references at the end of the letter). I presented on this work at the 2012 Mycological Society of America annual meeting. Another RPI student, Katie Chastain, has recently joined the team and is interested in working on data provenance and developing a workflow for species discovery. Alan Rockefeller has begun looking into improving site performance and Joe Cohen has started exploring upgrading our software stack. If you want to join the party, sign up for the new <a href=\"https://groups.google.com/forum/?fromgroups=#!forum/mo-developers\">mo-developers@googlegroups.com</a> mailing list. One of the significant enabling pieces for this is a new simpler system for setting up a development environment. You can find out more at the <a href=\"https://github.com/MushroomObserver/developer-startup\">developer-startup GitHub Project</a>.\n\nHowever, this year has not been entirely good news. The Consortium for Digital Mycology Resources (CDMR), was organized in 2009 to support online digital mycology resources such as Mushroom Observer, and it applied for federal tax exempt status under section ==501(c)(3)== so that it could receive deductible donations from interested users. This ruling is still pending in the IRS. Beginning in 2012, Mushroom Observer member John Harper, a tax lawyer with Morrison & Foerster, noticed that CDMR’s exemption application had been pending with the IRS for an unusually long time, and volunteered to help CDMR on a pro-bono basis in its attempt to attempt to obtain recognition of a section ==501(c)(3)== status for CDMR. Since then he has briefed the IRS on the issues that the IRS has raised, and had a conference with the IRS to discuss the ruling request. CDMR’s case is currently under review in the National Office of the IRS.\n\nIn light of CDMR’s unsettled tax status, CDMR’s board decided not to solicit donations at the end of last year. However, the CDMR board of directors is committed to creating or joining a recognized tax-exempt non-profit that can receive deductible donations to support online mycological resources such as the Mushroom Observer. Exactly what form this will take and how soon it will happen is still up in the air.\n\nWithout financial support from CDMR, I have been personally paying to support Mushroom Observer largely out of my own pocket over the last few months. I would very much appreciate any <a href=\"https://www.paypal.com/cgi-bin/webscr?cmd=_s-xclick&hosted_button_id=2TGUG7TNXYF7Q\">personal gifts</a> that you all would be willing to send to contribute to the cost of keeping Mushroom Observer online during this interim period. This will be especially important before we can attempt to improve the level of performance by adding more servers. Any gifts I receive will be used to cover costs directly associated with running the Mushroom Observer and such donations will continue to be recognized on the Mushroom Observer donors page. Unfortunately, you will not be able to count them as tax deductible donations. You can make your gifts with a credit card through <a href=\"https://www.paypal.com/cgi-bin/webscr?cmd=_s-xclick&hosted_button_id=2TGUG7TNXYF7Q\">PayPal</a>\n\n\nThanks for all your contributions to the Mushroom Observer,\n-Nathan"

  cannot_be_blank: cannot be blank

  cannot_include_tabs: cannot include tabs

  # visual group statuses
  visual_group_include: Include
  visual_group_exclude: Exclude
  visual_group_included: Included
  visual_group_excluded: Excluded
  visual_group_needs_review: Needs Review

  visual_group_count_excluded: "[count] Excluded Images"
  visual_group_count_included: "[count] Definitional Images"
  visual_group_count_needs_review: "[count] Images have been reviewed"

  visual_group_includes_names: Includes images from these names (at most 10 listed here)

  # Links to CRUD pages
  visual_group_index: "[:VISUAL_GROUP] Index"
  visual_group_edit: Edit [:VISUAL_GROUP]
  visual_group_show: Show [:VISUAL_GROUP]
  visual_group_create: Create [:VISUAL_GROUP]

  # visual_groups/show
  definitional_images: Definitional Images
  show_visual_group_title: "[name] [:VISUAL_GROUP]"

  # visual_groups/destroy
  destroy_visual_group_success: "[:VISUAL_GROUP] [:destroyed]"

  # visual_groups/edit
  edit_visual_group_filter_options: Filter Options
  edit_visual_group_update_filter: Update Filter

  # visual_groups/update
  update_visual_group_success: "[:UPDATED] [name] [:VISUAL_GROUP]"

  # visual_models/show
  show_visual_model_index: "[:VISUAL_MODEL] [:INDEX]"

  # Visual Models
  visual_model_errors: prohibited this visual_model from being saved

  # visual_models/destroy
  destroy_visual_model_success: "[:VISUAL_MODEL] [:destroyed]"

  # Field Slips
  field_slip_add_images: Add Images or Other Data
  field_slip_cant_join_project: Either no Project was found or you are unable to join the associated Project
  field_slip_code: Field Slip Code
  field_slip_code_format_error: code must have non-numeric characters other than period (.) and dash (-)
  field_slip_constraint_violation: The selected observation violates one or more project constraints
  field_slip_created: Field slip was successfully created.
  field_slip_create_obs: Create New Observation
  field_slip_quick_create_obs: Quick Create
  field_slip_creator: Creator
  field_slip_destroy: Destroy this field slip
  field_slip_destroyed: Field slip was successfully destroyed.
  field_slip_edit: Edit [:FIELD_SLIP]
  field_slip_editing: Editing Field Slip
  field_slip_errors: prohibited this field_slip from being saved
  field_slip_filter_by: Filter by [:PROJECT]
  field_slip_index: "[:FIELD_SLIP] Index"
  field_slip_job_no_project: No Project with id=[ID]
  field_slip_job_no_tracker: No Field Slip Tracker found
  field_slip_keep_obs: Save with Current Observation
  field_slip_last_obs: Switch to Last Observation
  field_slip_new: Record Field Slip
  field_slip_no_observation: No Observation found
  field_slip_no_project: No Project found
  field_slip_nil_project: "(No Project)"
  field_slip_other_codes: Other Codes
  field_slip_other_example: e.g., iNat ID
  field_slip_other_inat: Check if [:field_slip_other_codes] is an iNat ID
  field_slip_project_success: Field Slip will be associated with the [TITLE] Project
  field_slip_qr_intro: This page is primarily intended for scanning "MO Field Slips":https://mushroomobserver.org/articles/37 using a QR code scanner. It should work with QR codes that only contain the field slip code. You can also enter the code by hand into the text box and hit return.
  field_slip_quick_no_location: Quick create requires an existing location
  field_slip_quick_no_name: Quick create requires an existing name

  field_slip_remove_observation: Removed [OBSERVATION] from [TITLE] Project
  field_slip_show: Show [:FIELD_SLIP]
  field_slip_updated: Field slip was successfully updated.
  field_slip_welcome: Welcome to the [TITLE] Project!
  field_slips_max_for_project: You may create up to [MAX] slips for this project.
  field_slips_for_project_title: Create Field Slips for the
  field_slips_created_job: Created job for [filename]
  field_slips_must_be_member: You must be a project member to create field slips
  field_slips_project_update_fail: Unable to update [TITLE] Project
  field_slips_tracker_fail: Unable to create Field Slip Tracker for [TITLE] Project
  field_slips_too_many_field_slips: You have requested more than [MAX] slips.
  field_slips_one_per_page: One field slip per page. Print shops prefer this. Otherwise 6/page which works best on US letter page.

  # Project Aliases
  project_alias_created: Field slip was successfully created.
  project_alias_destroyed: Field slip was successfully destroyed.
  project_alias_edit: Edit Project Alias [name]
  project_alias_new: New Project Alias
  project_alias_type: Alias Type
  project_alias_updated: Field slip was successfully updated.
  project_alias_no_match: Unable to find [target_type] matching '[term]'

  ##############################################################################

  # LESS POPULAR PAGES

  # account/api_keys
  account_api_keys_link: API Key Manager
  account_api_keys_title: API Key Manager
  account_api_keys_active_column_label: Active
  account_api_keys_last_used_column_label: Last Used
  account_api_keys_num_uses_column_label: Uses
  account_api_keys_notes_label: "Enter the name or a brief description of the application that will use this key:"
  account_api_keys_create_button: Create a New Key
  account_api_keys_help: "API Keys are used by third-party applications to access the Mushroom Observer database directly. You may request as many API Keys as you like, and no restrictions are placed on these keys.\n\nEach key is attached to a single user. When posting observations or images, for example, your application will send this API Key in lieu of logging in. Therefore you should take some care to prevent other people or malicious agents from using your API Keys.\n\nNote that no key is required if you are only interested in _reading_ data; keys are only required if you wish to post or modify data."
  account_api_keys_create_success: Sucessfully created a new API Key.
  account_api_keys_create_failed: "Failed to create a new API Key:"
  account_api_keys_removed_some: Successfully removed [num] selected API Key(s).
  account_api_keys_removed_none: No API Keys were selected.
  account_api_keys_updated: Successfully updated API Key notes.
  account_api_keys_activated: Successfully activated key for [notes].
  account_api_keys_no_notes: You left name/description field empty.

  # description/adjust_permissions
  adjust_permissions_user_header: User or Group
  adjust_permissions_reader_header: View
  adjust_permissions_writer_header: "[:EDIT]"
  adjust_permissions_admin_header: "[:ADMIN]"
  adjust_permissions_all_users: All Users
  adjust_permissions_site_admin: site admin

  # search/advanced
  advanced_search_at_least_one: Please provide at least one search parameter
  advanced_search_caveat: "Advanced search has somewhat limited options because of performance issues that result in timeouts. Please \"email the webmaster\":/admin/emails/webmaster_questions/new if you experience timeouts or if there are particular types of searches you would like to have added.\n\nHints : It's okay to leave some of the fields blank, e.g., if you leave 'Observer' blank, it will return results by all [:users]. It matches the exact string given. Use \"OR\" (all caps) to tell it to match one of several possible strings, e.g. \"Xanthoria OR Xanthomendoza\". Use a star as a wildcard, e.g. \"Wells Gray*Canada\" will match \"Wells Gray, Canada\", \"Wells Gray Park, Canada\", and \"Wells Gray Provincial Park, Canada\". (See notes under 'Content', too.)"
  advanced_search_content: Content
  advanced_search_content_help: Text contained in [:observation] notes or [:comments]
  advanced_search_content_notes: "Content search supports full Google syntax, including \"OR\", double quotes, and negation:\naaa bbb -> contains \"aaa\" and \"bbb\" in any order\n\"aaa bbb\" -> contains \"aaa\" followed immediately by \"bbb\"\naaa OR bbb -> contains either \"aaa\" or \"bbb\"\n-aaa -bbb -> reject anything that contains \"aaa\" or \"bbb\""
  advanced_search_location_help: Where was the mushroom found
  advanced_search_name_help: Name of the mushroom
  advanced_search_none_found: No matches found
  advanced_search_observer_help: Who observed the mushroom
  advanced_search_result_type: Result Type
  # Image search UI temporarily disabled for performance. 2021-09-12 JDC
  # advanced_search_result_type_help: Do you want [:observations], [:locations] or [:names]/[:descriptions]?
  advanced_search_result_type_help: Do you want [:observations], [:locations] or [:names]/[:descriptions]?

  advanced_search_filters: Search Filters
  advanced_search_filters_explain: Apply to this search only, overrides your normal preferred content filters
  advanced_search_filter_has_images: Filter observations based on whether they have images
  advanced_search_filter_has_images_off: Include both imaged and imageless observations
  advanced_search_filter_has_images_yes: Exclude imageless observations
  advanced_search_filter_has_images_no: Exclude imaged observations
  advanced_search_filter_has_specimen: Filter observations based on whether they have specimens
  advanced_search_filter_has_specimen_off: Include both observations with and without specimens
  advanced_search_filter_has_specimen_yes: Exclude observations without specimens
  advanced_search_filter_has_specimen_no: Exclude observations with specimens
  advanced_search_filter_lichen: Filter observations based on whether they are lichens
  advanced_search_filter_lichen_off: Include both lichens and nonlichens
  advanced_search_filter_lichen_yes: Include only lichen-forming, lichenicolous and allied fungi
  advanced_search_filter_lichen_no: Exclude lichen-forming fungi
  advanced_search_filter_region: Restrict observations and locations to a region, e.g., "California, USA" or "Europe"
  advanced_search_filter_clade: Restrict observations to a taxonomic clade, e.g., "Ascomycota" or "Agaricales"
  advanced_search_submit: Submit Advanced Search

  # observer/license_updater
  bulk_license_link: Bulk License Updater

  # checklists
  checklist_any_deprecated: "* This name is not considered current on MO"
  checklist_duplicate_synonyms: "+ This name has a synonym in this checklist"
  checklist_for: Checklist for
  checklist_for_site_title: Checklist for Mushroom Observer
  checklist_for_user_title: Checklist for [user]
  checklist_for_project_location_title: Checklist for [project] at [location]
  checklist_for_project_title: Checklist for [project]
  checklist_for_species_list_title: Checklist for [list]
  checklist_summary: "Summary: [names] names including [species] species and [genera] genera"

  # theme/color_themes
  color_themes_text: "**General Concept:** The [:app_title] website provides a number of color themes, some based on different groups of mushrooms. By default the simple clean \"Black on White\" theme is used. However, a [:user] can choose to use a particular theme throughout the site by selecting the theme on the [:user] preference page.\n\nThe idea of using mushrooms for color follows in the tradition of using mushrooms to dye fabrics. Each color in a mushroom theme was pulled from a photograph included in the site from the given group. The colors attempt to express the characteristic colors of the group. In a few cases, the [:images] were adjusted using an automatic color balance operation in order to get a more characteristic color.\n\nThe following links describe each of the available themes including links to the [:images] the colors were extracted from:"
  color_themes_title: Color Themes

  # name/email_tracking
  email_tracking_help_above_species: If enabled, this feature will notify you by email whenever someone posts an observation in this [rank].
  email_tracking_help_below_species: If enabled, this feature will notify you by email whenever someone posts an observation of [name].
  email_tracking_no_longer_tracking: No longer tracking [name].
  email_tracking_note: Send a research request to the observer?
  email_tracking_note_help: "Check the box above if you would like us to send an email to the observer in addition to notifying you. Please fill in the template below to use in the research request email. Use the special keywords ':observer' and ':observation' as place holders for the observer's name and the observation id, respectively. Note: This feature requires administrative approval to prevent abuse by spammers."
  email_tracking_note_template: "Dear :observer,\n\nI am currently doing research related to [species_name].\n\nIf possible, please make a dried specimen of any of the mushrooms described in :observation and send them to:\n\n[mailing_address]\n\nThanks,\n\n[users_name]"
  email_tracking_now_tracking: Now tracking [name].
  email_tracking_title: Email Tracking for [name]
  email_tracking_updated_messages: Updated tracking messages.
  email_tracking_awaiting_approval: Your request to send observers research requests has been sent to the admins for approval. Please check "[:app_your_interests]":/interests (the megaphone icon in the upper right corner of the page) in the next day or two to see if your request has been approved.

  # name/eol_expanded_review
  eol_expanded_review_title: EOL Name List
  eol_expanded_review_count: "[count] names"
  eol_expanded_review_total_image_count: "[count] images"
  eol_expanded_review_total_description_count: "[count] descriptions"
  eol_expanded_review_image_count: "Images: [count]"
  eol_expanded_review_description_count: "Descriptions: [count]"

  # name/eol_preview
  eol_preview_name_count: "[count] description(s)"
  eol_preview_image_count: "[count] image(s)"
  eol_preview_title: EOL Preview
  eol_preview_explanation: "This page provides links to or shows the content that is currently scheduled for delivery to the \"Encyclopedia of Life\":https://eol.org (EOL). The features related to this effort are still very new and far from polished since it has been implemented quickly to meet the immediate needs to develop the fungus related content on the EOL. The content delivered from [:app_title] to the EOL will be credited both as coming from the [:app_title] website and the individual content providers.\n\nOn this page each section represents one taxon. The descriptive paragraphs for each listed taxon will be sent with the exception of any paragraphs marked 'Notes'. Both the taxa and the images that are being sent have been at least quickly reviewed by expert members of the [:app_title] community.\n\nThe review status of a specific taxon is given on the page for that taxon and can only be set by a designated expert. Images are selected based on the voting history of specific observations and their quality. Currently only designated experts can set the quality level of an image, but this is expected to become a open voting process for the entire [:app_title] community in the near future.\n\nCurrently the designated experts are either mycology professors that are teaching classes that are planning to provide data to EOL through the [:app_title] or individuals in the [:app_title] community who have shown dedication to the site and are recognized experts in mushroom or fungal identification. All aspect of the process of providing data to EOL are under discussion and open to change so please send any questions or comments you have to the [:app_title] \"webmaster\":/admin/emails/webmaster_questions/new.\n\nThe best way to participate in this amazing opportunity is to find a taxon you care about and work to expand the descriptive paragraphs for this taxon."

  # image/license_updater
  image_updater_count: Count
  image_updater_license: "[:LICENSE]"
  image_updater_holder: "[:COPYRIGHT_HOLDER]"
  image_updater_title: Updating Licenses for [user]
  image_updater_update: "[:UPDATE]"
  image_updater_help: Listed below are all the different licenses you've posted images under, along with the number of your images which use that license. Make any changes you want to the license or the name listed as the copyright holder, then click "[:UPDATE]" to submit changes.

  # image/vote_anonymity
  image_vote_anonymity_title: Change Anonymity of Your Image Votes
  image_vote_anonymity_num_anonymous: Number of anonymous votes
  image_vote_anonymity_num_public: Number of public votes
  image_vote_anonymity_make_anonymous: Make all votes anonymous
  image_vote_anonymity_make_public: Make all votes public
  image_vote_anonymity_made_anonymous: Made all of your image votes anonymous. Please also check your vote preference below to ensure that future votes are also anonymous.
  image_vote_anonymity_made_public: Made all of your image votes public. Please also check your vote preference below to ensure that future votes are also public.
  image_vote_anonymity_invalid_submit_button: Invalid submit button "[label]", please "contact us":/admin/emails/webmaster_questions/new for help.

  # interest-related controls in names, observations, etc.
  interest_watch: Watch
  interest_ignore: Ignore
  interest_watch_help: Click here if you want us to send you email whenever there is a change in this [object].
  interest_ignore_help: Click here if you want to stop getting any emails about this [object].
  interest_default_help: Click here if you want to go back to the default -- having your account preferences determine whether you get email about this [object].
  interest_watching: You have told us to email you about changes in this [object]. Click one of the small icons below to change.
  interest_ignoring: You have told us never to email you about changes in this [object]. Click one of the small icons below to change.

  # interests/index
  list_interests_title: Your Notification Requests
  list_interests_turn_on: Change to Watch
  list_interests_turn_off: Change to Ignore
  list_name_tracker_pending_approval: "(Observer notification pending approval.)"

  # location/list_merge_options
  list_merge_are_you_sure: Assign location? This cannot be undone.
  list_merge_options_near_matches: Near Matches
  list_merge_options_others: Other Available [:locations]
  list_merge_options_title: Location Matches for [where]

  # observation/inat_imports
  inat_import_create_title: Import from iNat
  inat_choose_observations: "Inat Observations to Import:"
  inat_import_list: "Comma separated list of up to 10 observation #s"
  inat_import_all: Import all my iNat observations instead of a list
  inat_import_consent: "(Required) I consent to creating MushroomObserver Observation(s) based on my iNaturalist observations, including their photos."
  inat_consent_required: Your consent is required to import Inat observations. Please check the checkbox to give your consent.
  inat_username: iNat Username (mandatory)
  runtime_illegal_inat_id: iNat observation number can contain only numbers, commas, and spaces
  inat_missing_username: Missing your iNat Username
  inat_no_imports_designated: You must list the iNat observation(s) to be imported
  inat_list_xor_all: "Either (a) list the iNat observation(s), or (b) check \"Import all ...\" (not both)"
  inat_previous_import: iNat [inat_id] previously imported as MO Observation [mo_obs_id]
  inat_previous_mirror: iNat [inat_id] is a "mirror" of existing MO Observation [mo_obs_id]
  inat_too_many_ids_listed: Too many ids listed
  inat_importing_all_anothers: You cannot import all observations of another person

  inat_import_started: Your import has started. Refresh page to update results.
  inat_no_authorization: iNat import aborted; MO did not received authorization to access iNat user data
  inat_wrong_user: You cannot import an iNat observation created by someone else. To import your own observation, make sure that noone else is logged into iNat on your device and that you entered the correct iNat username.
  inat_page_of_obs_failed: Failed to get page of observations from iNat API

  inat_snapshot_caption: iNat imported data
  inat_dqa_casual: Casual
  inat_dqa_needs_id: Needs ID
  inat_dqa_research: Research Grade
  inat_not_imported: Not Imported

  inat_details_heading: Details/Caveats
  inat_details_list: "* Excludes Observations previously imported from/exported to iNat.\n* MO imports only fungal observations.\n* MO lists most iNat data and/or maps it to analogous MO fields.\n* MO hides coordinates from the public if iNat obscured them.\n* The MO Location is a rectangle with an MO-style name, rather than the iNat Place name."

  # /inat_import_job_tracker
  INAT_IMPORTS: iNat Imports
  INAT_IMPORT_JOB_TRACKERS: iNat Import Trackers
  inat_import_tracker: iNat Import Tracker
  inat_import_tracker_started: Started
  inat_import_tracker_elapsed_time: Elapsed Time
  inat_import_tracker_estimated_remaining_time: Estimated Remaining Time
  inat_import_tracker_calculating_time: "Calculating ..."
  inat_import_tracker_ended: Ended
  inat_import_imported: Imported
  inat_import_tracker_done: "Click [:inat_import_tracker_results] to see imported Observations."
  inat_import_tracker_results: Results
  inat_import_tracker_importable_count: Number of Importable Observations
  inat_import_tracker_imported_count: Number Imported
  inat_import_tracker_leave_page: You may continue working in MO by opening another tab, or by leaving this page. To return to this page, you can (a) go back in your browser, or (b) click Create Observation, iNat Import; if the import is in progress, this page will be redisplayed.
  inat_import_tracker_pending: Please wait until your pending iNat Import is Done before starting a new one.
  inat_importables_explanation: "An ??importable?? observation is an iNaturalist observation: which you created, which does not exist in MO, and whose iNat identity is a fungus or slime mold."

  # observer/list_notifications
  list_notifications_title: Email Alerts for [user]

  # observer/list_users
  list_users_joined: Joined
  list_users_contribution: Contribution

  # species_list/make_report
  make_report_not_supported: We don't support report filetype *.[type].

  # description/merge_descriptions
  merge_descriptions_title: Merge [object]
  merge_descriptions_merge_header: Merge with another description
  merge_descriptions_move_header: Move / copy to a synonym
  merge_descriptions_merge: "[:MERGE]"
  merge_descriptions_move: Move / Copy
  merge_descriptions_merge_or_move: Merge / Move / Copy
  merge_descriptions_no_others: "(there are no other descriptions)"
  merge_descriptions_delete_after: Delete old description after merge?
  merge_descriptions_merge_help: This will copy any non-blank sections from the source description into the description you select below. If the target description already has text in any of those fields, you will be given an editing form with the text from both descriptions. This will allow you to reconcile any conflicts by hand before saving the form and making the merger official.
  merge_descriptions_move_help: This will move the source description into a synonym. It will just copy it if you elect not to delete the old description. If you wish to merge with an existing description in the other name, you must first move your description into that name, then select [:show_description_merge] again from there.

  # species_list/name_lister
  name_lister_bad_browser: This page will not work on your browser, sorry!
  name_lister_bad_submit: Invalid commit button '[button]'.
  name_lister_charset: Character Encoding
  name_lister_charset_help: "(Try changing this if authors get garbled.)"
  name_lister_genera: Genera
  name_lister_help: "*Create List:* Click a genus in the first column to pull up a list of species in that genus. Select any of these taxa and press return or double-click to add species to your list. Accepted names are in boldface; deprecated names are followed by one or more accepted alternatives. You may choose any. To remove a name, select it in the third column, and press delete or double-click. (You may also use arrows to navigate, or type partial names to search within a column.)\n\n*Save List:* When you are finished, click any of the buttons at the bottom of the page. \"Create [:species_list]\" takes you back to the old creation form, where you will be able to enter date, location, notes, etc. before saving the list.\n\n*Reports :* The plain text report gives you a simple list of taxa with no formatting. Rich text can be used to import the list into Microsoft Word complete with authors and all the formatting intact. Spreadsheet produces a CSV file, with name, author, citation, and accepted columns. Common names are not available yet. Reports should automatically download in a separate tab or window; if not, go to your browser's File menu and click 'Save As'."
  name_lister_names: Selected
  name_lister_no_js: This page will not work if javascript is disabled.
  name_lister_species: Species
  name_lister_submit_csv: Save as Spreadsheet
  name_lister_submit_rtf: Save as Rich Text
  name_lister_submit_spl: Create [:species_list]
  name_lister_submit_txt: Save as Plain Text
  name_lister_title: Name List Generator

  # name/needed_descriptions
  needed_descriptions_help: The following species names are the ones that have the most [:observations], but do not have a general description in the [:app_title]. Adding a general description to these common species would be a big help.
  needed_descriptions_title: Top 100 Needed Species [:descriptions]

  # observer/no_ajax
  no_ajax_body: It looks like your browser is out of date. You still have access to all of the capabilities of this site, however unless you upgrade your browser we will not be able to make use of some very useful javascript features that modern browsers support. This includes dynamic forms, auto-completion of scientific names and locations, the new version of the [:species_list] creator, and more.
  no_ajax_browsers: "Browsers that we recommend (and test the site on regularly) are:\n\n* Firefox / Iceweasel 1.0 or higher\n\n* Internet Explorer 5.5 or higher\n\n* Netscape 7.0 or higher\n\n* Safari 1.2 or higher\n\n* Opera (we know 8.0 works)\n\n* Chrome\n\nIf you know that your browser supports AJAX but it's not listed here, please \"send us an e-mail\":/admin/emails/webmaster_questions/new."
  no_ajax_dont_care: If you don't care and you're tired of seeing the "Your Browser is Out of Date" tab at the top of every page, "please click here":/javascript/turn_javascript_off. (Login and go to preferences to re-enable auto-detection.)
  no_ajax_title: Your Browser is Out of Date

  # observer/no_browser
  no_browser_body: "We have not seen your browser before. This means we don't know if it supports the full capabilities of this site. Since there are pages that won't work if we guess wrong (like voting on [:observation] names), we have to assume the worst. However this means that a number of useful features are not available, like dynamic forms, auto-completion of scientific names and locations, the new version of the [:species_list] creator, and more.\n\nIf you would like to override this decision, \"click here to turn javascript on\":/javascript/turn_javascript_on. If you are tired of seeing the \"We Don't Recognize Your Browser\" tab at the top of every page, please \"click here to turn javascript off\":/javascript/turn_javascript_off. (Login and go to preferences to re-enable auto-detection.)"
  no_browser_title: We Don't Recognize Your Browser

  # account/no_email
  no_email_how_to_reenable: Go to your "Preferences":/account/preferences/edit page to re-enable this feature.
  no_email_some_maybe_queued: "Note: For the next few minutes you may continue to receive emails that have already been queued."
  no_email_comments_owner_note: You will no longer receive email notifications when other [:users] of the [:app_title] website post [:comments] about your [:observations], names, etc.
  no_email_comments_response_note: You will no longer receive email notifications when other [:users] of the [:app_title] website post responses to your [:comments].
  no_email_observations_consensus_note: You will no longer receive email notifications when the names of your [:observations] change.
  no_email_observations_naming_note: You will no longer receive email notifications when other [:users] of the [:app_title] website propose names for your [:observations].
  no_email_names_admin_note: You will no longer receive email notifications when other [:users] make changes to name descriptions you administrate.
  no_email_names_author_note: You will no longer receive email notifications when other [:users] make changes to descriptions you have written.
  no_email_names_editor_note: You will no longer receive email notifications when other [:users] make changes to descriptions you have edited.
  no_email_names_reviewer_note: You will no longer receive email notifications when other [:users] make changes to descriptions you have reviewed.
  no_email_locations_admin_note: You will no longer receive email notifications when other [:users] make changes to location descriptions you administrate.
  no_email_locations_author_note: You will no longer receive email notifications when other [:users] make changes to [:locations] you have created.
  no_email_locations_editor_note: You will no longer receive email notifications when other [:users] make changes to [:locations] you have edited.
  no_email_general_feature_note: Automated email about new features has been disabled for your account.
  no_email_general_commercial_note: Other [:users] of the [:app_title] website can no longer send you commercial inquiries about your [:images].
  no_email_general_question_note: Other [:users] of the [:app_title] website can no longer send you questions about your [:observations].
  no_email_comments_owner_success: "[:comment] notifications disabled for [name]."
  no_email_comments_response_success: "[:comment] response notifications disabled for [name]."
  no_email_observations_consensus_success: Consensus change notifications disabled for [name].
  no_email_observations_naming_success: Name proposal notifications disabled for [name].
  no_email_names_admin_success: Admin name change notifications disabled for [name].
  no_email_names_author_success: Author name change notifications disabled for [name].
  no_email_names_editor_success: Editor name change notifications disabled for [name].
  no_email_names_reviewer_success: Reviewer name change notifications disabled for [name].
  no_email_locations_admin_success: Admin location change notifications disabled for [name].
  no_email_locations_author_success: Author location change notifications disabled for [name].
  no_email_locations_editor_success: Editor location change notifications disabled for [name].
  no_email_general_feature_success: Automated feature email disabled for [name].
  no_email_general_commercial_success: Commercial inquiries disabled for [name].
  no_email_general_question_success: Question email disabled for [name].

  # observer/no_javascript
  no_javascript_body: "It looks like you have javascript disabled on your browser. You will still have access to all of the capabilities of this site, however unless you enable javascript we will not be able to make use of some very useful features that modern browsers support. This includes dynamic forms, auto-completion of scientific names and locations, the new version of the [:species_list] creator, and more.\n\nIf you would like to turn Javascript on, but aren't sure how, try looking it up on google with this search: \"How do I enable JavaScript in my browser?\":https://www.google.com/search?hl=en&q=How+do+I+enable+Javascript+in+my+browser%3F&btnG=Google+Search"
  no_javascript_dont_care: If you *do* have javascript enabled, but our auto-detection algorithm is failing to detect it correctly, "please click here":/javascript/turn_javascript_on. If you don't care and you're tired of seeing the "Javascript Disabled" tab at the top of every page, "please click here":/javascript/turn_javascript_off. (Login and go to preferences to re-enable auto-detection.)
  no_javascript_title: You Have Javascript Disabled

  # observer/no_session
  no_session_body: "It looks like your browser is refusing cookies. Without cookies, our site has no way of remembering who you are from one page to the next. This means that you will not be able to create an account and login, and therefore you will not be able to create [:observations], upload [:images], make [:comments], and much more. You will still be able to view everything that the general public has access to, but you will just be an observer, you will not be able to participate actively.\n\nAll we will do is store a big long number on your computer. Next time you go to our site, we will look up that number and use it to keep track of who you are. (We get multiple requests every second from around the world -- without this ID we wouldn't stand a chance of keeping everyone straight!) This ID is encrypted and keeps no sensitive information in it.\n\nIf you would like to turn cookies on, but aren't sure how, try looking it up on google with this search: \"How do I enable cookies in my browser?\":https://www.google.com/search?hl=en&q=How+do+I+enable+cookies+on+my+browser%3F&btnG=Google+Search Note that most browsers will let you enable cookies for individual sites, allowing you to protect your privacy everywhere else. For example, in Firefox, go into Edit -> Preferences -> Privacy Tab -> Exceptions."
  no_session_title: You Have Cookies Disabled

  # info/textile
  sandbox_enter: Enter Textile you wish to test here
  sandbox_header: This page lets you play with the textile markup language. Click 'Test' to see what your markup looks like. You will need to copy the results from this page to wherever you want to use it.
  sandbox_link_hobix_textile_reference: hobix Textile Reference
  sandbox_link_hobix_textile_cheatsheet: hobix cheatsheet (Textile Quick Reference)
  sandbox_link_textile_language_website: Textile Language website
  sandbox_look_like: This is what it will look like
  sandbox_more_help: Gotchas, more examples
  sandbox_quick_ref: Quick Reference
  sandbox_sample: "??italics??        trademark(tm)\n**boldface**       copyright(c)\n+underline+        registered(r)\n^superscript^      1.6 &amp;&#109;icro;m -> 1.6 &micro;m\n~subscript~        34&amp;&#100;eg;17' N -> 34&deg;17' N\n\n\"External Link\":https://google.com or !https://random.com/image.jpg!\n\nInternal links:\n_name 371_, _Amanita ocreata_, or _A. ocreata_\n_location 382_, _location Mt. Wilson_\n_user 252_, _user jason_\n_observation 12345_\n_image 12345_, !image 12345!, or !image 640/12345!\n_glossary_term 270_, _term Bolete_, or _bolete_ (all lower-case)\n\nInclude footnote[[1]] references after any word[[2]].\n\nfn1. And then define the footnote at the bottom.\n\nfn2. Be sure to leave blank lines around these \"xx.\" directives.\n\nh1. Header\n\nbq. Block quote\n\n* bullet list item 1\n* bullet list item 2\n\n# numbered list item 1\n# numbered list item 2\n\nTables are useful for comparing species:\n| Species 1 | value 1.1 | value 1.2 |\n| Species 2 | value 2.1 | value 2.2 |\n| Species 3 | value 3.1 | value 3.2 |"
  sandbox_test: Test
  sandbox_test_codes: Show HTML
  sandbox_title: Textile Sandbox
  sandbox_web_refs: Web References

  # interests/set_interest
  set_interest_already_deleted: You have expressed no interest in [name].
  set_interest_already_off: You have already told us to ignore [name].
  set_interest_already_on: You have already told us to watch [name].
  set_interest_bad_object: "Object [type] #[id] doesn't exist."
  set_interest_failure: Could not save changes. Please try again or report this to the webmaster.
  set_interest_success_was_off: Cancelled your ban on emails about [name].
  set_interest_success_was_on: Cancelled your request for emails about [name].
  set_interest_success_off: We will now ignore any changes in [name].
  set_interest_success_on: You will now be notified of any changes in [name].
  set_interest_user_mismatch: Another [:user] is logged on at this machine. Please log them off, log back in as you, and try again.

  # observer/show_notifications
  show_notifications_title: New Notifications for [user]

  # species_list/bulk_editor
  species_list_bulk_editor_title: Observation List Bulk Editor
  species_list_bulk_editor_another: Another
  species_list_bulk_editor_reuse: Reuse
  species_list_bulk_editor_success: Successfully updated [n] observation(s).
  species_list_bulk_editor_you_own_no_observations: You don't own any observations in this observation list.
  species_list_bulk_editor_ambiguous_namings: "The proposed names are confusing for observation [id]: [name]. Please \"go to that observation\":/[id] and make your changes there."
  species_list_bulk_editor_help: "Hold your mouse over any of the fields in the table below to see what the field is supposed to be. The text fields are, in order: notes (top right), date, location, latitude, longitude, elevation (second row). Check boxes indicate, respectively, if location is where collected, and specimen. All links open in new tabs."

  # observer/<Theme>
  theme_agaricus: _Agaricus_ Theme
  theme_agaricus_augustus: "[link] is used for the left-hand panel's background color."
  theme_agaricus_campestris: "[link] is used for the primary background and the default link hover background color."
  theme_agaricus_cupreobrunneus: "[link] is used for the default text color and the visited link color."
  theme_agaricus_lilaceps: "[link] is used for the background color for the some rows on the list pages and the unvisited link color for the other rows."
  theme_agaricus_semotus: "[link] is used for the banner background color."
  theme_agaricus_subrufescens: "[link] is used for most unvisited links."
  theme_agaricus_xanthodermus: "[link] is used for the background color for some rows on the list pages and the unvisited link color for the other rows."
  theme_amanita: _Amanita_ Theme
  theme_amanita_calyptroderma: "[link] is used for all the colors of half the rows on the list pages."
  theme_amanita_muscaria: "[link] is used for the banner background and text, the default visited link and link hover colors as well as the text for the left-hand panel."
  theme_amanita_pachycolea: "[link] is used for the primary background, the default text and default unvisited links."
  theme_amanita_phalloides: "[link] is used for all the colors of the other half of the rows on the list pages."
  theme_amanita_velosa: "[link] is used for the left-hand panel's background color and the left-hand panel's visited and unvisited link colors."
  theme_cantharellaceae: _Cantharellaceae_ Theme
  theme_cantharellaceae_californicus: "[link] is used for the primary, banner and left-hand panel backgrounds."
  theme_cantharellaceae_cinnabarinus: "[link] is used for the default link and visited link colors."
  theme_cantharellaceae_cornucopioides: "[link] is used for the default text and all the colors of half the rows on the list pages."
  theme_cantharellaceae_tubaeformis: "[link] is used for all the colors of the other half of the rows on the list pages."
  theme_hygrocybe: _Hygrocybe_ Theme
  theme_hygrocybe_conica: "[link] is used for the default text and all the colors of half the rows on the list pages."
  theme_hygrocybe_miniata: "[link] is used for the left-hand panel background and link text colors."
  theme_hygrocybe_pittacina: "[link] is used for the default link text colors."
  theme_hygrocybe_punicea: "[link] is used for the default background color, the banner background color, and all the colors of the other half of the rows on the list pages."
  theme_random: Random
  theme_list: List of Themes
  theme_black_on_white: Black on White Theme
  theme_black_on_white_description: This is a simple Black on White theme that attempts to be as readable and clean as possible. The logo colors come from the [link] theme.
  theme_switch: To select this as your theme, go to your "preferences":/account/preferences/edit and select [theme] as your Preferred Theme

  # Theme names.
  Agaricus: Agaricus
  Amanita: Amanita
  Cantharellaceae: Cantharellaceae
  Hygrocybe: Hygrocybe
  BlackOnWhite: Black on White

  # info/translators_note
  translators_note: "Please help us make this website available around the world! It's easy.\n\nThere are approximately 3000 lines with 25000 words of text on this site at the moment, but don't let that scare you. We've organized it so someone with limited time can concentrate on the most important text. Then as time and energy permits, they or someone else can continue working down the list until one day it is all finished.\n\nThere are several ways to get started. You can pick up a copy of the entire \"translation file\":[repo] and start translating it into any language you wish. \"Send us an email\":/admin/emails/webmaster_questions/new to learn more about this approach.\n\nIt's even easier to work on existing translations. Just look for \"[:app_edit_translations]\" at the bottom of any page. You can see immediately how your changes look in the context of the page. If your language is not available, \"send us an email\":/admin/emails/webmaster_questions/new and we can create a \"beta\" version for you to work on.\n\nYou will, of course, receive credit and contribution bonus for each line you translate, in addition to the gratitude of countless users."
  translators_note_title: Translator's Note

  # translation/edit_translations
  edit_translations_title: Edit Translations
  edit_translations_bad_locale: "Invalid locale code: [locale]"
  edit_translations_login_required: Must be logged in to edit translations.
  edit_translations_reviewer_required: Only reviewers have permission to edit the English translations.
  edit_translations_created_at: Created translation for [tag].
  edit_translations_changed: Changed translation for [tag].
  edit_translations_no_changes: Nothing changed.
  edit_translations_saving: Saving...
  edit_translations_loading: Loading...
  edit_translations_will_lose_changes: There are unsaved changes. Would you like to continue anyway?
  edit_translations_switch_language: Switch Language
  edit_translations_original_text: Original Text
  edit_translations_old_versions: Old Versions
  edit_translations_full_text: full text
  edit_translations_no_versions: No old versions.
  edit_translations_singular: singular form
  edit_translations_plural: plural form
  edit_translations_lowercase: all lowercase as for end of sentence
  edit_translations_uppercase: all uppercase as for title
  edit_translations_page_expired: The page you were working on has expired. Please go back and reload it, then click on "[:app_edit_translations_on_page]" again.
  edit_translations_help: On the left is a list of translation strings, arranged thematically according to how they appear in the main translation file. If you click on one of the underlined labels, it will allow you to edit the corresponding string in the panel on the right. Click "[:SAVE]" to save your changes.

  # observer/turn_javascript_nil
  turn_javascript_nil_body: We will resume auto-detection of the state of javascript.
  turn_javascript_nil_title: Auto-Detect Javascript

  # observer/turn_javascript_off
  turn_javascript_off_body: We will now ignore javascript.
  turn_javascript_off_title: Turn Javascript Off

  # observer/turn_javascript_on
  turn_javascript_on_body: We will now assume javascript is on.
  turn_javascript_on_title: Turn Javascript On

  ##############################################################################

  # ADMIN-TYPE PAGES

  # project/<id>/members/new
  add_members_with_editing: Project admins can edit your associated observations.
  add_members_change_status: Change Status
  add_members_denied: "Permission denied: only admins for a project can add new members."
  add_members_title: Add [:users] to [title]
  add_members_not_found: User "[user]" not found.
  add_members_added_admin: Successfully added [user] to admins.
  add_members_added_member: Successfully added [user] to members.
  add_members_removed_admin: Successfully removed [user] from admins.
  add_members_removed_member: Successfully removed [user] from members.
  add_members_already_added_admin: Already added [user] to admins.
  add_members_already_added_member: Already added [user] to members.
  add_members_already_removed_admin: Already removed [user] from admins.
  add_members_already_removed_member: Already removed [user] from members.

  # project/<id>/members
  index_members_title: Members of

  # project/add_project
  add_project_already_exists: A project named '[title]' already exists.
  add_project_ends_before_start: Project ends before it starts.
  add_project_group_exists: Unable to create project because a [:user_group] named '[group]' already exists.
  add_project_no_location: No location matching '[where]' found.
  add_project_need_title: Projects must have a title.
  add_project_success: Project was successfully created.

  # account/add_user_to_group
  add_user_to_group_already: "[user] is already a member of [group]."
  add_user_to_group_group: Group name
  add_user_to_group_no_group: Unable to find the group, '[group]'.
  add_user_to_group_no_user: Unable to find the [:user], '[user]'.
  add_user_to_group_success: "[user] added to [group]."
  add_user_to_group_title: Add [:user] to Group
  add_user_to_group_user: "[:user] name"

  # admin_request/author_request emails
  admin_request_change_member_status: Change [:user]'s status
  admin_request_success: Successfully sent admin request for [title]
  admin_request_title: Admin Request for [title]
  admin_request_note: Enter your request below. When you hit "[:SEND]" it will be emailed to to project admins. The email will include your email address so that they can respond to your request.
  author_request_add_author: Make sender an author
  author_request_title: Authorship Request for [title]
  author_request_note: "[:admin_request_note]"
  request_message: Message
  request_show_user: Show details on sender
  request_subject: Subject
  request_success: Delivered email.

  # info/change_banner
  change_banner_title: Change Site Banner

  # project/change_member_status
  change_member_status_admins: Current Project Admins
  change_member_status_change_status: Change Status
  change_member_status_edit: Edit Project
  change_member_status_make_admin: Make Admin
  change_member_status_make_admin_help: Make Admin - Allows [:user] to perform admin functions. They will be able to add or remove members, change the ability for other members to perform admin functions, and edit any content associated with this project from users who trust admins for editing. This [:user] is also made a member of the project if they are not already.
  change_member_status_make_member: Make Regular Member
  change_member_status_make_member_help: "[:change_member_status_make_member] - Ensures that [:user] is a member of the project, but is not an Admin. The [:user] will be able to view and create draft names for this project. They will be the only non-admin members able to edit their drafts."
  change_member_status_members: Current Project Members
  change_member_status_remove_member: Remove Member
  change_member_status_remove_member_help: Remove Member - Removes all member and admin privileges for a project. [:user] will no longer be able view or create draft names for this project. They will not be able to perform any admin functions.
  change_member_status_denied: Only the admins for a project can change member permissions.
  change_member_status_title: Changing [:user] Status of [name] for [title]
  change_member_add_obs: Add My Observations
  change_member_add_obs_flash: Added [count] Observations
  change_member_hidden_gps_trust: Share Hidden GPS
  change_member_hidden_gps_trust_flash: You now trust admins of this project with hidden GPS data for associated observations
  change_member_editing_trust: Allow Editing
  change_member_editing_trust_flash: You now trust admins of this project to edit your associated content
  change_member_status_revoke_trust: Revoke Trust
  change_member_status_revoke_trust_flash: You no longer trust admins of this project with hidden GPS data or editing your associated content

  # users/bonuses
  change_user_bonuses_title: Contribution Bonuses for [user]
  change_user_bonuses: Award Bonus
  change_user_bonuses_help: "List one bonus per line, each specifying a number of points and reason, like this:\n\n10000 German translations\n50000 Expert in hypogeous fungi\n\n\nThese will appear on the show_user page below the usual contribution scores. Keep the reasons short or it might mess up the formatting of the table on that page."

  # observer/refresh_vote_cache
  refresh_vote_cache: Refreshed vote caches.

  # observer/send_feature_email
  send_feature_email_success: Delivered feature mail.
  send_feature_email_denied: Only the admin can send feature mail.

  # project/destroy_project
  destroy_project_failed: Failed to destroy project.
  destroy_project_success: Project destroyed.

  # project/edit_project
  edit_project_destroy: "[:destroy_object(type=:project)]"
  alphanumerics_only: must only contain ASCII alphanumerics and dashes

  # project/_form_projects
  form_projects_any: Any
  form_projects_date_range: Date Range
  form_projects_date_fixed: Use above date
  form_projects_dates_explain: Default earliest and latest dates for [:OBSERVATIONS]. Users will be warned if trying to add an Observation outside of this range, but they can override the warning.
  form_projects_end_date: Project End Date
  form_projects_range: Range
  form_projects_start_date: Project Start Date
  form_projects_title: "[:Title]"
  form_projects_open_membership: Enable users to add themselves and disable shared editing
  form_projects_where: Optional Project Location
  form_projects_image_upload: Upload photo
  form_projects_ignore_date_range: Ignore above dates
  form_projects_use_date_range: Use above dates

  # project/list_projects
  list_projects_title: "[:list_objects(type=:project)]"
  list_projects_add_project: "[:add_object(type=:project)]"

  # draft/publish_draft
  publish_draft_denied: "Permission denied: Only the creator of a draft or a project admin can publish a draft."

  # project/review_authors
  review_authors_add_author: Add
  review_authors_authors: Current [:description] Authors
  review_authors_denied: Only existing authors and reviewers can change the description authors.
  review_authors_note: This page changes the recorded author(s) of a taxon description on the [:app_title] website. This is in no direct way related to the original publishing author of the taxon.
  review_authors_review_authors: Review Authors
  review_authors_other_users: Other [:users]
  review_authors_remove_author: Remove
  review_authors_title: Reviewing Author(s) for [name]

  # project/show_project
  show_project_add_members: Add Members
  show_project_admin_group: Admin Group
  show_project_admin_request: Admin Request
  show_project_by: Owned By
  show_project_created_at: Created
  show_project_destroy: Destroy Project
  show_project_drafts: Drafts
  show_project_edit: Edit Project
  show_project_field_slip_create: Create Field Slip PDF
  show_project_field_slip_prefix: Field Slip Prefix
  show_project_join: Join Project
  show_project_location: Location
  show_project_leave: Leave Project
  show_project_published: Reviewed Published Names
  show_project_summary: Summary
  show_project_user_group: User Group
  show_project_violation_count: Project has [count] constraint violation(s)

  # project/violations/index
  form_violations_help: Check the Observations to be removed, then Submit
  violations_index_title: "[:CONSTRAINT_VIOLATIONS]"
  form_violations_latitude_none: "Lat: Any"
  form_violations_location_none: "[:LOCATION]: Any"
  form_violations_longitude_none: "Lon: Any"
  form_violations_remove_selected: Remove Selected
  form_violations_show_project: Show Project

  # users/by_name
  users_by_name_title: Users by Name
  users_by_name_created_at: Created
  users_by_name_groups: Groups
  users_by_name_id: ID
  users_by_name_last_login: Last login
  users_by_name_login: Login
  users_by_name_name: Name
  users_by_name_theme: Theme
  users_by_name_verified: Verified


  # licenses
  # licenses/index
  index_license_header: Licenses

  # licenses/show
  show_license_header: License
  index_license: Index
  license_default: Default License

  # licenses/form
  create_license_title: Create License
  license_display_name: Name (display_name)
  license_display_name_help: "Ex: Creative Commons Non-commercial v2.5"
  license_form_checkbox_deprecated: Deprecated
  license_url: url
  license_url_help: "Ex: https://creativecommons.org/licenses/by-nc-sa/2.5/"


  # support/create_donation
  create_donation_title: Record Mushroom Observer Donation
  create_donation_not_allowed: Only admins can record donations
  create_donation_add: Add
  create_donation_tab: Record Donation

  # support/review_donations
  review_donations_title: Review All Donations
  review_donations_not_allowed: Only admins can review donations
  review_donations_update: Update
  review_donations_tab: Review Donations
  review_reviewed: Reviewed
  review_id: Id
  review_who: Who
  review_anon: Anon
  review_amount: Amount
  review_email: Email

  ##############################################################################

  # EMAIL MESSAGES

  # Subject lines.
  email_subject_add_herbarium_record_not_curator: Fungarium Record Added to [herbarium_name]
  email_subject_comment: "[:COMMENT] About [name]"
  email_subject_commercial_inquiry: Commercial Inquiry About [Name]
  email_subject_consensus_change: Consensus Changed from [old] to [new]
  email_subject_denied: "[:USER] Creation Blocked"
  email_subject_features: New [:app_title] Features
  email_subject_location_change: "[name] Has Been Changed"
  email_subject_naming_for_observer: Research Request
  email_subject_naming_for_tracker: Naming Notification - [name]
  email_subject_name_change: "[name] Has Been Changed"
  email_subject_name_proposal: "[:OBSERVATION] #[id] May Be [name]"
  email_subject_name_tracker_approval: Research Request Emails Approved for [name]
  email_subject_new_password: New Password
  email_subject_observation_change: "[:OBSERVATION] Changed, [name]"
  email_subject_observation_destroy: "[:OBSERVATION] Destroyed, [name]"
  email_subject_observation_question: Question About [name]
  email_subject_publish_name: Name Published
  email_subject_registration: "[name] Registration Verification"
  email_subject_update_registration: "[name] Registration Update"
  email_subject_verify: Email Verification
  email_subject_verify_api_key: Activate API Key
  email_subject_webmaster_question: Question From [user]

  # Field labels in the "object_change" emails.
  email_field_added_images: Added image(s)
  email_field_changed_thumbnail: Changed thumbnail
  email_field_collection_location: Specimen _was_ collected at this location
  email_field_collection_not_location: Specimen _was not_ collected at this location
  email_field_east: "[:East] edge"
  email_field_image_count: "[:Image] count"
  email_field_new_name: New [:name]
  email_field_no_specimen_available: Specimen is no longer available
  email_field_north: "[:North] edge"
  email_field_old_name: Old [:name]
  email_field_published: Published by
  email_field_removed_images: Removed image(s)
  email_field_south: "[:South] edge"
  email_field_specimen_available: Specimen is now available
  email_field_west: "[:West] edge"

  # This is used like this: "<Label>: <old_value> changed to <new_value>"
  email_field_is_now: changed to

  # "Helpful" links at the bottom of the email.
  email_links_change_prefs: Change your preferences
  email_links_disable_tracking: Disable tracking for this [type]
  email_links_email_publisher: Send email to the publisher
  email_links_latest_changes: Latest changes at [:app_title]
  email_links_not_interested: I'm not interested in this [type]
  email_links_post_comment: Post a [:comment]
  email_links_show_object: Show this [type]
  email_links_show_user: Show [:user]'s profile
  email_links_show_observer: Show [:observer]'s profile
  email_links_show_identifier: Show [:identifier]'s profile
  email_links_stop_sending: Stop sending me email like this
  email_links_your_interests: Review your [:notifications]

  # Some other common phrases and sections.
  email_can_respond: It is entirely up to you whether you want to reply to [name] ([email]) by replying directly to this email.
  email_handy_links: "Here are some handy links:"
  email_no_respond: Please do not reply to this email!
  email_naming_for_observation_warning: "WARNING: We've heard that some people have mis-used this notification feature in the past, claiming it's for research but not using specimens for that purpose. You may want to take a moment to look at their user profile on MO and perhaps google them to verify that they are actually active mycologists before going to the effort of packaging and sending them any specimens."
  email_report_abuse: "If you feel this user is abusing this service please forward this entire email message to: [email]"
  email_respond_via_comment: Use the link below to respond via your own public comment.
  email_welcome: Welcome, [user]

  # Main message contents.
  email_admin_request_intro: "h2. *Admin Request*\n\n[user] ([email]) asked the [:app_title] website to forward the following request to you regarding [project]:"
  email_author_request_intro: "h2. *Author Request*\n\n[user] ([email]) asked the [:app_title] website to forward the following request to you regarding [object]:"
  email_comment_intro_other: "h2. *Comment on [Type]*\n\nThe following comment was posted on the [:app_title] website regarding the [type] <u>[name]</u>:"
  email_comment_intro_response: "h2. *Comment Response*\n\nThe following comment was posted on the [:app_title] website in response to your comment regarding the [type] <u>[name]</u>:"
  email_comment_intro_to_owner: "h2. *Comment on Your [Type]*\n\nThe following comment was posted on the [:app_title] website regarding your [type] <u>[name]</u>:"
  email_commercial_intro: "h2. *Commercial Inquiry*\n\n[user] ([email]) asked the [:app_title] website to forward the following commercial inquiry to you about your image [image]:"
  email_consensus_change_intro: "h2. *Consensus Change*\n\nConsensus has changed for observation #[id]:"
  email_add_herbarium_record_not_curator_intro: "h2. *Fungarium Record Added By Non-Curator*\n\nThe user, [login], added the fungarium record, [herbarium_label], to the fungarium, [herbarium_name], which you curate."
  email_features_intro: "h2. *New Features*\n\nThe following new features have been released at the [:app_title] website:"
  email_name_change: "User made nontrivial change to a name:\n\nuser : [user]\nold identifier : [old_identifier]\nnew identifier : [new_identifier]\nold name : [old]\nnew name : [new]\nobservations : [observations]\nnamings : [namings]\nshow name : [show_url]\nedit name : [edit_url]"
  email_location_change: "User made nontrivial change to a location:\n\nuser : [user]\nold name : [old]\nnew name : [new]\nobservations : [observations]\nshow location : [show_url]\nedit location : [edit_url]"
  email_merger_icn_id_conflict: "User merged names; one icn_id discarded:\n\nname : [name]\nsurviving icn_id : [surviving_icn_id]\ndeleted icn_id : [deleted_icn_id]\nuser : [user]\nshow url : [show_url]\nedit url : [edit_url]"
  email_merge_objects: "User wants to merge two [types]:\n\nuser : [user]\nthis : [this]\ninto : [that]\nshow this : [show_this_url]\nedit this : [edit_this_url]\nshow that : [show_that_url]\nedit that : [edit_that_url]\nnotes : [notes]"
  email_name_change_request: "User wants to change Name having dependents:\n\nuser : [user]\nold name : [old_name]\nnew name : [new_name]\nshow url : [show_url]\nedit url : [edit_url]\nnotes : [notes]"
  email_name_proposal_intro: "h2. *Name Proposal*\n\nA name was proposed for observation #[id]:"
  email_name_tracker_body: "Dear [user],\n\nWe have approved your request to have MO send automated research request emails to observers whenever someone posts an observation of [name].\n\nYou can see your name-tracking notifications here: [link].\n\nPlease do not hesitate to let us know if there is any other ways MO can help support your research.\n\nBest wishes,\n-MO Admins"
  email_naming_for_observer_intro: "h2. *Research Request*\n\n[user] ([email]) asked the [:app_title] website to forward the following message to you about your [type] <u>[name]</u>:"
  email_naming_for_tracker_intro: "h2. *Tracking Alert*\n\nAn [obs] on the [:app_title] website has been given the name [name], which you are currently tracking. You can contact either the [:observer] or the [:identifier] by going to the appropriate link below and clicking the email link near the top of the page."
  email_new_password_intro: "h2. *New Password*\n\nYour new [:app_title] password is:"
  email_new_password_what_now: Once you have logged in, you should change your password to something easier to remember by going to the '[:app_preferences]' page.
  email_object_change_intro: "h2. *[Type] was Changed*\n\nThere were change(s) made to the [type] <u>[name]</u>:"
  email_object_new_intro: "h2. *[Type] was Created*\n\nThe [type] <u>[name]</u> was created."
  email_object_change_reason_all: You received this email because you have requested to be notified when any [type] changes.
  email_object_change_reason_admin: You received this email because you are an admin for a description of the changed [type].
  email_object_change_reason_editor: You received this email because you have edited a description of the changed [type].
  email_object_change_reason_author: You received this email because you are an author of a description of the changed [type].
  email_object_change_reason_reviewer: You received this email because you reviewed a description of this [type].
  email_object_change_reason_interest: You received this email because you expressed interest in this [type].
  email_observation_destroyed_intro: h2. *Observation Destroyed*
  email_observation_question_intro: "h2. *Question from Another User*\n\n[user] ([email]) asked the [:app_title] website to forward the following question to you about your observation <u>[name]</u>:"
  email_publish_name_intro: "h2. *Draft of Name Has Been Published*\n\nA description of a name has been published on the [:app_title] website. You are receiving this email since you are listed as either an author for this taxon or as a reviewer on the site."
  email_registration_intro: "h2. *Hello [user]*\n\nPlease click the following link to verify that you received this email and intended to register [how_many] attendee(s) for the [name]:\n\n[link]"
  email_update_registration_intro: "h2. *Hello [user]*\n\nYour registration for the [name] has been updated from\n\n[before]\n\n\nto\n\n\n[after]"
  email_user_question_intro: "h2. *Question from Another User*\n\n[user] ([email]) asked the [:app_title] website to forward the following email to you:"
  email_verify_intro: "h2. *Hello [user]*\n\nPlease click the following link to verify that you received this email and activate your [:app_title] account:\n\n[link]"
  email_verify_api_key_intro: "h2. *Hello [user]*\n\nThe application \"[app]\" (associated with user \"[app_user]\") has requested access to your [:app_title] account. If you recognize this application and wish to give them permission to post observations, etc. in your name, all you have to do is click on the activation link below to activate the API key they just created. Note that you can review your list of API keys at any time by visiting the [:account_api_keys_title] from your \"[:app_preferences]\" page.\n\nActivate Key: [activate_link]\n[:account_api_keys_link]: [manager_link]\n\nTo report a suspicious access request, just respond to this email."

  ##############################################################################

  # HELP PAGES

  # info/intro
  intro_title: Introduction
  intro_purpose: "*Purpose&#58;* The purpose of this site is to record observations about mushrooms, help people identify mushrooms they aren't familiar with, and expand the community around the scientific exploration of mushrooms (mycology). Some have asked what counts as a mushroom. This site takes a very broad view. While the emphasis is on the large fleshy fungi, other fungi such as lichens, rust and molds as well as fungus-like organisms such as slime-molds are all welcome. Ultimately, I hope this site will become a valuable resource for both amateur and professional mycologists. I like to think of it as a living field guide for mushrooms or a collaborative mushroom field journal.\n\nFor those new to mycology, there is a huge amount of basic research that still needs to be done. By some estimates less than 5% of the world's species of fungi are known to science. While things are slightly better for the large fleshy fungi known as mushrooms, it is still a common experience to come across a mushroom that cannot be easily identified in the available books or which doesn't really fit the definition of any recognized species. This site is intended to address that gap by creating a place for us to talk about and record what we've found, as well as connect to the existing literature about mushrooms. Please do not feel intimidated by the scientific bent of the site. Everyone is welcome to dive in and add their own mushroom observations, upload mushroom photos and make [:comments] on other people's observations."
  intro_image_sharing: "*Image Sharing:* This site follows the principles of cooperative sharing pioneered by the \"Free Software Foundation\":https://fsf.org, further expressed by the \"Open Source software movement\":https://opensource.org, and expanded to other creative efforts by the \"Creative Commons\":https://creativecommons.org. Consequently all images are made available under one of the Creative Commons licenses or are in the public domain. In short this means that when anyone uploads one of their images to the site, they are giving others explicit permission to use those images under certain \"conditions\":/info/how_to_use#license in perpetuity. This type of permission is very important for basic research. It allows future researchers to freely use these data to expand our understanding of mushrooms. It also significantly increases the likelihood that the data will continue to be available into the distant future.\n\nIf you upload your own images, this license does not mean you are giving up your copyright or your ability to make money off your images. Depending on which license you choose, you can still require that anyone who wishes to use any of these images for commercial purposes get in touch with the copyright holder and work out the conditions for that use. The site includes special links on the image pages to help create those relationships."
  intro_source_code: "*Source Code:* Source code for the site is available at: \"[repo]\":[repo] and is licensed under the \"Open Source MIT License\":https://www.opensource.org/licenses/mit-license.php. Source code contributions are welcome (\"README\":[readme]). All suggestions and comments are welcome. If you would like to contribute, please send mail to \"webmaster @ mushroomobserver.org*\":/admin/emails/webmaster_questions/new so we can coordinate our efforts."
  intro_governance: "*Governance:* This site is owned and operated by \"Mushroom Observer, Inc.\":/support/governance."
  intro_note: "*Note:* The administrators of this site reserve the right to remove any material they deem inappropriate or not in keeping with the purpose of this site."

  # info/how_to_help
  how_help_title: How to Help Make [:app_title] Better
  how_help_intro: This page provides a list of skills that we could really use some help with. If you're interested in helping out just "send an email":/admin/emails/webmaster_questions/new and let us know what you want to do.
  how_help_contributors: "h4. 1. Contributors\n\np(normal). Beyond adding pictures and descriptions of mushrooms that you've seen, you can make a big difference to the site by \"describing species\":/info/how_to_use#describing_species or \"defining locations\":/info/how_to_use#defining_locations."
  how_help_scientists: "h4. 2. Scientists\n\np(normal). Mention Mushroom Observer in your publications and \"add references to your publications\":/publications."
  how_help_developers: "h4. 3. Developers\n\np(normal). We have lots of ideas about how to improve the site. The framework, Ruby on Rails, is really easy to pick up and we are more than happy to mentor anyone who wants to dive in."
  how_help_translators: "h4. 4. Translators\n\np(normal). The site is set up to support foreign languages. All we need is someone to do the translations."
  how_help_donors: "h4. 5. Donors\n\np(normal). Help support our server costs by \"donating\":/support/donate to the Mushroom Observer."
  how_help_business_planning: "h4. 6. Business Planning\n\np(normal). So far [:app_title] has been an entirely volunteer effort, after some time consuming false starts, we are now in the process of creating a new non-profit focused solely on Mushroom Observer. This is just getting going so let us know if you want to get involved or have any business related advice."

  # info/how_to_use
  how_title: How to Use [:app_title]
  how_common_tasks: Common Tasks
  how_glossary: Concepts Glossary
  how_intro: This page provides some short descriptions of common uses of this website followed by an overview of the basic concepts used.
  how_keeping_up: "*Keeping Up with Changes* - The default page for [:app_title] is the '[:rss_log_title]', it is also accessible through the '\"Latest Changes\":/' link in the left-hand panel. This page shows you the most recent changes on the site. It lists new \"Observations\":#observation and \"Observation Lists\":#species_list as well as significant changes to any already existing ones. Additions of \"Images\":#image and \"Comments\":#comment are considered significant changes to the relevant observations. Changes to \"Names\":#name are also listed. Click the page numbers at the top and bottom of the page to browse through older changes. Observations and names created as a side effect of other changes are not listed separately.\n\nNote : The latest changes can be tracked using our \"RSS feed\":/activity_logs/rss. See this \"wikipedia article\":https://en.wikipedia.org/wiki/Rss for more information about RSS feeds."
  how_searching: "*Searching* - There are several interesting ways to search for information on the site. The simplest is to type a search string into the search box near the top of each page and click one of the buttons next to it. This will give you a list of all the \"Observations\":#observation, \"Images\":#image, \"Names\":#name or \"Locations\":#location that contain fields matching the given string. If you need a little more control over the search, try clicking '[:app_advanced_search]'.\n\nYou may also browse the site using the links in the left-hand panel. For example, clicking on 'Names' under 'Indexes' on the left of the page shows all the species that have observations, listed alphabetically. You can page through this list, or skip directly to the letter of a name you are interested in by clicking the appropriate page number or letter along the top or bottom of the list. Click a name from this list to see a description of the species and a list of observations of that species. If you click a genus like 'Agaricus', it will also show a list of species in that genus. Note, however, that in this case it will only show observations that have been identified to the genus level, not ones that have been identified as a species in that genus. On the other hand, if two names are considered synonyms, you will see observations for either name on this page. (*NOTE*: If you do a search on 'Agaricus', it _will_ show all the observations whose name contains that string, so you get all the observations that belong to that genus.)\n\nWhenever you click an observation or other result on an index page, it will take you to a page showing that result. At the top of the page you will see '[:PREV]', '[:NEXT]', and '[:INDEX]' links. These let you browse forward or backward through the results or return to the index. At the top of the index page you will often see links allowing you to sort the results by different criteria, such as by date, name or user. In the same place you will sometimes find links that let you turn an index of observations into an index of names or images of those same observations. For example, if you click '[:app_your_observations]', it will show you a list of observations you have posted. Click '[:show_objects(types=:names)]' at the top of the page to see a list of the species you have seen, or click '[:show_objects(types=:locations)]' to see a list of all the locations you've gone mushrooming in.\n\nPower users may also be interested in our new API providing direct access to our database back-end. This can be used to mine our database for images or species descriptions for inclusion in wikipedia or other public websites. You can also use it to upload observations and images and much more. Please contact the \"webmaster\":/admin/emails/webmaster_questions/new for more information."
  how_unknown_help: "*Getting Help with an Unknown* - In order to get help with an unknown, you need to have a user account. These can be created easily by selecting '[:app_create_account]' from the left-hand panel. See the discussion of \"Users\":#user below for more details.\n\nOnce you are logged in, create a new \"Observation\":#observation by selecting '[:app_create_observation]' in the left-hand panel. Enter all the details you can into the resulting form. You can leave the '[:WHAT]' field blank call it '[:unknown]', or if you think you know the genus or family or other group, give that \"Name\":#name followed by 'sp.', e.g., 'Russula sp.'. In the '[:NOTES]' field provide information about habitat, odor, smell and anything else not clear from the photos. Once the form is as complete as you can make it, click '[:CREATE]'.\n\nYou should now be looking at a page showing you the information you just entered. However, if you used a name that is not currently in the database, you will be asked if you want to add the name. This also gives you a chance to catch and fix typos. In addition, if you use a name that is considered deprecated, you will be given the option of using a preferred synonym.\n\nOnce you have created the new observation, you can upload any \"Images\":#image you have by selecting the '[:show_observation_add_images]' link on the right-side of the page. It is very important either that it be an image you took or that you have the explicit permission of the person who created the image to upload it to the site. If you did not take the image, please update the '[:form_images_copyright_holder]' field to reflect the actual owner. This page also allows you to select the \"License\":#license you want to release the image under.\n\nWhen you add unknowns, the community will generally \"propose one or more names\":#proposing_names for it within 24-hours. If you find any of the suggested names compelling, you should not hesitate to revisit your observation and \"Vote\":#vote on them. Please see the discussion below on \"voting\":#voting, as well. Members of the community may also post feedback via \"Comments\":#comment. By default your account is set up to deliver comments posted about your observations to you by email. If you are asked to provide more details on the collection, we prefer that you select '[:show_observation_edit_observation]' (at the top of the observation page) and add them to the '[:NOTES]' field than to just post another comment."
  how_adding_observations: "*Adding Observations You Have Identified* - Use the same process as \"Getting Help with an Unknown\":#unknown_help, except this time provide your identification in the '[:WHAT]' field. You are strongly encouraged to say something about how you arrived at the identification. We've provided a small set of checkboxes to make this easy ('[:naming_reason_label_1]', '[:naming_reason_label_3]', etc.), but you are encouraged to elaborate on them in the provided text fields (e.g., list the references you used, or enter 'sequenced the DNA and compared it against the data in GenBank'!). Community members will often post \"Comments\":#comment if there is some question about the collection or if they would like clarification as to why you ruled out other \"Names\":#name. Roy Halling has provided beautifully illustrated presentations describing <a href=\"https://mushroomobserver.org/pdf/macro-features.pdf\">macroscopic</a> and <a href=\"https://mushroomobserver.org/pdf/micro-features.pdf\">microscopic</a> features. More documentation on creating scientifically valuable collections is available from the <a href=\"https://www.mycoportal.org/portal/misc/links.php\">MycoPortal Links Page</a>."
  how_proposing_names: "*Proposing Names* - Any member of the community can propose \"Names\":#name for any \"Observations\":#observation. Click an observation (e.g., from the '[:rss_log_title]' page) and scroll down below the observation notes. There should be a list of \"Proposed Names\":#proposed_name enclosed in a thin outlined box. Most observations will already have at least one proposed name (by the owner). From here you may either click '[:show_namings_propose_new_name]' or \"Vote\":#voting on existing names. In either case you will have to log in before you are allowed to do so.\n\nWhen you click '[:show_namings_propose_new_name]' you will be presented with a form much like the one used to create an observation. In addition to the name, you are required to choose a confidence level. This is your \"Vote\":#vote, and you may change it on the '[:show_object(type=:observation)]' page at any time you like. As with creating an observation, you are strongly encouraged to give some explanation as to why you think your Name applies to this Observation (and why other names don't). When you are finished, click '[:CREATE]'. You will be given a chance to correct typos or to choose an accepted name if you entered a deprecated one.\n\nUsers are not allowed to propose a name if someone else has already done so. The only reason to do so would be to describe alternative reasons for reaching the same conclusion. Instead use the discussion forum provided by comments to do this."
  how_voting: "*Voting on Proposed Names* - Click an \"Observation\":#observation, e.g., from the '[:rss_log_title]' page, and scroll down to the '[:show_namings_proposed_names]' box. Note that you must login before you can see or change any of your \"Votes\":#vote. Once you have logged in, you should see pulldown menus next to each \"Proposed Name\":#proposed_name. Your vote expresses the degree of confidence or agreement you have with placing that name on that observation. Everything above '[min_neg_vote]' is considered a positive vote, everything below '[min_pos_vote]' negative. Choose '[no_opinion]' to tell it to delete your vote. When you've changed all the votes you want to, be sure to click '[:show_namings_update_votes]' to record your votes. Don't worry, if you forget and try to navigate away without casting your votes it will complain (unless you have Javascript disabled).\n\nRoughly speaking, votes for a name are weighted, summed and then divided by the number of votes for that name. The name with the highest score wins, and that name will be applied to that observation throughout the site. In the case where multiple synonyms are proposed for an observation it lumps the votes together, choosing each user's strongest vote within that group of synonyms. In the end, assuming that group of synonyms wins, the currently accepted name is used as the community consensus. If there is still debate in the scientific community about which name is appropriate for a given taxon, then it will use votes the best it can to decide between multiple accepted names. Note that the owner's vote automatically carries a little more weight, as do the votes of users who have made a large \"Contribution\":#contribution to [:app_title] or who are considered experts. Click '[:app_contributors]' or click a user's name to see the contribution and expert status. (We use the log base 10 of users' contributions.)"
  how_adding_comments: "*Adding Comments* - When you are looking at an \"Observation\":#observation, if you would like to post or respond to a \"Comment\":#comment, select the '[:show_comments_add_comment]' link near the top of the page. If you are not currently logged in to a \"User\":#user account, you will be asked to log in. Once you are logged in, you will be given a form asking for a summary and your comment. Note that you can do some simple formatting in the comment section. This is briefly documented below the text field with a link to detailed documentation. You can also add links within a comment using standard HTML formatting. The HTML gets automatically cleaned to avoid security problems like script injection, so try not to get too fancy."
  how_tracking_species: "*Tracking a Particular Species or Genus Through Email* - [:app_title] allows you to request an email any time a particular \"Name\":#name is given to an \"Observation\":#observation. If that name is a genus or species it will also send you an email whenever a species or subspecies is observed. To turn this feature on, go to the page for a Name you are interested in (see \"Searching\":#searching) and click '[:show_name_email_tracking]'. You can configure it so that the person who made the observation that was given that name will be sent a customized email to let them know you are interested in their observation. If you don't provide any instructions, they will not be sent an email. If the observer gives the name at the time the observation is created, they will be shown your message immediately through the website. You can modify or disable your request for a particular name by going back to that name and again selecting '[:show_name_email_tracking]' and clicking the '[:DISABLE]' button on the page that comes up."
  how_describing_species: "*Describing Species* - Click any \"Name\":#name link you see throughout the site. For example, click on 'Names' under 'Indexes' on the left side of the page then click on any of the results, or search for a name in the search bar, or click the 'About &lt;&#110;ame&gt;...' link at the top of any \"Observation\":#observation page. These all take you to a page summarizing everything we know about this taxon. If you are familiar with this species and there is something you would like to add, click '[:show_name_edit_name]' and add your notes. You are encouraged to cite references including field guides and scientific papers. Short quotes from references are fine, but please don't make extensive quotes without obtaining permission from the original author."
  how_projects: "*Projects* - Projects are a way for a group of \"Users\":#user to work together to create a set of work that they want to keep out of the public eye until they are ready to publish it. The original purpose was to support university classes where there was a desire to keep a more controlled environment while the class was going.\n\nAnyone can create a new project by clicking on '\"[:app_list_projects]\":/projects' in the left-hand panel and then clicking on '[:list_projects_add_project]'. The person who creates the project is always a member and an administrator for that project. An administrator for a project can add new members by clicking the '[:show_project_add_members]' link at the top of a project's 'Show Project' page. Administrators can also make other users administrators for the project by going to one of the '[:add_members_change_status]' links available on the 'Show Project' or 'Add Members' pages. Any User can send requests to the admins for a project. These requests are emailed to the admins and contain a link for changing that user's status.\n\nCurrently the primary focus of projects is writing \"Descriptions\":#description for various species. Note, however, that anyone can now create new descriptions for a species (see \"Describing Species\":#describing_species) by clicking on '[:show_name_create_description]' at the top of the 'Show Name' page. Descriptions that are created for a project are visible only to members of that project until they are published, and editable only by the owner of the description and project administrators. When a description is published it will become the official description if no official description exists yet."
  how_maps: "*Working with Maps* - Currently there are three types of maps available on [:app_title]: Occurrence Maps (e.g., \"Occurrence map for **__Craterellus cornucopioides__**\":/names/284/map), Location Maps (e.g., \"Salt Point State Park\":/locations/4) and the \"[:map_locations_global_map]\":/locations/map.\n\nTo see an occurrence map for a particular \"Name\":#name, go to the page for that name (e.g., enter the name in the search bar, select '[:NAMES]'), and click '[:app_search]', then click '[:show_name_distribution_map]' at the top of the page.\n\nUsers are encouraged to add to the occurrence map for a name. The easiest way is to create a new \"Observation\":#observation using an already defined \"Location\":#location. Note, however, that auto-completion for the '[:WHERE]' field will list all matching locations whether they are defined or not.\n\nYou can also explicitly choose not to have an observation show up on the occurrence map. This allows you to record observations of mushrooms in places like mushroom fairs, old photos or other places where you may not know where the mushroom was actually collected. When creating or editing an observation there is a checkbox labeled '[:form_observations_is_collection_location]'. By default it is checked. If you uncheck it, that observation will not appear in any occurrence maps."
  how_defining_locations: "*Defining Undefined Locations* - Many \"Observations\":#observation have been reported from undefined \"Locations\":#location. These observations will not appear in our \"occurrence maps\":#maps. An excellent, easy way for \"Users\":#user to help out if they have a little spare time is to locate and define these undefined locations.\n\nWhen browsing through observations, defined location names will be followed by a link labeled '[:click_for_map]'. Undefined location names will be followed by a link labeled '[:SEARCH]'. If you click the link for an undefined location, it will show a list of observations reported for that location. The resulting page will include two links at the top of the page: '[:list_observations_location_define]' and '[:list_observations_location_merge]'. Clicking on '[:list_observations_location_define]' will present a form which you can use to create that location. Clicking on 'Merge With a Defined Location' will present you with a list of similar locations which have already been defined. Clicking on any of these locations will perform the merge.\n\nYou can also see a list of all locations in use by clicking on '\"[:app_list_locations]\":/locations' in the left-hand panel. This page lists both the defined locations (first column, sorted alphabetically) and the undefined locations (second column, sorted by the number of observations reported from that location). In some cases the same location has been given multiple names (e.g., 'Point Reyes National Seashore' and 'Pt Reyes Park'). You can merge an undefined location with a defined location by clicking on '[:list_place_names_merge]' next to the undefined location (see above).\n\nWhen defining a new location, the first thing to do is to review its name. Mushroom Observer tries to enforce a set of \"rules\":/locations/help.\n\nIn theory it is possible for the same location to be defined more than once (presumably by different users). If this happens, you can request a merge by editing one of the two locations and changing its name to be exactly the same as the other's. This will not have any immediate effect, but it will display a warning message, and an email will be sent to the site administrators with the details. Merging defined locations is restricted since it can cause significant data loss."
  how_creating_species_lists: "*Creating Observation Lists* - To create an \"Observation List\":#species_list, click '\"[:app_create_list]\":/species_lists/new' in the left-hand panel. Fill out the various fields.\n\nThere are several methods of collecting a set of existing observations into a new list. In the simplest method, first create an empty observation list, then go to each of the observations you want to add and select '[:show_observation_manage_species_lists]'. This will give you the opportunity to add that observation to any observation list you own. (Note, you can add anyone's observations to an observation list you own.)\n\nIn another method, you may select '[:app_create_list]' directly from any index of observations or names. For example, you may use the search bar at the top of the page or the '\"[:app_advanced_search]\":/search/advanced' feature to request all observations from Michigan. When it shows you the first page of results, click '[:app_create_list]' (in the left-hand panel).\n\nLastly, when you are viewing an existing observation list, you may click '[:species_list_show_clone_list]' which will take you to a new observation list form, with all the information of the existing list already filled in."
  how_write_in: "*Write In New Observation* - Historically, the Create Observation List workflow allowed you to enter a set of 'Write-In-Species'. This feature was rarely used and added a lot of complication to the process of creating a new Observation List. The functionality is still available after you create a list by selecting '[:species_list_show_write_in]'. When you go to add the list, each line is checked to see if there is a match in the database. If there is no matching name, you will be asked if you want to add the unknown names to the database. This gives you a chance to catch and fix typos as well as giving you a simple way to add missing names. Each name given in the 'Write-In Species' field will be used to create a completely new \"Observation\":#observation. The other fields in this form are set for all these new observations."

  # Note, glossary terms should appear in alphabetical order.
  how_comment: "*Comment* - Comments are the standard way to discuss an \"Observation\":#observation or its associated \"Images\":#image. Each comment is owned by a particular \"User\":#user. A comment may only be edited or deleted by the owner or a site administrator. You can look up all comments that have been made about your observations by clicking on '\"[:show_user_comments_for_you]\":/comments' in the upper right of the page (the 'inbox' icon)."
  how_contribution: "*Contribution* - A number or score that measures the quantity and quality of contributions a \"User\":#user has made to [:app_title]. Click '[:app_your_summary]' to see a break-down of your own contribution. You earn points for every \"Observation\":#observation, \"Image\":#image, \"Comment\":#comment, etc. you have posted. \"Describing Species\":#describing_species and \"Defining Locations\":defining_locations are some of the most important contributions a user can make. (See \"How To Help\":/info/how_to_help for a list of other ways to help out.) Currently, contribution is used only in weighting your \"Votes\":#vote when voting on \"Proposed Names\":#proposed_names for observations."
  how_description: "*Species Description* - A collection of text describing a \"Name\":#name. Every name automatically gets one official description that everyone in the community is allowed to read and modify. Additional descriptions may be created by any \"User\":#user, including project members. The owner of a description may choose any level of read or write permissions, and can control who is given authorship credit. Since descriptions, especially the official one, are often collaborative efforts, modifications by a user are subject to community review, and past versions are kept to facilitate this process. The content of a description includes a set list of sections, including things like '[:form_names_gen_desc]', '[:form_names_diag_desc]', '[:form_names_look_alikes]', '[:form_names_refs]' and other notes."
  how_image: "*Image* - A photograph or illustration of one or more mushroom species. Images are associated with one or more \"Observations\":#observation. A given Image is owned by a particular \"User\":#user who may or may not be the copyright holder. Only the owner or a site administrator can remove an image or edit the associated information. All images in the site are required to be released under one of the \"Creative Commons licenses\":https://creativecommons.org or in the public domain. If you dispute the given copyright or the licensing of an image you are the copyright holder of, send mail to the \"webmaster\":/admin/emails/webmaster_questions/new."

  how_license: "**License** – When you post an image or other content on Mushroom Observer (“your Work’), you grant one of the following \"CC (Creative Commons) Licenses\":https://creativecommons.org/licenses/ for others to use your Work:\n-  \"CC-BY-SA - Attribution-ShareAlike\":https://creativecommons.org/licenses/by-sa/4.0/ (Wikipedia compatible): MO's default license. Others can use your Work, however they must credit any new creations based on your Work the same as the original.\n- \"CC-BY - Attribution\":https://creativecommons.org/licenses/by/ (Wikipedia compatible): Others can use your Work as long as they credit you. Others can create new material based on your work.\n- \"CC-BY-NC - Attribution-NonCommercial\":https://creativecommons.org/licenses/by-nc/4.0/: Others can use your Work, and create new material based on it, however they can’t profit from the new material.\n- \"CC-BY-NC-SA - Attribution-NonCommercial-ShareAlike\":https://creativecommons.org/licenses/by-nc-sa/4.0: Others can use your Work, so long as they don’t profit off it and use identical credits for new creations.\n- \"CC-BY-ND - Attribution-NoDerivs\":https://creativecommons.org/licenses/by-nd/4.0/: Others can use your Work, however they can’t alter your Work to create new materials.\n- \"CC-BY-NC-ND - Attribution-NonCommercial-NoDerivs\":https://creativecommons.org/licenses/by-nc-nd/4.0: Others can use your Work, however they can’t profit off it or change it.\n- \"CC0 - No Copyright/Public Domain\":https://creativecommons.org/publicdomain/zero/ (Wikipedia compatible): You waive your rights to your Work. Others can use it without crediting you, and can create new material based on it.\nYou can change your default license by selecting the 'License' on \"your Preferences\":/account/preferences/edit and clicking on ‘Save Changes’. You can also set licenses on a per image basis."

  how_location: "*Location* - A rectangular region enclosing a given location, as defined by the northern, southern, eastern and western boundaries. In addition to the position, locations can also include a minimum and maximum elevation along with various notes. Note that the elevations should be in meters not feet. A location is not considered to be owned by a particular \"User\":#user. Any user may change or define any location, but all of a user's changes are subject to review by the community. To help with this review process, copies of the previous versions are kept."
  how_name: "*Name* - A name for some group of mushrooms. Most commonly this is the name of a species, but it can be any taxon (genus, family, variety, etc.). Names can also refer to groups that are not officially recognized scientific names such as common names or functional groups like Gasteromyces. A name is *not* considered to be owned by a particular \"User\":#user. Any user may change any name, but all changes are subject to review by the community. To help with this review process, copies of previous versions are kept. Names can have an acknowledged author. The author is normally only given for scientific names. The author should follow the standard practice of listing the person who first correctly published the name. In the case of names at or below the species level, the author may also include the person who transfered the species to the current genus, e.g., (Singer) Jenkins."
  how_observation: "*Observation* - A record of a single mushroom species at a particular time and \"Location\":#location. Typically associated with one or more \"Names\":#name (see \"Proposed Name\":#proposed_name below) and some number of \"Images\":#image. Each observation is owned by a \"User\":#user, and can only be edited or deleted by that user or a site administrator. However, any user may post \"Comments\":#comment about any observation. Observations can also be included in one or more \"Observation Lists\":#species_list."
  how_proposed_name: "*Proposed Name* - A \"Name\":#name as proposed for a given \"Observation\":#observation. Any number of names may be proposed for a single observation by members of the community. No special treatment is given to any member's name. Community consensus is arrived at through the process of \"voting\":#voting. Each proposed name for an observation is owned by a single \"User\":#user. However, even the user who proposed the name cannot necessarily modify or delete a name once other members of the community have cast \"Votes\":#vote for or against it. Fortunately you may always propose additional names. There is never any sort of penalty associated with proposing incorrect names."
  how_species_list: "*Observation List* - A list of \"Observations\":#observation (not \"Names\":#name). Includes a date, a \"Location\":#location and a title for the list. A given observation list is owned by a particular \"User\":#user. Only the owner or a site administrator can change or delete a observation list. There are no strict rules for how observation lists should be used. This is an area that is likely to change in the future as the community comes up with clearer ideas for how they should be used."
  how_user: "*User* - An account on [:app_title]. You are required to provide a valid email address when you first create an account. This allows the system to stop automated programs from creating bogus accounts. It also provides a way for other users to get in touch with you. However, your email address will never be revealed unless you request an email be sent to another user and then only to that user. If you are concerned about having your email address in our database, once you have verified your account, you can go to the '\"[:app_preferences]\":/account/preferences/edit' page and remove your address."
  how_vote: "*Vote* - One \"User's\":#user vote on a \"Proposed Name\":#proposed_name for a given \"Observation\":#observation. Expresses a level of confidence or agreement with that name, with half the choices (\"[min_pos_vote]\" and up) being positive and half (\"[min_neg_vote]\" and below) being negative. Votes are owned by that user, and can only be changed or deleted by the owner or a site administrator."

  # Location help
  location_help_title: Locations in Mushroom Observer
  location_help_intro: "The Mushroom Observer provides two ways to represent the geographic location of an observation. The simplest are latitude and longitude positions associated with the observation. Please keep these accurate to within at least 300 meters (or about 1000 feet). However, the more widely used method is a simple phrase describing the location. For example, \"Beebe Woods, Falmouth, Massachusetts, USA\". The goal of these location names is to provide a consistent, reusable way of talking about where an observation was made without necessarily revealing a precise \"spot\". If you are comfortable providing more precise lat/longs for an observation, the location names are still useful for searches so you are encouraged to provide them as well. The location names should, by default, go from the smallest contained area to the country name. If you prefer to describe your locations as going from the largest (country) down to the smallest contained area, you can change your preference from the default, \"Postal\", to \"Scientific\" on your preference page. There are cases such as \"Great Smoky Mountains National Park, Blount Co., Tennessee, USA\", where the area you are describing overlaps a number of counties, states or even countries. In these cases, the country and other official political boundaries should come at the end as shown in the example.\n\nOriginally, the Mushroom Observer was very loose about these location names, hoping that the users would create a reasonably consistent set of rules and correct each other. After about four years and thousands of location names, we found that there were rules emerging, but they were not applied at all consistently and people were not tending to directly correct each other. Consequently, we have tried to codify these rules and when reasonable to provide warnings if you attempt to create a new location that violates these rules. It is not always possible to correct identify \"bad\" locations, so if you get some warnings, but after reviewing the location decide it should be \"good\", then simply resubmitting the form will force the name into the database. However, all new location names will get reviewed regularly and may get changed to better fit the consensus rules. Below are some examples of \"bad\" and \"good\" location names followed by a more detailed explanation of the current rules. Each example is labeled with the following section that explains the example in more detail. These rules are by no means set it stone and we encourage the discussion and revision of them."
  location_help_example_help: These are cases that are not detected automatically, so no warning would be given.
  location_help_example_title: Some examples
  location_help_bad: Bad
  location_help_good: Good
  location_help_explanation: Explanation
  location_help_rules_title: The Current "Rules"
  location_help_rule_reversible: "*Consistent and Reversible Order* - You can now ask for location names to appear in the reverse order from the default. Thus, you can see a location as either:\n\nAlbion, California, USA\n\nor as\n\nUSA, California, Albion\n\nYou can change this on your Preferences page by selecting 'Postal' (the default) or 'Scientific' (the one that starts with the country). When you input new location names it will of course also follow your preferred order.\n\nRoy Halling was the inspiration for this feature when he started putting in his locations starting with the country names and we got into a discussion about it. Apparently the standard practice in the scientific community is to start with the largest locale (typically a country) and work down to the smallest locale (a county, town or specific location). From looking through all the locations that have been put into MO, it is clear that most people expect to put in the smallest location first and work up to the country.\n\nIn order to enable this feature, I have had to require that the place names be easily and consistently reversible. This means you must separate each section of the location with a ', ' (no period, no missing spaces, no double spaces). It also means that you should always enter the names in order of increasing size when you can. There are some specific exceptions to this rule that are discussed below."
  location_help_rule_countries: "*Use Country Names* - As a further check when you enter an unfamiliar location, it will check to see that the largest locale has been previously entered for some other location. This list currently consists of only countries, continents and the special location 'Unknown'. Since it does not include all possible countries, it is still possible to override the check by resubmitting the same name twice. Such entries will be reviewed carefully to ensure that this list remains clean. For now you should only enter country names as they are written in English. For example, please use 'Germany' rather than 'Deutschland'. The goal for the moment is simply consistency. However, the long term goal is to actually allow these names to be consistently translated based on the user's language selection. Continents should only be used if the country is not known or there is no country."
  location_help_rule_states: "*Use State Names* - In the case of countries where I know the states, I also check for those as the next smallest area within a country. At the moment I am checking this for Canada, Australia and USA. The primary goal of this in the US at least is to ensure the uniqueness of the next element in the list. In the US it is not unusual to have the same city or county name in more than one state. If there are other countries where this check would be useful, please let me know and include an exhaustive list of all states, provinces, territories etc. To increase the understandability to people from other parts of the world, state abbreviations (even extremely standard ones) are discouraged and will create a warning. The one current exception is 'Washington DC'. Many people are not aware of what the 'DC' stands for and would be unlikely to enter 'Washington, District of Columbia'. Note that in this case I have also removed the ', ' since that would cause 'USA, DC, Washington' when in 'Scientific' mode."
  location_help_rule_counties: "*Counties OR Cities* - In the past, MO has encouraged the use of county names whenever they are known. The new policy is that the county should only be included when it is the smallest political area the location is contained in or when the city or town name is ambiguous. For example, what used to be described as \"Berkeley, Alameda Co., California, USA\" should now be given as just \"Berkeley, California, USA\". This change is in part due to seeing what people actually do. Generally people have been good about using county names in the case of public lands like parks and national forests where the county is the most obvious political boundary. However, with cities and towns people often don't know what county a city or town is in. In addition, the information is typically redundant for towns and cities in the US where they are almost always completely contained in county or they are independent of the counties and there are almost never two towns with same names in a state (there are exceptions though such as Goshen, Vermont). I've also found that many of the map services such as maps.google.com and maps.yahoo.com get confused if you include both the city and the county in the search string.\n\nThat being said, there are also often areas that have a local name, but are not actually an incorporated city or town. In these cases the county name is encouraged since the names cannot be assumed to be unique. For example, \"North Lakeport, Lake Co., California, USA\". Wikipedia has been the most helpful resource I've found for determining if a town is actually incorporated."
  location_help_rule_near: "*Use 'near'* - If there is a landmark or town near to the collection location, but the smallest political boundary is a county or country, then it is helpful to mention this using the word \"near\". When used this way it should always be all lowercase. For example, \"Albis Mountain Range, near Zurich, Switzerland\". Looking through the old data, I found users used both \"near\" and \"area\" for this with \"near\" being more common. This is also better because \"area\" sometimes gets used for place names such as \"Day-Use Area\" or \"Rest Area\"."
  location_help_rule_southern: "*Use of 'Southern', 'Northern' etc.* - If there isn't a known a clear landmark or town near the collection location, it is fine to use compass directions such as 'Southern', 'Northern', 'Southwestern' etc. In these cases always use the '-ern' ending to indicate that it's descriptive. However, these terms should be avoided if it creates ambiguity. For example, \"Western Australia\" is the name of an official state in Australia, so it should only be used as such and should be followed by the country name."
  location_help_rule_abbr: "*Avoid Abbreviations (and Periods in General)* - Most abbreviations should be avoided since people apply them somewhat arbitrarily and inconsistently. The following are examples of abbreviations that should definitely be avoided: Hwy, Mt, Mtn, CA, BC. However, there are some specific examples, that should be used in preference to there spelled out versions. These are:\n\nCo. for County\nRd. for Road\nSt. for Street\nAve. for Avenue\nBlvd. for Boulevard\nUSA for United States of America\nWashington DC for Washington, District of Columbia\n\n\nPeriods in general should be avoided except for the above abbreviations. They should not be used at the end of country names or as separators.\nFinally, 'and' should be used rather than '&'."
  location_help_rule_other: "*Other Things to Avoid* - All lowercase - In general at least the leading letter of each area should be capitalized and when in doubt capitalize every leading letter.\nNo lat/longs - There is now direct support for this for each observation. Do not include it in the name of a location.\nNo habitat info - Habitat info should go in the notes for the observation.\nParentheses and Braces - If you're tempted to use parentheses or braces, stop yourself and ask if this information should be in the notes for the observation or if there is a better way to describe the location.\nAvoid diacritics (eg é, ü etc.) - As mentioned when discussing country names, you should try to use the English version of a location name when possible and English does not include diacritics. This is intended to encourage consistency and we are planning on providing proper support for other languages which will benefit from this consistency. There are certainly cases where the a city or region is only know by a name that includes diacritics. In these cases they should be used. A few simple web-searches should give you a good idea if there is a common English variation of a name (e.g., Montreal, Quebec for Montréal, Québec)."
  location_help_rule_good_habits: "*Stuff You Are Encouraged to Do* - If you are creating a new name, take some time to figure out a good name. Searching within Mushroom Observer can be helpful. If you don't find anything there, then look things up in Google Maps (https://maps.google.com) and Wikipedia (https://wikipedia.org). Also feel free to use the notes section of either an observation or a location to be more specific."

  # Search bar help
  pattern_search_terms_help: "Your search string may contain terms of the form \"variable:value\", where value can be quoted, and in some cases can contain more than one value separated by commas.  Recognized variables include:"
  pattern_search_terms_multiple: Separate multiple values with commas.

  # We're borrowing these for the help popups on the search forms, thus the
  # similar entries. In the case of apparent duplicates, one will be the
  # pattern search keyword, the other the query param.
  observation_term_when: Date mushroom was observed; YYYY-MM-DD, YYYY or MM; ranges okay.
  observation_term_date: "[:observation_term_when]"
  observation_term_created: Date observation was first posted.
  observation_term_created_at: "[:observation_term_created]"
  observation_term_modified: Date observation was last modified.
  observation_term_updated_at: "[:observation_term_modified]"
  observation_term_name: Consensus name is one of these names.
  observation_term_names: "[:observation_term_name]"
  observation_term_exclude_consensus: Exclude Observations whose consensus is a name listed in "name:value". (When using exclude_consensus you must also use "include_all_name_proposals:yes".)
  observation_term_include_all_name_proposals: Include all name proposals, not just the consensus.
  observation_term_include_subtaxa: Include observations of subtaxa of the given names.
  observation_term_include_synonyms: Include observations of synonyms of the given names.
  observation_term_herbarium: Specimen at a fungarium.
<<<<<<< HEAD
  observation_term_herbaria: "[:observation_term_herbarium]"
  observation_term_location: "Location (\"[:WHERE]\") mushroom was observed. Must exactly match the entire [:WHERE] field. Note that commas must be protected with a back-slash: \"Albion\\, California\\, USA\"."
  observation_term_locations: "[:observation_term_location]"
  observation_term_region: Location mushroom was observed. Partial match anchored at end, including country at least, e.g., "California\, USA". Note that commas must be protected with a back-slash as shown.
  observation_term_pattern: "[:pattern]"
=======
  observation_term_location: Mushroom was observed within the the geographic bounds ([:east], [:north], [:south], [:west]) of this Location, regardless of the exact name of the Location of the Observation. Location must be an existing MO Location. Cf. **[:region]**.
  observation_term_region: The Observation's Location name includes this string. Partial match anchored at end, including country at least, e.g., "California\, USA". Note that commas must be protected with a back-slash as shown. Cf. **[:location]**.
>>>>>>> d4866959
  observation_term_project: Observation belongs to one of these projects.
  observation_term_projects: "[:observation_term_project]"
  observation_term_project_lists: Observation belongs to list in one of these projects.
  observation_term_list: Observation belongs to one of these observation lists.
  observation_term_species_lists: "[:observation_term_list]"
  observation_term_user: Observation created by one of these users.
  observation_term_by_users: "[:observation_term_user]"
  observation_term_notes: Notes contains the given string.
  observation_term_notes_has: "[:observation_term_notes]"
  observation_term_comments: Comments contain the given string.
  observation_term_comments_has: "[:observation_term_comments]"
  observation_term_field_slip: Observation corresponds to this field slip.
  observation_term_field_slips: "[:observation_term_field_slip]"
  observation_term_confidence: Confidence is in this range.
  observation_term_east: Longitude of eastern edge of search area.
  observation_term_west: Longitude of western edge of search area.
  observation_term_north: Latitude of northern edge of search area.
  observation_term_south: Latitude of southern edge of search area.
  observation_term_has_images: Has images? ("yes" or "no")
  observation_term_has_sequence: Has a sequence?
  observation_term_has_sequences: "[:observation_term_has_sequence]"
  observation_term_has_specimen: Has a specimen?
  observation_term_lichen: "\"no\" = exclude lichens, \"yes\" = include only lichens."
  observation_term_has_name: Has a name? (other than "Fungi sp.")
  observation_term_has_notes: Has Notes?
  observation_term_has_public_lat_lng: Are the [:OBSERVATION]'s [:LATITUDE] and [:LONGITUDE] fields filled in, and public?
  observation_term_has_field: Has a given notes template field filled in.
  observation_term_has_notes_fields: "[:observation_term_has_field]"
  observation_term_has_comments: Has any comments?
  observation_term_is_collection_location: Mushroom was growing at the location. ("[:form_observations_is_collection_location]" is checked.)

  # We're borrowing these for the help popups on the search forms, thus the
  # similar entries. In the case of apparent duplicates, one will be the
  # pattern search keyword, the other the query param.
  name_term_names: "[:NAMES]"
  name_term_pattern: "[:PATTERN]"
  name_term_created: Date name was first used.
  name_term_created_at: "[:name_term_created]"
  name_term_modified: Date name was last modified.
  name_term_updated_at: "[:name_term_modified]"
  name_term_rank: Rank or range of ranks, e.g., "genus" or "species-form".
  name_term_include_synonyms: Include synonyms of the given names.
  name_term_include_subtaxa: Include subtaxa of the given names.
  name_term_include_immediate_subtaxa: Include immediate subtaxa of the given names.
  name_term_exclude_original_names: Exclude the names entered above.
  name_term_has_observations: Only names for which we have observations?
  name_term_has_synonyms: Has any synonyms?
  name_term_deprecated: "\"no\" = only accepted names, \"yes\" = only deprecated names."
  name_term_include_misspellings: "\"no\" = ignore misspelled names (default), \"yes\" = only misspelled names, \"either\" = ignore whether names are misspelled or not."
  name_term_misspellings: "[:name_term_include_misspellings]"
  name_term_lichen: "\"no\" = exclude lichens, \"yes\" = include only lichens."
  name_term_has_author: Has Author filled in?
  name_term_has_citation: Has Citation filled in?
  name_term_has_classification: Has Classification filled in?
  name_term_has_notes: "[:form_names_taxonomic_notes] filled in?"
  name_term_has_comments: Has any Comments?
  name_term_has_description: Has a public description?
  name_term_has_default_description: "[:name_term_has_description]"
  name_term_author: Author contains this string.
  name_term_author_has: "[:name_term_author]"
  name_term_citation: Citation contains this string.
  name_term_citation_has: "[:name_term_citation]"
  name_term_classification: Classification contains this string.
  name_term_classification_has: "[:name_term_classification]"
  name_term_notes: "[:form_names_taxonomic_notes] contains this string."
  name_term_notes_has: "[:name_term_notes]"
  name_term_comments: At least one Comment contains this string.
  name_term_comments_has: "[:name_term_comments]"

  # link to search bar help
  search_bar_help: Search Help

  # Search bar help page
  search_bar_help_title: Search Bar Help

  # Privacy policy
  privacy_title: The Mushroom Observer Privacy Policy

  privacy_last_modified: _Last Modified on November 30, 2019_

  privacy_intro_header: "*Introduction*"
  privacy_intro_content: "This Privacy Policy explains how Mushroom Observer, Inc., the non-profit organization that hosts the Mushroom Observer website, collects, uses, and shares information we receive from you through your use of the website. It is essential to understand that, by using the Mushroom Observer website, you consent to the collection, transfer, processing, storage, disclosure, and use of your information as described in this Privacy Policy.\n\nWe believe that you shouldn't have to provide nonpublic personal information to participate in the free knowledge movement, citizen science, or mycology in general. You do not have to provide things like your real name, address, or date of birth to sign up for an account or contribute content to the Mushroom Observer.\n\nThis privacy policy is in large part derived from the current (July 2019) \"privacy policy of the Wikimedia Foundation\":https://foundation.wikimedia.org/wiki/Privacy_policy and is used in accordance with \"the Creative Commons Attribution-ShareAlike License\":https://creativecommons.org/licenses/by-sa/3.0/ and the Wikimedia Foundation \"Terms of Use\":https://foundation.wikimedia.org/wiki/Terms_of_Use/en."

  privacy_definitions_header: "*Definitions*"
  privacy_definitions_content: "Because everyone (not just lawyers) should be able to easily understand how and why their information is collected and used, we use common language instead of more formal terms throughout this Policy. To help ensure your understanding of some particular key terms, here is a table of translations:"

  privacy_when_we_say: When we say...
  privacy_we_mean: "... we mean"
  privacy_mo_inc_say: “Mushroom Observer, Inc”, “we”, “us”, “our”
  privacy_mo_inc_mean: The non-profit organization that operates the Mushroom Observer website.
  privacy_mo_website_say: “Mushroom Observer”, “MO”, “the website”
  privacy_mo_website_mean: The Mushroom Observer website, https://mushroomobserver.org and subdomains that provide text, images and APIs.
  privacy_you_say: “you”, “your”
  privacy_you_mean: You, regardless of whether you are an individual, group, or organization, and regardless of whether you are using the Mushroom Observer or our services on behalf of yourself or someone else.
  privacy_this_policy_say: “this Policy”, “this Privacy Policy”
  privacy_this_policy_mean: This document, entitled “The Mushroom Observer Privacy Policy”.
  privacy_contributions_say: “contributions”
  privacy_contributions_mean: Content you add or changes you make to the Mushroom Observer.
  privacy_personal_info_say: “personal information”
  privacy_personal_info_mean: "Information you provide us or information we collect from you that could be used to personally identify you. To be clear, while we do not necessarily collect all of the following types of information, we consider at least the following to be “personal information” if it is otherwise nonpublic and can be used to identify you:\na) your real name, address, phone number, email address, password, identification number on government-issued ID, IP address, user-agent information, credit card number;\nb) when associated with one of the items in subsection a), any sensitive data such as date of birth, gender, sexual orientation, racial or ethnic origins, marital or familial status, medical conditions or disabilities, political affiliation, and religion; and\nc) any of the items in subsections a) or b) when associated with your user account."
  privacy_third_party_say: “third party”, “third parties”
  privacy_third_party_mean: Individuals, entities, websites, services, products, and applications that are not controlled, managed, or operated by Mushroom Observer, Inc. This includes other Mushroom Observer users and independent organizations or groups who use the Mushroom Observer.

  privacy_covers_header: "*What This Privacy Policy Does & Doesn't Cover*"
  privacy_covers_content: Except as explained below, this Privacy Policy applies to our collection and handling of information about you that we receive as a result of your use of the Mushroom Observer. This Policy also applies to information that we receive from any third parties.

  privacy_types_of_information_header: "*Types of Information We Receive From You & How We Get It*"
  privacy_public_contributions: "Your Public Contributions\n\nOther than the email, password, and settings managed on your preferences page, whatever you post on the Mushroom Observer can be seen and used by everyone.\n\nWhen you make a contribution to the Mushroom Observer you are creating a potentially permanent, public record of every piece of content added, removed, or altered by you. The page history will show when your contribution or deletion was made, as well as your username. We may use your public contributions, either aggregated with the public contributions of others or individually, to create new features or data-related products for you or to learn more about how the Mushroom Observer is used.\n\nAnything in your public contributions is by definition not personal information. We can take no responsibility if you happen to include what could be interpreted as personal information to your public contributions."

  privacy_account_info: "Account Information & Registration\n\nYou do not need to create an account to read the public information managed by the Mushroom Observer.\n\nIf you do create an account, you must provide an email address to activate the account. After your account is activated you may change or delete this address through your preferences page."

  privacy_location_info: "Location Information\n\nMetadata\nSometimes, we automatically receive location data from your device. For example, if you upload a photo to the website, we may receive metadata, such as the place and time you took the photo, automatically from your device. Please be aware that the default setting on most mobile devices typically includes the metadata in your photo or video that you upload. If you do not want metadata sent to us and made public at the time of your upload, please change your settings on your device or remove this data using available third party image processing tools.\n\nIP Addresses\nFinally, when you visit the Mushroom Observer, we automatically receive the IP address of the device (or your proxy server) you are using to access the Internet, which could be used to infer your geographical location."

  privacy_usage_info: "Information Related to Your Use of the Mushroom Observer\n\nWe use certain technologies to collect information about how you use the Mushroom Observer. Like other websites, we receive some information about you automatically when you visit the Mushroom Observer.\n\nWe also use a variety of commonly-used technologies, like cookies, to collect information regarding how you use the Mushroom Observer, make our services safer and easier to use, and to help create a better and more customizable experience for you.\n\nInformation We Receive Automatically\nBecause of how browsers work, we receive some information automatically when you visit the Mushroom Observer. This information includes the type of device you are using, the type and version of your browser, your browser's language preference, the type and version of your device's operating system, in some cases the name of your internet service provider or mobile carrier, the website that referred you to the Mushroom Observer, which pages you request and visit, and the date and time of each request you make to the Mushroom Observer.\n\nPut simply, we use this information to enhance your experience with the Mushroom Observer. For example, we use this information to administer the sites, provide greater security, and fight vandalism; optimize our applications, customize content and set language preferences, test features to see what works, and improve performance; understand how users interact with the Mushroom Observer, track and study use of various features, and analyze trends.\n\nInformation We Collect\nWe use a variety of commonly-used technologies, like cookies, to improve your experience on the Mushroom Observer. We realize that some websites use cookies for less-than-noble purposes. So we want to be as clear as we can about why we use them.\n\nWe simply use them to recognize who you are from page request to page request so we can look up the user information you have provided in your preferences (like your username, configuration options, email, or theme).\n\nWe use this information to make your experience with the Mushroom Observer better and to generally improve our services. We do not use third-party cookies. If you ever come across a third-party data collection tool that has not been authorized by you (such as one that may have been mistakenly placed by another user or administrator), please report it to us at \"webmaster @ mushroomobserver.org\":/admin/emails/webmaster_questions/new."

  privacy_when_we_share_info_header: "*When May We Share Your Information?*"
  privacy_when_we_share_info_content: "With Your Permission\nWe may share your information when you give us specific permission to do so, for legal reasons, and in the other circumstances described below. For example, when you request that we send an email to another user, we will share your email with the recipient so they can respond to you. We do not manage or track any resulting email dialog between you and the other user you have asked us to send an email to. We do not send your email to other users who request that we send an email to you.\n\nFor Legal Reasons\nWe will access, use, preserve, and/or disclose your Personal Information if we reasonably believe it necessary to satisfy a valid and legally enforceable warrant, subpoena, court order, law or regulation, or other judicial or administrative order. However, if we believe that a particular request for disclosure of a user's information is legally invalid or an abuse of the legal system and the affected user does not intend to oppose the disclosure themselves, we will try our best to fight it. We are committed to notifying you via email at least ten (10) calendar days, when possible, before we disclose your Personal Information in response to a legal demand. However, we may only provide notice if we are not legally restrained from contacting you, there is no credible threat to life or limb that is created or increased by disclosing the request, and you have provided us with a currently valid email address.\n\nNothing in this Privacy Policy is intended to limit any legal objections or defenses you may have to a third party's request (whether it be civil, criminal, or governmental) to disclose your information. We recommend seeking the advice of legal counsel immediately if such a request is made involving you.\n\nIf the Organization is Transferred (Really Unlikely!)\nIn the unlikely event that the ownership of Mushroom Observer, Inc. changes, we will provide you 30 days’ notice before any personal information is transferred to the new owners or becomes subject to a different privacy policy.\n\nIn the extremely unlikely event that ownership of all or substantially all of Mushroom Observer changes, or we go through a reorganization (such as a merger, consolidation, or acquisition), we will continue to keep your Personal Information confidential, except as provided in this Policy, and provide notice to you via the Mushroom Observer website and a notification on any appropriate Mushroom Observer mailing or online forum at least thirty (30) calendar days before any Personal Information is transferred or becomes subject to a different privacy policy.\n\nTo Protect You, Ourselves & Others\nWe, or users with certain administrative rights, may disclose information that is reasonably necessary to enforce or investigate potential violations of the Mushroom Observer policies; protect our organization, infrastructure, employees, contractors, or the public; or prevent imminent or serious bodily harm or death to a person.\n\nWe, or particular users with certain administrative rights as described below, may need to share your Personal Information if it is reasonably believed to be necessary to enforce or investigate potential violations of our Terms of Use, this Privacy Policy, or any other Mushroom Observer policies. We may also need to access and share information to investigate and defend ourselves against legal threats or actions.\n\nThe Mushroom Observer is a collaborative effort, with volunteer users like you writing most of the policies and selecting from among themselves people to hold certain administrative rights. These rights may include access to limited amounts of otherwise nonpublic information about recent contributions and activity by other users. They use this access to help protect against vandalism and abuse, fight harassment of other users, and generally try to minimize disruptive behavior on the Mushroom Observer. All such individual agree to enforce this Privacy Policy.\n\nWe hope that this never comes up, but we may disclose your Personal Information if we believe that it's reasonably necessary to prevent imminent and serious bodily harm or death to a person, or to protect our organization, employees, contractors, users, or the public. We may also disclose your Personal Information if we reasonably believe it necessary to detect, prevent, or otherwise assess and address potential spam, malware, fraud, abuse, unlawful activity, and security or technical concerns.\n\nBecause You Made It Public\nInformation that you post is public and can been seen and used by everyone.\n\nAny information you post publicly on the Mushroom Observer is just that – public. For example, if you put your mailing address in one of your comments, that is public, and not protected by this Policy. Please think carefully about your desired level of anonymity before you disclose Personal Information on your user page or elsewhere."

  privacy_how_we_protect_header: "*How Do We Protect Your Data?*"
  privacy_how_we_protect_content: "We strive to protect your information from unauthorized access, use, or disclosure. We use a variety of physical and technical measures, policies, and procedures (such as access control procedures, network firewalls, and physical security) designed to protect our systems and your Personal Information. Unfortunately, there's no such thing as completely secure data transmission or storage, so we can't guarantee that our security will not be breached (by technical measures or through violation of our policies and procedures).\n\nWe will never ask for your password by email. If you ever receive an email that requests your password, please let us know by sending it to \"webmaster @ mushroomobserver.org\":/admin/emails/webmaster_questions/new, so we can investigate the source of the email."

  privacy_how_long_do_we_keep_data_header: "*How Long Do We Keep Your Data?*"
  privacy_how_long_do_we_keep_data_content: "We store your Personal Information for an indefinite amount of time. You are free to edit most of this information through your preference page.\n\nPlease remember that certain information, such as your IP address, username, and any public contributions to the Mushroom Observer, is archived and displayed indefinitely by design; the transparency of the projects’ contribution and revision histories is critical to their efficacy and trustworthiness.\n\nFor the protection of the Mushroom Observer and other users, if you do not agree with this Privacy Policy, you may not use the Mushroom Observer."

  privacy_where_is_mo_header: "*Where is Mushroom Observer, Inc. & What Does That Mean for Me?*"
  privacy_where_is_mo_content: Mushroom Observer, Inc. is a non-profit organization incorporated in Massachusetts, with servers and data centers located in the U.S. If you decide to use the Mushroom Observer, whether from inside or outside of the U.S., you understand that your Personal Information will be collected, transferred, stored, processed, disclosed and otherwise used in the U.S. as described in this Privacy Policy. You also understand that your information may be transferred by us from the U.S. to other countries, which may have different or less stringent data protection laws than your country, in connection with providing services to you.

  privacy_do_not_track_header: "*Our Response to Do Not Track (DNT) signals*"
  privacy_do_not_track_content: "We do not allow tracking by third-party websites you have not visited.\n\nWe do not share your data with third parties for marketing purposes.\n\nWe are strongly committed to not sharing nonpublic information and Personal Information with third parties. In particular, we do not allow tracking by third-party websites you have not visited (including analytics services, advertising networks, and social platforms), nor do we share your Personal Information with any third parties for marketing purposes. Under this Policy, we may share your information only under particular situations, which you can learn more about in the “When May We Share Your Information” section of this Privacy Policy.\n\nBecause we protect all users in this manner, we do not change our behavior in response to a web browser's \"do not track\" signal."

  privacy_changes_header: "*Changes to This Privacy Policy*"
  privacy_changes_content: Because things naturally change over time and we want to ensure our Privacy Policy accurately reflects our practices and the law, it may be necessary to modify this Privacy Policy from time to time. We will announce any such changes in the website banner and through any appropriate mailing list or online forum. When possible we will announce these change 30 days ahead of them taking effect and will welcome comments and proposed changes during this time.

  privacy_contact_us_header: "*Contact Us*"
  privacy_contact_us_content: "If you have questions or suggestions about this Privacy Policy, or the information collected under this Privacy Policy, please email us at \"webmaster @ mushroomobserver.org\":/admin/emails/webmaster_questions/new.\n\nDepending on your jurisdiction, you also may have the right to lodge a complaint with a supervisory authority competent for your country or region."

  privacy_thank_you_header: "*Thank You!*"
  privacy_thank_you_content: Thank you for reading our Privacy Policy. We hope you enjoy using the Mushroom Observer and appreciate your participation in creating, maintaining, and constantly working to improve the largest repository of fungal observations in the world.

  ##############################################################################

  # ERROR MESSAGES

  kick_out_message: "We have noticed a lot of server-intensive traffic from this IP address ([ip]). There may be better ways of doing what you are trying to do. Please contact the webmaster ([email]) so that we can talk about it. So that we can best help you, please:\n- include a copy of this message;\n- tell how you generally use Mushroom Observer;\n- tell us what you were doing when you received this message."

  unsuccessful_contributor_warning: Thanks for wanting to contribute to the Mushroom Observer. This type of contribution can only be made by users who have provided at least one observation to the system.

  # ActiveRecord validation error messages.
  validate_confirmation_mismatch: "[Field] doesn't match confirmation."
  validate_invalid: Invalid [field].
  validate_invalid_url: Invalid URL.
  validate_missing: Missing [field].
  validate_not_a_number: "[Field] is not a number."
  validate_not_in_range: "[Field] is out of range."
  validate_this_more_than_that: "[That] should be greater than [this]."
  validate_too_large: "[Field] should be at most [max]."
  validate_too_long: "[Field] must be less than [max] characters long."
  validate_too_long_or_short: "[Field] must be [min] to [max] characters long."
  validate_too_many_characters: "[Field] has too many characters."
  validate_too_short: "[Field] must be at least [min] characters long."
  validate_too_small: "[Field] should be at least [min]."
  validate_too_small_or_large: "[Field] should be between [min] and [max]."
  validate_user_selection: You selected
  validate_today: today is

  # One-time-use error messages.
  validate_image_content_type_images_only: You can only upload [:images].
  validate_image_file_missing: Had problems uploading [:image].
  validate_image_file_too_big: We can't handle [:images] that big. Please reduce it to less than [max] before uploading.
  validate_image_md5_mismatch: The MD5 sum did not come out right. Please try uploading your image again.
  validate_invalid_year: Year is invalid. Should be between 1500 and present.
  validate_future_time: Time travel is not allowed; use a past date or the current date.
  validate_observation_thumb_image_id_invalid: Unable to find a corresponding [:image] for thumbnail.
  validate_observation_where_missing: Please tell us where it was seen or collected.
  validate_user_email_missing: Please give us a valid email address so we can verify your [:account].
  validate_user_email_mismatch: Your email addresses don't match. Please check for a typo.
  validate_user_login_taken: Sorry, that login name is already taken.
  validate_image_wrong_type: The file "[file]" is not a valid image; it comes through as '[type]'.
  validate_invalid_lifeform: "Invalid lifeform word(s): [words]. We are strictly enforcing which types are allowed. If you would like us to add support to additional lifeforms, please contact the admins and make your case."

  # These shouldn't need translating, but you are free to override if you need to.
  validate_comment_object_type_too_long: "[:validate_too_long(field=''object_type'',max=30)]"
  validate_comment_summary_missing: "[:validate_missing(field=:summary)]"
  validate_comment_summary_too_long: "[:validate_too_long(field=:summary,max=100)]"
  validate_comment_user_missing: "[:validate_missing(field=:user)]"
  validate_image_content_type_too_long: "[:validate_too_long(field=''content_type'',max=100)]"
  validate_image_copyright_holder_too_long: "[:validate_too_long(field=:copyright_holder,max=100)]"
  validate_image_title_too_long: "[:validate_too_long(field=:title,max=100)]"
  validate_image_user_missing: "[:validate_missing(field=:user)]"
  validate_image_when_missing: "[:validate_missing(field=:date)]"
  validate_interest_object_type_too_long: "[:validate_too_long(field=''object_type'',max=30)]"
  validate_interest_user_missing: "[:validate_missing(field=:user)]"
  validate_location_name_too_long: "[:validate_too_long(field=''name'',max=1024)]"
  validate_location_east_out_of_bounds: "[:validate_too_small_or_large(field=:longitude,min=-180,max=180)]"
  validate_location_high_less_than_low: "[:validate_this_more_than_that(this=:low,that=:high)]"
  validate_location_north_less_than_south: "[:validate_this_more_than_that(this=:south,that=:north)]"
  validate_location_north_too_high: "[:validate_too_large(field=:latitude,max=90)]"
  validate_location_search_name_too_long: "[:validate_too_long(field=''search_name'',max=200)]"
  validate_location_south_too_low: "[:validate_too_small(field=:latitude,min=-90)]"
  validate_location_user_missing: "[:validate_missing(field=:user)]"
  validate_location_west_out_of_bounds: "[:validate_too_small_or_large(field=:longitude,min=-180,max=180)]"
  validate_name_author_too_long: "[:validate_too_many_characters(field=:authority)]"
  validate_name_shorten: Shorten [:form_names_text_name] and/or [:AUTHORITY].
  validate_name_text_name_too_long: "[:validate_too_many_characters(field=:form_names_text_name)]"
  validate_name_use_first_author: Use the first author followed by “et al.” per <a href="https://www.iapt-taxon.org/nomen/main.php?page=art46" target="_new">ICN Recommendation 46C.2</a>
  validate_name_user_missing: "[:validate_missing(field=:user)]"
  # html entity stops Textile from turning apostrophe into a left single quote
  validate_name_author_characters: "must include only letters, spaces, and these characters: &apos; \" ( ) - . , &"
  validate_name_author_ending: must end only in a letter or period
  validate_name_equivalent_exists: "Equivalent Name already exists"
  validate_naming_name_missing: "[:validate_missing(field=:name)]"
  validate_naming_observation_missing: "[:validate_missing(field=:observation)]"
  validate_naming_reason_naming_missing: "[:validate_missing(field=:naming)]"
  validate_naming_reason_reason_invalid: "[:validate_invalid(field=''reason_code'')]"
  validate_naming_user_missing: "[:validate_missing(field=:user)]"
  validate_notification_user_missing: "[:validate_missing(field=:user)]"
  validate_observation_user_missing: "[:validate_missing(field=:user)]"
  validate_observation_when_missing: "[:validate_missing(field=:date)]"
  validate_observation_where_too_long: "[:validate_too_long(field=:location,max=1024)]"
  validate_project_admin_group_missing: "[:validate_missing(field=:admin_group)]"
  validate_project_ends_before_start: End date is before the start date
  validate_project_title_missing: "[:validate_missing(field=:title)]"
  validate_project_title_too_long: "[:validate_too_long(field=:title,max=100)]"
  validate_project_user_group_missing: "[:validate_missing(field=:user_group)]"
  validate_project_user_missing: "[:validate_missing(field=:user)]"
  validate_publication_ref_missing: "[:validate_missing(field=:publication_full)]"
  validate_species_list_title_missing: "[:validate_missing(field=:title)]"
  validate_sequence_accession_unique: "[:ACCESSIONS] for an [:OBSERVATION] must be unique"
  validate_sequence_bases_or_archive: Must have [:BASES] or [:DEPOSIT]
  validate_sequence_bases_blank_lines: "[:BASES] cannot contain blank lines in middle"
  validate_sequence_bases_bad_codes: "[:BASES] contain invalid code(s)"
  validate_sequence_bases_unique: "[:BASES] for an [:OBSERVATION] must be unique"
  validate_sequence_deposit_complete: "[:DEPOSIT] must have both [:ARCHIVE] and [:ACCESSION], or neither [:ARCHIVE] nor [:ACCESSION]."
  validate_species_list_title_too_long: "[:validate_too_long(field=:title,max=100)]"
  validate_species_list_user_missing: "[:validate_missing(field=:user)]"
  validate_species_list_where_missing: "[:validate_missing(field=:location)]"
  validate_species_list_where_too_long: "[:validate_too_long(field=:location,max=100)]"
  validate_user_email_too_long: "[:validate_too_long(field=:email_address,max=80)]"
  validate_user_email_confirmation_missing: "[:validate_missing(field=:email_confirmation)]"
  validate_user_login_missing: "[:validate_missing(field=:login_name)]"
  validate_user_login_too_long: "[:validate_too_long_or_short(field=:login_name,min=3,max=40)]"
  validate_user_name_too_long: "[:validate_too_long(field=:full_name,max=80)]"
  validate_user_password_confirmation_missing: "[:validate_missing(field=:password_confirmation)]"
  validate_user_password_missing: "[:validate_missing(field=:password)]"
  validate_user_password_no_match: "[:validate_confirmation_mismatch(field=:password)]"
  validate_user_password_too_long: "[:validate_too_long_or_short(field=:password,min=5,max=40)]"
  validate_user_theme_too_long: "[:validate_too_long(field=''theme_name'',max=40)]"
  validate_vote_naming_missing: "[:validate_missing(field=:naming)]"
  validate_vote_user_missing: "[:validate_missing(field=:user)]"
  validate_vote_value_missing: "[:validate_missing(field=:confidence_level)]"
  validate_vote_value_not_integer: "[:validate_not_a_number(field=:vote)]"
  validate_vote_value_out_of_bounds: "[:validate_not_in_range(field=:vote)]"

  # Runtime error and success messages.
  runtime_added: Successfully added [type].
  runtime_added_id: "Successfully added [type] #[value]."
  runtime_added_id_to: "Successfully added [type] #[value] to [name]."
  runtime_added_name: Successfully added [type] '[value]'.
  runtime_added_name_to: Successfully added [type] '[value]' to [name].
  runtime_added_to: Successfully added [type] to [name].
  runtime_admin_only: That operation is restricted to site admins.
  runtime_already_exists: "[Type] already exists: '[value]'"
  runtime_already_used: "[Type] is already in use: '[value]'"
  runtime_created_at: Successfully created [type].
  runtime_created_id: "Successfully created [type] #[value]."
  runtime_created_name: Successfully created [type] '[value]'.
  runtime_date_invalid: Invalid date.
  runtime_date_should_be_yyyymmdd: Date should be in year-month-day format.
  runtime_delivered_message: Successfully delivered message.
  runtime_delivered_question: Successfully delivered question.
  runtime_delivered_request: Successfully delivered request.
  runtime_destroyed: Successfully destroyed [type].
  runtime_destroyed_id: "Successfully destroyed [type] #[value]."
  runtime_destroyed_name: Successfully destroyed [type] '[value]'.
  runtime_failed_to_strip_gps: "Failed to strip GPS data from full-size image's EXIF header: [msg]"
  runtime_invalid: "[Type] is invalid: '[value]'"
  runtime_lat_long_error: "Latitude and longitude must be real numbers between -90 and 90, and -180 and 180 respectively. Use decimal notation or degrees/minutes/seconds. Examples:\n-123.4567\n123.4567 W\n123 27.402 W\n123 24 24.12 W\n123° 24’ 24.12” W\n123deg 24min 24.12sec W"
  runtime_altitude_error: "Elevation must be real number in feet or meters. Feet will be converted to meters (default). Examples:\n1234\n1234m\n4049'\n4049 ft."
  runtime_merge_success: Successfully merged [type] [src] into [dest].
  runtime_missing: Missing [field].
  runtime_no_changes: No changes made.
  runtime_no_create: Unable to create [type].
  runtime_no_create_id: "Unable to create [type] #[value]."
  runtime_no_create_name: Unable to create [type] '[value]'.
  runtime_no_destroy: Unable to destroy [type].
  runtime_no_destroy_id: "Unable to destroy [type] #[value]."
  runtime_no_destroy_name: Unable to destroy [type] '[value]'.
  runtime_no_match: Can't find [type].
  runtime_no_match_id: "Can't find [type] #[value]."
  runtime_no_match_name: Can't find [type] matching '[value]'.
  runtime_no_matches: No matching [types] found.
  runtime_no_matches_pattern: No [types] matching '[value]' found.
  runtime_no_matches_regexp: No [types] matching '[value]' found.
  runtime_no_more: There are no more [types].
  runtime_no_objects: There are no [types].
  runtime_no_parse: "Unable to parse: '[value]'"
  runtime_no_save: Unable to save [type].
  runtime_no_update: Unable to update [type].
  runtime_no_update_id: "Unable to update [type] #[value]."
  runtime_no_update_name: Unable to update [type] '[value]'.
  runtime_not_owner: You are not the owner of [type] '[value]'.
  runtime_not_owner_id: "You are not the owner of [type] #[value]."
  runtime_removed: Successfully removed [type].
  runtime_removed_from: Successfully removed [type] from [name].
  runtime_removed_id: "Successfully removed [type] #[value]."
  runtime_removed_id_from: "Successfully removed [type] #[value] from [name]."
  runtime_removed_name: Successfully removed [type] '[value]'.
  runtime_removed_name_from: Successfully removed [type] '[value]' from [name].
  runtime_spiders_begone: Spiders Begone! Please login (mushroomobserver.org/account/login/new) to access this page.
  runtime_updated_at: Successfully updated [type].
  runtime_updated_id: "Successfully updated [type] #[value]."
  runtime_updated_name: Successfully updated [type] '[value]'.
  runtime_uploaded: Successfully uploaded [type].
  runtime_uploaded_id: "Successfully uploaded [type] #[value]."
  runtime_uploaded_name: Successfully uploaded [type] '[value]'.
  runtime_user_hasnt_authored: "[user] hasn't written any [types]."
  runtime_user_hasnt_created: "[user] hasn't created any [types]."
  runtime_user_hasnt_edited: "[user] hasn't edited any [types]."

  # One-time-use messages.
  runtime_api_key_notes_cannot_be_blank: Notes field cannot be blank.
  runtime_bad_qr_code: "Bad QR code: [code]."
  runtime_bad_use_of_imageless: The special name _Imageless_ was not intended for observations that were created as part of observation lists or which have good documentation. Please read the discussion under "_Imageless_":/names/31080.
  runtime_dates_must_be_same_format: If you give two dates, they must be the same format.
  runtime_description_added_admin: Gave admin permission to [name].
  runtime_description_added_reader: Gave view permission to [name].
  runtime_description_added_writer: Gave edit permission to [name].
  runtime_description_copy_success: Successfully copied the description.
  runtime_description_merge_delete_denied: You don't have permission to delete the old description.
  runtime_description_merge_deleted: "The old description was deleted: [old]"
  runtime_description_merge_success: Successfully merged the descriptions.
  runtime_description_move_success: Successfully moved the description.
  runtime_description_private: That description is private!
  runtime_description_removed_admin: Revoked admin permission for [name].
  runtime_description_removed_reader: Revoked view permission for [name].
  runtime_description_removed_writer: Revoked edit permission for [name].
  runtime_destroy_description_not_admin: Only a description's admins can delete that description.
  runtime_duplicate_rank: "Rank appears twice: '[rank]'"
  runtime_herbarium_record_already_exists: Fungarium record [number] at [herbarium] already used by someone else.
  runtime_image_updated_notes: "Updated notes on image #[id]."
  runtime_image_uploaded: Uploaded image '[name]'.
  runtime_index_no_at_location: No [types] at [location].
  runtime_index_no_by_rss_log: No [types] have had any recent activity.
  runtime_index_no_for_object: No [types] for this object.
  runtime_index_no_for_user: No [types] for [user].
  runtime_index_no_in_species_list: No [types] in [name].
  runtime_index_no_inside_observation: "Observation #[id] has no [types]."
  runtime_index_no_of_children: There are no [types] for children of [name].
  runtime_index_no_of_name: There are no [types] of [name].
  runtime_index_no_of_parents: There are no [types] for parents of [name].
  runtime_index_no_with: There are no [types] with [attachments].
  runtime_invalid_for_rank: "Name is invalid for the rank [rank]: '[name]'"
  runtime_invalid_rank: "Ranks are out of order: '[line_rank]' is the same as or below '[rank]'"
  runtime_location_merge_failed: Failed to merge observation [name].
  runtime_login_failed: Login unsuccessful.
  runtime_login_success: Login successful.
  runtime_map_nothing_to_map: Nothing to map.
  runtime_name_in_use_with_notes: The name '[name]' is already in use and [other] has notes.
  runtime_no_conditions: You didn't specify any conditions!
  runtime_no_upload_image: Had problems uploading image '[name]'.
  runtime_object_deleted: This object has been deleted.
  runtime_object_not_in_index: "Can't find [type] #[id] in the results of the current search or index."
  runtime_object_multiple_matches: Multiple [types] match "[match]".
  runtime_prefs_password_no_match: Password and confirmation did not match.
  runtime_search_has_expired: Your query has expired, please try again.
  runtime_show_observation_success: Successfully changed vote.
  runtime_species_list_clear_success: Successfully removed all observations from list.
  runtime_suggest_one_alternate: No [types] match "[match]", maybe you meant this?
  runtime_suggest_multiple_alternates: No [types] match "[match]", maybe you meant one of these?
  runtime_unable_to_transfer_name: Unable to transfer [name] to another synonym.
  runtime_wrong_rank: Wrong rank for [name]; expected [expect], but got [actual].

  # These shouldn't need translating, but you are free to override if you need to.
  runtime_edit_article_success: "[:runtime_updated_id(type=:article,value=id)]"
  runtime_ask_observation_question_success: "[:runtime_delivered_question]"
  runtime_ask_user_question_success: "[:runtime_delivered_question]"
  runtime_ask_webmaster_need_address: "[:runtime_missing(field=:email_address)]"
  runtime_ask_webmaster_need_content: "[:runtime_missing(field=:comment)]"
  runtime_ask_webmaster_success: "[:runtime_delivered_message]"
  runtime_commercial_inquiry_success: "[:runtime_delivered_message]"
  runtime_create_name_success: "[:runtime_created_name(type=:name,value=name)]"
  runtime_description_adjust_permissions_denied: "[:runtime_description_must_be_admin]"
  runtime_description_adjust_permissions_no_changes: "[:runtime_no_changes]"
  runtime_description_publish_denied: "[:runtime_description_must_be_admin]"
  runtime_destroy_description_success: "[:runtime_destroyed(type=:description)]"
  runtime_destroy_naming_denied: "[:runtime_not_owner_id(type=:naming,value=id)]"
  runtime_destroy_naming_failed: "[:runtime_no_destroy_id(type=:naming,value=id)]"
  runtime_destroy_naming_success: "[:runtime_destroyed_id(type=:naming,value=id)]"
  runtime_destroy_observation_denied: "[:runtime_not_owner_id(type=:observation,value=id)]"
  runtime_destroy_observation_failed: "[:runtime_no_destroy_id(type=:observation,value=id)]"
  runtime_destroy_observation_success: "[:runtime_destroyed_id(type=:observation,value=id)]"
  runtime_edit_location_description_no_change: "[:runtime_no_changes]"
  runtime_edit_location_description_success: "[:runtime_updated_id(type=:location_description,value=id)]"
  runtime_edit_location_no_change: "[:runtime_no_changes]"
  runtime_edit_location_success: "[:runtime_updated_id(type=:location,value=id)]"
  runtime_edit_name_description_no_change: "[:runtime_no_changes]"
  runtime_edit_name_description_success: "[:runtime_updated_id(type=:name_description,value=id)]"
  runtime_edit_name_merge_success: "[:runtime_merge_success(type=:name,src=this,dest=that)]"
  runtime_edit_name_no_change: "[:runtime_no_changes]"
  runtime_edit_name_success: "[:runtime_updated_name(type=:name,value=name)]"
  runtime_edit_observation_success: "[:runtime_updated_id(type=:observation,value=id)]"
  runtime_edit_project_success: "[:runtime_updated_id(type=:project,value=id)]"
  runtime_email_new_password_failed: "[:runtime_no_match_name(type=:user,value=user)]"
  runtime_form_comments_create_success: "[:runtime_created_id(type=:comment,value=id)]"
  runtime_form_comments_destroy_failed: "[:runtime_no_destroy_id(type=:comment,value=id)]"
  runtime_form_comments_destroy_success: "[:runtime_destroyed_id(type=:comment,value=id)]"
  runtime_form_comments_edit_success: "[:runtime_updated_id(type=:comment,value=id)]"
  runtime_image_destroy_failed: "[:runtime_no_destroy_id(type=:image,value=id)]"
  runtime_image_destroy_success: "[:runtime_destroyed_id(type=:image,value=id)]"
  runtime_image_edit_success: "[:runtime_updated_id(type=:image,value=id)]"
  runtime_image_invalid_image: "[:runtime_invalid(type=:image,value=name)]"
  runtime_image_remove_success: "[:runtime_removed_id(type=:image,value=id)]"
  runtime_image_resize_denied: "[:runtime_admin_only]"
  runtime_image_reuse_invalid_id: "[:runtime_no_match_id(type=:image,value=id)]"
  runtime_image_reuse_success: "[:runtime_added_id(type=:image,value=id)]"
  runtime_image_uploaded_image: "[:runtime_uploaded_name(type=:image,value=name)]"
  runtime_invalid_classification: "[:runtime_no_parse(value=text)]"
  runtime_invalid_name: "[:runtime_invalid(type=:name,value=name)]"
  runtime_invalid_source_type: "[:runtime_invalid(type=:source)]"
  runtime_license_duplicate_attributed: Duplicate display_name, form_name, or url
  runtime_list_location_no_matches: "[:runtime_no_matches(type=:location)]"
  runtime_location_already_exists: "[:runtime_already_exists(type=:location,value=name)]"
  runtime_location_description_index_no_matches: "[:runtime_no_matches(type=:location_description)]"
  runtime_location_description_success: "[:runtime_created_id(type=:location_description,value=id)]"
  runtime_location_descriptions_by_author_error: "[:runtime_user_hasnt_authored(type=:location_description)]"
  runtime_location_descriptions_by_editor_error: "[:runtime_user_hasnt_edited(type=:location_description)]"
  runtime_location_merge_success: "[:runtime_merge_success(type=:location,src=this,dest=that)]"
  runtime_location_success: "[:runtime_created_id(type=:location,value=id)]"
  runtime_merge_locations_warning: "[:runtime_merge_warning(type=:location)]"
  runtime_merge_names_warning: "[:runtime_merge_warning(type=:name)]"
  runtime_name_already_used: "[:runtime_already_used(type=:name,value=name)]"
  runtime_name_create_already_exists: "[:runtime_already_exists(type=:name,value=name)]"
  runtime_name_deprecate_must_choose: "[:runtime_missing(field=:preferred_name)]"
  runtime_name_description_index_no_matches: "[:runtime_no_matches(type=:name_description)]"
  runtime_name_description_success: "[:runtime_created_id(type=:name_description,value=id)]"
  runtime_name_descriptions_by_author_error: "[:runtime_user_hasnt_authored(type=:name_description)]"
  runtime_name_descriptions_by_editor_error: "[:runtime_user_hasnt_edited(type=:name_description)]"
  runtime_name_index_no_matches: "[:runtime_no_matches(type=:name)]"
  runtime_names_by_editor_error: "[:runtime_user_hasnt_edited(type=:name)]"
  runtime_names_by_user_error: "[:runtime_user_hasnt_created(type=:name)]"
  runtime_naming_created_at: "[:runtime_created_at(type=:naming)]"
  runtime_naming_updated_at: "[:runtime_updated_at(type=:naming)]"
  runtime_no_more_search_objects: "[:runtime_no_more]"
  runtime_no_save_naming: "[:runtime_no_save(type=:naming)]"
  runtime_no_save_observation: "[:runtime_no_save(type=:observation)]"
  runtime_object_no_match: "[:runtime_no_match_name(value=match)]"
  runtime_observation_success: "[:runtime_created_id(type=:observation,value=id)]"
  runtime_prefs_success: "[:runtime_updated_at(type=:preferences)]"
  runtime_profile_invalid_image: "[:runtime_invalid(type=:image,value=name)]"
  runtime_profile_removed_image: "[:runtime_removed_from(type=:image,name=:profile)]"
  runtime_profile_success: "[:runtime_updated_at(type=:profile)]"
  runtime_profile_uploaded_image: "[:runtime_uploaded_name(type=:image,value=name)]"
  runtime_sequence_success: "[:runtime_created_id(type=:SEQUENCE,value=id)]"
  runtime_sequence_update_success: "[:runtime_updated_id(type=:sequence,value=id)]"
  runtime_species_list_add_observation_success: "[:runtime_added_id_to(type=:observation,value=id)]"
  runtime_species_list_create_success: "[:runtime_created_id(type=:species_list,value=id)]"
  runtime_species_list_destroy_success: "[:runtime_destroyed_id(type=:species_list,value=id)]"
  runtime_species_list_edit_success: "[:runtime_updated_id(type=:species_list,value=id)]"
  runtime_species_list_remove_observation_success: "[:runtime_removed_id_from(type=:observation,value=id)]"
  runtime_unable_to_create_name: "[:runtime_no_create_name(type=:name,value=name)]"
  runtime_unable_to_save_changes: "[:runtime_no_save(type=:changes)]"
  runtime_unrecognized_rank: "[:runtime_invalid(type=rank,value=rank)]"
  runtime_user_bad_rank: "Invalid rank: '[rank]'"
  runtime_visual_group_created_at: "[:runtime_created_at(type=:visual_group)]"
  runtime_visual_model_created_at: "[:runtime_created_at(type=:visual_model)]"
  runtime_visual_model_updated_at: "[:runtime_updated_at(type=:visual_model)]"

  # Longer messages.
  runtime_ask_webmaster_antispam: To cut down on robot spam, questions from unregistered users cannot contain 'http:' or HTML markup.
  runtime_create_draft_create_denied: You do not have permission to create a draft for the project [title].
  runtime_create_naming_already_proposed: Someone has already proposed that name. If you would like to comment on it, try posting a comment instead.
  runtime_description_already_default: This description is already the default description!
  runtime_description_foreign_read_wrong: Descriptions from other servers must be readable by the general public.
  runtime_description_foreign_write_wrong: Descriptions from other servers must be read-only.
  runtime_description_make_default_only_public: You are only allowed to make public descriptions the default. All users must be allowed at least to read it.
  runtime_description_merge_conflict: There is a conflict. Please merge the two descriptions by hand. (Look at the text fields below. Where there is a conflict both descriptions have been entered one on top of the other separated by a line.) You may cancel the operation at any time without making any changes. When you are finished, be sure to destroy the old description.
  runtime_description_move_invalid_classification: The classification has incorrect syntax. We can't save a new description with it like this, so we've temporarily blanked out the classification field until you correct it.
  runtime_description_must_be_admin: You must be an admin for a description to use this feature.
  runtime_description_permissions_fixed: This type of description has fixed permissions.
  runtime_description_public_read_wrong: Public descriptions must be readable by the general public.
  runtime_description_public_write_wrong: Public descriptions must be writable by the general public.
  runtime_description_user_not_found: User or Group "[name]" not found!
  runtime_destroy_naming_someone_else: Sorry, someone else has given this their strongest positive vote. You are free to propose alternate names, but we can no longer let you delete this name.
  runtime_edit_description_denied: You have not been given permission to edit this description.
  runtime_edit_naming_someone_else: Sorry, someone else has given this a positive vote, so we had to create a new name proposal to accomodate your changes.
  runtime_email_new_password_success: Password successfully changed. New password has been sent to your email account.
  runtime_form_names_misspelling_bad: The alternate spelling you entered is not recognized.
  runtime_form_names_misspelling_same: Correct spelling and incorrect spelling are the same!
  runtime_image_changed_your_image: "Changed your profile image to image #[id]."
  runtime_image_move_failed: "Something went wrong on the server and we failed to save image #[id]. Please try again."
  runtime_image_process_failed: "Something went wrong on the server and we failed to process image #[id]. Please try again."
  runtime_image_remove_denied: You do not have permission to remove images from this observation.
  runtime_image_remove_missing: This observation doesn't have that image!
  runtime_merge_warning: Because it can be destructive, only the admin can merge existing [types]. An email requesting the proposed merge has been sent to the admins.
  runtime_name_for_description_not_found: Sorry, the name this description belongs to no longer exists.
  runtime_object_not_found: "Sorry, the [type] you tried to display (id #[id]) does not exist. Someone may have deleted it or merged it into another."
  runtime_profile_must_define: You must define this location before we can make it your primary location. Any other changes to your profile have been saved.
  runtime_reverify_already_verified: Your account is already verified! Please log in.
  runtime_reverify_sent: Another verification email was sent.
  runtime_show_description_denied: You have not been given permission to see this description.
  runtime_show_draft_denied: "Permission denied: only project members can view drafts in progress."
  runtime_signup_success: Signup successful. Verification email sent.
  runtime_species_list_create_synonym: To create a Synonym please edit the Name.

  # Pattern search error messages.
  pattern_search_syntax_error: Syntax error in pattern at [string].
  pattern_search_pattern_must_be_first_error: Filter terms come after the bare search pattern, [str]. Maybe you forgot to enclose the value for [var] in double quotes?
  pattern_search_bad_term_error: "Unexpected term in [type] search: [term]. [help]"
  pattern_search_bad_term_error_suggestion: We've changed some terms. Please use "[new_term]:[vals]" instead of "[term]:[vals]".
  pattern_search_missing_value_error: Missing value for the term [var].
  pattern_search_too_many_values_error: Search term [term] occurs more than once.
  pattern_search_bad_boolean_error: Invalid value for [term], [value], expected "yes" or "no".
  pattern_search_bad_yes_error: Invalid value for [term], [value], only valid value is "yes".
  pattern_search_bad_yes_no_both_error: Invalid value for [term], [value], expected "yes", "no" or "either".
  pattern_search_bad_float_error: Invalid value for [term], [value], expected a number between [min] and [max].
  pattern_search_bad_confidence_error: Invalid value for [term], [value], expected a number or range of numbers between -100 and 100, e.g. "0-100".
  pattern_search_bad_name_error: Invalid or unrecognized value for [term], [value], expected name id or string; nothing matched.
  pattern_search_bad_herbarium_error: Invalid or unrecognized value for [term], [value], expected fungarium id, code or name; nothing matched.
  pattern_search_bad_location_error: Invalid or unrecognized value for [term], [value], expected location id or name; nothing matched.
  pattern_search_bad_project_error: Invalid or unrecognized value for [term], [value], expected project id or title; nothing matched.
  pattern_search_bad_species_list_error: Invalid or unrecognized value for [term], [value], expected observation list id or title; nothing matched.
  pattern_search_bad_user_error: Invalid or unrecognized value for [term], [value], expected user id, login or name; nothing matched.
  pattern_search_bad_date_range_error: Invalid value for [term], [value], expected date or date range of form YYYY, YYYY-YYYY, YYYY-MM, YYYY-MM-YYYY-MM, YYYY-MM-DD, YYYY-MM-DD-YYYY-MM-DD, MM, MM-MM or MM-DD-MM-DD.
  pattern_search_bad_rank_range_error: Invalid value for [term], [value], expected rank or range of ranks, e.g., "genus" or "species-form".
  pattern_search_user_me_not_logged_in_error: The term '[:search_term_user]:[:search_value_me]' doesn't make sense unless you are logged in!

  # Advanced search error messages
  advanced_search_bad_q_error: Search expired or cannot be found. Please re-enter search criteria.

  ##############################################################################

  # LESS IMPORTANT ENUMERATED SETS OF VALUES

  # Api error messages
  api_abort_due_to_errors: Aborted operation due to errors.
  api_ambiguous_name: Name "[name]" is ambiguous, matches [others].
  api_another_users_profile_location: You can't edit this [:location] because someone has made it their profile location.
  api_api_key_not_verified: API key for "[notes]" has not been activated yet. (key = "[key]")
  api_bad_action: Invalid request type "[action]".
  api_bad_altitude_parameter_value: "Invalid elevation, \"[val]\", examples: \"1234\", \"1234m\", \"4048'\", \"4048ft\"."
  api_bad_api_key: Bad key "[key]".
  api_bad_boolean_parameter_value: Invalid boolean, "[val]", expect "1", "yes", "true", "0", "no", or "false".
  api_bad_classification: Invalid classification string.
  api_bad_date_parameter_value: Invalid date, "[val]", expect "YYYYMMDD".
  api_bad_date_range_parameter_value: Invalid date range, "[val]", expect "YYYYMMDD-YYYYMMDD", "YYYYMM-YYYYMM", "YYYY-YYYY", "MM-MM", "YYYYMMDD", "YYYYMM", "YYYY", "MM".
  api_bad_email_parameter_value: Invalid email address, "[val]".
  api_bad_external_site_parameter_value: Invalid external site, "[val]".
  api_bad_float_parameter_value: Invalid float, "[val]".
  api_bad_herbarium_parameter_value: Invalid or unknown fungarium, "[val]", accept numerical id, code or name.
  api_bad_image_parameter_value: Invalid or unknown image, "[val]", accept only numerical id.
  api_bad_integer_parameter_value: Invalid integer, "[val]".
  api_bad_latitude_parameter_value: "Invalid latitude, \"[val]\", examples: \"-45.6789\", \"45.6789°S\", \"45°40.73'S\", \"45°40'44\"S\"."
  api_bad_license_parameter_value: Invalid or unknown license, "[val]", accept only numerical id.
  api_bad_limited_parameter_value: Expected "[val]" to be in [limit].
  api_bad_location_parameter_value: Invalid or unknown location, "[val]", accept numerical id or location name.
  api_bad_longitude_parameter_value: "Invalid longitude, \"[val]\", examples: \"-45.6789\", \"45.6789°W\", \"45°40.73'W\", \"45°40'44\"W\"."
  api_bad_method: Invalid request method "[method]".
  api_bad_name_parameter_value: Invalid or unknown name, "[val]", accept numerical id or scientific name (author not required).
  api_bad_notes_field_parameter: Invalid notes template field. Pretty much anything but commas are allowed.
  api_bad_object_parameter_value: "Invalid or unknown object, \"[val]\", examples: \"name #1234\", \"observation #54321\", \"species_list #42\"."
  api_bad_observation_parameter_value: Invalid or unknown observation, "[val]", accept only numerical id.
  api_bad_project_parameter_value: Invalid or unknown project, "[val]", accept numerical id or project name.
  api_bad_species_list_parameter_value: Invalid or unknown observation list, "[val]", accept numerical id or observation list title.
  api_bad_time_parameter_value: Invalid time, "[val]", expect "YYYYMMDDHHMMSS".
  api_bad_time_range_parameter_value: Invalid time range, "[val]", expect "YYYYMMDDHHMMSS-YYYYMMDDHHMMSS", "YYYYMMDDHHMM-YYYYMMDDHHMM", "YYYYMMDDHH-YYYYMMDDHH", "YYYYMMDD-YYYYMMDD", "YYYYMM-YYYYMM", "YYYY-YYYY", "MM-MM", "YYYYMMHHMMSS", "YYYYMMDDHHMM", "YYYYMMDDHH", "YYYYMMDD", "YYYYMM", "YYYY", "MM".
  api_bad_user_parameter_value: Invalid or unknown user, "[val]", accept numerical id, login or name.
  api_bad_version: Invalid version number "[version]".
  api_can_only_delete_your_own_account: Only the account owner can delete their account.
  api_can_only_synonymize_unsynonymized_names: Presently, we're only allowing API clients to synonymize unsynonymized names with other names. If one of the names has no synonyms, synonymize that name with the others. But there's no way to merge two sets os synonyms via the API right now.
  api_can_only_use_one_of_these_fields: "Please only use one of these parameters: [fields]."
  api_can_only_use_this_field_if_has_specimen: The parameter, "[field]", can only be used if the observation has a specimen.
  api_cant_add_herbarium_record: Only owner of observation and curators of fungarium can add fungarium records to an observation.
  api_couldnt_download_url: "Failed to download the resource at the URL, \"[url]\": [error]"
  api_create_failed: "Failed to create [type] \"[name]\": [error]"
  api_destroy_failed: Failed to destroy [type] "[name]".
  api_dubious_location_name: "Location name is invalid: [reasons]"
  api_external_link_permission_denied: In order to create an external link, you must either have edit permissions for the observation, or you must be a member of the external site's project.
  api_field_slip_in_use: Field Slip "[code]" is already in use.
  api_file_missing: File "[file]" is missing.
  api_help_message: "Usage: [help]"
  api_herbarium_record_already_exists: There is already a record for [number] at [herbarium].
  api_image_upload_failed: "Failed to upload image: [error]"
  api_incorrect_password: Incorrect password.
  api_lat_long_must_both_be_set: Must supply both latitude and longitude, or neither.
  api_location_already_exists: The location "[location]" already exists.
  api_missing_method: Missing "method" parameter.
  api_missing_parameter: Missing "[arg]" parameter.
  api_missing_set_parameters: You didn't supply any "set" parameters.
  api_missing_upload: Expected an upload file. You may send the file in the data of the HTTP request, or you may specify a URL using the "upload_url" parameter.
  api_must_authenticate: Must authenticate with API key to perform this operation.
  api_must_be_admin: You are not an admin for [project].
  api_must_be_creator: You can only edit [types] that you have created.
  api_must_be_member: You are not a member of [type] "[name]".
  api_must_be_only_editor: You can only edit [types] if you are the only editor.
  api_must_be_owner: You must be the owner of the [type] "[name]" to do this.
  api_must_have_edit_permission: You do not have permission to edit [type] "[name]".
  api_must_have_view_permission: You do not have permission to view [type] "[name]".
  api_must_not_have_any_herbaria: You can't edit this [:location] because there is an [:herbarium] there.
  api_must_own_all_descriptions: You can only edit [types] if you own all the [:descriptions].
  api_must_own_all_namings: You can only edit [types] if no one else has proposed that [type].
  api_must_own_all_observations: You can only edit [types] if you own all its [:observations].
  api_must_own_all_species_lists: You can only edit [types] if you own all its [:species_lists].
  api_name_already_exists: The name "[new]" already exists.
  api_name_doesnt_parse: The name, "[name]", doesn't parse as a valid scientific name.
  api_name_wrong_for_rank: The name, "[name]", isn't valid for [rank].
  api_need_all_four_edges: "Need to supply all four edges of bounding box: north, south, east and west."
  api_no_method_for_action: Invalid request method "[method]" for "[action]".
  api_object_not_found_by_id: "[Type] #[id] does not exist, or someone has deleted it."
  api_object_not_found_by_string: "[Type] \"[str]\" does not exist, or someone has deleted it."
  api_one_or_the_other: Can only use one of the parameters [args].
  api_parameter_cant_be_blank: It is okay to leave the [arg] parameter off, but if you include it in your PATCH request, it cannot be blank. Leaving a set parameter off means it will leave that property alone and do nothing; setting it to a blank tells MO to delete or clear the property. And some properties cannot be deleted or cleared.
  api_password_incorrect: Password incorrect.
  api_project_taken: The project, "[project]", already exists.
  api_query_error: "There was an internal problem with Query: [error]"
  api_render_failed: There was a problem while rendering the results. [error]
  api_species_list_already_exists: The [:species_list] "[title]" already exists.
  api_string_too_long: The string, "[val]", has more than [limit] characters.
  api_too_many_uploads: Only one upload allowed per request. You may send the file in the data of the HTTP request, or you may specify a URL using the "upload_url" parameter. But do not use both methods at the same time.
  api_trying_to_set_multiple_locations_to_same_name: You are attempting to update multiple locations to the same name.
  api_trying_to_set_multiple_names_at_once: You can only change the name, author and rank of one name at a time.
  api_unexpected_upload: Unexpected file attached.
  api_unused_parameters: "Unexpected parameters: [params]"
  api_user_already_exists: The user "[login]" already exists or is taken.
  api_user_group_taken: The user group "[title]" already exists.
  api_user_not_verified: The user "[login]" is not verified yet; you can request another verification email on the website.

  api_help_accession_has: search within accession number
  api_help_accession_number: unique fungarium id
  api_help_accession_number_has: search within accession number
  api_help_any_date: this date can mean anything you want
  api_help_api_key_password: password of the user you are creating an API key for
  api_help_api_key_user: user you are creating api key for
  api_help_app: identifier used to help user distinguish which api key belongs to which app
  api_help_author_has: search within author
  api_help_citation_has: search within citation
  api_help_classification_has: search within classification
  api_help_clear_synonyms: make it so this name is not synonymized with anything but leave everything it used to be synonymized with synonyms of each other
  api_help_collector: collector's name
  api_help_collector_has: search within collector's name
  api_help_comments_has: search within comments summary and body
  api_help_content_has: search within body
  api_help_copyright_holder_has: search within copyright holder
  api_help_create_key: if you pass in your app name here it will create an api key for the user for your app to use
  api_help_creator: creator
  api_help_east: max longitude
  api_help_field_slip_prefix_has: search within field slip prefix
  api_help_first_user: creator / first to use
  api_help_has_notes_field: is given observation notes template field filled in?
  api_help_has_obs_notes: observation has notes?
  api_help_has_observation: is attached to an observation?
  api_help_initial_det: initial determination
  api_help_initial_det_has: search within initial determination
  api_help_is_collection_location: is this location where mushroom was found?
  api_help_gps_hidden: hide exact coordinates?
  api_help_locus_has: search within locus
  api_help_log: log this action on main page activity log and RSS feed?
  api_help_mailing_address: postal address
  api_help_min_rank: group or genus or better
  api_help_min_size: width or height at least 160 for thumbnail, 320 for small, 640 for medium, 960 for large, 1280 for huge
  api_help_misspellings: include misspellings? "either" means do not care and "only" means only show misspelt names
  api_help_north: max latitude
  api_help_notes_field: set value of the custom notes template field, substitute field name for "$field"
  api_help_notes_has: search within notes
  api_help_number: collector's number
  api_help_number_has: search within collector's number
  api_help_obs_date: observation date
  api_help_obs_notes_has: search within observation notes
  api_help_observer: observer
  api_help_original_name: original file name or other private identifier
  api_help_postal: in postal format with country last regardless of user preference
  api_help_region: matches locations which end in this, e.g. "California, USA"
  api_help_set_correct_spelling: mark this as misspelt and deprecated and synonymize with the correct spelling
  api_help_set_is_collection_location: is this location where mushroom was found?
  api_help_set_gps_hidden: hide exact coordinates?
  api_help_south: min latitude
  api_help_summary_has: search within summary
  api_help_target: "e.g. \"observation #1234\" or \"name #5678\""
  api_help_text_name_has: search within name
  api_help_title_has: search within title
  api_help_uploader: who uploaded the photo
  api_help_west: min longitude
  api_help_when_seen: when seen
  api_help_when_taken: when photo taken

  # Query validation.
  query_validation_param_not_in_set: "Value for ':#{param}' should be one of the following: [set]."
  query_validation_boolean: "Value for ':#{param}' should be boolean, got: [val]."
  query_validation_float: "Value for ':#{param}' should be a float, got: [val]."
  query_validation_record_unsaved: "Value for ':#{param}' is an unsaved :[type] instance."
  query_validation_record: "Value for ':#{param}' should be id, string or :[type] instance, got: [val]."
  query_validation_id_in_set: "Value for :id_in_set should be an array of ids or :[type] instances, got: [val]."
  query_validation_string: "Value for ':#{param}' should be a string or symbol, got a :[class] : [val]."
  query_validation_date: "Value for ':#{param}' should be a date (YYYY-MM-DD or MM-DD), got: [val]."
  query_validation_time: "Value for ':#{param}' should be a UTC time (YYYY-MM-DD-HH-MM-SS), got: :[class] : [val]."
  query_validation_lookup_id: "Couldn't find an id for: [val]."
  query_validation_lookup: "Couldn't look up :[type] by: [val]."

  # Query filters.
  query_created_at: "[:created]"
  query_updated_at: "[:modified]"
  query_date: "[:date]"
  query_id_in_set: "[:ids]"

  query_accession: sequence identifier
  query_accession_has: sequence identifier has
  query_accession_number: catalog number
  query_accession_number_has: catalog number has
  query_archive: "[:archive]"
  query_author_has: author has
  query_body_has: text has
  query_by_author: authored by
  query_by_editor: edited by
  query_by_users: created by
  query_citation_has: citation has
  query_clade: "[:clades]"
  query_classification_has: classification has
  query_code_has: code has
  query_collectors: collectors
  query_collector_has: collector has
  query_comments_has: comments contain
  query_confidence: confidence
  query_content_has: text has
  query_content_types: file types
  query_copyright_holder_has: copyright holder has
  query_deprecated: deprecated
  query_description_has: description has
  query_field_slip_prefix_has: field slip prefix
  query_for_user: for
  query_has_author: with author
  query_has_citation: with citation
  query_has_classification: has classification
  query_has_comments: with comments
  query_has_default_description: with default description
  query_has_descriptions: with descriptions
  query_has_images: with images
  query_has_name: with name
  query_has_notes: with notes
  query_has_notes_fields: with notes fields
  query_has_observations: with observations
  query_has_public_lat_lng: public geolocation
  query_has_sequences: with sequences
  query_has_species_lists: with observation lists
  query_has_specimen: with specimen
  query_has_summary: with summary
  query_has_synonyms: with synonyms
  query_has_votes: with votes
  query_initial_det: initial determination
  query_initial_det_has: initial determination has
  query_is_collection_location: is collection location
  query_is_public: "[:public]"
  query_license: "[:license]"
  query_lichen: "[:lichen]"
  query_location_undefined: location undefined
  query_locus: "[:locus]"
  query_locus_has: locus has
  query_mailing_address_has: address has
  query_members: members
  query_misspellings: misspellings
  query_name_has: name has
  query_needs_description: needs description
  query_needs_naming: needing identification, user
  query_nonpersonal: nonpersonal
  query_notes_has: notes has
  query_number_has: number has
  query_numbers: numbers
  query_ok_for_export: ok for export
  query_pattern: search pattern
  query_quality: "[:quality]"
  query_rank: "[:rank]"
  query_regexp: country
  query_region: "[:regions]"
  query_sizes: sizes
  query_sources: sources
  query_summary_has: summary has
  query_text_name_has: name has
  query_title_has: title has
  query_types: types
  query_url_has: url has

  # in box
  query_in_box: in box
  query_north: "[:north]"
  query_south: "[:south]"
  query_east: "[:east]"
  query_west: "[:west]"

  # comments
  # note there's a weird bug, "on" must be quoted or it will produce "target"
  query_target: "on"
  query_type: "type"
  query_id: "id"

  # name queries
  query_names: "[:names]"
  query_lookup: "[:names]"
  query_include_synonyms: with synonyms
  query_include_subtaxa: with subtaxa
  query_include_immediate_subtaxa: with immediate subtaxa
  query_exclude_original_names: exclude original names
  query_include_all_name_proposals: include all proposed names
  query_exclude_consensus: exclude consensus name

  # records
  query_external_sites: "[:sites]"
  query_field_slips: "[:field_slips]"
  query_herbaria: "[:herbaria]"
  query_herbarium_records: "[:herbarium_records]"
  query_locations: "[:locations]"
  query_within_locations: "[:within_locations]"
  query_observations: "[:observations]"
  query_project_lists: "[:project_lists]"
  query_projects: "[:projects]"
  query_species_lists: "[:species_lists]"

  # subqueries
  query_image_query: of images
  query_location_query: of locations
  query_name_query: of names
  query_observation_query: of observations
  query_sequence_query: of sequences
  query_description_query: of descriptions

  # advanced search
  query_search_name: search taxa
  query_search_user: search users
  query_search_where: search where
  query_search_content: search content
  query_preference_filter: preference filter

  # Sorting criteria.
  sort_by_accession_number: "[:herbarium_record_accession_number]"
  sort_by_activity: "[:ACTIVITY]"
  sort_by_box_area: Area
  sort_by_code: Code
  sort_by_code_then_name: Code and Name
  sort_by_confidence: "[:CONFIDENCE_LEVEL]"
  sort_by_contribution: Contribution
  sort_by_copyright_holder: "[:COPYRIGHT_HOLDER]"
  sort_by_created_at: Date Created
  sort_by_curator: "[:CURATOR]"
  sort_by_date: "[:DATE]"
  sort_by_filename: File Name
  sort_by_header: "Sort by"
  sort_by_herbarium_label: Label
  sort_by_herbarium_name: Fungarium
  sort_by_id: ID
  sort_by_image_quality: Image Quality
  sort_by_initial_det: Taxon
  sort_by_last_login: Last Login
  sort_by_location: "[:LOCATION]"
  sort_by_login: "[:LOGIN_NAME]"
  sort_by_name: "[:NAME]"
  sort_by_num_views: Popularity
  sort_by_number: Number
  sort_by_observation: "[:OBSERVATION]"
  sort_by_owners_quality: Owner's Quality
  sort_by_posted: Date Posted
  sort_by_records: "#Records"
  sort_by_reverse: Reverse Order
  sort_by_rss_log: Recent Activity
  sort_by_summary: "[:SUMMARY]"
  sort_by_thumbnail_quality: Thumbnail Quality
  sort_by_title: "[:TITLE]"
  sort_by_updated_at: Time Last Modified
  sort_by_user: "[:USER]"
  sort_by_where: "[:LOCATION]"

  ##############################################################################

  # DEBUGGING STUFF -- this doesn't need translating

  # observations/recalc
  observer_recalc_old_name: "old_name: [name]"
  observer_recalc_new_name: "new_name: [name]"
  observer_recalc_caught_error: "Caught exception: [error]"

  # observer/status
  system_status_browser_status_size: Browser status cache size
  system_status_clear_caches: Clear Caches
  system_status_gc: GC
  system_status_textile_name_size: Textile name cache size
  system_status_title: Server Status<|MERGE_RESOLUTION|>--- conflicted
+++ resolved
@@ -3749,16 +3749,11 @@
   observation_term_include_subtaxa: Include observations of subtaxa of the given names.
   observation_term_include_synonyms: Include observations of synonyms of the given names.
   observation_term_herbarium: Specimen at a fungarium.
-<<<<<<< HEAD
   observation_term_herbaria: "[:observation_term_herbarium]"
-  observation_term_location: "Location (\"[:WHERE]\") mushroom was observed. Must exactly match the entire [:WHERE] field. Note that commas must be protected with a back-slash: \"Albion\\, California\\, USA\"."
+  observation_term_location: Mushroom was observed within the the geographic bounds ([:east], [:north], [:south], [:west]) of this Location, regardless of the exact name of the Location of the Observation. Location must be an existing MO Location. Cf. **[:region]**.
   observation_term_locations: "[:observation_term_location]"
-  observation_term_region: Location mushroom was observed. Partial match anchored at end, including country at least, e.g., "California\, USA". Note that commas must be protected with a back-slash as shown.
+  observation_term_region: The Observation's Location name includes this string. Partial match anchored at end, including country at least, e.g., "California\, USA". Note that commas must be protected with a back-slash as shown. Cf. **[:location]**.
   observation_term_pattern: "[:pattern]"
-=======
-  observation_term_location: Mushroom was observed within the the geographic bounds ([:east], [:north], [:south], [:west]) of this Location, regardless of the exact name of the Location of the Observation. Location must be an existing MO Location. Cf. **[:region]**.
-  observation_term_region: The Observation's Location name includes this string. Partial match anchored at end, including country at least, e.g., "California\, USA". Note that commas must be protected with a back-slash as shown. Cf. **[:location]**.
->>>>>>> d4866959
   observation_term_project: Observation belongs to one of these projects.
   observation_term_projects: "[:observation_term_project]"
   observation_term_project_lists: Observation belongs to list in one of these projects.
