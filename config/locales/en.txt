#
#  Be sure to rake lang:update and restart your server if you modify this file.
#
################################################################################
#
#  Rails Comments
#
#  Files in the config/locales directory are used for internationalization
#  and are automatically loaded by Rails. If you want to use locales other
#  than English, add the necessary files in this directory.
#
#  To use the locales, use `I18n.t`:
#
#      I18n.t 'hello'
#
#  In views, this is aliased to just `t`:
#
#      <%= t('hello') %>
#
#  To use a different locale, set it with `I18n.locale`:
#
#      I18n.locale = :es
#
#  This would use the information in config/locales/es.yml.
#
#  To learn more, please read the Rails Internationalization guide
#  available at https://guides.rubyonrails.org/i18n.html.
#
################################################################################
#
#  MO Differences
#
#  In MO, locales files are created and modified differently. One should never
#  change the locale.yml files by hand. And further, how to change the
#  translations is different for English (the "official" language) than the
#  other languages.
#
#  English:  ""
#
#  Change and check in en.txt (not en.yml!), and run "rake lang:update"
#  both locally and on the production server to pick up the changes.
#  This should be the *only* way we make changes to the English "translations".
#  Any other method will get clobbered next time someone runs "rake lang:update".
#
#  Other languages:
#
#  Option one: "Export" a .txt file, e.g., es.txt ("rake lang:export:es"),
#  change the exported file, then import that on the server into the live
#  database ("rake lang:import:es").
#
#  Option two: Change the translations on the live, running site via the "Edit
#  Translations on This Page" link at the bottom of the page while viewing the
#  page in the desired language. Any changes made here will be stored in the
#  live database, and will propagate automatically to all other currently
#  running instances immediately.
#
#  rake lang:update:
#
#  This command clobbers es.txt and es.yml, and recreates them fresh from the
#  strings stored in the database. It does NOT clobber en.txt, making an
#  exception for that one case. This is critical because we need to be able to
#  check this in to git. The foreign translations are not checked into git,
#  they are considered "data" at present. Instead, MO "imports" en.txt each
#  time "rake lang:update" is run, and syncs the English translations in the
#  database with the current data in en.txt. Furthermore, en.txt is special in
#  one additional way: it is used as the template for the other "export" files,
#  es.txt, fr.txt, etc. It preserves comments, order, etc. exactly like it
#  appears in en.txt.)
#
################################################################################
#
#  How to Create and Import a New Language:
#
#  First create the language in the database:
#
#    INSERT INTO languages (`locale`, `name`, `order`, `beta`)
#      VALUES (
#        "jp",          # locale, e.g. "pt" for Portuguese
#        "日本語",      # name of the language *in that language*
#        "Nihongo",     # transliteration of the above (so it sorts right)
#        1              # beta=1 means it won't appear in site's language menu
#      );
#
#  Create stub language files:
#
#    mo$ rake lang:update
#    mo$ rake lang:export:jp
#
#  You should now have an import/export file called config/locales/jp.txt.
#  Once you're done editing this file -- remembering to remove the extra space
#  between "tag:" and "value"!! -- test if it's valid:
#
#    mo$ ruby -e "require 'yaml'; YAML.load_file('config/locales/jp.txt')"
#
#  Sorry, it doesn't always tell you where the syntax errors are. Look for
#  things like "tag: [..." or "tag: blah: ..."  That should be the cause of
#  most of the grief. Just protect those strings in quotes, remembering to
#  backslash-protect embedded quotes when you do so.
#
#  Now you should be ready to import the file. Note that this can be redone
#  as many times as necessary if you see problems when you test it. This is
#  why it's good to keep new languages beta!!
#
#    mo$ cp config/locales/jp.txt config/locales/jp.txt.bak
#    mo$ rake user_id=1234 lang:import:jp
#    mo$ rake lang:update
#    mo$ uni reload
#
#  You need to supply user_id to lang:import because it needs to know who
#  created each translation_string. You can give "user_name=xxx" instead.
#  If that works, then you should be able to test it on the server. Note
#  that the new language is still "beta" so it doesn't show up as a publically
#  available option. Instead add "?user_locale=jp" to the end of any URL:
#
#    http:  ""
#
#  It should stay in Japanese now until you tell it to switch to another.
#  If you need to re-import, it's safest to purge the old strings first:
#
#    DELETE FROM translation_strings WHERE language_id = xxx;
#
#  Note that it's important to backup the original import file, because
#  rake lang:update will clobber it. Looking at the new jp.txt can help
#  identify problems with the import file, too. You may even be able to
#  diff the two, depending how the translator does their work.
#
#  Once you're satisfied, repeat all this on the live server, and clear the
#  beta flag in the languages table.
#
#    UPDATE languages SET beta=0 WHERE language_id=xxx;
#
#  -Jason 20180320
#
################################################################################
#
#  Hints about the entries.
#
#  Each entry is a *one-line* string. It must not contain a carriage return or
#  line feed. To display a new line, use: \n, <br>, or <\br>.
#  Example:  ""
#    entry:  ""
#  will display as
#    1st line
#    2nd line
#
#  The string can include html (without newline characters).
#  Examples:  ""
#    entry:  ""
#    entry:  ""
#
#  The string can incorporate other entries by including those entries' labels.
#  An entry which includes other labels must be dumbquoted.
#  Example:  ""
#    quoted_entry:  ""
#    quoting_entry:  ""
#
#  Then in the code,
#    quoting_entry.t
#  will display as:
#    Hello there.
#
#  Within a dumbquoted entry, dumbquotes must be escaped: \"
#  (Smartquotes must *not* be escaped.)
#  Example
#    entry:  ""
#  will display as
#    "dumbquoted" “smartquoted”.
#
#  - Joe Cohen 20170312
#
################################################################################

  all_months: January February March April May June July August September October November December
  all_month_abbrs: Jan Feb Mar Apr May Jun Jul Aug Sep Oct Nov Dec

  # Important examples:
  hello: Hello world
  they_flew_by: The [they] flew by
  they_fly: "[THEY] fly"
  quote_test: This has "quotes"
  quote_them: This has "[THEM]"
  one: one

  # Yes and No are apparently broken
  YEP: "Yes"
  yep: "yes"
  NOPE: "No"
  nope: "no"

  # Test with new lines
  with_newlines: "This\nhas\nnewlines"

  # Test with a link
  with_a_link: "\"See this link\":https://mushroomobserver.org"

  ##############################################################################
  #
  #  Overview of File
  #
  #  Translations are presented roughly in order of decreasing importance,
  #  starting with things that are seen on every page, progressing through
  #  commonly-used to rarely-used pages, to emails, error messages, and finally
  #  administrative and debugging messages. Sections:
  #
  #    COMMON WORDS AND PHRASES
  #    ENUMERATED SETS OF VALUES
  #    APPLICATION LAYOUT
  #    MOST POPULAR PAGES
  #    LESS POPULAR PAGES
  #    ADMIN-TYPE PAGES
  #    EMAIL MESSAGES
  #    INTRO PAGE
  #    HOW TO HELP PAGE
  #    HOW TO USE PAGE (COMMON TASKS)
  #    HOW TO USE PAGE (GLOSSARY)
  #    LOCATION HELP PAGE
  #    ERROR MESSAGES
  #    LESS IMPORTANT ENUMERATED SETS OF VALUES
  #    DEBUGGING STUFF
  #
  ##############################################################################

  # COMMON WORDS AND PHRASES

  # Object titles, all nouns.
  ACTIONS: Actions
  ACTIVITY: Activity
  activity: activity
  API_KEY: API Key
  api_key: API key
  API_KEYS: API Keys
  api_keys: API keys
  ARTICLE: Article
  article: article
  ARTICLES: Articles
  articles: articles
  CHECKLISTS: Checklists
  CLADE: Clade
  clade: clade
  CLADES: Clades
  clades: clades
  COLLECTION_NUMBER: Collection Number
  collection_number: collection number
  COLLECTION_NUMBERS: Collection Numbers
  collection_numbers: collection numbers
  COLLECTOR: Collector
  COMMENT: Comment
  comment: comment
  COMMENTS: Comments
  comments: comments
  CONSTRAINTS: Constraints
  CONTRIBUTORS: Contributors
  CURATOR: Curator
  CURATORS: Curators
  DESCRIPTION: Description
  description: description
  DESCRIPTIONS: Descriptions
  descriptions: descriptions
  DONATIONS: Donations
  DRAFT: Draft
  draft: draft
  DRAFTS: Drafts
  drafts: drafts
  error: error
  ERRORS: Errors
  errors: errors
  EXTERNAL_LINK: External Link
  external_link: external link
  EXTERNAL_LINKS: External Links
  external_links: external links
  EXTERNAL_SITE: External Site
  external_site: external site
  EXTERNAL_SITES: External Sites
  external_sites: external sites
  FIELD_SLIP: Field Slip
  field_slip: field slip
  FIELD_SLIPS: Field Slips
  field_slips: field slips
  IDENTIFICATION: Identification
  identification: identification
  IMAGE: Image
  image: image
  IMAGES: Images
  images: images
  IGNORE: Ignore
  ignore: ignore
  INFO: Info
  INFORMATION: Information
  INTERESTS: Interests
  GEOLOCATION: Geolocation
  geolocation: geolocation
  GLOSSARY: Glossary
  glossary: glossary
  GLOSSARY_TERM: Glossary Term
  glossary_term: glossary term
  GLOSSARY_TERMS: Glossary
  glossary_terms: glossary
  HERBARIUM_RECORD: Fungarium Record
  herbarium_record: fungarium record
  HERBARIUM_RECORDS: Fungarium Records
  herbarium_records: fungarium records
  HERBARIA: Fungaria
  herbaria: fungaria
  HERBARIUM: Fungarium
  herbarium: fungarium
  HERBARIUMS: Fungaria
  herbariums: fungaria
  LICENSE: License
  license: license
  LICENSES: Licenses
  licenses: licenses
  LICHEN: Lichen
  lichen: lichen
  LINKS: Links
  links: links
  LOCALITY: Locality
  locality: locality
  LOCALITIES: Localities
  localities: localities
  LOCATION: Location
  location: location
  LOCATIONS: Locations
  locations: locations
  LOCATION_DESCRIPTION: Location Description
  location_description: location description
  LOCATION_DESCRIPTIONS: Location Descriptions
  location_descriptions: location descriptions
  LOG: Log
  log: log
  LOGS: Logs
  logs: logs
  MAP: Map
  map: map
  MAPS: Maps
  maps: maps
  NAME: Name
  name: name
  NAMES: Names
  names: names
  NAME_DESCRIPTION: Name Description
  name_description: name description
  NAME_DESCRIPTIONS: Name Descriptions
  name_descriptions: name descriptions
  NAME_TRACKER: Name Tracker
  name_tracker: name tracker
  NAME_TRACKERS: Name Trackers
  name_trackers: name trackers
  NAMING: Proposed Name
  naming: proposed name
  NAMINGS: Proposed Names
  namings: proposed names
  NEWS: News
  news: news
  NOTIFICATION: Notification
  notification: notification
  NOTIFICATIONS: Notifications
  notifications: notifications
  # generic object
  OBJECT: Object
  object: object
  OBJECTS: Objects
  objects: objects
  OBSERVATION: Observation
  observation: observation
  OBSERVATIONS: Observations
  observations: observations
  OBSERVATION_FIELDS: Observation Fields
  of: of
  PAST_LOCATION: Location Change
  past_location: location change
  PAST_LOCATIONS: Location Changes
  past_locations: location changes
  PAST_NAME: Name Change
  past_name: name change
  PAST_NAMES: Name Changes
  past_names: name changes
  PIVOTAL: Pivotal
  POLICY: Policy
  PROJECT: Project
  project: project
  PROJECTS: Projects
  projects: projects
  PROJECT_LISTS: Project Lists
  project_lists: project lists
  PROJECT_ALIAS: Project Alias
  PROJECT_ALIASES: Project Aliases
  PUBLICATION: Publication
  publication: publication
  PUBLICATIONS: Publications
  publications: publications
  REGION: Region
  region: region
  REGIONS: Regions
  regions: regions
  RSS_LOG: Activity Log
  rss_log: activity log
  RSS_LOGS: Activity Logs
  rss_logs: activity logs
  SEQUENCE: Sequence
  sequence: sequence
  SEQUENCES: Sequences
  sequences: sequences
  SOURCE: Source
  source: source
  SOURCES: Sources
  sources: sources
  SPECIES_LIST: Observation List
  species_list: observation list
  SPECIES_LISTS: Observation Lists
  species_lists: observation lists
  SpeciesList: Observation List
  SPECIMEN: Specimen
  specimen: specimen
  SPECIMENS: Specimens
  specimens: specimens
  SUPPORT: Support
  support: support
  TARGET: Target
  TARGET_TYPE: Target Type
  TEST_PAGES: Test Pages
  THEME: Theme
  TRANSLATION: Translation
  translation: translation
  TRANSLATIONS: Translations
  translations: translations
  URL: URL
  USER: User
  user: user
  USERS: Users
  users: users
  USER_GROUP: User Group
  user_group: user group
  USER_GROUPS: User Groups
  user_groups: user groups
  VISUAL_GROUP: Visual Group
  visual_group: visual group
  VISUAL_GROUPS: Visual Groups
  visual_groups: visual groups
  VISUAL_MODEL: Visual Model
  visual_model: visual model
  VISUAL_MODELS: Visual Models
  visual_models: visual models
  WITHIN_LOCATIONS: Within Locations
  within_locations: within locations
  VOTE: Vote
  vote: vote
  VOTES: Votes
  votes: votes

  # Other common nouns.
  ACCESSION: Accession
  ACCESSIONS: Accessions
  accession: accession
  accessions: accessions
  ACCOUNT: Account
  account: account
  ACCOUNTS: Accounts
  accounts: accounts
  ADMIN: Admin
  admin: admin
  ADMINS: Admins
  admins: admins
  ADMIN_GROUP: Admin Group
  admin_group: admin group
  ADMIN_GROUPS: Admin Groups
  admin_groups: admin groups
  ANNOTATIONS: Annotations
  # ("Author" is person(s) who wrote a book, description, or news Article.)
  AUTHOR: Author
  author: author
  AUTHORS: Authors
  authors: authors
  # ("Authority" is authority on a scientific name.)
  ALTITUDE: Elevation
  altitude: elevation
  ALT: Alt
  # online database with nucleotide Sequence data
  ARCHIVE: Archive
  archive: archive
  AUTHORITY: Author
  authority: author
  AUTHORITYS: Authors
  authoritys: authors
  # nucleotide bases of Sequences
  BASES: Bases
  bases: bases
  CHANGE: Change
  change: change
  CHANGES: Changes
  changes: changes
  CITATION: Citation
  citation: citation
  CITATIONS: Citations
  citations: citations
  CONFIDENCE_LEVEL: Confidence Level
  confidence_level: confidence level
  CONFIDENCE_LEVELS: Confidence Levels
  confidence_levels: confidence levels
  CONNECTED_TO: Connected to
  CONSENSUS: Consensus
  CONSTRAINT_VIOLATIONS: Constraint Violations
  constraint_violations: constraint violations
  COORDINATES: Coordinates
  coordinates: coordinates
  COPYRIGHT_HOLDER: Copyright Holder
  copyright_holder: copyright holder
  COPYRIGHT_HOLDERS: Copyright Holders
  copyright_holders: copyright holders
  CORRECT_SPELLING: Correct Spelling
  correct_spelling: correct spelling
  CORRECT_SPELLINGS: Correct Spellings
  correct_spellings: correct spellings
  COUNTERPART: Counterpart
  DATE: Date
  date: date
  DATES: Dates
  dates: dates
  # deposit of Sequence Bases in an Archive
  DEPOSIT: Deposit
  deposit: deposit
  DETAIL: Detail
  detail: detail
  # DQA is iNat-ese for Data Quality Assessment
  DQA: Quality Grade
  EDITOR: Editor
  editor: editor
  EDITORS: Editors
  editors: editors
  EMAIL: Email
  email: email
  EMAILS: Emails
  emails: emails
  EMAIL_ADDRESS: Email Address
  email_address: email address
  EMAIL_ADDRESSS: Email Addresses
  email_addresss: email addresses
  FIELD_SLIP_PREFIX: Field Slip Prefix
  field_slip_prefix: field slip prefix
  FILENAME: Filename
  FULL_NAME: Full Name
  full_name: full name
  FULL_NAMES: Full Names
  full_names: full names
  hidden: hidden
  ICN_ID: ICN Identifier
  icn_id: ICN Identifier
  ID: ID
  id: ID
  IDS: IDs
  ids: IDs
  IDENTIFIER: Identifier
  identifier: identifier
  IDENTIFIERS: Identifiers
  identifiers: identifiers
  ID_BY: ID By
  inaturalist: iNaturalist
  inat: iNat
  INDEX: Index
  index: index
  INDEXES: Indexes
  indexes: indexes
  LATITUDE: Latitude
  latitude: latitude
  LATITUDES: Latitudes
  latitudes: latitudes
  LAT: Lat
  LAT_LON: Lat/Lon
  LOCUS: Locus
  locus: locus
  LOGIN_NAME: Login Name
  login_name: login name
  LOGIN_NAMES: Login Names
  login_names: login names
  LONGITUDE: Longitude
  longitude: longitude
  LONGITUDES: Longitudes
  longitudes: longitudes
  LNG: Lng
  MEMBER: Member
  member: member
  MEMBERS: Members
  members: members
  MESSAGE: Message
  message: message
  MESSAGES: Messages
  messages: messages
  NOTE: Note
  note: note
  NOTES: Notes
  notes: notes
  OBSERVED: Observed
  OBSERVER: Observer
  observer: observer
  OBSERVERS: Observers
  observers: observers
  ORIGINAL: Original
  OWNER: Owner
  owner: owner
  OWNERS: Owners
  owners: owners
  PAGES: Pages
  PASSWORD: Password
  password: password
  PASSWORDS: Passwords
  passwords: passwords
  PLACE: Place
  PREFERENCES: Preferences
  preferences: preferences
  PREFERRED_NAME: Preferred Name
  preferred_name: preferred name
  PREFERRED_NAMES: Preferred Names
  preferred_names: preferred names
  PROFILE: Profile
  profile: profile
  PROFILES: Profiles
  profiles: profiles
  QUALITY: Quality
  quality: quality
  RANK: Rank
  rank: rank
  RANKS: Ranks
  ranks: ranks
  REVIEWER: Reviewer
  reviewer: reviewer
  REVIEWERS: Reviewers
  reviewers: reviewers
  SCOPE: Scope
  scope: scope
  SECONDS: Seconds
  SIZE: Size
  size: size
  STATUS: Status
  status: status
  STATUSS: Statuses
  statuss: statuses
  SUBJECT: Subject
  subject: subject
  SUBJECTS: Subjects
  subjects: subjects
  SUMMARY: Summary
  summary: summary
  SUMMARYS: Summaries
  summarys: summaries
  # ("Tag" refers to a keyword, will be used to tag names and images.)
  TAG: Tag
  tag: tag
  TAGS: Tags
  tags: tags
  TIME: Time
  time: time
  TIMES: Times
  times: times
  TITLE: Title
  title: title
  TITLES: Titles
  titles: titles
  UNDER_DEVELOPMENT: Under Development
  VERSION: Version
  version: version
  VERSIONS: Versions
  versions: versions

  # (Only used by validation errors, I think.)
  email_confirmation: email confirmation
  password_confirmation: password confirmation

  # Common nouns/adjectives used as labels, never pluralized.
  ALL: All
  all: all
  NONE: None
  none: none
  HIGH: High
  high: high
  LOW: Low
  low: low
  LESS: Less
  less: less
  MORE: More
  more: more
  PREV: Previous
  prev: previous
  NEXT: Next
  next: next
  BACK: Back
  back: back
  FORWARD: Next
  forward: next
  EAST: East
  east: east
  NORTH: North
  north: north
  SOUTH: South
  south: south
  WEST: West
  west: west
  PAGE: Page
  by_letter: By letter
  GOTO: Go
  MENU: Menu
  AREA: Area

  # Labels for fields answering: "What did you observe?", "When did you observe
  # it?", "Where did you observe it?", and "Who observed it?".
  # "WHERE_GROUP" is used for the whole group of lat/lng and place_name.
  WHAT: Scientific Name
  what: scientific name
  WHEN: When
  when: when
  WHERE_GROUP: Where
  where_group: where
  WHERE: Locality
  where: locality
  WHO: Who
  who: who

  # Common verbs/actions used as button labels.
  ADD: Add
  add: add
  # activate an API key
  ACTIVATE: Activate
  activate: activate
  # apply changes
  APPLY: Apply
  apply: apply
  # approve a name
  APPROVE: Approve
  approve: approve
  # attach an observation to a project
  ATTACH: Attach
  attach: attach
  CANCEL: Cancel
  cancel: cancel
  # clear a search form
  CLEAR: Clear
  clear: clear
  # close a popup window
  CLOSE: Close
  close: close
  COPY_THIS_ID: "Copy this [:ID]"
  COPY_THIS_NAME: "Copy this [:NAME]"
  COPIED: Copied
  CREATE: Create
  create: create
  DEFINE: Define
  define: define
  DELETE: Delete
  delete: delete
  # deprecate a name
  DEPRECATE: Deprecate
  deprecate: deprecate
  # destroy an observation or other object
  DESTROY: Destroy
  destroy: destroy
  DISABLE: Disable
  disable: disable
  download: download
  DOWNLOAD: Download
  EDIT: Edit
  edit: edit
  ENABLE: Enable
  enable: enable
  IMPORT: Import
  INDEX_OBJECT: "[TYPE] [:INDEX]"
  # merge one object into another
  MERGE: Merge
  merge: merge
  NEXT_OBJECT: "[:NEXT] [TYPE]"
  OKAY: Okay
  okay: okay
  OPEN: Open
  pattern: pattern
  PATTERN: Pattern
  # reload a form
  PREV_OBJECT: "[:PREV] [TYPE]"
  RELOAD: Reload
  reload: reload
  # remove an image from an observation, or an observation from a project
  REMOVE: Remove
  remove: remove
  SAVE: Save
  save: save
  SAVE_CHANGES: Save Changes
  save_changes: save changes
  SAVE_EDITS: Save Edits
  save_edits: save edits
  SEARCH: Search
  search: search
  SEARCHES: Searches
  SEND: Send
  send: send
  SHOW: Show
  show: show
  HIDE: Hide
  hide: hide
  # submit a form
  SUBMIT: Submit
  submit: submit
  SUBMITTING: Submitting
  UPDATE: Update
  update: update
  UPDATING: Updating
  # upload an image or checklist
  UPLOAD: Upload
  upload: upload
  USE: Use
  use: use
  RECORD: Record
  IDENTIFY: Identify
  ADD_TO: Add to

  # Common adjectives.
  ANONYMOUS: Anonymous
  anonymous: anonymous
  BY: By
  by: by
  CREATED: Created
  created: created
  CREATED_AT: Created at
  created_at: created at
  DESTROYED: Destroyed
  destroyed: destroyed
  FILTERED: Filtered
  filtered: filtered
  IGNORING: Ignoring
  ignoring: ignoring
  MODIFIED: Modified
  modified: modified
  NEW: New
  new: new
  OPTIONAL: Optional
  optional: optional
  REQUIRED: Required
  required: required
  TRACKING: Tracking
  tracking: tracking
  UPDATED: Updated
  updated: updated
  UPDATED_AT: Updated at
  updated_at: updated at
  VIEWED: Viewed
  viewed: viewed
  WATCHING: Watching
  watching: watching

  # Common adjectives describing species names. (Note: "approved" seems to be
  # interchangeable with "accepted" in our site -- both indicate that the
  # scientific community accepts this name as correct. "Reviewed" on the
  # other hand indicates that a user in the "reviewers" group has looked at
  # an object and didn't see any obvious mistakes.)
  APPROVED: Approved
  approved: approved
  ACCEPTED: Accepted
  accepted: accepted
  DEPRECATED: Deprecated
  deprecated: deprecated
  MISSPELLED: Misspelt
  misspelled: misspelt
  NOT_MISSPELLED: Spelled Correctly
  not_misspelled: spelled correctly
  REVIEWED: Reviewed
  reviewed: reviewed
  UNKNOWN: Unknown
  unknown: unknown

  # Permission states: restricted means access is restricted but the current user
  # has access; private means the current user does not have access; default means
  # this is the default description that shows up on the show_name/location page
  # (synonyms that might work better are "principle" or "main" or "official").
  PRIVATE: Private
  private: private
  PUBLIC: Public
  public: public
  RESTRICTED: Restricted
  restricted: restricted
  DEFAULT: Default
  default: default

  # Common verbs/actions with objects.
  add_object: Add [TYPE]
  add_objects: Add [TYPES]
  all_objects: All [TYPES]
  cancel_and_create: "[:CANCEL] ([:CREATE] [TYPE])"
  cancel_and_show: Cancel (Show [TYPE])
  cancel_to_index: "[:CANCEL] ([TYPE] [:INDEX])"
  new_object: New [TYPE]
  create_object: Create [TYPE]
  destroy_object: Destroy [TYPE]
  edit_object: Edit [TYPE]
  list_objects: List [TYPES]
  remove_object: Remove [TYPE]
  remove_objects: Remove [TYPES]
  update_object: Update [TYPE]
  show_all: Show All
  map_all: Map All
  show_location: Show [LOCATION]
  show_location_description: Show [DESCRIPTION]
  about_this_taxon: About this taxon
  research_links: Research Links
  show_name: About [NAME]
  show_name_description: Show [DESCRIPTION]
  show_object: Show [TYPE]
  show_objects: Show [TYPES]
  sort_by_object: Sort by [TYPE]
  search_object: Search [TYPE]

  # Other generic phrases.
  added_to_list: Added observation to "[list]".
  attached_to_project: Attached [object] to "[project]".
  and_num_more: And [num] more...
  are_you_sure: Are you sure?
  click_for_map: Click for map
  CREATED_BY: Created by
  EDITING: Editing
  google_images: Google Images
  MAXIMUM: Maximum
  on_mo: On MO
  on_the_web: On the web
  on_site: On [site]
  project_first_collection: "**First collection of \"[name]\" for \"[project]\". Consider vouchering!**"
  project_count_collections: "[count] collections of \"[name]\" for \"[project]\"."
  show_on_map: Show on map
  many_times: "[num] times"
  one_time: once
  permission_denied: Permission denied.
  removed_from_list: Removed observation from "[list]".
  removed_from_project: Removed [object] from "[project]".
  select_file: Select or drop files...
  no_file_selected: No file selected.
  SEE_MESSAGE_BELOW: See message below.
  "YES": "Yes"
  "NO": "No"
  "yes": "yes"
  "no": "no"
  TO: To
  to: to

  ##############################################################################

  # ENUMERATED SETS OF VALUES

  # Units.
  units_meters: meters

  # Names we recognize for the "unknown" location: comma-separated list.
  unknown_locations: Unknown, Earth, World, Worldwide, Anywhere, Everywhere

  # Quality values.
  image_vote_long_0: No opinion.
  image_vote_long_1: "**Okay** but not so useful."
  image_vote_long_2: "**Useful** for identification."
  image_vote_long_3: "**Good** enough for a field guide."
  image_vote_long_4: "**Great!** Beyond the work of mortals."
  image_vote_help_0: No opinion.
  image_vote_help_1: Okay but not so useful.
  image_vote_help_2: Useful for identification.
  image_vote_help_3: Good enough for a field guide.
  image_vote_help_4: Great! Beyond the work of mortals.
  image_vote_short_0: Unrated
  image_vote_short_1: Okay
  image_vote_short_2: Useful
  image_vote_short_3: Good
  image_vote_short_4: Great

  # Review statuses. (Note: "unvetted" means it's been looked at but the reviewer
  # doesn't feel comfortable declaring it "accurate"; thus "unvetted" means
  # "reviewed" and "vetted" means "approved". Sorry, we inherited these odd
  # terms from EOL; they weren't my choice!)
  review_unreviewed: Unreviewed
  review_unvetted: Reviewed
  review_vetted: Approved
  review_inaccurate: Inaccurate/Incomplete
  review_no_export: Not for Export
  review_ok_for_export: Okay for Export
  review_non_diagnostic: Non-Diagnostic
  review_diagnostic: Diagnostic

  # Naming reasons.
  naming_reason_label_1: Recognized by sight
  naming_reason_label_2: Used references
  naming_reason_label_3: Based on microscopic features
  naming_reason_label_4: Based on chemical features

  # Naming reasons notes
  naming_reason_suggested_on_inat: Suggested on iNat by [user]
  naming_inat_provisional: Added on iNat by [user]

  # Name/location description types. These are used as page title and in index
  # results -- must include both the type of description and the title of the
  # object ([object]) they're describing.
  description_full_title_public: Public [:DESCRIPTION] of [object]
  description_full_title_foreign: "[:DESCRIPTION] of [object] from [text]"
  description_full_title_project: Draft of [object] for [text] by [user]
  description_full_title_source: "[:DESCRIPTION] of [object] from [text]"
  description_full_title_user: "[USER]'s [:DESCRIPTION] of [object]"

  # Name/location description types. These are used when listing the available
  # descriptions in the show_name page.
  description_part_title_public: Public [:DESCRIPTION]
  description_part_title_user: "[USER]'s [:DESCRIPTION]"

  # Name/location description types. These are used when listing the available
  # descriptions in the show_name page, but this time the optional text field was
  # filled in. Note that the text field is not optional for half of the source
  # types.
  description_part_title_public_with_text: "[TEXT]"
  description_part_title_foreign_with_text: "[:DESCRIPTION] From [TEXT]"
  description_part_title_project_with_text: Draft for [TEXT] by [USER]
  description_part_title_source_with_text: "[:DESCRIPTION] From [TEXT]"
  description_part_title_user_with_text: "[TEXT] by [USER]"

  # Footers -- "Created: [date]", "By: [user]", "Obs Created: 2008-11-03", etc.
  footer_created_at: "*[:Created]:* [date]"
  footer_created_by: "*[:Created]:* [date] *by* [user]"
  footer_updated_at: "*[:Modified]:* [date]"
  footer_updated_by: "*[:Modified]:* [date] *by* [user]"
  footer_last_updated_at: "*Last [:modified]:* [date]"
  footer_last_updated_by: "*Last [:modified]:* [date] *by* [user]"
  footer_viewed: "*[:Viewed]:* [times], *last [:viewed]:* [date]"
  footer_last_you_viewed: "*Last viewed by you:* [date]"
  footer_never: never
  footer_version_out_of: "*[:Version]:* [num] *of* [total]"

  # Taxonomic ranks.
  RANK_DOMAIN: Domain
  rank_domain: domain
  RANK_PLURAL_DOMAIN: Domain
  rank_plural_domain: domain
  RANK_KINGDOM: Kingdom
  rank_kingdom: kingdom
  RANK_PLURAL_KINGDOM: Kingdoms
  rank_plural_kingdom: kingdoms
  RANK_PHYLUM: Phylum
  rank_phylum: phylum
  RANK_PLURAL_PHYLUM: Phyla
  rank_plural_phylum: phyla
  RANK_CLASS: Class
  rank_class: class
  RANK_PLURAL_CLASS: Classes
  rank_plural_class: classes
  RANK_ORDER: Order
  rank_order: order
  RANK_PLURAL_ORDER: Orders
  rank_plural_order: orders
  RANK_FAMILY: Family
  rank_family: family
  RANK_PLURAL_FAMILY: Families
  rank_plural_family: families
  RANK_GENUS: Genus
  rank_genus: genus
  RANK_PLURAL_GENUS: Genera
  rank_plural_genus: genera
  RANK_SUBGENUS: Subgenus
  rank_subgenus: subgenus
  RANK_PLURAL_SUBGENUS: Subgenera
  rank_plural_subgenus: subgenera
  RANK_SECTION: Section
  rank_section: section
  RANK_PLURAL_SECTION: Sections
  rank_plural_section: sections
  RANK_SUBSECTION: Subsection
  rank_subsection: subsection
  RANK_PLURAL_SUBSECTION: Subsections
  rank_plural_subsection: subsections
  RANK_STIRPS: Stirps
  rank_stirps: stirps
  RANK_PLURAL_STIRPS: Stirpes
  rank_plural_stirps: stirpes
  RANK_SPECIES: Species
  rank_species: species
  RANK_PLURAL_SPECIES: Species
  rank_plural_species: species
  RANK_SUBSPECIES: Subspecies
  rank_subspecies: subspecies
  RANK_PLURAL_SUBSPECIES: Subspecies
  rank_plural_subspecies: subspecies
  RANK_VARIETY: Variety
  rank_variety: variety
  RANK_PLURAL_VARIETY: Varieties
  rank_plural_variety: varieties
  RANK_FORM: Form
  rank_form: form
  RANK_PLURAL_FORM: Forms
  rank_plural_form: forms
  RANK_GROUP: Group or Clade
  rank_group: group or clade
  RANK_PLURAL_GROUP: Groups or Clades
  rank_plural_group: groups or clades

  # These two are used when parsing rank, e.g., in name pattern search.
  rank_alt_phylum: phylum, division
  rank_alt_group: group, clade, complex

  # User statistics field names.
  user_stats_comments: "[:COMMENTS]"
  user_stats_contributing_users: ""
  user_stats_images: "[:IMAGES]"
  user_stats_location_description_authors: "[:LOCATION_DESCRIPTIONS] Authored"
  user_stats_location_description_editors: "[:LOCATION_DESCRIPTIONS] Edited"
  user_stats_locations: "[:LOCATIONS] Created"
  user_stats_location_versions: "[:LOCATIONS] Edited"
  user_stats_name_description_authors: "[:NAME_DESCRIPTIONS] Authored"
  user_stats_name_description_editors: "[:NAME_DESCRIPTIONS] Edited"
  user_stats_names: "[:NAMES] Created"
  user_stats_name_versions: "[:NAMES] Edited"
  user_stats_namings: Proposed IDs
  user_stats_observations: "[:OBSERVATIONS]"
  user_stats_observations_with_voucher: Observations with Specimen, Notes and Images
  user_stats_observations_without_voucher: All Other Observations
  user_stats_sequences: ""
  user_stats_sequenced_observations: ""
  user_stats_species_list_entries: "[:SPECIES_LIST] Entries"
  user_stats_species_lists: "[:SPECIES_LISTS]"
  user_stats_users: ""
  user_stats_votes: "[:VOTES]"
  user_stats_translation_strings: "[:TRANSLATIONS] Authored"
  user_stats_languages: "[:TRANSLATIONS] By Language"

  # Site statistics field names.
  site_stats_comments: "[:COMMENTS]"
  site_stats_contributing_users: Contributing Users
  site_stats_images: "[:IMAGES]"
  site_stats_listed_taxa: Listed Taxa
  site_stats_location_description_authors: Authored [:LOCATION_DESCRIPTIONS]
  site_stats_location_description_editors: ""
  site_stats_locations: Defined [:LOCATIONS]
  site_stats_location_versions: ""
  site_stats_name_description_authors: Authored [:NAME_DESCRIPTIONS]
  site_stats_name_description_editors: ""
  site_stats_names: ""
  site_stats_name_versions: ""
  site_stats_namings: Proposed IDs
  site_stats_observations: "[:OBSERVATIONS]"
  site_stats_observations_with_voucher: Observations with Full Data
  site_stats_observations_without_voucher: Other Observations
  site_stats_observed_taxa: Observed Taxa
  site_stats_sequences: "[:SEQUENCES]"
  site_stats_sequenced_observations: Sequenced Observations
  site_stats_species_list_entries: "[:SPECIES_LIST] Entries"
  site_stats_species_lists: "[:SPECIES_LISTS]"
  site_stats_users: Users
  site_stats_votes: "[:VOTES]"

  # Vote descriptions.
  vote_no_opinion: No Opinion
  vote_confidence_100: I'd Call It That
  vote_confidence_80: Promising
  vote_confidence_60: Could Be
  vote_confidence_40: Doubtful
  vote_confidence_20: Not Likely
  vote_confidence_0: As If!
  vote_agreement_100: I'd Call It That
  vote_agreement_80: Promising
  vote_agreement_60: Could Be
  vote_agreement_40: Doubtful
  vote_agreement_20: Not Likely
  vote_agreement_0: As If!

  # Time quantities.
  time_just_seconds_ago: seconds ago
  time_one_minute_ago: a minute ago
  time_minutes_ago: "[n] minutes ago"
  time_one_hour_ago: an hour ago
  time_hours_ago: "[n] hours ago"
  time_one_day_ago: yesterday
  time_days_ago: "[n] days ago, [date]"
  time_one_week_ago: last week, [date]
  time_weeks_ago: "[n] weeks ago, [date]"
  time_one_month_ago: last month, [date]
  time_months_ago: "[n] months ago, [date]"
  time_one_year_ago: last year, [date]
  time_years_ago: "[n] years ago, [date]"

  # Lifeform "tags".
  lifeform_basidiolichen: Basidiolichen
  lifeform_lichen: Lichen
  lifeform_lichen_ally: Lichen Ally
  lifeform_lichenicolous: Lichenicolous
  lifeform_help_basidiolichen: Lichen-forming fungus with a mushroom fruiting body.
  lifeform_help_lichen: Lichen-forming fungus which grows a specialized thallus when in symbiosis with one or more green algae or cyanobacteria.
  lifeform_help_lichen_ally: Fungus related to lichens and often studied by lichenologists despite being nonlichenized.
  lifeform_help_lichenicolous: Fungus which often or exclusively grows on or within a lichen.

  # For search-status widget
  search_status_all_names: Enter text to search [type]
  search_status_has_name: "Match found in [type]:"
  search_status_has_no_name: No match found in [type]

  # These are the keywords the PatternSearch class resolves as Query params,
  # e.g. "date" in "date:today". They should not depend on other translations.
  # PatternSearch will attempt to parse the translations of these strings!
  search_term_author: author
  search_term_citation: citation
  search_term_classification: classification
  search_term_comments: comments
  search_term_confidence: confidence
  search_term_created: created
  search_term_when: date
  search_term_deprecated: deprecated
  search_term_east: east
  search_term_exclude_consensus: exclude_consensus
  search_term_field_slip: field_slip
  search_term_has_author: has_author
  search_term_has_citation: has_citation
  search_term_has_classification: has_classification
  search_term_has_comments: has_comments
  search_term_has_description: has_description
  search_term_has_field: has_field
  search_term_has_images: has_images
  search_term_has_name: has_name
  search_term_has_notes: has_notes
  search_term_has_observations: has_observations
  search_term_has_public_lat_lng: has_public_lat_lng
  search_term_has_sequence: has_sequence
  search_term_has_specimen: has_specimen
  search_term_has_synonyms: has_synonyms
  search_term_herbarium: herbarium
  search_term_include_all_name_proposals: include_all_name_proposals
  search_term_include_misspellings: include_misspellings
  search_term_include_subtaxa: include_subtaxa
  search_term_include_synonyms: include_synonyms
  search_term_is_collection_location: is_collection_location
  search_term_lichen: lichen
  search_term_list: list
  search_term_location: location
  search_term_modified: modified
  search_term_name: name
  search_term_north: north
  search_term_notes: notes
  search_term_project: project
  search_term_project_lists: project_lists
  search_term_rank: rank
  search_term_region: region
  search_term_south: south
  search_term_user: user
  search_term_west: west

  # These are for search forms and should recycle other translations
  search_term_group_pattern: "[:PATTERN]"
  search_term_group_search: "[:SEARCH]"
  search_term_group_dates: "[:DATES]"
  search_term_group_quality: "[:QUALITY]"
  search_term_group_scope: "[:SCOPE]"
  search_term_group_detail: "[:DETAIL]"
  search_term_group_name: "[:NAME]"
  search_term_group_location: "[:LOCATION]"
  search_term_group_connected: "[:CONNECTED_TO]"
  search_term_group_area: "[:AREA]"

  # Words recognized in search bar.
  # e.g. "user:me"
  search_value_me: me
  # e.g. "has_images:yes"
  search_value_true: yes|true
  # e.g. "has_specimen:no"
  search_value_false: no|false
  # e.g. "include_misspellings:include" meaning include both correctly and incorrectly spelled names
  search_value_include: include
  # e.g. "date:last month-today"
  search_value_today: today
  search_value_yesterday: yesterday
  search_value_days_ago: N days ago
  search_value_this_week: this week
  search_value_last_week: last week
  search_value_weeks_ago: N weeks ago
  search_value_this_month: this month
  search_value_last_month: last month
  search_value_months_ago: N months ago
  search_value_this_year: this year
  search_value_last_year: last year
  search_value_years_ago: N years ago

  # Rss log messages.
  log_ancient: "[String]"
  log_approved_by: Approved by [user].
  log_approved_by_with_comment: "[:log_approved_by] [comment]"
  log_consensus_changed: "Consensus changed from: [old]."
  log_consensus_created: Initial name [name].
  log_consensus_created_at: "[:log_consensus_created]"
  log_consensus_reached: "Consensus established: [name]"
  log_deprecated_by: Deprecated by [user].
  log_deprecated_by_with_comment: "[:log_deprecated_by] [comment]"
  log_changed_default_description: Default description changed to [name] by [user].
  log_changed_permissions: "Permissions modified by [user]: [name]"
  log_name_approved: Approved by [user] over [other].
  log_name_approved_with_comment: "[:log_name_approved] [comment]"
  log_name_deprecated: Deprecated by [user] in favor of [other].
  log_name_deprecated_with_comment: "[:log_name_deprecated] [comment]"
  log_object_accessioned: "[name] accessioned by [user]"
  log_object_added_by_user: "[Type] added by [user]."
  log_object_added_by_user_with_name: "[Type] added by [user]: [name]"
  log_object_created_by_user: "[Type] created by [user]."
  log_object_created_by_user_with_name: "[Type] created by [user]: [name]"
  log_naming_proposed_by_user: "Name proposed by [user]: [name]"
  log_object_destroyed_by_user: "[Type] deleted by [user]."
  log_object_destroyed_by_user_with_name: "[Type] deleted by [user]: [name]"
  log_naming_destroyed_by_user: "Proposed name deleted by [user]: [name]"
  log_object_merged_by_user: "[Type] merged into [that] by [user]."
  log_object_moved_by_user: "[Type] moved to [to] by [user]."
  log_object_removed_by_user: "[Type] removed by [user]."
  log_object_removed_by_user_with_name: "[Type] removed by [user]: [name]"
  log_object_removed_no_user: "[Type] removed."
  log_naming_updated_by_user: "Proposed name updated by [user]: [name]."
  log_object_updated_by_user: "[Type] updated by [user]."
  log_object_updated_by_user_with_name: "[Type] updated by [user]: [name]"
  log_orphan: "[Title]"
  log_published_description: "Description published by [user]: [name]"
  log_updated_by: Updated by [user].

  # These should not need any translation.
  log_article_created: "[:log_object_created_by_user(type=:article)]"
  log_article_created_at: "[:log_object_created_by_user(type=:article)]"
  log_article_destroyed: "[:log_object_destroyed_by_user(type=:article)]"
  log_article_updated: "[:log_object_updated_by_user(type=:article)]"
  log_article_updated_at: "[:log_object_updated_by_user(type=:article)]"
  log_collection_number_added: "[:log_object_added_by_user_with_name(type=:collection_number)]"
  log_collection_number_updated: "[:log_object_updated_by_user_with_name(type=:collection_number)]"
  log_collection_number_updated_at: "[:log_object_updated_by_user_with_name(type=:collection_number)]"
  log_collection_number_removed: "[:log_object_removed_by_user_with_name(type=:collection_number)]"
  log_comment_added: "[:log_object_added_by_user_with_name(type=:comment,name=summary)]"
  log_comment_destroyed: "[:log_object_destroyed_by_user_with_name(type=:comment,name=summary)]"
  log_comment_updated: "[:log_object_updated_by_user_with_name(type=:comment,name=summary)]"
  log_comment_updated_at: "[:log_object_updated_by_user_with_name(type=:comment,name=summary)]"
  log_description_created: "[:log_object_created_by_user_with_name(type=:description)]"
  log_description_created_at: "[:log_object_created_by_user_with_name(type=:description)]"
  log_description_destroyed: "[:log_object_destroyed_by_user_with_name(type=:description)]"
  log_description_updated: "[:log_object_updated_by_user_with_name(type=:description)]"
  log_description_updated_at: "[:log_object_updated_by_user_with_name(type=:description)]"
  log_glossary_term_created: "[:log_object_created_by_user(type=:glossary_term)]"
  log_glossary_term_created_at: "[:log_object_created_by_user(type=:glossary_term)]"
  log_glossary_term_updated: "[:log_object_updated_by_user(type=:glossary_term)]"
  log_glossary_term_updated_at: "[:log_object_updated_by_user(type=:glossary_term)]"
  log_herbarium_record_added: "[:log_object_added_by_user_with_name(type=:herbarium_record)]"
  log_herbarium_record_moved: "[:log_object_moved_by_user(type=:specimen)]"
  log_herbarium_record_updated: "[:log_object_updated_by_user_with_name(type=:herbarium_record)]"
  log_herbarium_record_updated_at: "[:log_object_updated_by_user_with_name(type=:herbarium_record)]"
  log_herbarium_record_removed: "[:log_object_removed_by_user_with_name(type=:herbarium_record)]"
  log_image_created: "[:log_object_added_by_user_with_name(type=:image)]"
  log_image_created_at: "[:log_object_added_by_user_with_name(type=:image)]"
  log_image_destroyed: "[:log_object_destroyed_by_user_with_name(type=:image)]"
  log_image_removed: "[:log_object_removed_by_user_with_name(type=:image)]"
  log_image_reused: "[:log_object_added_by_user_with_name(type=:image)]"
  log_image_updated: "[:log_object_updated_by_user_with_name(type=:image)]"
  log_image_updated_at: "[:log_object_updated_by_user_with_name(type=:image)]"
  log_location_created: "[:log_object_created_by_user(type=:location)]"
  log_location_created_at: "[:log_object_created_by_user(type=:location)]"
  log_location_destroyed: "[:log_object_destroyed_by_user(type=:location)]"
  log_location_merged: "[:log_object_merged_by_user(type=:location)]"
  log_location_updated: "[:log_object_updated_by_user(type=:location)]"
  log_location_updated_at: "[:log_object_updated_by_user(type=:location)]"
  log_name_created: "[:log_object_created_by_user(type=:name)]"
  log_name_created_at: "[:log_object_created_by_user(type=:name)]"
  log_name_destroyed: "[:log_object_destroyed_by_user(type=:name)]"
  log_name_merged: "[:log_object_merged_by_user(type=:name)]"
  log_name_updated: "[:log_object_updated_by_user(type=:name)]"
  log_name_updated_at: "[:log_object_updated_by_user(type=:name)]"
  log_naming_created: "[:log_naming_proposed_by_user]"
  log_naming_created_at: "[:log_naming_proposed_by_user]"
  log_naming_destroyed: "[:log_naming_destroyed_by_user]"
  log_naming_updated: "[:log_naming_updated_by_user]"
  log_naming_updated_at: "[:log_object_updated_by_user_with_name(type=:naming)]"
  log_observation_created: "[:log_object_created_by_user(type=:observation)]"
  log_observation_created_at: "[:log_object_created_by_user(type=:observation)]"
  log_observation_destroyed2: "[:log_object_destroyed_by_user_with_name(type=:observation)]"
  log_observation_destroyed: "[:log_object_destroyed_by_user(type=:observation)]"
  log_observation_updated: "[:log_object_updated_by_user(type=:observation)]"
  log_observation_updated_at: "[:log_object_updated_by_user(type=:observation)]"
  log_project_added_admin: "[:log_object_added_by_user_with_name(type=:admin)]"
  log_project_added_member: "[:log_object_added_by_user_with_name(type=:member)]"
  log_project_created: "[:log_object_created_by_user(type=:project)]"
  log_project_created_at: "[:log_object_created_by_user(type=:project)]"
  log_project_destroyed: "[:log_object_destroyed_by_user(type=:project)]"
  log_project_removed_admin: "[:log_object_removed_by_user_with_name(type=:admin)]"
  log_project_removed_member: "[:log_object_removed_by_user_with_name(type=:member)]"
  log_project_updated: "[:log_object_updated_by_user(type=:project)]"
  log_project_updated_at: "[:log_object_updated_by_user(type=:project)]"
  log_species_list_created: "[:log_object_created_by_user(type=:species_list)]"
  log_species_list_created_at: "[:log_object_created_by_user(type=:species_list)]"
  log_species_list_destroyed: "[:log_object_destroyed_by_user(type=:species_list)]"
  log_species_list_updated: "[:log_object_updated_by_user(type=:species_list)]"
  log_species_list_updated_at: "[:log_object_updated_by_user(type=:species_list)]"
  log_sequence_added: "[:log_object_added_by_user(type=name)]"
  log_sequence_accessioned: "[:log_object_accessioned(type=:sequence)]"
  log_sequence_destroyed: "[:log_object_destroyed_by_user(type=:sequence)]"
  log_specimen_added: "[:log_object_added_by_user_with_name(type=:herbarium_record)]"
  log_object_added: "[:log_object_added_by_user]"
  log_object_created: "[:log_object_created_by_user]"
  log_object_created_at: "[:log_object_created_by_user]"
  log_object_destroyed: "[:log_object_destroyed_by_user]"
  log_object_removed: "[:log_object_removed_by_user]"
  log_object_updated: "[:log_object_updated_by_user]"
  log_object_updated_at: "[:log_object_updated_by_user]"

  source_credit_mo_website: Created via the Mushroom Observer website
  source_credit_mo_android_app: Created via the "Mushroom Observer Android app":https://mushroomobserver.org/articles/34
  source_credit_mo_iphone_app: Created via the "Mushroom Observer iPhone app":https://mushroomobserver.org/articles/34
  source_credit_mo_api: Created via the "Mushroom Observer API":https://github.com/MushroomObserver/mushroom-observer/blob/main/README_API.md.
  source_credit_mo_inat_import: Imported from "iNaturalist":https://www.inaturalist.org via "Import from iNat":https://mushroomobserver.org/articles/39

  ##############################################################################

  # APPLICATION LAYOUT -- this stuff appears on every single page

  # This goes in the title bar of the browser. You don't need to translate this,
  # it's up to you.
  app_title: Mushroom Observer

  # This goes in a box at the top of the page.
  banner_update: Update Banner
  banner_update_failure: Failed to update banner.
  banner_update_success: Banner updated successfully.

  # These are the controls/links in the left-hand panel.
  app_intro: Introduction
  app_how_to_use: How To Use
  app_how_to_help: How To Help
  app_privacy_policy: Privacy Policy
  app_donate: Donate
  app_send_a_comment: Send a Comment
  app_index_a_z: "[:INDEXES]: [:NAMES]"
  app_list_locations: "[:list_objects(type=:location)]"
  app_list_projects: "[:list_objects(type=:project)]"
  app_latest: Latest
  app_latest_changes: Changes by Users
  app_newest_images: "[:IMAGES]"
  app_comments: "[:COMMENTS]"
  app_observations_left: "[:OBSERVATIONS]"
  app_create_observation: "[:create_object(type=:observation)]"
  app_help_id_obs: Help Identify
  app_sort_by_date_obs: "[:sort_by_object(type=:date)]"
  app_sort_by: "[:sort_by_object(type=order)]"
  app_species_list: "[:SPECIES_LISTS]"
  app_create_list: Create List
  app_sort_by_date_spl: "[:sort_by_object(type=:date)]"
  app_sort_by_title: "[:sort_by_object(type=:title)]"
  app_account: Account
  app_all_lists: All Lists
  app_login: Login
  app_login_reminder: Login or create an account to access more fungal content
  app_create_account: Create Account
  app_current_user: Current User
  app_comments_for_you: Comments for You
  app_mobile: Get Mobile App
  app_qrcode: Enter Field Slip Code
  app_your_observations: Your Observations
  app_your_lists: Your Lists
  app_your_interests: Your Interests
  app_your_projects: Your Projects
  app_your_summary: Your Summary
  app_preferences: Preferences
  app_life_list: Life List
  app_checklist: Checklist
  app_join_mailing_list: Join Mailing List
  app_logout: Logout
  app_admin: Admin
  app_jobs: Jobs
  app_blocked_ips: Blocked IPs
  app_switch_users: Switch Users
  app_users: "[:list_objects(type=:user)]"
  app_email_all_users: Email All Users
  app_add_to_group: Add to Group
  app_turn_admin_on: Turn on Admin Mode
  app_turn_admin_off: Turn off Admin Mode
  app_languages: Languages
  app_contributors: Contributors
  app_site_stats: Site Stats
  app_colors_from: Colors from [theme]
  app_powered_by: Powered by
  app_preferred_browser: Preferred browser
  app_feature_tracker: Feature Tracker
  app_publications: Publications
  app_more: More
  app_other: Other
  app_report_a_bug: Report a Bug

  # This is for the search bar at the top of every page.
  app_find: Find
  app_search: Search
  app_search_google: Site (via google)
  app_advanced_search: Advanced Search
  app_timer: "time: [seconds] sec"
  app_index_timer: "[num] results in [seconds] sec"
  app_context_actions: Actions

  # This shows up at the bottom of every page. We recommend something like: \n
  # "Translated into <Language> by _user your-login_"
  app_translators_credit: Translated into English by
  app_translators_credit_and_others: and others
  app_edit_translations: Edit All Translations
  app_edit_translations_on_page: Edit Translations on this Page

  # These are general alerts that appear near the top of the page.
  app_no_ajax: Your Browser Is Out of Date
  app_no_browser: We Don't Recognize Your Browser
  app_no_javascript: Javascript Is Disabled
  app_no_session: You Have Cookies Disabled

  # Title of the RSS auto-discovery link in the HTML header section.
  app_rss: "[:app_title] RSS"

  ##############################################################################

  # MOST POPULAR PAGES

  # autocompleters
  start_typing: Start typing...
  autocompleter_has_id: Match found

  # emails/ask_observation_question
  ask_observation_question_title: Question about [name]
  ask_observation_question_label: Enter your question below. When you hit "[:SEND]" it will be emailed to [user]. The email will automatically include a link to this observation as well as your email address.

  # emails/ask_user_question
  ask_user_question_title: Email Message for [user]
  ask_user_question_label: Enter your question below. When you hit "[:SEND]" it will be emailed to [user]. The email will include your email address as the 'Reply To' address.
  ask_user_question_message: "[:Message]"
  ask_user_question_subject: "[:Subject]"

  # admin/emails/webmaster_question
  ask_webmaster_title: Email Question or Comment
  ask_webmaster_your_email: Your email address
  ask_webmaster_question: Question or Comment
  ask_webmaster_note: "Thanks for your interest in the Mushroom Observer website. This website was first launched in mid-2006. The site is owned by the non-profit \"Mushroom Observer, Inc.\":/support/governance and administered by volunteer developers and maintainers. We welcome questions about using the site or comments on how the site might be improved.\n\n[:ask_webmaster_bug]\n\n[:ask_webmaster_account_deletion]\n\nThe Mushroom Observer Team"
  ask_webmaster_bug: "**Bug Reports**\nIf you are reporting a bug, please let us know what hardware, operating system, and browser you use, and exactly what you were doing. (Which page(s) you were viewing, what you typed, which link(s) you clicked.)"
  ask_webmaster_account_deletion: "**Account Deletion**\nIf you want your account deleted please submit a request asking for deletion including your account login (should be in the upper right corner of this page). We will followup when an admin is available (remember that we are all volunteers here). If you have no existing contributions, your account will be completely deleted. If you have made regular contributions to the site including observations, images, namings, or comment, this data will be preserved and your account will be disabled. Note that you can delete any of your information from your account if you so desired prior to your account being disabled. As part of disabling your account, your login, email address, name, and all personal profile data will all be deleted or anonymized. You may also request that all data of a particular type be removed from the system, but this may take longer to complete."

  # comments/new
  comment_add_title: Add Comment to [name]

  # comments/edit
  comment_edit_title: Edit Comment on [name]

  # comments/index (This is used to describe the object the comment is
  # about if the object has been deleted, orphaning the comment.)
  comment_list_deleted: object deleted

  # comments/show
  comment_show_title: Comment on [Name]
  comment_show_created_at: "[:Created]"
  comment_show_by: "[:By]"
  comment_show_summary: "[:Summary]"
  comment_show_comment: "[:Comment]"
  comment_show_show: "[:show_object]"
  comment_show_edit: "[:EDIT]"
  comment_show_destroy: "[:DESTROY]"

  # emails/commercial_inquiry
  commercial_inquiry_title: Commercial Inquiry About [name]
  commercial_inquiry_header: Enter your commercial inquiry about this image. When you hit "[:SEND]" it will be emailed to [user]. The email will automatically include a link to this image as well as your email address.

  # locations/descriptions/new
  create_location_description_title: "[:create_name_description_title]"

  # locations/new

  # names/descriptions/new
  create_name_description_title: Create Description for [name]

  # names/new
  create_name_multiple_names_match: There are already multiple names matching "[str]".
  create_name_duplicate_identifier: is used by another Name

  # namings/create
  create_naming: Propose a Name
  create_naming_title: "Propose Name for Observation #[id]"
  create_new_naming_warn: Sorry, someone else has given this a positive vote, so we had to create a new Naming to accomodate your changes."

  # observations/identify
  obs_needing_id: Needing Identification
  obs_needing_id_intro: "Here you can quickly scan unidentified observations, propose a name, or vote on a current name. Use the search bar above to filter by location, taxon or user.\n\nIf you feel you can't improve on an identification, \"[:mark_as_reviewed]\" and it won't come up again. (It will still appear for others.)\n\n*\"Lightbox\" shortcuts:*\n&lsqb;&larr;&rsqb; &lsqb;&rarr;&rsqb; move between observations, &lsqb;return&rsqb; propose a name, &lsqb;/&rsqb; mark as reviewed."
  mark_as_reviewed: Mark as reviewed
  marked_as_reviewed: Marked as reviewed
  filter_by: "Filter by:"

  # observations/create_observation
  create_observation_inat_import_link: Import from iNat

  # observations/download_observations
  download_observations_title: Download Observations
  download_observations_back: Cancel (Back to Index)
  download_observations_format: Choose format
  download_observations_raw: CSV spreadsheet
  download_observations_adolf: The Adolf Special™
  download_observations_darwin: Darwin Core
  download_observations_fundis: FunDiS
  download_observations_mycoportal: MyCoPortal
  download_observations_mycoportal_images: Images for MyCoPortal
  download_observations_symbiota: Symbiota
  download_observations_encoding: Choose character encoding
  download_observations_ascii: ASCII (no accents)
  download_observations_windows: WINDOWS-1252 (best for Excel)
  download_observations_utf8: UTF-8 (most universal)
  download_observations_utf16: UTF-16 (best for Windows 7 and up)
  download_observations_print_labels_header: Or you can print labels for the selected observations
  download_observations_print_labels: Print Labels
  download_observations_too_many_results: You are trying to download too many Observations. Please see <a href="https://github.com/MushroomObserver/mushroom-observer/blob/main/README_API.md#csv-files" target="_new">CSV Files</a> for an alternative.

  # location/edit_location

  # location/edit_location_description
  edit_location_description_title: Edit [name]

  # name/edit_name_description
  edit_name_description_title: Edit [name]

  # name/edit_name
  edit_name_multiple_names_match: "Multiple names match \"[str]\". If you want to get rid of this name, please choose one of the following names to merge it with: [matches]"
  edit_name_fill_in_classification_for_genus_first: You need to fill in a classification for the genus first.
  edit_lifeform_title: Edit Lifeform of [name]
  edit_lifeform_help: Check boxes of all categories which apply to this taxon.
  propagate_lifeform_title: Propagate Lifeform to Subtaxa of [name]
  propagate_lifeform_add: Check boxes of categories to add to all subtaxa.
  propagate_lifeform_remove: Check boxes of categories to remove from all subtaxa.

  # observations/edit_naming
  edit_naming_title: "Edit [:NAMING] for Observation #[id]"

  # observations/edit
  edit_observation_turn_off_specimen_with_records_present: You just told us there is no longer a specimen available. Don't forget to remove the corresponding collection numbers, fungarium records and/or sequences below, too, if you need to.

  # account/email_new_password
  email_new_password_title: Email New Password
  email_new_password_login: Login

  # observer/email_merge_request
  email_merge_request_title: Send [TYPE] Merge Request
  email_merge_request_help: By changing the name of a [type] to be the same as the name of another [type] you are effectively requesting that we merge two [types]. If this is really what you want to do, please take a minute to explain why you think this is the right thing to do. This will send a request to the admins, and if we agree with you, we will perform the merge. Note that merging two [types] cannot be undone. It will implicitly affect all [:observations] or other objects attached to the two [types].
  email_merge_request_success: Your request has been sent. Thank you!

  # emails/name_change_request
  email_name_change_request_title: Send Name Change Request
  email_name_change_request_help: "Changing this Name will indirectly affect other Names that depend on this Name. For instance, another Name may: include this Name as part of its Classification; or have this Name as an approved synonym. If you really want to change this Name, please explain why. This will send a request to the admins, and if we agree with you, we will make the change."
  new_name: New Name
  email_change_name_request_success: Your request has been sent. Thank you!

  # comments/_form_comments
  form_comments_comment: "[:Comment]"
  form_comments_summary: "[:Summary]"

  # shared/_fields_for_description
  form_description_source: "[:SOURCE]"
  form_description_source_public: Public [:app_title] Description
  form_description_source_foreign: From Another [:app_title] Server
  form_description_source_project: "[:PROJECT]"
  form_description_source_source: Independent Source
  form_description_source_user: "[:USER]"
  form_description_permissions: Permissions
  form_description_public_writable: Modifiable by the general public.
  form_description_public_readable: Visible to the general public.
  form_description_source_help: "There are three kinds of descriptions you can create:\n1. *Public:* These are wikipedia-style documents that are editable by everyone on the site. The default title is \"[:description_part_title_public]\". Use the text field above to customize this.\n2. *Source:* These descriptions come from a third-party source, and typically are not meant to be modifiable. Enter the name of the source in the text field above. Note, if you are posting a description that derives from copyrighted material, please be sure to rewrite it in your own words.\n3. *User:* Use this to create your own personalized description. The default title will be \"[:description_part_title_user(user=:name)]\". Use the text field above to customize this. In both this and the 'Source' type above, you will have exclusive rights to choose who can view and modify this description (see the check-boxes below)."
  form_description_permissions_help: Is the general public is allowed to view or make modifications to this description? If you wish to have more control over read, write and admin permissions, please use the '[:show_description_adjust_permissions]' link above.
  form_description_license_help: Please select "license":/info/how_to_use#license you want to use for this description.

  # observations/_form_images
  form_images_when_taken: When it was taken
  form_images_when_help: Date the photograph or drawing was created.
  form_images_notes: Image notes
  form_images_notes_help: Enter notes that are specific to this particular image.
  form_images_copyright_holder: "[:COPYRIGHT_HOLDER]"
  form_images_original_name: Original file name
  form_images_select_license: Select a "License":/info/how_to_use#license
  form_images_license_help: Select "license":/info/how_to_use#license you want to give for this image.
  form_images_project_help: Check any projects you wish to attach this image to.
  form_images_camera_date: Camera date

  # observer/_form_list_feedback
  form_list_feedback_missing_names: The following names could not be found.
  form_list_feedback_missing_names_help: Click 'Save'/'Update' to create these names. If you want to correct any you entered by hand, do so in the area below and click 'Save' to re-evaluate the list. If the names came from an uploaded observation list, create a correct file and select it for upload.

  # glossary
  form_glossary_name_help: "A mycology-specific term, all lower-case except if capitalized in ordinary use.\nAvoid (a) variations of other Terms, or (b) Names of taxa. Details:"
  form_glossary_description_help: "A concise definition matching the part of speech of the Term, without repeating another Term's definition. (Instead link to the other Term.) Details:"

  # location/_form_location
  form_locations_hidden: Hide observations at this location
  form_locations_hidden_doc: Hidden locations will hide the GPS coordinates of associated observations. They also cannot be more precise than 0.1 degrees. This value cannot be changed when there are any associated observations.
  form_locations_locked: Lock this location so users cannot change the name or coordinates?
  form_locations_gen_desc: General Description
  form_locations_ecology: Habitat Description
  form_locations_species: Interesting Species
  form_locations_notes: "[:Notes]"
  form_locations_refs: "[:form_names_refs]"
  form_locations_refs_help: "[:form_names_refs_help]"
  form_locations_help: Here you can define the place where you observed mushrooms, if a matching place doesn't exist in Mushroom Observer already. Please try to define locations that will be reusable by yourself or others. If you have an idea of the location's name, you can start typing and Google will return its best guess of the place you typed, and draw a box of the approximate boundaries on the map. At this point, you can manually edit both the boundaries and the name of the place. <a href="/locations/help" target="_new">More about Locations on MO.</a>
  form_regions_help: Finds locations whose names end with this string. Since location names are hierarchical (e.g., "Howarth Park, Santa Rosa, California, USA"), this effectively searches by geographic region - searching for "California, USA" finds all locations in California. Must include the country. Click "[:form_locations_find_on_map]" to view or modify the boundary area.
  form_locations_find_on_map: Find on Map
  form_locations_get_elevation: Get Elevations
  form_locations_lat_long_help: All values should be in decimal degrees.
  form_locations_license_help: Select "license":/info/how_to_use#license you want to give for the above text.
  form_locations_gen_desc_help: Describe the geographical location of this location.
  form_locations_ecology_help: Summarize the climate, geology, ecology, plant communities, etc.
  form_locations_species_help: List the common, rare, or otherwise interesting species found here.
  form_locations_notes_help: Enter notes that are specific to this particular location. For example, whether it is private or public, whether permits are required, driving directions, etc.
  form_locations_dubious_help: Submit again to use this location name or edit the text below to correct any typo.

  # names/_form_name
  form_names_locked: Lock this name so users cannot change name, author or rank?
  form_names_detailed_help: For detailed help see <a href="https://docs.google.com/document/d/1xOEIAGzb2NoGfeC1QMvVmwtWK-gYyZqKkt7yKv61WY0" target="_new">Names in Mushroom Observer</a>.
  form_names_text_name: Scientific Name
  form_names_icn_id: Identifier
  form_names_identifier_help: "Preferably include the <a href=\"https://www.indexfungorum.org/\">Index Fungorum</a> Registration Identifier or <a href=\"https://www.mycobank.org/\">MycoBank</a> #."
  form_names_misspelling: This name is misspelt.
  form_names_misspelling_it_should_be: It should be
  form_names_taxonomic_notes: Notes on Taxonomy
  form_names_taxonomic_notes_warning: Please avoid duplicating information from <a href="https://www.indexfungorum.org/">Index Fungorum</a> (IF) or  <a href="https://www.mycobank.org/">MycoBank</a> (MB) in the [:form_names_taxonomic_notes]. Instead, complete the <b>[:form_names_icn_id]</b> field above. This will automatically create links to both IF and MB.
  form_names_classification: Taxonomic Classification
  form_names_gen_desc: General Description
  form_names_diag_desc: Diagnostic Description
  form_names_look_alikes: Look Alikes
  form_names_habitat: Habitat
  form_names_distribution: Distribution
  form_names_uses: Uses
  form_names_notes: Notes
  form_names_refs: References
  form_names_text_name_help: "Unformatted taxon name <i>without</i> author info or status info. E.g.: <br>&nbsp;&nbsp; Amanita muscaria var. flavivolvata <br>For a <b>group or clade</b>, select <b>[:RANK]</b> “[:RANK_GROUP]” above, and add either “group” or “clade” at the end of <b>[:form_names_text_name]</b>. E.g.: <br>&nbsp;&nbsp; Amanita muscaria group <br>&nbsp;&nbsp; Morchella elata clade"
  form_names_author_help: "Include the author using <a href=\"https://www.iapt-taxon.org/nomen/main.php?page=art46\" target=\"_new\">ICN</a> format. <b>[:Authority]</b> may also include “sensu” and/or -- for a name that is not a <a href=\"https://mushroomobserver.org/lookups/lookup_glossary_term/legitimate+name\">legitimate name</a> -- status information. E.g.: <br/>&nbsp;&nbsp; (Singer) Jenkins <br>&nbsp;&nbsp; sensu Ginns <br/>&nbsp;&nbsp; N. Siegel & C.F. Schwarz nom. prov."
  form_names_citation_help: "Citation for the <a href=\"https://mushroomobserver.org/lookups/lookup_glossary_term/protologue\">protologue</a> of this name. Include the name of the journal, volume, number, the page where the protologue begins, and year.<br/> Omit “in”, title of the article, author(s).<br>&nbsp;&nbsp; Good: Brittonia 48(4): 489 (1996)<br>&nbsp;&nbsp; Bad: Halling, R.E. 1996. Notes on Collybia. V. Gymnopus section Levipedes in tropical South America with comments on Collybia. Brittonia. 48(4):487-494 <br/>"
  form_names_citation_textilize_note: Citations can be formatted using the <a href="/info/textile_sandbox" target="_new">Textile markup system</a>.
  form_names_misspelling_note: If this name is misspelt, please check the box and enter the correct spelling. *NOTE:* Please do not use this to deprecate correctly-spelled synonyms.
  form_names_classification_help: "List the higher taxa containing this [rank], one name per rank. Do not include genus or lower ranks. Example:<br/> Domain: _Eukarya_<br/> Kingdom: _Fungi_<br/> Phylum: _Basidiomycota_<br/> Class: _Agaricomycetes_<br/> Order: _Agaricales_<br/> Family: _Agaricaceae_<br/>"
  form_names_gen_desc_help: Describe the general appearance of this taxon. <br/>Please limit the [:form_names_gen_desc] to (or at least begin it with) a <b>short</b> field-guide type description. Please do not dump the protologue here.
  form_names_diag_desc_help: Describe what distinguishes this taxon from closely related taxa.
  form_names_look_alikes_help: What other taxa look similar to this one?
  form_names_habitat_help: What habitats has taxon has been found in?
  form_names_distribution_help: Where geographically has this taxon been found and where is it expected to occur?
  form_names_uses_help: How has this taxon been used by people?
  form_names_notes_help: Please include notes about the validity of this name, common misuses of the name, and more appropriate names to be used when applicable.
  form_names_refs_help: Each line is considered a separate reference, but no other formatting is enforced.
  name_error_unregistrable: The [rank] '[name]' is not eligible for an ICN identifier.
  name_error_icn_id_in_use: An ICN identifier number may be used by only one Name. '[number]' is already used by '[name]'.
  name_error_field_start: "[field] must not start with '[start]'."
  name_error_field_end: "[field] must not end with '[end]'."

  # observations/_form_naming
  form_naming_confidence: Confidence
  form_naming_valid_synonyms: Preferred synonyms are
  form_naming_deprecated: The name '[name]' is deprecated.
  form_naming_not_recognized: MO does not recognize the name '[name]'.
  form_naming_what_missing: "[:WHAT] missing"
  form_naming_parent_deprecated: The [rank] [parent] is deprecated.
  form_naming_name_help: The **scientific name** (without author) that identifies this Observation.
  form_naming_name_help_leave_blank: The **scientific name** (without author) that identifies this Observation. **Leave this field blank if you don't know the scientific name.**
  form_naming_deprecated_help: Select a Prefered synonym, enter another Name, or click '[button]' to use '[name]'.
  form_naming_correct_help: Did you mean one of the following names? [:form_naming_deprecated_help]
  form_naming_not_recognized_help: "To proceed: Edit the name to be a correctly spelled scientific name\n(or -- if you are creating an Observation -- erase the name).\nThen click '[button]'."
  form_naming_multiple_names: Multiple names match '[name]'. Select the one you intended.
  form_naming_multiple_names_help: The number after each name is how many observations are currently using that name.
  form_naming_confidence_help: How confident are you of this identification? Please justify how you arrived at your decision in the boxes below, as well.

  # observations/_form_observations
  form_observations_field_code: for field slip
  form_observations_specimen_available: Specimen Available
  form_observations_is_collection_location: Is this location where it was collected?
  form_observations_gps_hidden: Hide exact coordinates?
  form_observations_upload_images: Upload [:images]
  form_observations_uploading_images: Uploading [:images]
  form_observations_upload_another: Upload another...
  form_observations_creating_observation: Creating [:observation]
  form_observations_edit_image: "[:EDIT] [:image]"
  form_observations_remove_image: "[:REMOVE] [:image]"
  form_observations_lat_long_help: "Optional GPS location within **[:WHERE]**. Latitude must be -90.0 to 90.0; longitude must be -180.0 to 180.0. Elevation will be converted to meters. If you choose to provide this data please make it as accurate as possible. Examples: \"34.1164\" = \"34°6&apos;59&quot;N\", \"-118.1459\" = \"118 8.754 W\", \"239 m\" = \"784 ft.\""
  form_observations_log_change: Log Change
  form_observations_is_collection_location_help: Check when the location is where the mushroom was growing. Uncheck when it is only where the mushroom was seen (e.g., mushroom fairs, grocery, foray id table where collection location is unknown etc.).
  form_observations_open_map: "[:SHOW] [:map]"
  form_observations_hide_map: "[:HIDE] [:map]"
  form_observations_clear_map: "[:CLEAR] [:location]"
  form_observations_click_point: "Tip: select a locality to center the map, then click a point on the map to set a location. If you're defining a new locality, click \"Use these bounds\" so you can select a point within."
  form_observations_locality_contains: "[:LOCALITIES] containing this point"
  form_observations_create_locality: "[:NEW] [:locality]"
  form_observations_use_locality: Use these bounds and select a point within
  form_observations_edit_locality: "[:EDIT] this [:locality]"
  form_observations_notes_help: Please include any additional information you can think of about this observation that isn't clear from the photographs, e.g., habitat, substrate or nearby trees; distinctive texture, scent, taste, staining or bruising; results of chemical or microscopic analyses, etc.
  form_observations_remove_image_confirm: Are you sure you want to remove this image? This will only remove this image from this observation. If it is attached to other observations, it will remain attached to them.
  form_observations_specimen_available_help: Check when there is a preserved specimen available for further study.
  form_observations_upload_help: Use the checkboxes on the left to select the image you would like to use as the thumbnail for this observation.
  form_observations_upload_help_multi_select: Use the checkboxes on the left to select the image you would like to use as the thumbnail for this observation. In the file select dialog you can select multiple images at a time. You can also continue to add additional images by clicking the button below.
  form_observations_where_help: "Place where the Observation was made. **In the US this should be at least as precise as the county.**\n&nbsp;\nInclude administrative divisons ordered from smallest to largest, ending with the full name of the country, except use 'USA' for the United States of America.\nExamples:\n&nbsp;&nbsp; [loc1]\n&nbsp;&nbsp; [loc2]"
  form_observations_locate_on_map_help: Use the **[:form_observations_open_map]** button to bring this location up on the map. Then click to add a marker and drag it to the specific Latitude & Longitude.
  form_observations_dubious_help: Click '[button]' to use this location name or edit the text below to correct any typo.
  form_observations_project_help: Check any projects you wish to attach this observation to. All images you upload will also automatically be attached to these projects, too.
  form_observations_list_help: Check any observation lists you would like to add this observation to.
  form_observations_edit_specimens_help: Please add, edit and remove specimen data from the main observation page.
  form_observations_use_date: Use this date
  form_observations_date_warning: "Note: The camera date on some of your photos doesn't match the observation date you have entered."
  form_observations_gps_info: We were able to detect GPS coordinates in the image(s) you attached. Select one of the coordinates then click 'update' to apply the coordinates to your observation.
  form_observations_set_observation_date_to: Set observation date to
  form_observations_set_image_dates_to: Set image dates to
  form_observations_image_too_big: This image is too large. Images must be less than [max]Mb in file size.
  form_observations_upload_error: Something went wrong while uploading image. Skipping it for now. You can try uploading it again later after we've created the observation.
  form_observations_collection_number_help: Enter the collector's full name and their record identifier. The identifier can be anything. It's whatever you use to keep track of your specimens, and it is typically written on the specimen label. This is most commonly a sequential number starting at 1 for your first specimen, and working up over your life time. Another common format is a year or date along with a collection number for that date, e.g., "17-034". But it can be anything you like, including letters and punctuation.
  form_observations_herbarium_record_help: If you've sent a specimen to a fungarium, you can enter that here, along with their accession number if you know it. Otherwise let it default to your personal fungarium and leave the accession number blank.
  form_observations_original_name: Original Name

  form_observations_there_is_a_problem_with_projects: This observation violates the constraints of one or more selected projects. "+[:SEE_MESSAGE_BELOW]+":#project_messages
  form_observations_projects_out_of_range: The observation date ([date]) or location ([place_name]) is outside the range of these checked project(s)
  form_observations_projects_out_of_range_help: "Either:\n- Uncheck out-of-range projects; or\n- Change the observation date or location if it is incorrect"
  form_observations_projects_out_of_range_admin_help: "; or\n- (undesirably) Check [:form_observations_projects_ignore_project_constraints] to ignore the project constraints.\nThen click [button_name]."
  form_observations_projects_ignore_project_constraints: Ignore Project Constraints

  form_observations_there_is_a_problem_with_location: There is a problem with the location. "+[:SEE_MESSAGE_BELOW]+":#location_messages
  form_observations_there_is_a_problem_with_name: There is a problem with the name. "+[:SEE_MESSAGE_BELOW]+":#name_messages

  # observations/_form_species_list
  form_species_lists_title: Title
  form_species_lists_species_to_add: Select Species to Add
  form_species_lists_write_in_species: "Write-In Species: (enter a name on each line)"
  form_species_lists_list_notes: Observation List Notes
  form_species_lists_member_notes: Notes for each new member
  form_species_lists_confidence: Confidence in identifications
  form_species_lists_deprecated: The following names are deprecated
  form_species_lists_deprecated_help: Select any names you would prefer to use. If you prefer a name you entered then don't select one of the suggested synonyms.
  form_species_lists_multiple_names: Multiple names match each of the following entries
  form_species_lists_multiple_names_help: In each case, select the intended name. The number after each name is how many observations are currently using that name.
  form_species_lists_project_help: Check any projects you wish to attach this observation list to. Any observations you create for this observation list will also automatically be attached to these projects, too. (But not pre-existing observations.)

  # observations/_form_synonyms
  form_synonyms_names: Names
  form_synonyms_names_help: List the names you want to be synonymized with [name].
  form_synonyms_current_synonyms: Current Synonyms
  form_synonyms_current_synonyms_help: Unchecked items will no longer be synonymized with this name, but will remain synonymized with each other.
  form_synonyms_proposed_synonyms: Proposed Synonyms
  form_synonyms_proposed_synonyms_help: Unchecked items will no longer be synonymized with this name, but will retain their relationships with each other.
  form_synonyms_deprecate_synonyms: Deprecate Synonyms
  form_synonyms_deprecate_synonyms_help: If checked all listed synonyms become deprecated names. Otherwise, they are left as they are with new names created as not deprecated.
  form_synonyms_missing_names: The following names could not be found.
  form_synonyms_missing_names_help: Click [:name_change_synonyms_submit] to create these names. If you want to correct any names, do so in the area below and click [:name_change_synonyms_submit] to re-evaluate the list.

  # images/new
  image_set_default: Set as default thumbnail
  image_add_title: Add an Image for [name]
  image_add_default: Default thumbnail
  image_add_image: "[:Image]"
  image_add_optional: "[:optional]"
  image_add_upload: "[:UPLOAD]"
  image_add_warning: Please only upload images that you created or which you own the copyright of. By uploading images you are giving us permission to distribute this image to other users ("legalese":https://creativecommons.org/licenses/by-nc-sa/4.0/). You are also giving us permission to display this image along side advertisements or other fund-raising tools that may be used to support this site.
  image_exif_copied: Info copied
  image_use_exif: Use this info
  image_camera_info: Camera info
  image_no_geolocation: No geolocation found
  image_file_name: File name
  image_file_size: File size

  # account/profile/images/reuse
  image_reuse_all_users: Include other users' images.
  image_reuse_just_yours: Only show your images.

  # observations/images/edit
  image_edit_title: "Editing Image: [name]"

  # observations/images/remove
  image_remove_remove: Remove
  image_remove_title: Remove Images from [name]

  # observations/images/reuse
  image_reuse_title: Reuse Image for [name]
  image_reuse_id: Image ID
  image_reuse_reuse: Reuse
  image_reuse_id_help: Either click one of the images below, or if you know the image ID, just enter it here and click '[:image_reuse_reuse]'.

  # images/show
  image_show_inquiry: Send Commercial Inquiry
  image_show_rotate_left: Rotate Left
  image_show_rotate_right: Rotate Right
  image_show_mirror: Mirror
  image_show_edit: "[:EDIT]"
  image_show_destroy: "[:DESTROY]"
  image_show_when: "[:WHEN]"
  image_show_notes: "[:NOTES]"
  image_show_copyright: Copyright
  image_show_public_domain: Public Domain by
  image_show_quality: Quality
  image_show_your_vote: Your Vote
  image_show_vote_and_next: Vote & [:NEXT]
  image_show_comments: "[num] comment(s)"
  image_show_observations: "[:OBSERVATIONS]"
  image_show_thumbnail: Thumbnail
  image_show_small: Small
  image_show_medium: Medium
  image_show_large: Large
  image_show_huge: Huge
  image_show_full_size: Full Size
  image_show_original: Show Original Image
  image_show_original_loading: Loading
  image_show_original_maxed_out: Sorry, you've maxed out the number of original images you can download in one day.
  image_show_original_error: Sorry, failed
  image_show_exif: Show EXIF Header
  image_show_original_name: Original File Name
  image_show_make_default: Make this the default size
  image_show_transform_note: Image is being processed. This may take several seconds.

  # images/exif/show
  exif_data_for_image: EXIF Data for Image [image]

  # observations/list_observations
  list_observations_location_all: All Locations
  list_observations_location_define: Define This Location
  list_observations_location_merge: Merge With A Defined Location
  list_observations_alternate_spellings: Maybe you meant one of the following names?
  list_observations_suggestions: Other Links
  list_observation_name: "[:NAME]"
  list_observation_observations: Observations of
  list_observations_add_to_list: Add To / Remove From Observation List
  list_observations_download_as_csv: Download Observations

  # locations/list_place_names (list_locations)
  list_place_names_known: Known Locations
  list_place_names_known_order: "(by name)"
  list_place_names_map: Map Locations
  list_place_names_merge: Merge
  list_place_names_parenthetical: Number in parentheses shows Observation count.
  list_place_names_popularity: "\"[:sort_by_num_views]\" means how many times the page was visited."
  list_place_names_undef: Undefined Locations
  list_place_names_undef_order: "(by frequency)"

  # locations/list_countries
  list_countries: Country List
  list_countries_known: Countries With Observations
  list_countries_title: Countries and Other Localities
  list_countries_unknown: Other Localities With Observations
  list_countries_missing: Countries Without Observations

  # _location (RSS log display)
  location_change: Change to Location

  # model/location
  location_dubious_ambiguous_country: Ambiguous country or state, '[country]'
  location_dubious_bad_char: Contains unexpected character '[char]'
  location_dubious_bad_term: For consistency, we prefer '[good]' instead of '[bad]'.
  location_dubious_commas: All commas should be followed by a space and another word
  location_dubious_empty: Empty location given
  location_dubious_redundant_state: Both '[state]' and '[country]' are on the list of countries and continents. A common mistake is to include the continent in addition to the country; this is unnecessary.
  location_dubious_unknown_country: Unknown country '[country]'
  location_dubious_unknown_state: Unrecognized state or province '[state]' for '[country]'.

  # account/login/new
  login_please_login: Please login
  login_login: Login
  login_user: User name or Email address
  login_password: Password
  login_remember_me: Remember me at this computer.
  login_forgot_password: I forgot my password. "Email me a new one.":/account/email_new_password
  login_no_account: I don't have an account. "Create a new account.":/account/signup
  login_having_problems: If you are having problems logging into your account, send "email to the webmaster":/admin/emails/webmaster_questions/new.
  email_new_password_help: When you complete this page and click "Send", we will send you an email with verification information.
  email_spam_notice: If you do not see the email in your inbox, check your spam folder. If it's in your spam folder, please (1) notify your email provider that it's not spam and (2) whitelist "mushroomobserver.org". This may prevent future MO emails from ending up in your -- or other users' -- spam folders.
  login_layout_description: A website to record observations about mushrooms, help people identify unfamiliar mushrooms, and expand the community around the scientific exploration of mushrooms (mycology).
  login_create_account_caption: Create a free account
  login_explain_login_requirement: To prevent automated programs from consuming too much of our resources, we limit website use to registered users.
  login_data_without_login_caption: Get MO Data Without Logging In
  login_images_without_login: Get "MO Images for Machine Learning":/articles/20.
  login_data_without_login: Get "MO Data":https://github.com/MushroomObserver/mushroom-observer/blob/main/README_API.md#csv-files.
  login_why: Why We Require a Login
  login_spiders_bad1: We are temporarily restricting access to essentially all MO content to users who have verified accounts.
  login_spiders_bad2: Creating an account on MO is a simple process. It does require a valid email in order to get a verification link and that link must be visited before your account is considered verified.
  login_spiders_bad3: We are committed to keeping all data contributed to Mushroom Observer freely and openly available. See "Why We Now Require a Login":https://mushroomobserver.org/articles/46 for more details.

  # account/logout
  logout_title: Logout
  logout_note: You are now logged out of the [:app_title] website. Editing functions are disabled.

  # location/map_locations
  map_locations_title: Map of [locations]
  map_locations_global_map: Global Map

  # name/approve_name
  name_approve_title: Approve [name]
  name_approve_comment_summary: "[:Approved]"
  name_approve_comments: "[:Comments]"
  name_approve_comments_help: "Please include any notes about why this name has been approved.\nThis will be added to the notes for [name]."
  name_approve_deprecate: Deprecate the following synonyms
  name_approve_deprecate_help: If you want to split up a set of synonyms, click 'Approve' or 'Cancel' and then click the 'Change Synonyms' link.

  # name/change_synonyms
  name_change_synonyms_title: Synonyms for [name]
  name_change_synonyms_submit: Submit Changes
  name_change_synonyms_confirm: Please confirm that this is what you intended.

  # name/deprecate_name
  name_deprecate_title: Deprecate [name]
  name_deprecate_preferred: Preferred name
  name_deprecate_comment_summary: "[:Deprecated]"
  name_deprecate_comments: "[:Comments]"
  name_deprecate_preferred_help: Enter the preferred name. Author citation is recommended but not required.
  name_deprecate_comments_help: "Please say why this Name has been deprecated (e.g, a link to Index Fungorum).\nThis will be added to the Comments for [name]."

  # name/name_index (and other actions using same view)
  name_index_add_name: Add Name

  # name/map
  name_map_title: Occurrence Map for [name]
  name_map_about: "[:show_name]"
  name_map_no_maps: No observations of [name] have mappable location information.

  # info/news
  news_title: "Latest Release: April 17, 2017"
  news_header: This page provides notes on the latest releases and changes to [:app_title].
  news_content: "[:news_content_pr_306]\n\n[:news_content_pr_301]\n\n[:news_content_pr_294]\n\n[:news_content_pr_291]\n\n[:news_content_pr_293]\n\n[:news_content_pr_276]\n\n[:news_content_pr_261]\n\n[:news_content_pr_258]\n\n[:news_content_pr_256]\n\n[:news_content_pr_249]\n\n[:news_content_pr_248]\n\n[:news_content_pr_247]\n\n[:news_content_pr_246]\n\n[:news_content_commit_efa11ea]\n\n[:news_content_pr_241]\n\n[:news_content_pr_240]\n\n[:news_content_pr_238]\n\n[:news_content_commit_22deee6]\n\n[:news_content_commit_33639d5]\n\n[:news_content_commit_96e27e9]\n\n[:news_content_pr_236]\n\n[:news_content_pr_235]\n\n[:news_content_pr_233]\n\n[:news_content_pr_232]\n\n[:news_content_pr_231]\n\n[:news_content_pr_230]\n\n[:news_content_pr_226]\n\n[:news_content_pr_224]\n\n[:news_content_pr_223]\n\n[:news_content_pr_221]\n\n[:news_content_pr_220]\n\n[:news_content_pr_219]\n\n[:news_content_pr_217]\n\n[:news_content_pr_216]\n\n[:news_content_pr_215]\n\n[:news_content_pr_213]\n\n[:news_content_pr_212]\n\n[:news_content_pr_208]"

  # info/news individual updates
  news_content_pr_306: "<a href=\"https://github.com/MushroomObserver/mushroom-observer/pull/306\" target=\"_new\">PR #306</a> (April 17, 2017) Allow removal of author from Name; allow Group or Clade authored/unauthored Name pairs."
  news_content_pr_301: "<a href=\"https://github.com/MushroomObserver/mushroom-observer/pull/301\" target=\"_new\">PR #301</a> (April 1, 2017) Add google map inset to observation form to help users enter good lat/long and elevation for observatons."
  news_content_pr_294: "<a href=\"https://github.com/MushroomObserver/mushroom-observer/pull/294\" target=\"_new\">PR #294</a> (March 19, 2017) Add support for clade names. These are just like group names, but use “clade” instead of “group”. Clarify and expand instructions on the Create Name and Edit Name pages."
  news_content_pr_291: "<a href=\"https://github.com/MushroomObserver/mushroom-observer/pull/291\" target=\"_new\">PR #291</a> (March 18, 2017) Improve group names: allow “group” to be appended to any ICN valid Scientific Name, requiring “group” to be in the Scientific Name field."
  news_content_pr_293: "<a href=\"https://github.com/MushroomObserver/mushroom-observer/pull/293\">PR #293</a> (March 16, 2017) Fixed bug which caused loss of “Big Eyes” next to a Proposed Name and caused incorrect calculation of Observer Preference."
  news_content_pr_276: "<a href=\"https://github.com/MushroomObserver/mushroom-observer/pull/276\">PR #276</a> (January 24, 2017) Revived pages explaining color themes. See https://mushroomobserver.org/theme/color_themes. Moved theme actions to a new controller."
  news_content_pr_261: "<a href=\"https://github.com/MushroomObserver/mushroom-observer/pull/261\">PR #261</a> (January 7, 2017) Added prototype ability to create \"external links\" between observations and corresponding records on external websites, such as MycoPortal and GenBank."
  news_content_pr_258: "<a href=\"https://github.com/MushroomObserver/mushroom-observer/pull/258\">PR #258</a> (December 27, 2016) Add - via user preferences - persistent filters giving user the option to exclude imageless observations and/or observations without specimens from Activity Feed and other displays of observations."
  news_content_pr_256: "<a href=\"https://github.com/MushroomObserver/mushroom-observer/pull/256\">PR #256</a> (December 25, 2016) Made it so users who have only proposed a name for an observation will get comment response notifications, instead of requiring users to comment in order to get comment response notifications."
  news_content_pr_249: "<a href=\"https://github.com/MushroomObserver/mushroom-observer/pull/249\">PR #249</a> (December 24, 2016) Re-enabled donations through paypal - MO, Inc. can now officially accept tax-free donations!"
  news_content_pr_248: "<a href=\"https://github.com/MushroomObserver/mushroom-observer/pull/248\">PR #248</a> (December 22, 2016) You can now notify users by mentioning them in comments with the usual notations: \"_user john_\" or \"@john\". If a user's login contains non-alphanumeric characters (like dashes, periods, spaces), then use this format: \"@John Doe@\"."
  news_content_pr_247: "<a href=\"https://github.com/MushroomObserver/mushroom-observer/pull/247\">PR #247</a> (December 22, 2016) The vote pull-down menus on observation pages now automatically save without requiring an additional page load."
  news_content_pr_246: "<a href=\"https://github.com/MushroomObserver/mushroom-observer/pull/246\">PR #246</a> (December 22, 2016) Added ability to add (or remove) results of an observation query to (from) an existing observation list. Look for link in upper right corner of any observation index page."
  news_content_commit_efa11ea: "<a href=\"https://github.com/MushroomObserver/mushroom-observer/commit/efa11ea\">Commit #efa11ea</a> (December 20, 2016) Added support for already-existing query capabilities via the search bar. Search for observations matching \"help:me\" to see full list of new capabilites."
  news_content_pr_241: "<a href=\"https://github.com/MushroomObserver/mushroom-observer/pull/241\">PR #241</a> (September 15, 2016) Extensive refactor of Query model in preparation for user filters."
  news_content_pr_240: "<a href=\"https://github.com/MushroomObserver/mushroom-observer/pull/240\">PR #240</a> (September 11, 2016) Allows 'comb.' e.g., comb. nov., in author field. Standardize 'comb.' and similar status indicators in future Name edits and creates."
  news_content_pr_238: "<a href=\"https://github.com/MushroomObserver/mushroom-observer/pull/238\">PR #238</a> (September 9, 2016) Fixes bug in email tracking which caused uploader's mailing address to be used in place of the person who wants the notifications."
  news_content_commit_22deee6: "<a href=\"https://github.com/MushroomObserver/mushroom-observer/commit/22deee6\">Commit #22deee6</a> (Aug 16, 2016) Fix errors cause by corrupted RSS log. Make failures more graceful if log gets corrupted in the future."
  news_content_commit_33639d5: "<a href=\"https://github.com/MushroomObserver/mushroom-observer/commit/33639d5\">Commit #33639d5</a> (Aug 10, 2016) Letter to MO Community stating policy on abuse, community openness. Block user account."
  news_content_commit_96e27e9: "<a href=\"https://github.com/MushroomObserver/mushroom-observer/commit/96e27e9\">Commit #96e27e9</a> (Aug 7, 2016) Add basic documentation of API to GitHub."
  news_content_pr_236: "<a href=\"https://github.com/MushroomObserver/mushroom-observer/pull/236\">PR #236</a> (July 28, 2016) Prevent use of the Name \"Imageless\"."
  news_content_pr_235: "<a href=\"https://github.com/MushroomObserver/mushroom-observer/pull/235\">PR #235</a> (July 28, 2016) Improve link to MycoBank for taxa at the Group rank."
  news_content_pr_233: "<a href=\"https://github.com/MushroomObserver/mushroom-observer/pull/233\">PR #233</a> (July 28, 2016) Restore padding of tables created with Textile. Reduce size of Textile quoted paragraphs."
  news_content_pr_232: "<a href=\"https://github.com/MushroomObserver/mushroom-observer/pull/232\">PR #232</a> (July 28, 2016) Wrap long words (to prevent them from extending into other windows)."
  news_content_pr_231: "<a href=\"https://github.com/MushroomObserver/mushroom-observer/pull/230\">PR #231</a> (July 28, 2016) Improve test coverage of extensions."
  news_content_pr_230: "<a href=\"https://github.com/MushroomObserver/mushroom-observer/pull/230\">PR #230</a> (July 28, 2016) Refactor fixtures and tests to use Advanced Fixtures."
  news_content_pr_226: "<a href=\"https://github.com/MushroomObserver/mushroom-observer/pull/226\">PR #226</a> (May 30, 2016) Fix intermittent testing bug (in export_round_trip)."
  news_content_pr_224: "<a href=\"https://github.com/MushroomObserver/mushroom-observer/pull/224\">PR #224</a> (May 7, 2016) Prevent changes to the \"Unknown\" Location."
  news_content_pr_223: "<a href=\"https://github.com/MushroomObserver/mushroom-observer/pull/221\">PR #223</a> (April 24, 2016) Expand Show RSS Log page so it is easier to read."
  news_content_pr_221: "<a href=\"https://github.com/MushroomObserver/mushroom-observer/pull/221\">PR #221</a> (April 24, 2016) Fix bug where weakened confidence level vote sometimes caused mistaken calculation of Observer's favorite."
  news_content_pr_220: "<a href=\"https://github.com/MushroomObserver/mushroom-observer/pull/220\">PR #220</a> (February 1, 2016) Allow creation of Observations with observation date more than 20 years old."
  news_content_pr_219: "<a href=\"https://github.com/MushroomObserver/mushroom-observer/pull/219\">PR #219</a> (January 16, 2016) Create Vote Controller."
  news_content_pr_217: "<a href=\"https://github.com/MushroomObserver/mushroom-observer/pull/217\">PR #217</a> (January 15, 2016) Make \"Textile markup system\" a link everywhere on edit_name form."
  news_content_pr_216: "<a href=\"https://github.com/MushroomObserver/mushroom-observer/pull/216\">PR #216</a> (January 15, 2016) Remove IP address blocking from Rails code."
  news_content_pr_215: "<a href=\"https://github.com/MushroomObserver/mushroom-observer/pull/215\">PR #215</a> (January 15, 2016) Always show Observer Preference line in Observations if user checks \"View Observer’s Preferred ID?\"."
  news_content_pr_213: "<a href=\"https://github.com/MushroomObserver/mushroom-observer/pull/213\">PR #213</a> (January 14, 2016) Add Capybara gem and counterparts of 2 older integration tests."
  news_content_pr_212: "<a href=\"https://github.com/MushroomObserver/mushroom-observer/pull/212\">PR #212</a> (January 14, 2016) Enable web console in development mode on the VM."
  news_content_pr_208: "<a href=\"https://github.com/MushroomObserver/mushroom-observer/pull/208\">PR #208</a> (December 13, 2015) <u>Rails 4.2.5</u>\n\nAt long last the Mushroom Observer website is up to date with the latest stable version of Ruby on Rails (4.2.5). This has not been true since at least March of 2009. The upgrade process started last August when we were still using the 2.1.1 version of Ruby on Rails.\n\nThis has been a huge team effort by all the volunteer developers on the project. Thanks to every one of you for helping to make this happen.\n\nFor those who are interested in the technical low-down of this specific release, we got to 4.1 last month and the biggest change between 4.1 and 4.2 was a new HTML parsing library that required many minor code changes throughout out code base. There have also been some changes to how email is handled and a variety of other small changes to the code base. You should see no new changes in the site due to this latest upgrade, but of course <a href=\"/admins/emails/webmaster_questions/new\">send us a note</a> if you see anything wrong."

  # shared/_observation_list
  observation_made_confidence: Community confidence

  # account/preferences/edit
  prefs_title: Change Preferences
  prefs_link: Edit Preferences
  prefs_login: Login
  prefs_email: Email address
  prefs_password_new: New password
  prefs_password_confirm: Confirm new password

  prefs_appearance: Appearance Settings
  prefs_theme: Preferred theme
  prefs_themes_about: About Themes
  prefs_locale: Language
  prefs_location_format: Location Format
  prefs_location_format_postal: Postal (New York, USA)
  prefs_location_format_scientific: Scientific (USA, New York)
  prefs_hide_authors: "[:AUTHORITYS]"
  prefs_hide_authors_none: show author for all ranks (default)
  prefs_hide_authors_above_species: hide author for genus and higher ranks
  prefs_thumbnail_size: Thumbnail size
  prefs_thumbnail_small: "[:image_show_small]"
  prefs_thumbnail_large: "[:image_show_large]"
  prefs_thumbnail_maps: View thumbnail map on Observation page?
  prefs_image_size: Image size for "lightbox"
  prefs_image_size_help: Size shown when you click on an image.
  prefs_image_small: "[:image_show_small] (320 x 320)"
  prefs_image_medium: "[:image_show_medium] (640 x 640)"
  prefs_image_large: "[:image_show_large] (960 x 960)"
  prefs_image_huge: "[:image_show_huge] Huge (1280 x 1280)"
  prefs_image_full_size: "[:image_show_full_size]"
  prefs_label_format: Preferred label format
  prefs_label_format_pdf: Portable Document Format (PDF)
  prefs_label_format_rtf: Rich Text Format (RTF)

  prefs_layout_count: List page items
  prefs_layout_title: List page layout
  prefs_rows_by: rows ×
  prefs_columns: columns
  prefs_alt_col_colors: Alternate column colors.
  prefs_alt_row_colors: Alternate row colors.
  prefs_text_below_images: Put text below images.
  prefs_view_owner_id_help: View Observer's preferred ID for Observation (in addition to consensus ID)
  prefs_view_owner_id: "[:prefs_view_owner_id_help]"

  prefs_content_filters: Content Filters
  prefs_content_filters_explanation: Control content visibility site-wide.
  prefs_filters_has_images: Hide observations with no images
  prefs_filters_has_specimen: Hide observations with no specimens
  prefs_filters_lichen: Filter observations of lichens
  prefs_filters_lichen_yes: Show only lichens
  prefs_filters_lichen_no: Hide lichens
  prefs_filters_region: Show only observations and locations within this region
  prefs_filters_region_help: Must match the end of the location name, e.g., "Thailand" and "California, USA".
  prefs_filters_clade: Show only observations within this taxonomic clade
  prefs_filters_clade_help: Any taxonomic level is okay, e.g., "Agaricales", "Amanitaceae" and "Cortinarius".
  prefs_filter_off: filter off

  prefs_notes_template: Observation Notes Template
  notes_template: "[:prefs_notes_template]"
  prefs_notes_template_explanation: Comma-separated list of Notes sub-headings for the Create Observation page.
  prefs_notes_template_no_other: must not include a heading named “[part]”
  prefs_notes_template_no_dups: contains duplicate heading “[part]”
  prefs_privacy: Privacy Settings
  prefs_votes_anonymous: Votes on proposed names and images
  prefs_votes_anonymous_no: Always public
  prefs_votes_anonymous_yes: Always anonymous
  prefs_votes_anonymous_old: Public after [cutoff]
  prefs_keep_image_filenames: Keep original file name of uploaded images?
  prefs_keep_image_filenames_toss: remove from database completely
  prefs_keep_image_filenames_keep_but_hide: save but keep them private
  prefs_keep_image_filenames_keep_and_show: save and make them public
  prefs_bulk_filename_purge: Purge All Filenames from Database
  prefs_bulk_filename_purge_confirm: Are you sure you want to purge all image filenames from our database? This action cannot be undone. Please note that no one but you is able to see these filenames, anyway.
  prefs_bulk_filename_purge_success: Successfully purged all image filenames from our database.
  prefs_change_image_vote_anonymity: Change Image Vote Anonymity
  prefs_license_note: Default "license":/info/how_to_use#license you want for new images.

  prefs_email_please_notify: Please notify me when...
  prefs_email_general: General Email
  prefs_email_general_commercial: someone is interested in using an image of mine for commercial purposes.
  prefs_email_general_features: new features come out.
  prefs_email_general_feature: "[:prefs_email_general_features]"
  prefs_email_general_questions: someone wants to send me a question about my observations, etc.
  prefs_email_general_question: "[:prefs_email_general_questions]"
  prefs_email_comments: "[:Comment] Email"
  prefs_email_comments_owner: someone comments on my observations, names, etc.
  prefs_email_comments_response: someone posts responses to my comments.
  prefs_email_locations: "[:Location] Email"
  prefs_email_locations_admin: someone changes a location I administrate.
  prefs_email_locations_author: someone changes a location I'm author on.
  prefs_email_locations_editor: someone changes a location I've edited.
  prefs_email_observations: "[:Observation] Email"
  prefs_email_observations_consensus: consensus name changes for one of my observations.
  prefs_email_observations_naming: someone proposes a name for one of my observations.
  prefs_email_names: "[:Name] Email"
  prefs_email_names_admin: someone changes a name I administrate.
  prefs_email_names_author: someone changes a name I'm author on.
  prefs_email_names_editor: someone changes a name I've edited.
  prefs_email_names_reviewer: someone changes a name I've reviewed.
  prefs_email_prefs: Email preferences
  prefs_email_html: It's okay to use HTML in my emails.
  prefs_no_emails: Opt out of _all_ email from MO.
  prefs_email_digest_daily: Send me summary at the end of the day.
  prefs_email_digest_immediate: Notify me of events as they happen.
  prefs_email_digest_weekly: Send me summary at the end of the week.
  prefs_email_note: Note that none of these email features will cause your email address to be displayed on a webpage or allow the person who wants to contact you to obtain your email address. You will be sent an email from news at mushroomobserver.org that will contain the contact information for the person who wants to contact you. It will be entirely up to you if you want to respond to them.

  # account/profile
  profile_title: "[:edit_object(type=:profile)]"
  profile_link: "[:edit_object(type=:profile)]"
  profile_button: "[:SAVE_CHANGES]"
  profile_name: "[:Name]"
  profile_notes: About yourself
  profile_location: Primary location
  profile_mailing_address: Mailing Address for Collections
  profile_image_create: Upload photo
  profile_image_change: Upload new photo
  profile_image_remove: "(Remove photo.)"
  profile_image_reuse: "(Reuse another photo.)"
  image_copyright_holder: Copyright holder and license for this image
  image_copyright_warning: Please only upload an image that you created or which you own the copyright of.

  # account/reverify
  reverify_welcome: Reverify Account
  reverify_link: Reverify
  reverify_note: "Your account, [user], has not been verified yet.\n\nCheck your email for your verification URL or click the link below to have the verification email resent."

  # rss_logs/rss
  rss_description: List of changes to [:app_title] as they happen.
  rss_log_of_deleted_item: Deleted Item
  rss_log_title: Activity Log
  rss_by: by [user]
  rss_title: "[:app_title]"
  rss_filtered_mouseover: "[:app_title] has applied filter(s) based on your preferences."
  rss_show: "Show:"
  rss_hide: "Hide:"
  rss_all: Everything
  rss_all_help: Show all object types.
  rss_one_observation: "[:OBSERVATIONS]"
  rss_one_name: "[:NAMES]"
  rss_one_location: "[:LOCATIONS]"
  rss_one_species_list: "[:SPECIES_LISTS]"
  rss_one_project: "[:PROJECTS]"
  rss_one_glossary_term: "[:GLOSSARY]"
  rss_one_article: "[:NEWS]"
  rss_one_help: Show only [types].
  rss_make_default: Make This My Default
  rss_this_is_default: This Is Your Default
  rss_created_at: "[TYPE] Created"
  rss_changed: "[TYPE] Changed"
  rss_destroyed: "[TYPE] Destroyed"
  rss_consensus_reached: Consensus established

  # shared/_textile_help
  general_textile_link: Can be formatted with <a href="/info/textile_sandbox" target="_new">Textile</a>.
  shared_textile_link: More details here.
  shared_textile_help: Notes can be formatted using the <a href="/info/textile_sandbox" target="_new">Textile markup system</a>.<br/> _Amanita ocreata_, _A. ocreata_ ---> <u><b><i>Amanita ocreata</i></b></u> (linked to name description)<br/> __italic__, **bold** ---> <i>italic</i>, <b>bold</b><br/>

  field_textile_link: This field can be formatted with <a href="/info/textile_sandbox" target="_new">Textile</a>.

  # comments/_comments_for_object
  show_comments_add_comment: "[:add_object(type=:comment)]"
  show_comments_no_comments_yet: No one has commented yet.
  show_comments_and_more: And [num] more...

  # observation/_show_consensus
  show_consensus_species: Species in [name]

  # name/show_name_description or location/show_location_description
  show_description_empty: Nothing has been written for this description yet.
  show_description_destroy: "[:DESTROY]"
  show_description_edit: "[:EDIT]"
  show_description_clone: Clone
  show_description_merge: Merge With Another
  show_description_move: Move This Description
  show_description_publish: Publish
  show_description_make_default: Make Default
  show_description_adjust_permissions: Adjust Permissions
  show_description_read_permissions: View
  show_description_write_permissions: Edit
  show_description_clone_help: Create your own description based on this description.
  show_description_merge_help: Merge this description into another, then remove this one.
  show_description_move_help: Move this description to a different [parent].
  show_description_publish_help: Publish this draft and make it the default public description.
  show_description_make_default_help: Make this the default description that is shown on the main '[:show_name(name=:name)]' page.
  show_description_adjust_permissions_help: Change the set of users who are allowed to view, modify or administrate this description.

  # observer/_show_images
  show_images_small_thumbs: "(small thumbnails)"
  show_images_large_thumbs: "(large thumbnails)"

  # observer/_show_lists
  show_lists_header: "[:SPECIES_LISTS]"

  # location/show_location
  show_location_create: "[:create_object(type=:location)]"
  show_location_edit: "[:edit_object(type=:location)]"
  show_location_destroy: "[:destroy_object(type=:location)]"
  show_location_observations: Observations at this Location
  show_location_highest: Highest Elevation
  show_location_lowest: Lowest Elevation
  show_location_no_descriptions: There are no descriptions for this location yet.
  show_location_create_description: "[:CREATE]"
  show_location_creator: User who defined this location
  show_location_editor: "[:Editors]"
  show_location_editors: "[:Editors]"
  show_location_reverse: Reverse Location
  show_location_locked: This location is locked. If you want to change the location of your observation, please edit the observation instead. Changing a location name or coordinates implicitly changes all the observations at that location, too.
  show_location_hidden: This location is considered hidden either because it is private property whose owners do not want the location revealed or because it contains sensitive habitat. Its coordinates are intentionally imprecise and all associated observations have hidden GPS coordinates.

  # names
  show_name_add_name: "[:add_object(type=:name)]"
  show_name_edit_name: "[:edit_object(type=:name)]"
  show_name_distribution_map: Occurrence Map
  show_name_change_synonyms: Change Synonyms
  show_name_email_tracking: Email Tracking
  show_name_create_description: "[:CREATE]"
  show_name_synonyms: Synonym(s)
  show_name_preferred_synonyms: Preferred Synonyms
  show_name_deprecated_synonyms: Deprecated Synonyms
  show_name_misspelled_synonyms: Misspellings
  show_name_misspelling: This name is misspelled.
  show_name_misspelling_correct: "[:CORRECT_SPELLING]"
  show_name_refresh_classification: Refresh from Genus
  show_name_propagate_classification: Propagate to Subtaxa
  show_name_lifeform: Lifeform
  show_name_propagate_lifeform: Propagate to Subtaxa
  show_name_notes: "[:form_names_taxonomic_notes]"
  show_name_descriptions: "[:DESCRIPTIONS]"
  show_name_create_draft: Create New Draft for
  show_name_no_descriptions: There are no descriptions for this name yet.
  show_name_description_author: "[:Description] author"
  show_name_description_authors: "[:Description] authors"
  show_name_description_editor: "[:Description] editor"
  show_name_description_editors: "[:Description] editors"
  show_name_author_request: Request Authorship Credit
  show_name_content_status: Description status
  show_name_latest_review: "Latest review: [date] by [user]"
  show_name_most_confident: Most Confident Observations
  show_name_previous_version: Previous Version
  show_name_other_versions: Other Versions
  show_name_creator: First person to use this name on MO
  show_name_editor: "[:Editors]"
  show_name_editors: "[:Editors]"
  show_name_other_observations_notes: "(Someone proposed [name] for these observations, but consensus hasn't accepted it. Confidence value is for __this__ name, not the consensus name.)"
  show_name_nomenclature: Nomenclature
  show_name_classification: Classification
  show_name_general_description: "[:form_names_gen_desc]"
  show_name_see_more: See More
  show_name_icn_id_missing: missing
  google_name_search: Google Search
  index_fungorum: Index Fungorum
  index_fungorum_search: Index Fungorum search page
  index_fungorum_web_search: Index Fungorum web search
  mycobank: MycoBank
  mycobank_search: MycoBank search
  gsd_species_synonymy: GSD Species Synonymy
  sf_species_synonymy: SF Species Synonymy

  # names - links to observations
  show_name_observations: More [:OBSERVATIONS]
  show_name_observations_of: More [:OBSERVATIONS] of [name]
  show_name_all_observations: More [:OBSERVATIONS] (all synonyms)
  show_name_synonym_observations: Synonym [:OBSERVATIONS]
  show_name_other_observations: Similar [:OBSERVATIONS]
  show_observations_of: "[:OBSERVATIONS] of:"
  obss_of_this_name: this name
  obss_of_taxon: this taxon, any name
  taxon_obss_other_names: this taxon, other names
  obss_name_proposed: any taxon, this name proposed
  obss_taxon_proposed: other taxa, this taxon proposed
  show_subtaxa_obss: subtaxa
  show_name_locked: This name is locked. If you want to change the name of your observation, please propose a new name for your observation and vote on it, instead. If you change a name record on MO, it implicitly changes all the observations of that name.
  show_name_inherit_classification: Copy from parent.
  edit_classification_title: Edit Classification of [name]
  inherit_classification_title: Copy Classification from Parent of [name]
  inherit_classification_parent_name: Name of Parent
  inherit_classification_parent_blank: Parent has no classification, either!
  inherit_classification_no_matches: No names match.
  inherit_classification_alt_spellings: No names match. Maybe you meant one of these?
  inherit_classification_multiple_matches: Multiple names match. Which did you mean?
  inherit_classification_parent_lower_rank: Parent must be higher rank than [rank].
  show_name_num_notifications: "*Number of users interested in this name:* [num]"

  # observations/_show_namings
  show_namings_proposed_name: "[:NAMING]"
  show_namings_proposed_names: "[:NAMINGS]"
  show_namings_no_names_yet: No names have been proposed yet.
  show_namings_propose_new_name: Propose Another Name
  show_namings_eye_help: Observer's choice
  show_namings_eyes_help: Current consensus
  show_namings_community_favorite: This is the community favorite.
  show_namings_consensus: Community Vote
  show_namings_no_votes: no votes
  show_namings_your_vote: Your Vote
  show_namings_update_votes: Update Votes
  show_namings_suggest_names: Name Suggestions
  show_namings_cast: Cast Vote
  show_namings_user: "[:User]"
  show_namings_consensus_help: For each name listed above select your opinion of how well that name applies to this observation. Select '[:show_namings_propose_new_name]' if you want to suggest another option. See the "How to Use":/info/how_to_use#voting page for more details on how the votes are tallied.
  show_namings_lose_changes: You must click '[:show_namings_update_votes]' to save any changes you've made to your votes.
  show_namings_please_login: Please login to propose your own names and vote on existing names.
  show_namings_saving: Saving

  # observations/show_observation
  show_observation_site_id: Site ID
  show_observation_owner_id: Observer Preference
  show_observation_no_clear_preference: no clear preference
  show_observation_details: "[:DETAIL]"
  show_observation_details_inat_import: Imported [date] from
  show_observation_details_inat_export: Copied to iNaturalist as
  show_observation_inat_lat_lng: Public lat/lng
  show_observation_inat_suggested_ids: Suggested IDs
  show_observation_edit_observation: "[:edit_object(type=:observation)]"
  show_observation_propose_new_name: "[:show_namings_propose_new_name]"
  show_observation_debug_consensus: Debug Consensus
  show_observation_alternative_names: Alternative Name(s)
  show_observation_preferred_names: Preferred Name(s)
  show_observation_observation_created_at: Observation created
  # This is used if this is the location where the thing was growing.
  show_observation_collection_location: Collection location
  # This is used if this is NOT the location where the thing was growing.
  show_observation_seen_at: Seen at
  show_observation_gps_hidden: coordinates hidden from public
  show_observation_vague_location: This observation will not appear on maps of its taxon because the location is too vague.
  show_observation_improve_location: If you would like it to be included in maps, choose a more precise location.
  show_observation_specimen_available: Specimen available
  show_observation_specimen_not_available: No specimen available
  show_observation_no_images: No images
  show_observation_remove_images: "[:remove_objects(type=:image)]"
  show_observation_reuse_image: Reuse Image
  show_observation_add_images: "[:add_objects(type=:image)]"
  show_observation_species_lists: "[:SPECIES_LISTS]"
  show_observation_manage_species_lists: Manage Observation Lists
  show_observation_send_question: Send Observer a Question
  show_observation_view_notifications: View Notifications
  show_observation_hide_map: Hide thumbnail map.
  show_observation_thumbnail_map_hidden: Thumbnail map hidden. To re-enable this feature, go to your "[:app_preferences]":/account/preferences/edit page.
  show_observation_add_link: Add an external link
  show_observation_add_link_dialog: "Enter a link here to this observation on another website. Use the full URL, including \"https://\":"
  show_observation_no_collection_numbers: No [:collection_numbers]
  show_observation_remove_collection_number: Remove collection number from this observation
  show_observation_no_herbarium_records: No [:herbarium_records]
  show_observation_remove_herbarium_record: Remove fungarium record from this observation
  show_observation_add_sequence: Add [:SEQUENCE]
  show_observation_no_sequences: No [:sequences]
  show_observation_archive_link: Show Archive Record
  show_observation_blast_link: Run BLAST®
  show_observation_more_like_this: More like this
  show_observation_look_alikes: Look-alikes
  show_observation_related_taxa: Related taxa
  map_observation_title: "Map of Observation #[ID]"

  # observations/suggestions
  suggestions_title: Confident Suggestions
  suggestions_title_others: Wild Guesses
  suggestions_already_proposed: already proposed
  suggestions_propose_name: Propose This Name
  suggestions_confidence: Confidence
  suggestions_max: Max
  suggestions_avg: Avg
  suggestions_excellent: excellent
  suggestions_good: good
  suggestions_fair: fair
  suggestions_poor: poor
  suggestions_processing_images: Loading images
  suggestions_processing_image: Analyzing image
  suggestions_processing_results: Processing results
  suggestions_error: Something went wrong, sorry!

  # locations/show_past_location
  show_past_location_title: "[:VERSION] [num]: [name]"
  show_past_location_other_versions: Other Versions
  show_past_location_no_version: No version specified

  # locations/show_past_location_description
  show_past_location_description_title: "[:VERSION] [num]: [name]"

  # names/versions/show
  show_past_name_title: "[:VERSION] [num]: [name]"

  # names/descriptions/versions/show
  show_past_name_description_title: "[:VERSION] [num]: [name]"

  # object/show_past_versions
  show_past_version_merged_with: "(merged with #[id])"

  # observer/show_rss_log
  show_rss_log_title: Log for [title]

  # info/site_stats
  show_site_stats_title: Site Statistics

  # observations/_show_votes
  show_votes_title: Show Votes for [name]
  show_votes_users: "[:Users]"
  show_votes_vote: "[:Vote]"
  show_votes_weight: Weight
  show_votes_average: Average
  show_votes_score: Score
  show_votes_go_public: Make all of my votes public.
  show_votes_go_private: Make all of my votes anonymous.
  show_votes_total: "Overall Score\nsum(score * weight) /\n(total weight + 1)"
  show_votes_descript: User's votes are weighted by their contribution to the site (log<small>10</small> contribution). In addition, the user who created the observation gets an extra vote.
  show_votes_go_public_confirm: This will make all your votes for all observations public, not just your vote for this name. Is this what you want to do?
  show_votes_go_private_confirm: This will make all your votes for all observations anonymous, not just your vote for this name. Is this what you want to do?
  show_votes_gone_public: Thank you! Your preferences have been updated. Other users can now see your votes.
  show_votes_gone_private: Your preferences have been updated. Other users can no longer see your votes.

  # users/show
  show_user_about: About [user]
  show_user_title: Contribution Summary for [user]
  show_user_contributors: "[:app_contributors]"
  show_user_observations_by: Observations by [name]
  show_user_your_observations: Your Observations
  show_user_comments_for: Comments for [name]
  show_user_comments_for_you: Comments for You
  show_user_your_notifications: Your Email Alerts
  show_user_edit_profile: Edit Profile
  show_user_email_to: Email [name]
  show_user_joined: Joined
  show_user_mailing_address: Mailing Address for Collections
  show_user_primary_location: Primary Location
  show_user_personal_herbarium: Personal Fungarium
  show_user_total: Total
  show_user_language_contribution: "Translations: [name]"
  show_user_life_list: "[species] species in [genera] genera"

  # sequence
  sequence_edit_title: Editing [name]

  # account/signup
  signup_title: Account signup
  signup_name: Name (optional). Do not include your email unless you want to display it to all users
  signup_login: Desired login. Do not include your email unless you want to display it to all users
  signup_email_address: Email address
  signup_email_confirmation: Confirm email
  signup_choose_password: Choose password
  signup_confirm_password: Confirm password
  signup_preferred_theme: Preferred Theme (optional)
  signup_random: Random
  signup_button: Signup
  signup_email_help: "In order to sign up, you must provide a working email address. (One-time addresses will not work. Addresses that block email from mushroomobserver.org will not work.)\n\nWhen you complete this page and click \"Signup\", we will send you an email with account verification information. (This helps us to block spammers.)\n\nOnce you verify your account, you can change your email on your account Preferences page. We will never show your email address on a webpage that others can access unless you choose to display it by including it in your login, your user name, or comments or other text which you input. We will never sell your email address. We will only share your email address if you ask us to (e.g., when you send an email to another member, they will see your email). By default your email address will be used to send you information about changes to the site as well as notifications relevant to your contributions to the site. You can opt out of these uses by changing your Preferences."

  # species_list/create_species_list

  # species_list/edit_species_list

  # species_list/add_remove_observations
  species_list_add_remove_title: Add or Remove Observations from List
  species_list_add_remove_cancel: Cancel (back to observation index)
  species_list_add_remove_body: Adding or removing [num] observation(s) to/from list. Enter title or id of target observation list. Don't worry, it will ignore observations already added or removed from the list.
  species_list_add_remove_label: Target observation list
  species_list_add_remove_add_success: Successfully added [num] observation(s) to observation list.
  species_list_add_remove_remove_success: Successfully removed [num] observation(s) from observation list.
  species_list_add_remove_no_query: Missing observation query results, or query has expired.
  species_list_add_remove_bad_name: "Unrecognized observation list id or title: [name]"

  # species_list/manage_species_lists
  species_list_manage_title: Manage Observation Lists for [name]
  species_list_manage_belongs_to: This observation belongs to
  species_list_manage_doesnt_contain: Lists you own that do not contain this observation

  # species_list/manage_projects
  species_list_projects_title: Manage Projects for [List]
  species_list_projects_which_objects: Which objects?
  species_list_projects_which_projects: Which projects?
  species_list_projects_this_list: this observation list
  species_list_projects_observations: observations in this list
  species_list_projects_images: images in this list
  species_list_projects_no_add_to_project: You do not have permission to attach objects to the project "[proj]".
  species_list_projects_help: "This form allows you to either attach this list or its observations or images to one or more projects, or remove them from one or more projects. Choose which objects you wish to attach or remove, then choose the project or projects you wish to attach them to or remove them from, then click on \"Attach\" or \"Remove\" to perform the operation. Note: It will only allow you to attach or remove objects which you have permission to edit."

  # species_list/show_species_list
  species_list_show_download: Downloads, Reports, Print Labels
  species_list_show_save_as_txt: Save as Plain Text
  species_list_show_save_as_rtf: Save as Rich Text
  species_list_show_save_as_csv: Save as Spreadsheet
  species_list_show_print_labels: Print Labels
  species_list_show_set_source: Save This List for Later
  species_list_show_set_source_help: Save this list for the next time you create or edit an observation list. It will display a list of the species in this list for you to choose from.
  species_list_show_clone_list: Make a Copy of This List
  species_list_show_write_in: Write In New Observations
  species_list_show_add_remove_from_another_list: Add To / Remove From Another List
  species_list_show_manage_projects: Manage Projects
  species_list_show_manage_projects_help: Change which projects this list and its observations and images are attached to.
  species_list_show_add_new_observations: Add New Observations
  species_list_show_add_new_observations_help: Create and add a set of new observations to this list.
  species_list_show_manage_observations_too: If you would like to attach/remove observations or images, too, please use the "[:species_list_show_manage_projects]" link.
  species_list_show_edit: Edit This List
  species_list_show_clear_list: Clear This List
  species_list_show_destroy: Destroy This List
  species_list_show_members: Members
  species_list_show_no_members: This list contains no observations.
  species_list_show_regular_index: Regular Index
  species_list_show_regular_index_help: Show observations in the "regular" index as a table of thumbnails.

  # species_list/species_lists_by_title
  species_list_by_title_title: "[:SPECIES_LISTS] by Title"
  species_list_by_title_created_at: "[:Created]"
  species_list_by_title_list_name: List Name
  species_list_by_title_owner: Owner
  species_list_by_title_size: Size

  # species_list/upload_species_list
  species_list_upload_title: "[:UPLOAD] [:SPECIES_LIST]"
  species_list_upload_label: "[:UPLOAD] [:SPECIES_LIST]"
  species_list_upload_help: An observation list should be a simple text file with each name on its own line.

  # species_list/download
  species_list_download_title: Observation List Reports and Downloads
  species_list_download_back: Back to Observation List
  species_list_labels_header: Print Labels for Observation
  species_list_labels_button: Print Labels
  species_list_report_header: Save a Checklist of Names
  species_list_report_button: Save Names
  species_list_download_header: Download Observation Data

  # species_list/write_in
  species_list_write_in_title: "Add New Observations to [list_title]"

  # sequence/add_sequence
  sequence_add_edit: "[:edit_object(type=:observation)]"
  sequence_add_owner_id: "[:show_observation_owner_id]"

  # sequence/form_sequence
  form_sequence_locus_help: "Start with a short abbreviation (because the [:OBSERVATION] displays only the first [locus_width] characters). Examples:\n&nbsp;&nbsp;ITS\n&nbsp;&nbsp;multi-locus\n&nbsp;&nbsp;LSU large subunit ribosomal RNA gene, partial sequence"
  form_sequence_both_required: "[:BASES] and/or both [:ARCHIVE]/[:ACCESSION] required"
  form_sequence_bases_format: FASTA or Bare Sequence format
  form_sequence_archive_help: On-line, public database with [:sequence] data for this [:OBSERVATION].
  form_sequence_accession: "[:ACCESSION] number/code"
  form_sequence_accession_help: "Examples:\n&nbsp;&nbsp;KT968655\n&nbsp;&nbsp;UDB024324"
  form_sequence_valid_deposit: "[:deposit] requires both [:archive] and [:accession]"
  form_sequence_bases_or_deposit_required: bases and/or deposit required

  # users/by_contribution
  users_by_contribution_title: List of Contributors
  users_by_contribution_legend: How we estimate contribution
  users_by_contribution_2a: "[:images]"
  users_by_contribution_2b: "[:name]"
  users_by_contribution_2c: "[:observation]"
  users_by_contribution_2d: "[:naming]"
  users_by_contribution_2e: "[:vote]"
  users_by_contribution_2f: points
  users_by_contribution_1: "The order is currently based on an automated estimation of what each person has contributed to the site. The purpose of creating this order is to recognize the individual contributions of the members of the [:app_title] community.\n\nThe current formula is a weighted sum of each contribution. The current weighting is:"
  users_by_contribution_2: "Thus an observation of a species not previously in the site with three images would count as:"
  users_by_contribution_3: These weights or the overall method of ranking is likely to change over time based on feedback from the members of the community.

  # account/verify
  verify_note: "Your account has been verified...\n\nYou should now be able to post observations, upload images, edit name descriptions, define new locations, add comments, and propose and vote on identifications at \"[:app_title]\":[domain].\n\nThanks for joining!"

  # account/choose_password
  account_choose_password_title: Verifying Your Account
  account_choose_password_warning: You must choose a password before we can verify your account.

  # account/welcome
  welcome_no_user_title: User not set in session
  welcome_logout_link: Logout
  welcome_no_user_note: If you are not a spammer, please report this as an error.
  welcome_note: You are now logged into the system...

  # semantic_vernacular/delete
  delete_svd_not_allowed: Only admins can delete components of Semantic Vernacular Descriptions
  semantic_vernacular_index: Go to all Semantic Vernacular Descriptions
  semantic_vernacular_proposed: Proposed by [name] at [date_time]
  semantic_vernacular_delete: Delete
  semantic_vernacular_title: "SVD Detail: [name]"

  # glossary term fields
  glossary_term_created_at: Created At
  glossary_term_updated_at: Updated At
  glossary_term_name: Name
  glossary_term_description: Description

  # glossary_term#show
  show_glossary_term: Show Glossary Term
  show_glossary_term_reuse_image: Add Example
  show_glossary_term_remove_image: Remove Examples
  show_glossary_term_creator: Creator of this Glossary Term
  show_glossary_term_editor: "[:Editors]"
  show_glossary_term_editors: "[:Editors]"


  # glossary_term#show_past_glossary_term
  show_past_glossary_term_title: "[:VERSION] [num]: [name]"
  show_past_glossary_term_no_version: No version specified

  # glossary_term#create_glossary_term
  create_glossary_term: Create New Glossary Term
  create_glossary_term_add: Add Glossary Term

  # glossary_term#index
  glossary_term_index: Glossary
  glossary_term_index_title: Glossary of Mycology Terms
  glossary_term_index_documentation: Documentation and Guidelines

  # glossary_term#edit
  edit_glossary_term: "[:edit_object(type=:glossary_term)]"
  edit_glossary_term_not_allowed: This Glossary Term has been locked by the site admins
  edit_glossary_term_locked: Lock this Glossary Term?


  # glossary_term errors
  glossary_error_name_blank: Name cannot be blank.
  glossary_error_duplicate_name: Name must be unique.
  glossary_error_description_or_image: Glossary term must have a description or image.

  # news article fields
  article_title: Title
  article_body: Body

  # article/create_article
  article_body_required: "[:article_body] [:REQUIRED]"
  article_title_required: "[:article_title] [:REQUIRED]"
  form_article_title_help: This field will appear in the Activity Feed.

  # article/show_article
  show_article: "[:show_object(type=:article)]"

  # article/index_article
  index_article: "[:ARTICLE] Index"

  # publication fields
  publication_full: Full Reference
  publication_link: Link
  publication_peer_reviewed: Publication was peer reviewed
  publication_how_helped: How did Mushroom Observer help with this publication?
  publication_mo_mentioned: Mushroom Observer is mentioned or referenced in the publication

  # publication/index
  publication_index: Publication List
  publication_index_title: List of All Publications
  publication_index_intro: This is a list of all known publications that benefitted in some way by the existence of the Mushroom Observer. If you are aware of an article that should be added to this list please "add it":/publications/new. If you find an error, please add the correct citation and "send us a note":/admin/emails/webmaster_questions/new.
  publication_full_help: When possible please use the other citations as a model for how to format new ones and specifically start the citation with the family name of the lead author.
  publication_legend: "*P* indicates that it is a scientific, peer-reviewed article.\n*M* indicates that the article explicitly mentions or references the Mushroom Observer."
  publication_citation: "We encourage you to cite Mushroom Observer this way:\n\nWilson, N., Hollinger, J., et al. 2006-present. Mushroom Observer. https://mushroomobserver.org\n\nHowever, your publisher may restrict how or whether websites can be cited. If you need a published reference the best current citation we are aware of is:"

  # publication/edit

  # publication/create_event

  # publication/show
  show_publication_added_by: Added by

  # herbarium fields
  herbarium_curator: Curator
  herbarium_curators: Curators
  herbarium_mailing_address: Mailing Address
  herbarium_code: Code
  herbarium_mcp_db: 'MyCoPortal Collection ID'
  user_personal_herbarium: "[name]: Personal Fungarium"

  # herbaria/show
  show_herbarium_herbarium_record_count: This fungarium contains [count] fungarium record(s).
  show_herbarium_mcp_db_missing: Missing
  show_herbarium_add_curator: Add Curator
  show_herbarium_no_user: Unable to find the user '[login]'.
  show_herbarium_curator_request: Request to be a Curator
  show_herbarium_curator_help: When you press send below, you will send a note to the admins requesting to be made an admin of this fungarium. When we add curators to an MO fungarium, those curators are given exclusive rights to edit the fungarium's addresses and notes. Curators are also allowed to create fungarium records for other users' observations. For example, when a fungarium accessions a contributor's specimen, the fungarium can create a record attached to the contributor's observation on MO noting that the specimen resides at your fungarium and what its accession number is. Please ask how MO can help your fungarium IT people automate this process via our API.
  show_herbarium_request_sent: Request has been sent to admins. We'll get back to you as soon as possible.

  # herbaria/create
  create_herbarium: New Fungarium
  create_herbarium_personal: Check this box if this is your personal fungarium
  create_herbarium_personal_help: Each user can have one personal fungarium that they have curator privileges for. By default it is called "[name]", but you can change that name to anything you like.
  create_herbarium_code: Standard Abbreviation
  create_herbarium_code_recommended: recommended for Index Herbariorum-listed Fungaria
  create_herbarium_code_help: Look up the standard abbreviation for a fungarium at "Index Herbariorum":https://sweetgum.nybg.org/science/ih/.
  create_herbarium_email: Email Address
  create_herbarium_mailing_address: Mailing Address
  create_herbarium_duplicate_name: Fungarium called '[name]' already exists.
  create_herbarium_personal_already_exists: You've already created a personal fungarium called '[name]'.
  create_herbarium_must_define_location: You must define this location before we can use it for this fungarium. Any other information you provided has been saved.
  create_herbarium_name_blank: Fungarium name must not be blank.

  # herbaria/edit
  edit_herbarium: Edit Fungarium
  edit_herbarium_this_is_personal_herbarium: This is your personal fungarium. You are only allowed one personal fungarium. If you would like to change which fungarium is your personal fungarium, please contact the admins and explain the situation.
  edit_herbarium_cant_make_personal: You can't make this your personal fungarium because you don't own all the fungarium records. You will need to have an admin do this for you. Please send us a message explaining what's going on.
  edit_herbarium_admin_make_personal: Make this the personal fungarium for
  edit_herbarium_user_records: User "[name]" has [num] records in this fungarium.
  edit_herbarium_no_herbarium_records: No fungarium records for this fungarium.
  edit_herbarium_user_already_has_personal_herbarium: User "[user]" already has a personal fungarium called "[herbarium]".
  edit_herbarium_successfully_made_personal: Successfully made this the personal fungarium of "[user]".
  edit_herbarium_successfully_made_nonpersonal: Successfully made this nobody's personal fungarium.

  # herbaria/index
  herbarium_index: Fungarium Index
  herbarium_index_list_all_herbaria: List All Fungaria
  herbarium_index_nonpersonal_herbaria: List Institutional Fungaria
  herbarium_index_records: Records
  herbarium_index_merge_help: Click on the fungarium below that you would like to merge "[name]" into. This will cause "[name]" to be deleted and all of its records and curators to be transferred into the new fungarium. If you do not have permission to perform the merge, it will send a request to the admins. ("+Cancel merge.+":[url])

  # herbaria/filtered
  list_herbaria_title: "[:list_objects(type=:herbarium)]"


  # herbarium record fields
  herbarium_record_herbarium_name: Fungarium Name
  herbarium_record_initial_det: Initial Determination
  herbarium_record_accession_number: Accession Number
  herbarium_record_user: Record Creator
  herbarium_record_notes: Fungarium Record Notes

  herbarium_record_collection: Collection Record

  # herbarium_record/create_herbarium_record
  create_herbarium_record: Add Fungarium Record
  create_herbarium_record_accession_number_help: "Must be a unique identifier for this fungarium. If you do not know the accession number, or there isn't one yet, use the observation number or your own collection number. Examples:\n&nbsp;&nbsp;12419\n&nbsp;&nbsp;BRY-L-0025845\n&nbsp;&nbsp;MO 174623\n&nbsp;&nbsp;Joe Smith 17-013"
  create_herbarium_separately: The fungarium you entered doesn't exist. Please create it separately and then add the fungarium record to your observation.
  create_herbarium_record_missing_herbarium_name: Missing fungarium name.
  create_herbarium_record_already_used: This fungarium record already exists. We've added this observation to it. If that isn't correct, remove it from your observation, then add the correct fungarium record.
  create_herbarium_record_already_used_by_someone_else: This accession number has already been recorded by someone else for [herbarium_name]. Try adding your initials to the accession number to distinguish labels.
  create_herbarium_record_only_curator_or_owner: Only curators can add fungarium records to other users' observations.

  # herbarium_record/edit_herbarium_record
  edit_herbarium_record: Edit Fungarium Record
  edit_herbarium_record_back_to_index: Back to Fungarium Record Index
  edit_herbarium_record_cant_add_or_remove: Only curators or the observer can add or remove an observation to or from a fungarium record.
  edit_herbarium_record_already_used: This fungarium record already exists. If you want to merge records, move the observations from this record to the other, then delete this record.
  edit_affects_multiple_observations: The changes you make here will affect all of the observations shown. If you wish to change a single observation, go to that observation, remove the incorrect [type] from it, then add the correct one. That will leave the [type] unchanged for any other observations associated with it.

  # herbarium_record/destroy_herbarium_record
  delete_herbarium_record: Destroy Fungarium Record

  # herbarium_record/herbarium_record_index (not a real page)
  herbarium_record_index_title: "[subject] Fungarium Record Index"

  # herbarium_record/list_herbarium_records
  list_herbarium_records_title: "[:list_objects(type=:herbarium_record)]"



  # collection number fields
  collection_number_name: Collector's Name
  collection_number_number: Collector's Number
  collection_number_user: Record Creator

  # collection_number/create_collection_number
  create_collection_number: Add Collection Number
  create_collection_number_missing_name: Missing collector's name.
  create_collection_number_missing_number: Missing collector's number.

  # collection_number/edit_collection_number
  edit_collection_number: Edit Collection Number
  edit_collection_number_back_to_index: Back to Collection Number Index
  edit_collection_number_cant_add_or_remove: Only the observer can add or remove a collection number to or from an observation.
  edit_collection_number_already_used: This collection number is shared with another observation. If you need to fix it, remove it from your observation, then add the correct one.
  edit_collection_numbers_merged: Merged [this] into [that]. If this was not what you meant to do, remove the collection number from one of the observations, then add the correct one.

  # collection_number/destroy_collection_number
  delete_collection_number: Destroy Collection Number

  # collection_number/collection_number_index (not a real page)
  collection_number_index_title: "[subject] Collection Number Index"

  # collection_number/list_collection_numbers
  list_collection_numbers_title: "[:list_objects(type=:collection_number)]"



  # support/donate
  donate_title: Donate to Mushroom Observer, Inc.
  donate_tab: Donate
  donate_other: Other Amount
  donate_anonymous: Anonymous donation
  donate_recurring: Monthly recurring donation
  donate_who: Name for Donors Page
  donate_email: Email (to ensure uniqueness)
  donate_confirm: Confirm
  donors_order: The donors names are ordered based first on the total amount donated and then by who has donated the most recently.
  donate_snail_mail: "Donors who wish to donate by check should make the check payable to \"Mushroom Observer, Inc.\" and mail it to our registered corporate address:\nMushroom Observer, Inc.\n68 Bay Rd.\nNorth Falmouth, MA 02556-2404"
  donors_title: The Mushroom Observer Community Thanks Our Donors
  donors_tab: Show Donors
  donate_thanks: Thank you for your interest in donating to Mushroom Observer!
  donate_explanation: "A donation can be made in any amount. There are two ways: via PayPal or by check. We encourage you to send a check for donations of $200 or more.\n\nPayPal donations can be made with most credit cards (no PayPal account needed) or via a PayPal account by clicking on the \"Confirm\" button below.\n\nFor donations by check see below.\n\nDonors are normally acknowledged by name on the \"Mushroom Observer Donors Page\":/support/donors. If you would like special arrangements for your acknowledgement please \"send us a comment\":/admin/emails/webmaster_questions/new."

  donate_fine_print: "\"https://www.mushroomobserver.org\":/ is operated by \"Mushroom Observer, Inc.\":/support/governance for educational purposes. Mushroom Observer, Inc. is a public charity described under section ==501(c)(3)== of the Internal Revenue Code (see \"IRS Determination Letter\":/doc/mo-determination.pdf). Donations to Mushroom Observer, Inc. are eligible to be deducted for federal income tax purposes. To substantiate the amount of your deductible donation, you will receive an email acknowledgement from Mushroom Observer, Inc. of the amount and date of your donation."

  # support/confirm
  confirm_title: Donation Confirmation
  confirm_amount: Amount
  confirm_text: Thank you for offering to make the following donation. To complete this transaction using PayPal, click the button below.
  confirm_positive_number_error: Other Amount must be a number greater than zero
  confirm_recurring: Recurring monthly

  # support/governance
  governance_title: Governance of the Mushroom Observer
  governance: "The \"Mushroom Observer website\":/ is owned and operated by the Massachusetts based non-profit, Mushroom Observer, Inc. - specifically the domain, mushroomobserver.org, as well as all relevant source code copyrights are owned by Mushroom Observer, Inc. The images and user entered text on the site are owned by their respective authors and are licensed for use under Creative Commons licenses as described on the \"Introduction\":/info/intro page.\n\nMushroom Observer, Inc. was organized based on its \"articles of organization\":/doc/mo-articles.pdf and operates under its \"bylaws\":/doc/mo-bylaws.pdf which may be revised from time to by its Board of Directors. Mushroom Observer, Inc. has been \"recognized as a section ==501(c)(3)== public charity\":/doc/mo-determination.pdf serving educational purposes. If you have questions about the governance of the site or need to get in touch with members of the Board of Directors please \"send us a comment\":/admin/emails/webmaster_questions/new."

  # support/thanks
  thanks_title: Thanks for Your Support!
  thanks_note: "Thank you for helping to support the Mushroom Observer. Your support is greatly appreciated and will help Mushroom Observer continue its mission.\n\nYour donation will be acknowledged by name on the \"Mushroom Observer Donors Page\":/support/donors once the funds are received unless you have requested special arrangements for your acknowledgement. Examples of special arrangements might be to make the donation anonymously or to leave it in someone else's name. If you would like special arrangements for your acknowledgement please \"send us a comment\":/admin/emails/webmaster_questions/new."

  # support/letter
  letter_title: Open Letter to the Community
  letter_body: "To the Mushroom Observer Community,\n\nIt has been an amazing year for us. This year we hit some major milestones: 100,000 images, 50,000 observations and 2,000 registered users. This means we have essentially been doubling every year. While Jason has achieved some minor miracles in his volunteer efforts to keep things going with the bare bones server configuration we are using, it is becoming clear that we will soon need more memory and more processors to support our continued growth.\n\nUnfortunately, this means our server expenses will be going up. So far I have been happy to support the Mushroom Observer server needs out of my own pocket, but those expenses have also been essentially doubling every year and I will soon not be able to afford it. As a result, I would like to start asking for donations from the community. Those of you who have gotten a lot out of the site and want to see it continue to grow and expand, now is your chance to give a little back and help with the financial support of the site.\n\nTo that end, we have setup a \"donation page\":/support/donate that can securely accept money from a PayPal account or a regular credit card.\n\nI would like to raise at least $2000 to cover basic server costs. The more we get, the more we can expand our capacity for traffic and growth. And the fewer times you will encounter server down time and failed uploads.\n\nWhen you make a donation, your name by default will be added to our \"donors page\":/support/donors as soon as we confirm the donation. If you would prefer to donate anonymously or make other special arrangements for your acknowledgement, \"send a comment\":/admin/emails/webmaster_questions/new after you make your donation.\n\nPlease help support this active internet community of people who enjoy sharing and learning more about the mushrooms around us.\n\nThanks,\n-Nathan"

  # support/wrapup_2011
  wrapup_2011_title: 2011 Wrapup to the Mushroom Observer Community
  wrapup_2011_body: "To the Mushroom Observer Community,\n\n2011 has been a relatively quiet year for Mushroom Observer at least from the perspective of new development. I have personally been working overtime on a new version of the Encyclopedia of Life and Jason has been working hard on a new lichen related website and book.\n\nEven so the site has continued to grow. We now have over 180,000 images, 80,000 observations and we are very close to 3,000 registered users. This continues our trend of nearly doubling every year. Fortunately, due to generous donations from all of you, Jason was able to substantially upgrade our server configuration and to the best of our knowledge the system has been working very well despite the ever growing demand. While we still have some money in the bank, we will continue to need \"additional donations\":/support/donate to keep the system going.\n\nAs was true last year, the donations are made through a not-for-profit corporation called The Consortium for Digital Mycology Resources (CDMR). The CDMR is recognized as a non-profit by the state of California, but is still not an official federal ==501(c)(3)== non-profit. However, the application process has moved forward and for now we continue to act as a non-profit and donations are tax deductible. For anyone interested in the details of that process please visit the \"CDMR website\":http://digitalmycology.org.\n\nThere have been a few notable new features added to Mushroom Observer over the last year. Jason did a great job developing the \"MO Feature Tracker\":/pivotal/index interface that interacts with our new freely accessible \"Pivotal Tracker account\":https://www.pivotaltracker.com/projects/224629 for tracking bugs and feature requests. In addition, I have been working quite a bit behind the scenes to prepare for a roughly 10 fold increase in the number of Mushroom Observer images that will be sharable with the broader biodiversity community and EOL in particular.\n\nAlong with this note, we are also releasing the newly developed \"Black on White\":/theme/BlackOnWhite color theme. With this theme I am trying to provide a more current and professional look for the site. \"Feedback on the theme or suggestions for improvements\":/admin/emails/webmaster_questions/new are very welcome.\n\nWhile there have not been a lot of new features released this year, there have been a number of important discussions going on about potential future development. These have included discussions of better ways of managing naming and voting so they align better with standard herbarium practices, improving the expressiveness of the voting system, rearranging the interface to be more workflow driven, and expanding the role of projects to encourage more focused collaboration within MO.\n\nWhich brings us to the biggest news. I have begun doing some of my own research with the data from the Mushroom Observer and I have received several inquiries from other scientists interested in either using Mushroom Observer as it is to support their own research or to support additional development of the Mushroom Observer to expand the connections between Mushroom Observer and the scientific community.\n\nMy own research has included some preliminary analysis of the data in the Mushroom Observer database. The most interesting finding has been that \"users who collect in the Western US on average find more species there than users who collect in the Eastern US\":/images/fungal_biogeography.png. I am currently in the process of developing funding and collaborators to more fully pursue this and other interesting questions that can be answered using our data. Another area of research development has been with some of the computer scientists at Rensselaer Polytechnic Institute. The group I am working with are focused on the emerging \"semantic web\":https://en.wikipedia.org/wiki/Semantic_web. We are developing a system for creating a new naming system for amateur/citizen mycologists. It will include a global, web-based registration system for names that are then associated with rigorous definitions that computers can reason about. We have plans to support a summer internship through the EOL to help develop this idea.\n\nIn addition, as many of you are aware Tom Bruns at UC Berkeley has already been using Mushroom Observer to catalog the collections his collaborators (including many of you) have been finding in Yosemite National Park. He and I have also begun discussions of what features would be valuable to add Mushroom Observer to support his call for developing a \"North American Mycoflora\":https://msafungi.org/wp-content/uploads/2019/03/August-2011-Inoculum.pdf. Another promising development was being asked to write a letter of support for a proposal that Barabara Thiers and Roy Haling have submitted to digitize the fungal herbaria throughout the US. If that gets funded, they are interested in making their data available through the Mushroom Observer.\n\nFinally, through connections at the EOL, I was able to participate in a workshop focused on citizen science biodiversity observation systems. The workshop was held in October outside of London and included representatives from \"iSpot\":https://www.ispotnature.org/ and \"iNaturalist\":https://inaturalist.org along with several other significant global projects. I went to the workshop not only to represent the technical side of the EOL, but also the Mushroom Observer. As a result the group of projects involved in the workshop, including Mushroom Observer, are participating in a competition called \"Badges for Lifelong Learning\":http://www.dmlcompetition.net/Competition/4/badges-competition-cfp.php. We have already successfully passed the first stage of the competition and are working on our application for the second stage.\n\nWhile many of these projects promise exciting developments for MO over the next year and some may even include financial support for the development of new Mushroom Observer features, the on-going support for the site relies on \"donations\":/support/donate from you our users. Please help support this active internet community of people who enjoy sharing and learning more about the mushrooms around us.\n\nThanks for all your contributions to the Mushroom Observer,\n-Nathan"

  # support/wrapup_2012
  wrapup_2012_title: 2012 Wrapup for the Mushroom Observer Community
  wrapup_2012_body: "2012 was a busy year for Mushroom Observer. Many notable new features were added. Highlights include:\n\n* Substantial revisions to the <a href=\"/names/383\">Show Name</a> and <a href=\"/images/267480?size=medium\">Show Image</a> pages\n* Data downloads from observation searches\n* Support for <a href=\"/herbarium\">Herbarium</a> and Specimen pages\n* Interactive support for translators\n* <a href=\"/users/checklist?user_id=1093\">Life Lists</a> from user summary pages\n* Substantial increase in data shared with EOL\n* Reciprocal links with <a href=\"https://mycoportal.org/\">MyCoPortal</a>\n\nMore details available on the <a href=\"/info/news\">Features and Fixes</a> page.\n\nOne of the goals of this work has been to increase the scientific value of the site for research. The support for Herbarium and Specimen pages as well as the reciprocal links with MyCoPortal are recent steps towards this goal. This work is directly related to a new effort to digitize fungal herbaria throughout the US led by Barbara Thiers. I continue to work with Tom Bruns at UC Berkeley and Deborah McGuinness at Rensselaer Polytechnic Institute (RPI) to find funding to directly support improvements to the Mushroom Observer. These projects continue to promise exciting developments for MO in the future.\n\nIn addition, the site has continued to grow. We now have over 300,000 images, 100,000 observations, and over 3800 registered users. This not only indicates the greatest number of images we've received in a year (106,000), but is a greater growth rate than the previous year (56% vs. 49%).\n\nFortunately, due to generous donations from all of you, we have continued to be able to improve the site configuration. While we do have a few more tricks up our sleeves that we expect to implement soon, it is increasingly clear that more substantial improvements are needed. Historically, we have run the site off a single server. To achieve the next level of performance we would like to separate the database from the application server, and add an additional application server along with a small load balancer. We expect this to roughly triple the monthly costs of running the site to around $200/month.\n\nI am also excited by a recent surge in the number of folks interested in contributing their time to the Mushroom Observer development effort. We had a summer intern, Han Wang, from RPI create a prototype system for describing Fungi using semantic web technology (references at the end of the letter). I presented on this work at the 2012 Mycological Society of America annual meeting. Another RPI student, Katie Chastain, has recently joined the team and is interested in working on data provenance and developing a workflow for species discovery. Alan Rockefeller has begun looking into improving site performance and Joe Cohen has started exploring upgrading our software stack. If you want to join the party, sign up for the new <a href=\"https://groups.google.com/forum/?fromgroups=#!forum/mo-developers\">mo-developers@googlegroups.com</a> mailing list. One of the significant enabling pieces for this is a new simpler system for setting up a development environment. You can find out more at the <a href=\"https://github.com/MushroomObserver/developer-startup\">developer-startup GitHub Project</a>.\n\nHowever, this year has not been entirely good news. The Consortium for Digital Mycology Resources (CDMR), was organized in 2009 to support online digital mycology resources such as Mushroom Observer, and it applied for federal tax exempt status under section ==501(c)(3)== so that it could receive deductible donations from interested users. This ruling is still pending in the IRS. Beginning in 2012, Mushroom Observer member John Harper, a tax lawyer with Morrison & Foerster, noticed that CDMR’s exemption application had been pending with the IRS for an unusually long time, and volunteered to help CDMR on a pro-bono basis in its attempt to attempt to obtain recognition of a section ==501(c)(3)== status for CDMR. Since then he has briefed the IRS on the issues that the IRS has raised, and had a conference with the IRS to discuss the ruling request. CDMR’s case is currently under review in the National Office of the IRS.\n\nIn light of CDMR’s unsettled tax status, CDMR’s board decided not to solicit donations at the end of last year. However, the CDMR board of directors is committed to creating or joining a recognized tax-exempt non-profit that can receive deductible donations to support online mycological resources such as the Mushroom Observer. Exactly what form this will take and how soon it will happen is still up in the air.\n\nWithout financial support from CDMR, I have been personally paying to support Mushroom Observer largely out of my own pocket over the last few months. I would very much appreciate any <a href=\"https://www.paypal.com/cgi-bin/webscr?cmd=_s-xclick&hosted_button_id=2TGUG7TNXYF7Q\">personal gifts</a> that you all would be willing to send to contribute to the cost of keeping Mushroom Observer online during this interim period. This will be especially important before we can attempt to improve the level of performance by adding more servers. Any gifts I receive will be used to cover costs directly associated with running the Mushroom Observer and such donations will continue to be recognized on the Mushroom Observer donors page. Unfortunately, you will not be able to count them as tax deductible donations. You can make your gifts with a credit card through <a href=\"https://www.paypal.com/cgi-bin/webscr?cmd=_s-xclick&hosted_button_id=2TGUG7TNXYF7Q\">PayPal</a>\n\n\nThanks for all your contributions to the Mushroom Observer,\n-Nathan"

  cannot_be_blank: cannot be blank

  cannot_include_tabs: cannot include tabs

  # visual group statuses
  visual_group_include: Include
  visual_group_exclude: Exclude
  visual_group_included: Included
  visual_group_excluded: Excluded
  visual_group_needs_review: Needs Review

  visual_group_count_excluded: "[count] Excluded Images"
  visual_group_count_included: "[count] Definitional Images"
  visual_group_count_needs_review: "[count] Images have been reviewed"

  visual_group_includes_names: Includes images from these names (at most 10 listed here)

  # Links to CRUD pages
  visual_group_index: "[:VISUAL_GROUP] Index"
  visual_group_edit: Edit [:VISUAL_GROUP]
  visual_group_show: Show [:VISUAL_GROUP]
  visual_group_create: Create [:VISUAL_GROUP]

  # visual_groups/show
  definitional_images: Definitional Images
  show_visual_group_title: "[name] [:VISUAL_GROUP]"

  # visual_groups/destroy
  destroy_visual_group_success: "[:VISUAL_GROUP] [:destroyed]"

  # visual_groups/edit
  edit_visual_group_filter_options: Filter Options
  edit_visual_group_update_filter: Update Filter

  # visual_groups/update
  update_visual_group_success: "[:UPDATED] [name] [:VISUAL_GROUP]"

  # visual_models/show
  show_visual_model_index: "[:VISUAL_MODEL] [:INDEX]"

  # Visual Models
  visual_model_errors: prohibited this visual_model from being saved

  # visual_models/destroy
  destroy_visual_model_success: "[:VISUAL_MODEL] [:destroyed]"

  # Field Slips
  field_slip_add_images: Add Images or Other Data
  field_slip_cant_join_project: Either no Project was found or you are unable to join the associated Project
  field_slip_code: Field Slip Code
  field_slip_code_format_error: code must have non-numeric characters other than period (.) and dash (-)
  field_slip_constraint_violation: The selected observation violates one or more project constraints
  field_slip_created: Field slip was successfully created.
  field_slip_create_obs: Create New Observation
  field_slip_quick_create_obs: Quick Create
  field_slip_creator: Creator
  field_slip_destroy: Destroy this field slip
  field_slip_destroyed: Field slip was successfully destroyed.
  field_slip_edit: "[:edit_object(type=:FIELD_SLIP)]"
  field_slip_editing: Editing Field Slip
  field_slip_errors: prohibited this field_slip from being saved
  field_slip_filter_by: Filter by [:PROJECT]
  field_slip_index: "[:index_object(type=:FIELD_SLIPS)]"
  field_slip_job_no_project: No Project with id=[ID]
  field_slip_job_no_tracker: No Field Slip Tracker found
  field_slip_keep_obs: Save with Current Observation
  field_slip_last_obs: Switch to Last Observation
  field_slip_new: Record Field Slip
  field_slip_no_observation: No Observation found
  field_slip_no_project: No Project found
  field_slip_nil_project: "(No Project)"
  field_slip_other_codes: Other Codes
  field_slip_other_example: e.g., iNat ID
  field_slip_other_inat: Check if [:field_slip_other_codes] is an iNat ID
  field_slip_project_success: Field Slip will be associated with the [TITLE] Project
  field_slip_qr_intro: This page is primarily intended for scanning "MO Field Slips":https://mushroomobserver.org/articles/37 using a QR code scanner. It should work with QR codes that only contain the field slip code. You can also enter the code by hand into the text box and hit return.
  field_slip_quick_no_location: Quick create requires an existing location
  field_slip_quick_no_name: Quick create requires an existing name

  field_slip_remove_observation: Removed [OBSERVATION] from [TITLE] Project
  field_slip_show: Show [:FIELD_SLIP]
  field_slip_updated: Field slip was successfully updated.
  field_slip_welcome: Welcome to the [TITLE] Project!
  field_slips_max_for_project: You may create up to [MAX] slips for this project.
  field_slips_for_project_title: Create Field Slips for the
  field_slips_created_job: Created job for [filename]
  field_slips_must_be_member: You must be a project member to create field slips
  field_slips_project_update_fail: Unable to update [TITLE] Project
  field_slips_tracker_fail: Unable to create Field Slip Tracker for [TITLE] Project
  field_slips_too_many_field_slips: You have requested more than [MAX] slips.
  field_slips_one_per_page: One field slip per page. Print shops prefer this. Otherwise 6/page which works best on US letter page.

  bad_dispatch_code: Unable to interpret Field Slip code, [code]

  # Project Aliases
  project_alias_created: Field slip was successfully created.
  project_alias_destroyed: Field slip was successfully destroyed.
  project_alias_edit: Edit Project Alias [name]
  project_alias_new: New Project Alias
  project_alias_type: Alias Type
  project_alias_updated: Field slip was successfully updated.
  project_alias_no_match: Unable to find [target_type] matching '[term]'

  ##############################################################################

  # LESS POPULAR PAGES

  # account/api_keys
  account_api_keys_link: API Key Manager
  account_api_keys_title: API Key Manager
  account_api_keys_active_column_label: Active
  account_api_keys_last_used_column_label: Last Used
  account_api_keys_num_uses_column_label: Uses
  account_api_keys_notes_label: "Enter the name or a brief description of the application that will use this key:"
  account_api_keys_create_button: Create a New Key
  account_api_keys_help: "API Keys are used by third-party applications to access the Mushroom Observer database directly. You may request as many API Keys as you like, and no restrictions are placed on these keys.\n\nEach key is attached to a single user. When posting observations or images, for example, your application will send this API Key in lieu of logging in. Therefore you should take some care to prevent other people or malicious agents from using your API Keys.\n\nNote that no key is required if you are only interested in _reading_ data; keys are only required if you wish to post or modify data."
  account_api_keys_create_success: Sucessfully created a new API Key.
  account_api_keys_create_failed: "Failed to create a new API Key:"
  account_api_keys_removed_some: Successfully removed [num] selected API Key(s).
  account_api_keys_removed_none: No API Keys were selected.
  account_api_keys_updated: Successfully updated API Key notes.
  account_api_keys_activated: Successfully activated key for [notes].
  account_api_keys_no_notes: You left name/description field empty.

  # description/adjust_permissions
  adjust_permissions_user_header: User or Group
  adjust_permissions_reader_header: View
  adjust_permissions_writer_header: "[:EDIT]"
  adjust_permissions_admin_header: "[:ADMIN]"
  adjust_permissions_all_users: All Users
  adjust_permissions_site_admin: site admin

  # search/advanced
  advanced_search_at_least_one: Please provide at least one search parameter
  advanced_search_caveat: "Advanced search has somewhat limited options because of performance issues that result in timeouts. Please \"email the webmaster\":/admin/emails/webmaster_questions/new if you experience timeouts or if there are particular types of searches you would like to have added.\n\nHints : It's okay to leave some of the fields blank, e.g., if you leave 'Observer' blank, it will return results by all [:users]. It matches the exact string given. Use \"OR\" (all caps) to tell it to match one of several possible strings, e.g. \"Xanthoria OR Xanthomendoza\". Use a star as a wildcard, e.g. \"Wells Gray*Canada\" will match \"Wells Gray, Canada\", \"Wells Gray Park, Canada\", and \"Wells Gray Provincial Park, Canada\". (See notes under 'Content', too.)"
  advanced_search_content: Content
  advanced_search_content_help: Text contained in [:observation] notes or [:comments]
  advanced_search_content_notes: "Content search supports full Google syntax, including \"OR\", double quotes, and negation:\naaa bbb -> contains \"aaa\" and \"bbb\" in any order\n\"aaa bbb\" -> contains \"aaa\" followed immediately by \"bbb\"\naaa OR bbb -> contains either \"aaa\" or \"bbb\"\n-aaa -bbb -> reject anything that contains \"aaa\" or \"bbb\""
  advanced_search_location_help: Where was the mushroom found
  advanced_search_name_help: Name of the mushroom
  advanced_search_none_found: No matches found
  advanced_search_observer_help: Who observed the mushroom
  advanced_search_result_type: Result Type
  # Image search UI temporarily disabled for performance. 2021-09-12 JDC
  # advanced_search_result_type_help: Do you want [:observations], [:locations] or [:names]/[:descriptions]?
  advanced_search_result_type_help: Do you want [:observations], [:locations] or [:names]/[:descriptions]?

  advanced_search_filters: Search Filters
  advanced_search_filters_explain: Apply to this search only, overrides your normal preferred content filters
  advanced_search_filter_has_images: Filter observations based on whether they have images
  advanced_search_filter_has_images_off: Include both imaged and imageless observations
  advanced_search_filter_has_images_yes: Exclude imageless observations
  advanced_search_filter_has_images_no: Exclude imaged observations
  advanced_search_filter_has_specimen: Filter observations based on whether they have specimens
  advanced_search_filter_has_specimen_off: Include both observations with and without specimens
  advanced_search_filter_has_specimen_yes: Exclude observations without specimens
  advanced_search_filter_has_specimen_no: Exclude observations with specimens
  advanced_search_filter_lichen: Filter observations based on whether they are lichens
  advanced_search_filter_lichen_off: Include both lichens and nonlichens
  advanced_search_filter_lichen_yes: Include only lichen-forming, lichenicolous and allied fungi
  advanced_search_filter_lichen_no: Exclude lichen-forming fungi
  advanced_search_filter_region: Restrict observations and locations to a region, e.g., "California, USA" or "Europe"
  advanced_search_filter_clade: Restrict observations to a taxonomic clade, e.g., "Ascomycota" or "Agaricales"
  advanced_search_submit: Submit Advanced Search

  # observer/license_updater
  bulk_license_link: Bulk License Updater

  # checklists
  checklist_any_deprecated: "* This name is not considered current on MO"
  checklist_duplicate_synonyms: "+ This name has a synonym in this checklist"
  checklist_for: Checklist for
  checklist_for_site_title: Checklist for Mushroom Observer
  checklist_for_user_title: Checklist for [user]
  checklist_for_project_location_title: Checklist for [project] at [location]
  checklist_for_project_title: Checklist for [project]
  checklist_for_species_list_title: Checklist for [list]
  checklist_summary: "Summary: [names] names including [species] species and [genera] genera"

  # theme/color_themes
  color_themes_text: "**General Concept:** The [:app_title] website provides a number of color themes, some based on different groups of mushrooms. By default the simple clean \"Black on White\" theme is used. However, a [:user] can choose to use a particular theme throughout the site by selecting the theme on the [:user] preference page.\n\nThe idea of using mushrooms for color follows in the tradition of using mushrooms to dye fabrics. Each color in a mushroom theme was pulled from a photograph included in the site from the given group. The colors attempt to express the characteristic colors of the group. In a few cases, the [:images] were adjusted using an automatic color balance operation in order to get a more characteristic color.\n\nThe following links describe each of the available themes including links to the [:images] the colors were extracted from:"
  color_themes_title: Color Themes

  # name/email_tracking
  email_tracking_help_above_species: If enabled, this feature will notify you by email whenever someone posts an observation in this [rank].
  email_tracking_help_below_species: If enabled, this feature will notify you by email whenever someone posts an observation of [name].
  email_tracking_no_longer_tracking: No longer tracking [name].
  email_tracking_note: Send a research request to the observer?
  email_tracking_note_help: "Check the box above if you would like us to send an email to the observer in addition to notifying you. Please fill in the template below to use in the research request email. Use the special keywords ':observer' and ':observation' as place holders for the observer's name and the observation id, respectively. Note: This feature requires administrative approval to prevent abuse by spammers."
  email_tracking_note_template: "Dear :observer,\n\nI am currently doing research related to [species_name].\n\nIf possible, please make a dried specimen of any of the mushrooms described in :observation and send them to:\n\n[mailing_address]\n\nThanks,\n\n[users_name]"
  email_tracking_now_tracking: Now tracking [name].
  email_tracking_title: Email Tracking for [name]
  email_tracking_updated_messages: Updated tracking messages.
  email_tracking_awaiting_approval: Your request to send observers research requests has been sent to the admins for approval. Please check "[:app_your_interests]":/interests (the megaphone icon in the upper right corner of the page) in the next day or two to see if your request has been approved.

  # name/eol_expanded_review
  eol_expanded_review_title: EOL Name List
  eol_expanded_review_count: "[count] names"
  eol_expanded_review_total_image_count: "[count] images"
  eol_expanded_review_total_description_count: "[count] descriptions"
  eol_expanded_review_image_count: "Images: [count]"
  eol_expanded_review_description_count: "Descriptions: [count]"

  # name/eol_preview
  eol_preview_name_count: "[count] description(s)"
  eol_preview_image_count: "[count] image(s)"
  eol_preview_title: EOL Preview
  eol_preview_explanation: "This page provides links to or shows the content that is currently scheduled for delivery to the \"Encyclopedia of Life\":https://eol.org (EOL). The features related to this effort are still very new and far from polished since it has been implemented quickly to meet the immediate needs to develop the fungus related content on the EOL. The content delivered from [:app_title] to the EOL will be credited both as coming from the [:app_title] website and the individual content providers.\n\nOn this page each section represents one taxon. The descriptive paragraphs for each listed taxon will be sent with the exception of any paragraphs marked 'Notes'. Both the taxa and the images that are being sent have been at least quickly reviewed by expert members of the [:app_title] community.\n\nThe review status of a specific taxon is given on the page for that taxon and can only be set by a designated expert. Images are selected based on the voting history of specific observations and their quality. Currently only designated experts can set the quality level of an image, but this is expected to become a open voting process for the entire [:app_title] community in the near future.\n\nCurrently the designated experts are either mycology professors that are teaching classes that are planning to provide data to EOL through the [:app_title] or individuals in the [:app_title] community who have shown dedication to the site and are recognized experts in mushroom or fungal identification. All aspect of the process of providing data to EOL are under discussion and open to change so please send any questions or comments you have to the [:app_title] \"webmaster\":/admin/emails/webmaster_questions/new.\n\nThe best way to participate in this amazing opportunity is to find a taxon you care about and work to expand the descriptive paragraphs for this taxon."

  # image/license_updater
  image_updater_count: Count
  image_updater_license: "[:LICENSE]"
  image_updater_holder: "[:COPYRIGHT_HOLDER]"
  image_updater_title: Updating Licenses for [user]
  image_updater_update: "[:UPDATE]"
  image_updater_help: Listed below are all the different licenses you've posted images under, along with the number of your images which use that license. Make any changes you want to the license or the name listed as the copyright holder, then click "[:UPDATE]" to submit changes.

  # image/vote_anonymity
  image_vote_anonymity_title: Change Anonymity of Your Image Votes
  image_vote_anonymity_num_anonymous: Number of anonymous votes
  image_vote_anonymity_num_public: Number of public votes
  image_vote_anonymity_make_public: Make all votes public
  image_vote_anonymity_made_public: Made all of your image votes public. Please also check your vote preference below to ensure that future votes are also public.
  image_vote_anonymity_invalid_submit_button: Invalid submit button "[label]", please "contact us":/admin/emails/webmaster_questions/new for help.

  # interest-related controls in names, observations, etc.
  interest_watch: Watch
  interest_ignore: Ignore
  interest_watch_help: Click here if you want us to send you email whenever there is a change in this [object].
  interest_ignore_help: Click here if you want to stop getting any emails about this [object].
  interest_default_help: Click here if you want to go back to the default -- having your account preferences determine whether you get email about this [object].
  interest_watching: You have told us to email you about changes in this [object]. Click one of the small icons below to change.
  interest_ignoring: You have told us never to email you about changes in this [object]. Click one of the small icons below to change.

  # interests/index
  list_interests_title: Your Notification Requests
  list_interests_turn_on: Change to Watch
  list_interests_turn_off: Change to Ignore
  list_name_tracker_pending_approval: "(Observer notification pending approval.)"

  # location/list_merge_options
  list_merge_are_you_sure: Assign location? This cannot be undone.
  list_merge_options_near_matches: Near Matches
  list_merge_options_others: Other Available [:locations]
  list_merge_options_title: Location Matches for [where]

  # observation/inat_imports
  inat_import_create_title: Import from iNat
  inat_choose_observations: "Inat Observations to Import:"
  inat_import_list: "Comma separated list of up to 10 observation #s"
  inat_import_all: Import all my iNat observations instead of a list
  inat_import_consent: "(Required) I consent to creating MushroomObserver Observation(s) based on my iNaturalist observations, including their photos."
  inat_consent_required: Your consent is required to import Inat observations. Please check the checkbox to give your consent.
  inat_username: iNat Username (mandatory)
  runtime_illegal_inat_id: iNat observation number can contain only numbers, commas, and spaces
  inat_missing_username: Missing your iNat Username
  inat_no_imports_designated: You must list the iNat observation(s) to be imported
  inat_list_xor_all: "Either (a) list the iNat observation(s), or (b) check \"Import all ...\" (not both)"
  inat_previous_import: iNat [inat_id] previously imported as MO Observation [mo_obs_id]
  inat_previous_mirror: iNat [inat_id] is a "mirror" of existing MO Observation [mo_obs_id]
  inat_too_many_ids_listed: Too many ids listed
  inat_importing_all_anothers: You cannot import all observations of another person
  inat_observed_missing_date: Observed Missing Date

  inat_import_started: Your import has started. Refresh page to update results.
  inat_no_authorization: iNat import aborted; MO did not received authorization to access iNat user data
  inat_wrong_user: "[inat_logged_in_user] is logged into iNat. To import iNat observations of [inat_username] make sure that [inat_username] is logged into iNat on your device"
  inat_page_of_obs_failed: Failed to get page of observations from iNat API

  inat_snapshot_caption: iNat imported data
  inat_dqa_casual: Casual
  inat_dqa_needs_id: Needs ID
  inat_dqa_research: Research Grade
  inat_not_imported: Not Imported

  inat_details_heading: Details/Caveats
  inat_details_list: "* Excludes Observations previously imported from/exported to iNat.\n* MO imports only fungal observations.\n* MO lists most iNat data and/or maps it to analogous MO fields.\n* MO hides coordinates from the public if iNat obscured them.\n* The MO Location is a rectangle with an MO-style name, rather than the iNat Place name."

  # /inat_import_job_tracker
  INAT_IMPORTS: iNat Imports
  INAT_IMPORT_JOB_TRACKERS: iNat Import Trackers
  inat_import_tracker: iNat Import Tracker
  inat_import_tracker_started: Started
  inat_import_tracker_elapsed_time: Elapsed Time
  inat_import_tracker_estimated_remaining_time: Estimated Remaining Time
  inat_import_tracker_calculating_time: "Calculating ..."
  inat_import_tracker_ended: Ended
  inat_import_imported: Imported
  inat_import_tracker_done: "Click [:inat_import_tracker_results] to see imported Observations."
  inat_import_tracker_results: Results
  inat_import_tracker_importable_count: Number of Importable Observations
  inat_import_tracker_imported_count: Number Imported
  inat_import_tracker_leave_page: You may continue working in MO by opening another tab, or by leaving this page. To return to this page, you can (a) go back in your browser, or (b) click Create Observation, iNat Import; if the import is in progress, this page will be redisplayed.
  inat_import_tracker_pending: Please wait until your pending iNat Import is Done before starting a new one.
  inat_importables_explanation: "An ??importable?? observation is an iNaturalist observation: which you created, which does not exist in MO, and whose iNat identity is a fungus or slime mold."

  # observer/list_notifications
  list_notifications_title: Email Alerts for [user]

  # observer/list_users
  list_users_joined: Joined
  list_users_contribution: Contribution

  # species_list/make_report
  make_report_not_supported: We don't support report filetype *.[type].

  # description/merge_descriptions
  merge_descriptions_title: Merge [object]
  merge_descriptions_merge_header: Merge with another description
  merge_descriptions_move_header: Move / copy to a synonym
  merge_descriptions_merge: "[:MERGE]"
  merge_descriptions_move: Move / Copy
  merge_descriptions_merge_or_move: Merge / Move / Copy
  merge_descriptions_no_others: "(there are no other descriptions)"
  merge_descriptions_delete_after: Delete old description after merge?
  merge_descriptions_merge_help: This will copy any non-blank sections from the source description into the description you select below. If the target description already has text in any of those fields, you will be given an editing form with the text from both descriptions. This will allow you to reconcile any conflicts by hand before saving the form and making the merger official.
  merge_descriptions_move_help: This will move the source description into a synonym. It will just copy it if you elect not to delete the old description. If you wish to merge with an existing description in the other name, you must first move your description into that name, then select [:show_description_merge] again from there.

  # species_list/name_lister
  name_lister_bad_browser: This page will not work on your browser, sorry!
  name_lister_bad_submit: Invalid commit button '[button]'.
  name_lister_charset: Character Encoding
  name_lister_charset_help: "(Try changing this if authors get garbled.)"
  name_lister_genera: Genera
  name_lister_help: "*Create List:* Click a genus in the first column to pull up a list of species in that genus. Select any of these taxa and press return or double-click to add species to your list. Accepted names are in boldface; deprecated names are followed by one or more accepted alternatives. You may choose any. To remove a name, select it in the third column, and press delete or double-click. (You may also use arrows to navigate, or type partial names to search within a column.)\n\n*Save List:* When you are finished, click any of the buttons at the bottom of the page. \"Create [:species_list]\" takes you back to the old creation form, where you will be able to enter date, location, notes, etc. before saving the list.\n\n*Reports :* The plain text report gives you a simple list of taxa with no formatting. Rich text can be used to import the list into Microsoft Word complete with authors and all the formatting intact. Spreadsheet produces a CSV file, with name, author, citation, and accepted columns. Common names are not available yet. Reports should automatically download in a separate tab or window; if not, go to your browser's File menu and click 'Save As'."
  name_lister_names: Selected
  name_lister_no_js: This page will not work if javascript is disabled.
  name_lister_species: Species
  name_lister_submit_csv: Save as Spreadsheet
  name_lister_submit_rtf: Save as Rich Text
  name_lister_submit_spl: Create [:species_list]
  name_lister_submit_txt: Save as Plain Text
  name_lister_title: Name List Generator

  # name/needed_descriptions
  needed_descriptions_help: The following species names are the ones that have the most [:observations], but do not have a general description in the [:app_title]. Adding a general description to these common species would be a big help.
  needed_descriptions_title: Top 100 Needed Species [:descriptions]

  # observer/no_ajax
  no_ajax_body: It looks like your browser is out of date. You still have access to all of the capabilities of this site, however unless you upgrade your browser we will not be able to make use of some very useful javascript features that modern browsers support. This includes dynamic forms, auto-completion of scientific names and locations, the new version of the [:species_list] creator, and more.
  no_ajax_browsers: "Browsers that we recommend (and test the site on regularly) are:\n\n* Firefox / Iceweasel 1.0 or higher\n\n* Internet Explorer 5.5 or higher\n\n* Netscape 7.0 or higher\n\n* Safari 1.2 or higher\n\n* Opera (we know 8.0 works)\n\n* Chrome\n\nIf you know that your browser supports AJAX but it's not listed here, please \"send us an e-mail\":/admin/emails/webmaster_questions/new."
  no_ajax_dont_care: If you don't care and you're tired of seeing the "Your Browser is Out of Date" tab at the top of every page, "please click here":/javascript/turn_javascript_off. (Login and go to preferences to re-enable auto-detection.)
  no_ajax_title: Your Browser is Out of Date

  # observer/no_browser
  no_browser_body: "We have not seen your browser before. This means we don't know if it supports the full capabilities of this site. Since there are pages that won't work if we guess wrong (like voting on [:observation] names), we have to assume the worst. However this means that a number of useful features are not available, like dynamic forms, auto-completion of scientific names and locations, the new version of the [:species_list] creator, and more.\n\nIf you would like to override this decision, \"click here to turn javascript on\":/javascript/turn_javascript_on. If you are tired of seeing the \"We Don't Recognize Your Browser\" tab at the top of every page, please \"click here to turn javascript off\":/javascript/turn_javascript_off. (Login and go to preferences to re-enable auto-detection.)"
  no_browser_title: We Don't Recognize Your Browser

  # account/no_email
  no_email_how_to_reenable: Go to your "Preferences":/account/preferences/edit page to re-enable this feature.
  no_email_some_maybe_queued: "Note: For the next few minutes you may continue to receive emails that have already been queued."
  no_email_comments_owner_note: You will no longer receive email notifications when other [:users] of the [:app_title] website post [:comments] about your [:observations], names, etc.
  no_email_comments_response_note: You will no longer receive email notifications when other [:users] of the [:app_title] website post responses to your [:comments].
  no_email_observations_consensus_note: You will no longer receive email notifications when the names of your [:observations] change.
  no_email_observations_naming_note: You will no longer receive email notifications when other [:users] of the [:app_title] website propose names for your [:observations].
  no_email_names_admin_note: You will no longer receive email notifications when other [:users] make changes to name descriptions you administrate.
  no_email_names_author_note: You will no longer receive email notifications when other [:users] make changes to descriptions you have written.
  no_email_names_editor_note: You will no longer receive email notifications when other [:users] make changes to descriptions you have edited.
  no_email_names_reviewer_note: You will no longer receive email notifications when other [:users] make changes to descriptions you have reviewed.
  no_email_locations_admin_note: You will no longer receive email notifications when other [:users] make changes to location descriptions you administrate.
  no_email_locations_author_note: You will no longer receive email notifications when other [:users] make changes to [:locations] you have created.
  no_email_locations_editor_note: You will no longer receive email notifications when other [:users] make changes to [:locations] you have edited.
  no_email_general_feature_note: Automated email about new features has been disabled for your account.
  no_email_general_commercial_note: Other [:users] of the [:app_title] website can no longer send you commercial inquiries about your [:images].
  no_email_general_question_note: Other [:users] of the [:app_title] website can no longer send you questions about your [:observations].
  no_email_comments_owner_success: "[:comment] notifications disabled for [name]."
  no_email_comments_response_success: "[:comment] response notifications disabled for [name]."
  no_email_observations_consensus_success: Consensus change notifications disabled for [name].
  no_email_observations_naming_success: Name proposal notifications disabled for [name].
  no_email_names_admin_success: Admin name change notifications disabled for [name].
  no_email_names_author_success: Author name change notifications disabled for [name].
  no_email_names_editor_success: Editor name change notifications disabled for [name].
  no_email_names_reviewer_success: Reviewer name change notifications disabled for [name].
  no_email_locations_admin_success: Admin location change notifications disabled for [name].
  no_email_locations_author_success: Author location change notifications disabled for [name].
  no_email_locations_editor_success: Editor location change notifications disabled for [name].
  no_email_general_feature_success: Automated feature email disabled for [name].
  no_email_general_commercial_success: Commercial inquiries disabled for [name].
  no_email_general_question_success: Question email disabled for [name].

  # observer/no_javascript
  no_javascript_body: "It looks like you have javascript disabled on your browser. You will still have access to all of the capabilities of this site, however unless you enable javascript we will not be able to make use of some very useful features that modern browsers support. This includes dynamic forms, auto-completion of scientific names and locations, the new version of the [:species_list] creator, and more.\n\nIf you would like to turn Javascript on, but aren't sure how, try looking it up on google with this search: \"How do I enable JavaScript in my browser?\":https://www.google.com/search?hl=en&q=How+do+I+enable+Javascript+in+my+browser%3F&btnG=Google+Search"
  no_javascript_dont_care: If you *do* have javascript enabled, but our auto-detection algorithm is failing to detect it correctly, "please click here":/javascript/turn_javascript_on. If you don't care and you're tired of seeing the "Javascript Disabled" tab at the top of every page, "please click here":/javascript/turn_javascript_off. (Login and go to preferences to re-enable auto-detection.)
  no_javascript_title: You Have Javascript Disabled

  # observer/no_session
  no_session_body: "It looks like your browser is refusing cookies. Without cookies, our site has no way of remembering who you are from one page to the next. This means that you will not be able to create an account and login, and therefore you will not be able to create [:observations], upload [:images], make [:comments], and much more. You will still be able to view everything that the general public has access to, but you will just be an observer, you will not be able to participate actively.\n\nAll we will do is store a big long number on your computer. Next time you go to our site, we will look up that number and use it to keep track of who you are. (We get multiple requests every second from around the world -- without this ID we wouldn't stand a chance of keeping everyone straight!) This ID is encrypted and keeps no sensitive information in it.\n\nIf you would like to turn cookies on, but aren't sure how, try looking it up on google with this search: \"How do I enable cookies in my browser?\":https://www.google.com/search?hl=en&q=How+do+I+enable+cookies+on+my+browser%3F&btnG=Google+Search Note that most browsers will let you enable cookies for individual sites, allowing you to protect your privacy everywhere else. For example, in Firefox, go into Edit -> Preferences -> Privacy Tab -> Exceptions."
  no_session_title: You Have Cookies Disabled

  # info/textile
  sandbox_enter: Enter Textile you wish to test here
  sandbox_header: This page lets you play with the textile markup language. Click 'Test' to see what your markup looks like. You will need to copy the results from this page to wherever you want to use it.
  sandbox_link_hobix_textile_reference: hobix Textile Reference
  sandbox_link_hobix_textile_cheatsheet: hobix cheatsheet (Textile Quick Reference)
  sandbox_link_textile_language_website: Textile Language website
  sandbox_look_like: This is what it will look like
  sandbox_more_help: Gotchas, more examples
  sandbox_quick_ref: Quick Reference
  sandbox_sample: "??italics??        trademark(tm)\n**boldface**       copyright(c)\n+underline+        registered(r)\n^superscript^      1.6 &amp;&#109;icro;m -> 1.6 &micro;m\n~subscript~        34&amp;&#100;eg;17' N -> 34&deg;17' N\n\n\"External Link\":https://google.com or !https://random.com/image.jpg!\n\nInternal links:\n_name 371_, _Amanita ocreata_, or _A. ocreata_\n_location 382_, _location Mt. Wilson_\n_user 252_, _user jason_\n_observation 12345_\n_image 12345_, !image 12345!, or !image 640/12345!\n_glossary_term 270_, _term Bolete_, or _bolete_ (all lower-case)\n\nInclude footnote[[1]] references after any word[[2]].\n\nfn1. And then define the footnote at the bottom.\n\nfn2. Be sure to leave blank lines around these \"xx.\" directives.\n\nh1. Header\n\nbq. Block quote\n\n* bullet list item 1\n* bullet list item 2\n\n# numbered list item 1\n# numbered list item 2\n\nTables are useful for comparing species:\n| Species 1 | value 1.1 | value 1.2 |\n| Species 2 | value 2.1 | value 2.2 |\n| Species 3 | value 3.1 | value 3.2 |"
  sandbox_test: Test
  sandbox_test_codes: Show HTML
  sandbox_title: Textile Sandbox
  sandbox_web_refs: Web References

  # interests/set_interest
  set_interest_already_deleted: You have expressed no interest in [name].
  set_interest_already_off: You have already told us to ignore [name].
  set_interest_already_on: You have already told us to watch [name].
  set_interest_bad_object: "Object [type] #[id] doesn't exist."
  set_interest_failure: Could not save changes. Please try again or report this to the webmaster.
  set_interest_success_was_off: Cancelled your ban on emails about [name].
  set_interest_success_was_on: Cancelled your request for emails about [name].
  set_interest_success_off: We will now ignore any changes in [name].
  set_interest_success_on: You will now be notified of any changes in [name].
  set_interest_user_mismatch: Another [:user] is logged on at this machine. Please log them off, log back in as you, and try again.

  # observer/show_notifications
  show_notifications_title: New Notifications for [user]

  # species_list/bulk_editor
  species_list_bulk_editor_title: Observation List Bulk Editor
  species_list_bulk_editor_another: Another
  species_list_bulk_editor_reuse: Reuse
  species_list_bulk_editor_success: Successfully updated [n] observation(s).
  species_list_bulk_editor_you_own_no_observations: You don't own any observations in this observation list.
  species_list_bulk_editor_ambiguous_namings: "The proposed names are confusing for observation [id]: [name]. Please \"go to that observation\":/[id] and make your changes there."
  species_list_bulk_editor_help: "Hold your mouse over any of the fields in the table below to see what the field is supposed to be. The text fields are, in order: notes (top right), date, location, latitude, longitude, elevation (second row). Check boxes indicate, respectively, if location is where collected, and specimen. All links open in new tabs."

  # observer/<Theme>
  theme_agaricus: _Agaricus_ Theme
  theme_agaricus_augustus: "[link] is used for the left-hand panel's background color."
  theme_agaricus_campestris: "[link] is used for the primary background and the default link hover background color."
  theme_agaricus_cupreobrunneus: "[link] is used for the default text color and the visited link color."
  theme_agaricus_lilaceps: "[link] is used for the background color for the some rows on the list pages and the unvisited link color for the other rows."
  theme_agaricus_semotus: "[link] is used for the banner background color."
  theme_agaricus_subrufescens: "[link] is used for most unvisited links."
  theme_agaricus_xanthodermus: "[link] is used for the background color for some rows on the list pages and the unvisited link color for the other rows."
  theme_amanita: _Amanita_ Theme
  theme_amanita_calyptroderma: "[link] is used for all the colors of half the rows on the list pages."
  theme_amanita_muscaria: "[link] is used for the banner background and text, the default visited link and link hover colors as well as the text for the left-hand panel."
  theme_amanita_pachycolea: "[link] is used for the primary background, the default text and default unvisited links."
  theme_amanita_phalloides: "[link] is used for all the colors of the other half of the rows on the list pages."
  theme_amanita_velosa: "[link] is used for the left-hand panel's background color and the left-hand panel's visited and unvisited link colors."
  theme_cantharellaceae: _Cantharellaceae_ Theme
  theme_cantharellaceae_californicus: "[link] is used for the primary, banner and left-hand panel backgrounds."
  theme_cantharellaceae_cinnabarinus: "[link] is used for the default link and visited link colors."
  theme_cantharellaceae_cornucopioides: "[link] is used for the default text and all the colors of half the rows on the list pages."
  theme_cantharellaceae_tubaeformis: "[link] is used for all the colors of the other half of the rows on the list pages."
  theme_hygrocybe: _Hygrocybe_ Theme
  theme_hygrocybe_conica: "[link] is used for the default text and all the colors of half the rows on the list pages."
  theme_hygrocybe_miniata: "[link] is used for the left-hand panel background and link text colors."
  theme_hygrocybe_pittacina: "[link] is used for the default link text colors."
  theme_hygrocybe_punicea: "[link] is used for the default background color, the banner background color, and all the colors of the other half of the rows on the list pages."
  theme_random: Random
  theme_list: List of Themes
  theme_black_on_white: Black on White Theme
  theme_black_on_white_description: This is a simple Black on White theme that attempts to be as readable and clean as possible. The logo colors come from the [link] theme.
  theme_switch: To select this as your theme, go to your "preferences":/account/preferences/edit and select [theme] as your Preferred Theme

  # Theme names.
  Agaricus: Agaricus
  Amanita: Amanita
  Cantharellaceae: Cantharellaceae
  Hygrocybe: Hygrocybe
  BlackOnWhite: Black on White

  # info/translators_note
  translators_note: "Please help us make this website available around the world! It's easy.\n\nThere are approximately 3000 lines with 25000 words of text on this site at the moment, but don't let that scare you. We've organized it so someone with limited time can concentrate on the most important text. Then as time and energy permits, they or someone else can continue working down the list until one day it is all finished.\n\nThere are several ways to get started. You can pick up a copy of the entire \"translation file\":[repo] and start translating it into any language you wish. \"Send us an email\":/admin/emails/webmaster_questions/new to learn more about this approach.\n\nIt's even easier to work on existing translations. Just look for \"[:app_edit_translations]\" at the bottom of any page. You can see immediately how your changes look in the context of the page. If your language is not available, \"send us an email\":/admin/emails/webmaster_questions/new and we can create a \"beta\" version for you to work on.\n\nYou will, of course, receive credit and contribution bonus for each line you translate, in addition to the gratitude of countless users."
  translators_note_title: Translator's Note

  # translation/edit_translations
  edit_translations_title: Edit Translations
  edit_translations_bad_locale: "Invalid locale code: [locale]"
  edit_translations_login_required: Must be logged in to edit translations.
  edit_translations_reviewer_required: Only reviewers have permission to edit the English translations.
  edit_translations_created_at: Created translation for [tag].
  edit_translations_changed: Changed translation for [tag].
  edit_translations_no_changes: Nothing changed.
  edit_translations_saving: Saving...
  edit_translations_loading: Loading...
  edit_translations_will_lose_changes: There are unsaved changes. Would you like to continue anyway?
  edit_translations_switch_language: Switch Language
  edit_translations_original_text: Original Text
  edit_translations_old_versions: Old Versions
  edit_translations_full_text: full text
  edit_translations_no_versions: No old versions.
  edit_translations_singular: singular form
  edit_translations_plural: plural form
  edit_translations_lowercase: all lowercase as for end of sentence
  edit_translations_uppercase: all uppercase as for title
  edit_translations_page_expired: The page you were working on has expired. Please go back and reload it, then click on "[:app_edit_translations_on_page]" again.
  edit_translations_help: On the left is a list of translation strings, arranged thematically according to how they appear in the main translation file. If you click on one of the underlined labels, it will allow you to edit the corresponding string in the panel on the right. Click "[:SAVE]" to save your changes.

  # observer/turn_javascript_nil
  turn_javascript_nil_body: We will resume auto-detection of the state of javascript.
  turn_javascript_nil_title: Auto-Detect Javascript

  # observer/turn_javascript_off
  turn_javascript_off_body: We will now ignore javascript.
  turn_javascript_off_title: Turn Javascript Off

  # observer/turn_javascript_on
  turn_javascript_on_body: We will now assume javascript is on.
  turn_javascript_on_title: Turn Javascript On

  ##############################################################################

  # ADMIN-TYPE PAGES

  # project/<id>/members/new
  add_members_with_editing: Project admins can edit your associated observations.
  add_members_change_status: Change Status
  add_members_denied: "Permission denied: only admins for a project can add new members."
  add_members_title: Add [:users] to [title]
  add_members_not_found: User "[user]" not found.
  add_members_added_admin: Successfully added [user] to admins.
  add_members_added_member: Successfully added [user] to members.
  add_members_removed_admin: Successfully removed [user] from admins.
  add_members_removed_member: Successfully removed [user] from members.
  add_members_already_added_admin: Already added [user] to admins.
  add_members_already_added_member: Already added [user] to members.
  add_members_already_removed_admin: Already removed [user] from admins.
  add_members_already_removed_member: Already removed [user] from members.

  # project/<id>/members
  index_members_title: Members of

  # project/add_project
  add_project_already_exists: A project named '[title]' already exists.
  add_project_ends_before_start: Project ends before it starts.
  add_project_group_exists: Unable to create project because a [:user_group] named '[group]' already exists.
  add_project_no_location: No location matching '[where]' found.
  add_project_need_title: Projects must have a title.
  add_project_success: Project was successfully created.

  # account/add_user_to_group
  add_user_to_group_already: "[user] is already a member of [group]."
  add_user_to_group_group: Group name
  add_user_to_group_no_group: Unable to find the group, '[group]'.
  add_user_to_group_no_user: Unable to find the [:user], '[user]'.
  add_user_to_group_success: "[user] added to [group]."
  add_user_to_group_title: Add [:user] to Group
  add_user_to_group_user: "[:USER] name"

  # admin_request/author_request emails
  admin_request_change_member_status: Change [:user]'s status
  admin_request_success: Successfully sent admin request for [title]
  admin_request_title: Admin Request for [title]
  admin_request_note: Enter your request below. When you hit "[:SEND]" it will be emailed to to project admins. The email will include your email address so that they can respond to your request.
  author_request_add_author: Make sender an author
  author_request_title: Authorship Request for [title]
  author_request_note: "[:admin_request_note]"
  request_message: Message
  request_show_user: Show details on sender
  request_subject: Subject
  request_success: Delivered email.

  # info/change_banner
  change_banner_title: Change Site Banner

  # project/change_member_status
  change_member_status_admins: Current Project Admins
  change_member_status_change_status: Change Status
  change_member_status_edit: Edit Project
  change_member_status_make_admin: Make Admin
  change_member_status_make_admin_help: Make Admin - Allows [:user] to perform admin functions. They will be able to add or remove members, change the ability for other members to perform admin functions, and edit any content associated with this project from users who trust admins for editing. This [:user] is also made a member of the project if they are not already.
  change_member_status_make_member: Make Regular Member
  change_member_status_make_member_help: "[:change_member_status_make_member] - Ensures that [:user] is a member of the project, but is not an Admin. The [:user] will be able to view and create draft names for this project. They will be the only non-admin members able to edit their drafts."
  change_member_status_members: Current Project Members
  change_member_status_remove_member: Remove Member
  change_member_status_remove_member_help: Remove Member - Removes all member and admin privileges for a project. [:user] will no longer be able view or create draft names for this project. They will not be able to perform any admin functions.
  change_member_status_denied: Only the admins for a project can change member permissions.
  change_member_status_title: Changing [:user] Status of [name] for [title]
  change_member_add_obs: Add My Observations
  change_member_add_obs_flash: Added [count] Observations
  change_member_hidden_gps_trust: Share Hidden GPS
  change_member_hidden_gps_trust_flash: You now trust admins of this project with hidden GPS data for associated observations
  change_member_editing_trust: Allow Editing
  change_member_editing_trust_flash: You now trust admins of this project to edit your associated content
  change_member_status_revoke_trust: Revoke Trust
  change_member_status_revoke_trust_flash: You no longer trust admins of this project with hidden GPS data or editing your associated content

  # users/bonuses
  change_user_bonuses_title: Contribution Bonuses for [user]
  change_user_bonuses: Award Bonus
  change_user_bonuses_help: "List one bonus per line, each specifying a number of points and reason, like this:\n\n10000 German translations\n50000 Expert in hypogeous fungi\n\n\nThese will appear on the show_user page below the usual contribution scores. Keep the reasons short or it might mess up the formatting of the table on that page."

  # observer/refresh_vote_cache
  refresh_vote_cache: Refreshed vote caches.

  # observer/send_feature_email
  send_feature_email_success: Delivered feature mail.
  send_feature_email_denied: Only the admin can send feature mail.

  # project/destroy_project
  destroy_project_failed: Failed to destroy project.
  destroy_project_success: Project destroyed.

  # project/edit_project
  edit_project_destroy: "[:destroy_object(type=:project)]"
  alphanumerics_only: must only contain ASCII alphanumerics and dashes

  # project/_form_projects
  form_projects_any: Any
  form_projects_date_range: Date Range
  form_projects_date_fixed: Use above date
  form_projects_dates_explain: Default earliest and latest dates for [:OBSERVATIONS]. Users will be warned if trying to add an Observation outside of this range, but they can override the warning.
  form_projects_end_date: Project End Date
  form_projects_range: Range
  form_projects_start_date: Project Start Date
  form_projects_title: "[:Title]"
  form_projects_open_membership: Enable users to add themselves and disable shared editing
  form_projects_where: Optional Project Location
  form_projects_image_upload: Upload photo
  form_projects_ignore_date_range: Ignore above dates
  form_projects_use_date_range: Use above dates

  # project/list_projects
  list_projects_title: "[:list_objects(type=:project)]"
  list_projects_add_project: "[:add_object(type=:project)]"

  # draft/publish_draft
  publish_draft_denied: "Permission denied: Only the creator of a draft or a project admin can publish a draft."

  # project/review_authors
  review_authors_add_author: Add
  review_authors_authors: Current [:description] Authors
  review_authors_denied: Only existing authors and reviewers can change the description authors.
  review_authors_note: This page changes the recorded author(s) of a taxon description on the [:app_title] website. This is in no direct way related to the original publishing author of the taxon.
  review_authors_review_authors: Review Authors
  review_authors_other_users: Other [:users]
  review_authors_remove_author: Remove
  review_authors_title: Reviewing Author(s) for [name]

  # project/show_project
  show_project_add_members: Add Members
  show_project_admin_group: Admin Group
  show_project_admin_request: Admin Request
  show_project_by: Owned By
  show_project_created_at: Created
  show_project_destroy: Destroy Project
  show_project_drafts: Drafts
  show_project_edit: Edit Project
  show_project_field_slip_create: Create Field Slip PDF
  show_project_field_slip_prefix: Field Slip Prefix
  show_project_join: Join Project
  show_project_location: Location
  show_project_leave: Leave Project
  show_project_published: Reviewed Published Names
  show_project_summary: Summary
  show_project_user_group: User Group
  show_project_violation_count: Project has [count] constraint violation(s)

  # project/violations/index
  form_violations_help: Check the Observations to be removed, then Submit
  violations_index_title: "[:CONSTRAINT_VIOLATIONS]"
  form_violations_latitude_none: "Lat: Any"
  form_violations_location_none: "[:LOCATION]: Any"
  form_violations_longitude_none: "Lon: Any"
  form_violations_remove_selected: Remove Selected
  form_violations_show_project: Show Project

  # users/by_name
  users_by_name_title: Users by Name
  users_by_name_created_at: Created
  users_by_name_groups: Groups
  users_by_name_id: ID
  users_by_name_last_login: Last login
  users_by_name_login: Login
  users_by_name_name: Name
  users_by_name_theme: Theme
  users_by_name_verified: Verified


  # licenses
  # licenses/index
  index_license_header: Licenses

  # licenses/show
  show_license_header: License
  index_license: Index
  license_default: Default License

  # licenses/form
  create_license_title: Create License
  license_display_name: Name (display_name)
  license_display_name_help: "Ex: Creative Commons Non-commercial v2.5"
  license_form_checkbox_deprecated: Deprecated
  license_url: url
  license_url_help: "Ex: https://creativecommons.org/licenses/by-nc-sa/2.5/"


  # support/create_donation
  create_donation_title: Record Mushroom Observer Donation
  create_donation_not_allowed: Only admins can record donations
  create_donation_add: Add
  create_donation_tab: Record Donation

  # support/review_donations
  review_donations_title: Review All Donations
  review_donations_not_allowed: Only admins can review donations
  review_donations_update: Update
  review_donations_tab: Review Donations
  review_reviewed: Reviewed
  review_id: Id
  review_who: Who
  review_anon: Anon
  review_amount: Amount
  review_email: Email

  user_add_tool: User Creation Tool
  user_add_email_prompt: Enter email
  user_add_email_not_blank: Email cannot be blank
  user_add_email_invalid: Invalid email format
  user_add_login_prompt: Enter login
  user_add_login_not_blank: Login cannot be blank
  user_add_login_in_use: Login in use
  user_add_name_prompt: Enter full name
  user_add_password_prompt: Enter password
  user_add_password_not_blank: Password cannot be blank
  user_add_password_confirm_prompt: Confirm password
  user_add_password_no_match: Passwords do not match
  user_add_success: User '[login]' created successfully!
  user_add_verified: Verified
  user_add_error_header: "Error creating user:"
  user_add_error: Error
  user_verify_tool: User Verification Tool
  user_verify_prompt: Enter login or email
  user_verify_email_missing: No users found with email '[email]'
  user_verify_login_missing: User with login '[login]' not found.
  user_verify_already_verified: "User '[login]' is already verified ([timestamp])"
  user_verify_verified: "User '[login]' verified at [timestamp]"
  user_verify_multiple_found: Multiple users found with email '[email]'
  user_verify_all: Verify all users
  user_verify_verified_at: ✓ Verified at [timestamp]
  user_verify_not_verified: ✗ Not verified
  user_verify_select: "Select user to verify (1-[max]) or '1' to quit"
  user_verify_cancelled: Operation cancelled.
  user_verify_invalid_choice: Invalid choice. Please enter a number between 1 and [max], or 'q' to quit.
  user_verify_successful_n_users: "Successfully verified [count] user(s)."
  user_verify_one_user: "Verified: [login] at [time]"

  user_management_header: "=== [title] ==="

  ##############################################################################

  # EMAIL MESSAGES

  # Subject lines.
  email_subject_add_herbarium_record_not_curator: Fungarium Record Added to [herbarium_name]
  email_subject_comment: "[:COMMENT] About [name]"
  email_subject_commercial_inquiry: Commercial Inquiry About [Name]
  email_subject_consensus_change: Consensus Changed from [old] to [new]
  email_subject_denied: "[:USER] Creation Blocked"
  email_subject_features: New [:app_title] Features
  email_subject_location_change: "[name] Has Been Changed"
  email_subject_naming_for_observer: Research Request
  email_subject_naming_for_tracker: Naming Notification - [name]
  email_subject_name_change: "[name] Has Been Changed"
  email_subject_name_proposal: "[:OBSERVATION] #[id] May Be [name]"
  email_subject_name_tracker_approval: Research Request Emails Approved for [name]
  email_subject_new_password: New Password
  email_subject_observation_change: "[:OBSERVATION] Changed, [name]"
  email_subject_observation_destroy: "[:OBSERVATION] Destroyed, [name]"
  email_subject_observation_question: Question About [name]
  email_subject_publish_name: Name Published
  email_subject_registration: "[name] Registration Verification"
  email_subject_update_registration: "[name] Registration Update"
  email_subject_verify: Email Verification
  email_subject_verify_api_key: Activate API Key
  email_subject_webmaster_question: Question From [user]

  # Field labels in the "object_change" emails.
  email_field_added_images: Added image(s)
  email_field_changed_thumbnail: Changed thumbnail
  email_field_collection_location: Specimen _was_ collected at this location
  email_field_collection_not_location: Specimen _was not_ collected at this location
  email_field_east: "[:East] edge"
  email_field_image_count: "[:Image] count"
  email_field_new_name: New [:name]
  email_field_no_specimen_available: Specimen is no longer available
  email_field_north: "[:North] edge"
  email_field_old_name: Old [:name]
  email_field_published: Published by
  email_field_removed_images: Removed image(s)
  email_field_south: "[:South] edge"
  email_field_specimen_available: Specimen is now available
  email_field_west: "[:West] edge"

  # This is used like this: "<Label>: <old_value> changed to <new_value>"
  email_field_is_now: changed to

  # "Helpful" links at the bottom of the email.
  email_links_change_prefs: Change your preferences
  email_links_disable_tracking: Disable tracking for this [type]
  email_links_email_publisher: Send email to the publisher
  email_links_latest_changes: Latest changes at [:app_title]
  email_links_not_interested: I'm not interested in this [type]
  email_links_post_comment: Post a [:comment]
  email_links_show_object: Show this [type]
  email_links_show_user: Show [:user]'s profile
  email_links_show_observer: Show [:observer]'s profile
  email_links_show_identifier: Show [:identifier]'s profile
  email_links_stop_sending: Stop sending me email like this
  email_links_your_interests: Review your [:notifications]

  # Some other common phrases and sections.
  email_can_respond: It is entirely up to you whether you want to reply to [name] ([email]) by replying directly to this email.
  email_handy_links: "Here are some handy links:"
  email_no_respond: Please do not reply to this email!
  email_naming_for_observation_warning: "WARNING: We've heard that some people have mis-used this notification feature in the past, claiming it's for research but not using specimens for that purpose. You may want to take a moment to look at their user profile on MO and perhaps google them to verify that they are actually active mycologists before going to the effort of packaging and sending them any specimens."
  email_report_abuse: "If you feel this user is abusing this service please forward this entire email message to: [email]"
  email_respond_via_comment: Use the link below to respond via your own public comment.
  email_welcome: Welcome, [user]

  # Main message contents.
  email_admin_request_intro: "h2. *Admin Request*\n\n[user] ([email]) asked the [:app_title] website to forward the following request to you regarding [project]:"
  email_author_request_intro: "h2. *Author Request*\n\n[user] ([email]) asked the [:app_title] website to forward the following request to you regarding [object]:"
  email_comment_intro_other: "h2. *Comment on [Type]*\n\nThe following comment was posted on the [:app_title] website regarding the [type] <u>[name]</u>:"
  email_comment_intro_response: "h2. *Comment Response*\n\nThe following comment was posted on the [:app_title] website in response to your comment regarding the [type] <u>[name]</u>:"
  email_comment_intro_to_owner: "h2. *Comment on Your [Type]*\n\nThe following comment was posted on the [:app_title] website regarding your [type] <u>[name]</u>:"
  email_commercial_intro: "h2. *Commercial Inquiry*\n\n[user] ([email]) asked the [:app_title] website to forward the following commercial inquiry to you about your image [image]:"
  email_consensus_change_intro: "h2. *Consensus Change*\n\nConsensus has changed for observation #[id]:"
  email_add_herbarium_record_not_curator_intro: "h2. *Fungarium Record Added By Non-Curator*\n\nThe user, [login], added the fungarium record, [herbarium_label], to the fungarium, [herbarium_name], which you curate."
  email_features_intro: "h2. *New Features*\n\nThe following new features have been released at the [:app_title] website:"
  email_name_change: "User made nontrivial change to a name:\n\nuser : [user]\nold identifier : [old_identifier]\nnew identifier : [new_identifier]\nold name : [old]\nnew name : [new]\nobservations : [observations]\nnamings : [namings]\nshow name : [show_url]\nedit name : [edit_url]"
  email_location_change: "User made nontrivial change to a location:\n\nuser : [user]\nold name : [old]\nnew name : [new]\nobservations : [observations]\nshow location : [show_url]\nedit location : [edit_url]"
  email_merger_icn_id_conflict: "User merged names; one icn_id discarded:\n\nname : [name]\nsurviving icn_id : [surviving_icn_id]\ndeleted icn_id : [deleted_icn_id]\nuser : [user]\nshow url : [show_url]\nedit url : [edit_url]"
  email_merge_objects: "User wants to merge two [types]:\n\nuser : [user]\nthis : [this]\ninto : [that]\nshow this : [show_this_url]\nedit this : [edit_this_url]\nshow that : [show_that_url]\nedit that : [edit_that_url]\nnotes : [notes]"
  email_name_change_request: "User wants to change Name having dependents:\n\nuser : [user]\nold name : [old_name]\nnew name : [new_name]\nshow url : [show_url]\nedit url : [edit_url]\nnotes : [notes]"
  email_name_proposal_intro: "h2. *Name Proposal*\n\nA name was proposed for observation #[id]:"
  email_name_tracker_body: "Dear [user],\n\nWe have approved your request to have MO send automated research request emails to observers whenever someone posts an observation of [name].\n\nYou can see your name-tracking notifications here: [link].\n\nPlease do not hesitate to let us know if there is any other ways MO can help support your research.\n\nBest wishes,\n-MO Admins"
  email_naming_for_observer_intro: "h2. *Research Request*\n\n[user] ([email]) asked the [:app_title] website to forward the following message to you about your [type] <u>[name]</u>:"
  email_naming_for_tracker_intro: "h2. *Tracking Alert*\n\nAn [obs] on the [:app_title] website has been given the name [name], which you are currently tracking. You can contact either the [:observer] or the [:identifier] by going to the appropriate link below and clicking the email link near the top of the page."
  email_new_password_intro: "h2. *New Password*\n\nYour new [:app_title] password is:"
  email_new_password_what_now: Once you have logged in, you should change your password to something easier to remember by going to the '[:app_preferences]' page.
  email_object_change_intro: "h2. *[Type] was Changed*\n\nThere were change(s) made to the [type] <u>[name]</u>:"
  email_object_new_intro: "h2. *[Type] was Created*\n\nThe [type] <u>[name]</u> was created."
  email_object_change_reason_all: You received this email because you have requested to be notified when any [type] changes.
  email_object_change_reason_admin: You received this email because you are an admin for a description of the changed [type].
  email_object_change_reason_editor: You received this email because you have edited a description of the changed [type].
  email_object_change_reason_author: You received this email because you are an author of a description of the changed [type].
  email_object_change_reason_reviewer: You received this email because you reviewed a description of this [type].
  email_object_change_reason_interest: You received this email because you expressed interest in this [type].
  email_observation_destroyed_intro: h2. *Observation Destroyed*
  email_observation_question_intro: "h2. *Question from Another User*\n\n[user] ([email]) asked the [:app_title] website to forward the following question to you about your observation <u>[name]</u>:"
  email_publish_name_intro: "h2. *Draft of Name Has Been Published*\n\nA description of a name has been published on the [:app_title] website. You are receiving this email since you are listed as either an author for this taxon or as a reviewer on the site."
  email_registration_intro: "h2. *Hello [user]*\n\nPlease click the following link to verify that you received this email and intended to register [how_many] attendee(s) for the [name]:\n\n[link]"
  email_update_registration_intro: "h2. *Hello [user]*\n\nYour registration for the [name] has been updated from\n\n[before]\n\n\nto\n\n\n[after]"
  email_user_question_intro: "h2. *Question from Another User*\n\n[user] ([email]) asked the [:app_title] website to forward the following email to you:"
  email_verify_intro: "h2. *Hello [user]*\n\nPlease click the following link to verify that you received this email and activate your [:app_title] account:\n\n[link]"
  email_verify_api_key_intro: "h2. *Hello [user]*\n\nThe application \"[app]\" (associated with user \"[app_user]\") has requested access to your [:app_title] account. If you recognize this application and wish to give them permission to post observations, etc. in your name, all you have to do is click on the activation link below to activate the API key they just created. Note that you can review your list of API keys at any time by visiting the [:account_api_keys_title] from your \"[:app_preferences]\" page.\n\nActivate Key: [activate_link]\n[:account_api_keys_link]: [manager_link]\n\nTo report a suspicious access request, just respond to this email."

  ##############################################################################

  # HELP PAGES

  # info/intro
  intro_title: Introduction
  intro_purpose: "*Purpose&#58;* The purpose of this site is to record observations about mushrooms, help people identify mushrooms they aren't familiar with, and expand the community around the scientific exploration of mushrooms (mycology). Some have asked what counts as a mushroom. This site takes a very broad view. While the emphasis is on the large fleshy fungi, other fungi such as lichens, rust and molds as well as fungus-like organisms such as slime-molds are all welcome. Ultimately, I hope this site will become a valuable resource for both amateur and professional mycologists. I like to think of it as a living field guide for mushrooms or a collaborative mushroom field journal.\n\nFor those new to mycology, there is a huge amount of basic research that still needs to be done. By some estimates less than 5% of the world's species of fungi are known to science. While things are slightly better for the large fleshy fungi known as mushrooms, it is still a common experience to come across a mushroom that cannot be easily identified in the available books or which doesn't really fit the definition of any recognized species. This site is intended to address that gap by creating a place for us to talk about and record what we've found, as well as connect to the existing literature about mushrooms. Please do not feel intimidated by the scientific bent of the site. Everyone is welcome to dive in and add their own mushroom observations, upload mushroom photos and make [:comments] on other people's observations."
  intro_image_sharing: "*Image Sharing:* This site follows the principles of cooperative sharing pioneered by the \"Free Software Foundation\":https://fsf.org, further expressed by the \"Open Source software movement\":https://opensource.org, and expanded to other creative efforts by the \"Creative Commons\":https://creativecommons.org. Consequently all images are made available under one of the Creative Commons licenses or are in the public domain. In short this means that when anyone uploads one of their images to the site, they are giving others explicit permission to use those images under certain \"conditions\":/info/how_to_use#license in perpetuity. This type of permission is very important for basic research. It allows future researchers to freely use these data to expand our understanding of mushrooms. It also significantly increases the likelihood that the data will continue to be available into the distant future.\n\nIf you upload your own images, this license does not mean you are giving up your copyright or your ability to make money off your images. Depending on which license you choose, you can still require that anyone who wishes to use any of these images for commercial purposes get in touch with the copyright holder and work out the conditions for that use. The site includes special links on the image pages to help create those relationships."
  intro_source_code: "*Source Code:* Source code for the site is available at: \"[repo]\":[repo] and is licensed under the \"Open Source MIT License\":https://www.opensource.org/licenses/mit-license.php. Source code contributions are welcome (\"README\":[readme]). All suggestions and comments are welcome. If you would like to contribute, please send mail to \"webmaster @ mushroomobserver.org*\":/admin/emails/webmaster_questions/new so we can coordinate our efforts."
  intro_governance: "*Governance:* This site is owned and operated by \"Mushroom Observer, Inc.\":/support/governance."
  intro_note: "*Note:* The administrators of this site reserve the right to remove any material they deem inappropriate or not in keeping with the purpose of this site."

  # info/how_to_help
  how_help_title: How to Help Make [:app_title] Better
  how_help_intro: This page provides a list of skills that we could really use some help with. If you're interested in helping out just "send an email":/admin/emails/webmaster_questions/new and let us know what you want to do.
  how_help_contributors: "h4. 1. Contributors\n\np(normal). Beyond adding pictures and descriptions of mushrooms that you've seen, you can make a big difference to the site by \"describing species\":/info/how_to_use#describing_species or \"defining locations\":/info/how_to_use#defining_locations."
  how_help_scientists: "h4. 2. Scientists\n\np(normal). Mention Mushroom Observer in your publications and \"add references to your publications\":/publications."
  how_help_developers: "h4. 3. Developers\n\np(normal). We have lots of ideas about how to improve the site. The framework, Ruby on Rails, is really easy to pick up and we are more than happy to mentor anyone who wants to dive in."
  how_help_translators: "h4. 4. Translators\n\np(normal). The site is set up to support foreign languages. All we need is someone to do the translations."
  how_help_donors: "h4. 5. Donors\n\np(normal). Help support our server costs by \"donating\":/support/donate to the Mushroom Observer."
  how_help_business_planning: "h4. 6. Business Planning\n\np(normal). So far [:app_title] has been an entirely volunteer effort, after some time consuming false starts, we are now in the process of creating a new non-profit focused solely on Mushroom Observer. This is just getting going so let us know if you want to get involved or have any business related advice."

  # info/how_to_use
  how_title: How to Use [:app_title]
  how_common_tasks: Common Tasks
  how_glossary: Concepts Glossary
  how_intro: This page provides some short descriptions of common uses of this website followed by an overview of the basic concepts used.
  how_keeping_up: "*Keeping Up with Changes* - The default page for [:app_title] is the '[:rss_log_title]', it is also accessible through the '\"Latest Changes\":/' link in the left-hand panel. This page shows you the most recent changes on the site. It lists new \"Observations\":#observation and \"Observation Lists\":#species_list as well as significant changes to any already existing ones. Additions of \"Images\":#image and \"Comments\":#comment are considered significant changes to the relevant observations. Changes to \"Names\":#name are also listed. Click the page numbers at the top and bottom of the page to browse through older changes. Observations and names created as a side effect of other changes are not listed separately.\n\nNote : The latest changes can be tracked using our \"RSS feed\":/activity_logs/rss. See this \"wikipedia article\":https://en.wikipedia.org/wiki/Rss for more information about RSS feeds."
  how_searching: "*Searching* - There are several interesting ways to search for information on the site. The simplest is to type a search string into the search box near the top of each page and click one of the buttons next to it. This will give you a list of all the \"Observations\":#observation, \"Images\":#image, \"Names\":#name or \"Locations\":#location that contain fields matching the given string. If you need a little more control over the search, try clicking '[:app_advanced_search]'.\n\nYou may also browse the site using the links in the left-hand panel. For example, clicking on 'Names' under 'Indexes' on the left of the page shows all the species that have observations, listed alphabetically. You can page through this list, or skip directly to the letter of a name you are interested in by clicking the appropriate page number or letter along the top or bottom of the list. Click a name from this list to see a description of the species and a list of observations of that species. If you click a genus like 'Agaricus', it will also show a list of species in that genus. Note, however, that in this case it will only show observations that have been identified to the genus level, not ones that have been identified as a species in that genus. On the other hand, if two names are considered synonyms, you will see observations for either name on this page. (*NOTE*: If you do a search on 'Agaricus', it _will_ show all the observations whose name contains that string, so you get all the observations that belong to that genus.)\n\nWhenever you click an observation or other result on an index page, it will take you to a page showing that result. At the top of the page you will see '[:PREV]', '[:NEXT]', and '[:INDEX]' links. These let you browse forward or backward through the results or return to the index. At the top of the index page you will often see links allowing you to sort the results by different criteria, such as by date, name or user. In the same place you will sometimes find links that let you turn an index of observations into an index of names or images of those same observations. For example, if you click '[:app_your_observations]', it will show you a list of observations you have posted. Click '[:show_objects(types=:names)]' at the top of the page to see a list of the species you have seen, or click '[:show_objects(types=:locations)]' to see a list of all the locations you've gone mushrooming in.\n\nPower users may also be interested in our new API providing direct access to our database back-end. This can be used to mine our database for images or species descriptions for inclusion in wikipedia or other public websites. You can also use it to upload observations and images and much more. Please contact the \"webmaster\":/admin/emails/webmaster_questions/new for more information."
  how_unknown_help: "*Getting Help with an Unknown* - In order to get help with an unknown, you need to have a user account. These can be created easily by selecting '[:app_create_account]' from the left-hand panel. See the discussion of \"Users\":#user below for more details.\n\nOnce you are logged in, create a new \"Observation\":#observation by selecting '[:app_create_observation]' in the left-hand panel. Enter all the details you can into the resulting form. You can leave the '[:WHAT]' field blank call it '[:unknown]', or if you think you know the genus or family or other group, give that \"Name\":#name followed by 'sp.', e.g., 'Russula sp.'. In the '[:NOTES]' field provide information about habitat, odor, smell and anything else not clear from the photos. Once the form is as complete as you can make it, click '[:CREATE]'.\n\nYou should now be looking at a page showing you the information you just entered. However, if you used a name that is not currently in the database, you will be asked if you want to add the name. This also gives you a chance to catch and fix typos. In addition, if you use a name that is considered deprecated, you will be given the option of using a preferred synonym.\n\nOnce you have created the new observation, you can upload any \"Images\":#image you have by selecting the '[:show_observation_add_images]' link on the right-side of the page. It is very important either that it be an image you took or that you have the explicit permission of the person who created the image to upload it to the site. If you did not take the image, please update the '[:form_images_copyright_holder]' field to reflect the actual owner. This page also allows you to select the \"License\":#license you want to release the image under.\n\nWhen you add unknowns, the community will generally \"propose one or more names\":#proposing_names for it within 24-hours. If you find any of the suggested names compelling, you should not hesitate to revisit your observation and \"Vote\":#vote on them. Please see the discussion below on \"voting\":#voting, as well. Members of the community may also post feedback via \"Comments\":#comment. By default your account is set up to deliver comments posted about your observations to you by email. If you are asked to provide more details on the collection, we prefer that you select '[:show_observation_edit_observation]' (at the top of the observation page) and add them to the '[:NOTES]' field than to just post another comment."
  how_adding_observations: "*Adding Observations You Have Identified* - Use the same process as \"Getting Help with an Unknown\":#unknown_help, except this time provide your identification in the '[:WHAT]' field. You are strongly encouraged to say something about how you arrived at the identification. We've provided a small set of checkboxes to make this easy ('[:naming_reason_label_1]', '[:naming_reason_label_3]', etc.), but you are encouraged to elaborate on them in the provided text fields (e.g., list the references you used, or enter 'sequenced the DNA and compared it against the data in GenBank'!). Community members will often post \"Comments\":#comment if there is some question about the collection or if they would like clarification as to why you ruled out other \"Names\":#name. Roy Halling has provided beautifully illustrated presentations describing <a href=\"https://mushroomobserver.org/pdf/macro-features.pdf\">macroscopic</a> and <a href=\"https://mushroomobserver.org/pdf/micro-features.pdf\">microscopic</a> features. More documentation on creating scientifically valuable collections is available from the <a href=\"https://www.mycoportal.org/portal/misc/links.php\">MycoPortal Links Page</a>."
  how_proposing_names: "*Proposing Names* - Any member of the community can propose \"Names\":#name for any \"Observations\":#observation. Click an observation (e.g., from the '[:rss_log_title]' page) and scroll down below the observation notes. There should be a list of \"Proposed Names\":#proposed_name enclosed in a thin outlined box. Most observations will already have at least one proposed name (by the owner). From here you may either click '[:show_namings_propose_new_name]' or \"Vote\":#voting on existing names. In either case you will have to log in before you are allowed to do so.\n\nWhen you click '[:show_namings_propose_new_name]' you will be presented with a form much like the one used to create an observation. In addition to the name, you are required to choose a confidence level. This is your \"Vote\":#vote, and you may change it on the '[:show_object(type=:observation)]' page at any time you like. As with creating an observation, you are strongly encouraged to give some explanation as to why you think your Name applies to this Observation (and why other names don't). When you are finished, click '[:CREATE]'. You will be given a chance to correct typos or to choose an accepted name if you entered a deprecated one.\n\nUsers are not allowed to propose a name if someone else has already done so. The only reason to do so would be to describe alternative reasons for reaching the same conclusion. Instead use the discussion forum provided by comments to do this."
  how_voting: "*Voting on Proposed Names* - Click an \"Observation\":#observation, e.g., from the '[:rss_log_title]' page, and scroll down to the '[:show_namings_proposed_names]' box. Note that you must login before you can see or change any of your \"Votes\":#vote. Once you have logged in, you should see pulldown menus next to each \"Proposed Name\":#proposed_name. Your vote expresses the degree of confidence or agreement you have with placing that name on that observation. Everything above '[min_neg_vote]' is considered a positive vote, everything below '[min_pos_vote]' negative. Choose '[no_opinion]' to tell it to delete your vote. When you've changed all the votes you want to, be sure to click '[:show_namings_update_votes]' to record your votes. Don't worry, if you forget and try to navigate away without casting your votes it will complain (unless you have Javascript disabled).\n\nRoughly speaking, votes for a name are weighted, summed and then divided by the number of votes for that name. The name with the highest score wins, and that name will be applied to that observation throughout the site. In the case where multiple synonyms are proposed for an observation it lumps the votes together, choosing each user's strongest vote within that group of synonyms. In the end, assuming that group of synonyms wins, the currently accepted name is used as the community consensus. If there is still debate in the scientific community about which name is appropriate for a given taxon, then it will use votes the best it can to decide between multiple accepted names. Note that the owner's vote automatically carries a little more weight, as do the votes of users who have made a large \"Contribution\":#contribution to [:app_title] or who are considered experts. Click '[:app_contributors]' or click a user's name to see the contribution and expert status. (We use the log base 10 of users' contributions.)"
  how_adding_comments: "*Adding Comments* - When you are looking at an \"Observation\":#observation, if you would like to post or respond to a \"Comment\":#comment, select the '[:show_comments_add_comment]' link near the top of the page. If you are not currently logged in to a \"User\":#user account, you will be asked to log in. Once you are logged in, you will be given a form asking for a summary and your comment. Note that you can do some simple formatting in the comment section. This is briefly documented below the text field with a link to detailed documentation. You can also add links within a comment using standard HTML formatting. The HTML gets automatically cleaned to avoid security problems like script injection, so try not to get too fancy."
  how_tracking_species: "*Tracking a Particular Species or Genus Through Email* - [:app_title] allows you to request an email any time a particular \"Name\":#name is given to an \"Observation\":#observation. If that name is a genus or species it will also send you an email whenever a species or subspecies is observed. To turn this feature on, go to the page for a Name you are interested in (see \"Searching\":#searching) and click '[:show_name_email_tracking]'. You can configure it so that the person who made the observation that was given that name will be sent a customized email to let them know you are interested in their observation. If you don't provide any instructions, they will not be sent an email. If the observer gives the name at the time the observation is created, they will be shown your message immediately through the website. You can modify or disable your request for a particular name by going back to that name and again selecting '[:show_name_email_tracking]' and clicking the '[:DISABLE]' button on the page that comes up."
  how_describing_species: "*Describing Species* - Click any \"Name\":#name link you see throughout the site. For example, click on 'Names' under 'Indexes' on the left side of the page then click on any of the results, or search for a name in the search bar, or click the 'About &lt;&#110;ame&gt;...' link at the top of any \"Observation\":#observation page. These all take you to a page summarizing everything we know about this taxon. If you are familiar with this species and there is something you would like to add, click '[:show_name_edit_name]' and add your notes. You are encouraged to cite references including field guides and scientific papers. Short quotes from references are fine, but please don't make extensive quotes without obtaining permission from the original author."
  how_projects: "*Projects* - Projects are a way for a group of \"Users\":#user to work together to create a set of work that they want to keep out of the public eye until they are ready to publish it. The original purpose was to support university classes where there was a desire to keep a more controlled environment while the class was going.\n\nAnyone can create a new project by clicking on '\"[:app_list_projects]\":/projects' in the left-hand panel and then clicking on '[:list_projects_add_project]'. The person who creates the project is always a member and an administrator for that project. An administrator for a project can add new members by clicking the '[:show_project_add_members]' link at the top of a project's 'Show Project' page. Administrators can also make other users administrators for the project by going to one of the '[:add_members_change_status]' links available on the 'Show Project' or 'Add Members' pages. Any User can send requests to the admins for a project. These requests are emailed to the admins and contain a link for changing that user's status.\n\nCurrently the primary focus of projects is writing \"Descriptions\":#description for various species. Note, however, that anyone can now create new descriptions for a species (see \"Describing Species\":#describing_species) by clicking on '[:show_name_create_description]' at the top of the 'Show Name' page. Descriptions that are created for a project are visible only to members of that project until they are published, and editable only by the owner of the description and project administrators. When a description is published it will become the official description if no official description exists yet."
  how_maps: "*Working with Maps* - Currently there are three types of maps available on [:app_title]: Occurrence Maps (e.g., \"Occurrence map for **__Craterellus cornucopioides__**\":/names/284/map), Location Maps (e.g., \"Salt Point State Park\":/locations/4) and the \"[:map_locations_global_map]\":/locations/map.\n\nTo see an occurrence map for a particular \"Name\":#name, go to the page for that name (e.g., enter the name in the search bar, select '[:NAMES]'), and click '[:app_search]', then click '[:show_name_distribution_map]' at the top of the page.\n\nUsers are encouraged to add to the occurrence map for a name. The easiest way is to create a new \"Observation\":#observation using an already defined \"Location\":#location. Note, however, that auto-completion for the '[:WHERE]' field will list all matching locations whether they are defined or not.\n\nYou can also explicitly choose not to have an observation show up on the occurrence map. This allows you to record observations of mushrooms in places like mushroom fairs, old photos or other places where you may not know where the mushroom was actually collected. When creating or editing an observation there is a checkbox labeled '[:form_observations_is_collection_location]'. By default it is checked. If you uncheck it, that observation will not appear in any occurrence maps."
  how_defining_locations: "*Defining Undefined Locations* - Many \"Observations\":#observation have been reported from undefined \"Locations\":#location. These observations will not appear in our \"occurrence maps\":#maps. An excellent, easy way for \"Users\":#user to help out if they have a little spare time is to locate and define these undefined locations.\n\nWhen browsing through observations, defined location names will be followed by a link labeled '[:click_for_map]'. Undefined location names will be followed by a link labeled '[:SEARCH]'. If you click the link for an undefined location, it will show a list of observations reported for that location. The resulting page will include two links at the top of the page: '[:list_observations_location_define]' and '[:list_observations_location_merge]'. Clicking on '[:list_observations_location_define]' will present a form which you can use to create that location. Clicking on 'Merge With a Defined Location' will present you with a list of similar locations which have already been defined. Clicking on any of these locations will perform the merge.\n\nYou can also see a list of all locations in use by clicking on '\"[:app_list_locations]\":/locations' in the left-hand panel. This page lists both the defined locations (first column, sorted alphabetically) and the undefined locations (second column, sorted by the number of observations reported from that location). In some cases the same location has been given multiple names (e.g., 'Point Reyes National Seashore' and 'Pt Reyes Park'). You can merge an undefined location with a defined location by clicking on '[:list_place_names_merge]' next to the undefined location (see above).\n\nWhen defining a new location, the first thing to do is to review its name. Mushroom Observer tries to enforce a set of \"rules\":/locations/help.\n\nIn theory it is possible for the same location to be defined more than once (presumably by different users). If this happens, you can request a merge by editing one of the two locations and changing its name to be exactly the same as the other's. This will not have any immediate effect, but it will display a warning message, and an email will be sent to the site administrators with the details. Merging defined locations is restricted since it can cause significant data loss."
  how_creating_species_lists: "*Creating Observation Lists* - To create an \"Observation List\":#species_list, click '\"[:app_create_list]\":/species_lists/new' in the left-hand panel. Fill out the various fields.\n\nThere are several methods of collecting a set of existing observations into a new list. In the simplest method, first create an empty observation list, then go to each of the observations you want to add and select '[:show_observation_manage_species_lists]'. This will give you the opportunity to add that observation to any observation list you own. (Note, you can add anyone's observations to an observation list you own.)\n\nIn another method, you may select '[:app_create_list]' directly from any index of observations or names. For example, you may use the search bar at the top of the page or the '\"[:app_advanced_search]\":/search/advanced' feature to request all observations from Michigan. When it shows you the first page of results, click '[:app_create_list]' (in the left-hand panel).\n\nLastly, when you are viewing an existing observation list, you may click '[:species_list_show_clone_list]' which will take you to a new observation list form, with all the information of the existing list already filled in."
  how_write_in: "*Write In New Observation* - Historically, the Create Observation List workflow allowed you to enter a set of 'Write-In-Species'. This feature was rarely used and added a lot of complication to the process of creating a new Observation List. The functionality is still available after you create a list by selecting '[:species_list_show_write_in]'. When you go to add the list, each line is checked to see if there is a match in the database. If there is no matching name, you will be asked if you want to add the unknown names to the database. This gives you a chance to catch and fix typos as well as giving you a simple way to add missing names. Each name given in the 'Write-In Species' field will be used to create a completely new \"Observation\":#observation. The other fields in this form are set for all these new observations."

  # Note, glossary terms should appear in alphabetical order.
  how_comment: "*Comment* - Comments are the standard way to discuss an \"Observation\":#observation or its associated \"Images\":#image. Each comment is owned by a particular \"User\":#user. A comment may only be edited or deleted by the owner or a site administrator. You can look up all comments that have been made about your observations by clicking on '\"[:show_user_comments_for_you]\":/comments' in the upper right of the page (the 'inbox' icon)."
  how_contribution: "*Contribution* - A number or score that measures the quantity and quality of contributions a \"User\":#user has made to [:app_title]. Click '[:app_your_summary]' to see a break-down of your own contribution. You earn points for every \"Observation\":#observation, \"Image\":#image, \"Comment\":#comment, etc. you have posted. \"Describing Species\":#describing_species and \"Defining Locations\":defining_locations are some of the most important contributions a user can make. (See \"How To Help\":/info/how_to_help for a list of other ways to help out.) Currently, contribution is used only in weighting your \"Votes\":#vote when voting on \"Proposed Names\":#proposed_names for observations."
  how_description: "*Species Description* - A collection of text describing a \"Name\":#name. Every name automatically gets one official description that everyone in the community is allowed to read and modify. Additional descriptions may be created by any \"User\":#user, including project members. The owner of a description may choose any level of read or write permissions, and can control who is given authorship credit. Since descriptions, especially the official one, are often collaborative efforts, modifications by a user are subject to community review, and past versions are kept to facilitate this process. The content of a description includes a set list of sections, including things like '[:form_names_gen_desc]', '[:form_names_diag_desc]', '[:form_names_look_alikes]', '[:form_names_refs]' and other notes."
  how_image: "*Image* - A photograph or illustration of one or more mushroom species. Images are associated with one or more \"Observations\":#observation. A given Image is owned by a particular \"User\":#user who may or may not be the copyright holder. Only the owner or a site administrator can remove an image or edit the associated information. All images in the site are required to be released under one of the \"Creative Commons licenses\":https://creativecommons.org or in the public domain. If you dispute the given copyright or the licensing of an image you are the copyright holder of, send mail to the \"webmaster\":/admin/emails/webmaster_questions/new."

  how_license: "**License** – When you post an image or other content on Mushroom Observer (“your Work’), you grant one of the following \"CC (Creative Commons) Licenses\":https://creativecommons.org/licenses/ for others to use your Work:\n-  \"CC-BY-SA - Attribution-ShareAlike\":https://creativecommons.org/licenses/by-sa/4.0/ (Wikipedia compatible): MO's default license. Others can use your Work, however they must credit any new creations based on your Work the same as the original.\n- \"CC-BY - Attribution\":https://creativecommons.org/licenses/by/ (Wikipedia compatible): Others can use your Work as long as they credit you. Others can create new material based on your work.\n- \"CC-BY-NC - Attribution-NonCommercial\":https://creativecommons.org/licenses/by-nc/4.0/: Others can use your Work, and create new material based on it, however they can’t profit from the new material.\n- \"CC-BY-NC-SA - Attribution-NonCommercial-ShareAlike\":https://creativecommons.org/licenses/by-nc-sa/4.0: Others can use your Work, so long as they don’t profit off it and use identical credits for new creations.\n- \"CC-BY-ND - Attribution-NoDerivs\":https://creativecommons.org/licenses/by-nd/4.0/: Others can use your Work, however they can’t alter your Work to create new materials.\n- \"CC-BY-NC-ND - Attribution-NonCommercial-NoDerivs\":https://creativecommons.org/licenses/by-nc-nd/4.0: Others can use your Work, however they can’t profit off it or change it.\n- \"CC0 - No Copyright/Public Domain\":https://creativecommons.org/publicdomain/zero/ (Wikipedia compatible): You waive your rights to your Work. Others can use it without crediting you, and can create new material based on it.\nYou can change your default license by selecting the 'License' on \"your Preferences\":/account/preferences/edit and clicking on ‘Save Changes’. You can also set licenses on a per image basis."

  how_location: "*Location* - A rectangular region enclosing a given location, as defined by the northern, southern, eastern and western boundaries. In addition to the position, locations can also include a minimum and maximum elevation along with various notes. Note that the elevations should be in meters not feet. A location is not considered to be owned by a particular \"User\":#user. Any user may change or define any location, but all of a user's changes are subject to review by the community. To help with this review process, copies of the previous versions are kept."
  how_name: "*Name* - A name for some group of mushrooms. Most commonly this is the name of a species, but it can be any taxon (genus, family, variety, etc.). Names can also refer to groups that are not officially recognized scientific names such as common names or functional groups like Gasteromyces. A name is *not* considered to be owned by a particular \"User\":#user. Any user may change any name, but all changes are subject to review by the community. To help with this review process, copies of previous versions are kept. Names can have an acknowledged author. The author is normally only given for scientific names. The author should follow the standard practice of listing the person who first correctly published the name. In the case of names at or below the species level, the author may also include the person who transfered the species to the current genus, e.g., (Singer) Jenkins."
  how_observation: "*Observation* - A record of a single mushroom species at a particular time and \"Location\":#location. Typically associated with one or more \"Names\":#name (see \"Proposed Name\":#proposed_name below) and some number of \"Images\":#image. Each observation is owned by a \"User\":#user, and can only be edited or deleted by that user or a site administrator. However, any user may post \"Comments\":#comment about any observation. Observations can also be included in one or more \"Observation Lists\":#species_list."
  how_proposed_name: "*Proposed Name* - A \"Name\":#name as proposed for a given \"Observation\":#observation. Any number of names may be proposed for a single observation by members of the community. No special treatment is given to any member's name. Community consensus is arrived at through the process of \"voting\":#voting. Each proposed name for an observation is owned by a single \"User\":#user. However, even the user who proposed the name cannot necessarily modify or delete a name once other members of the community have cast \"Votes\":#vote for or against it. Fortunately you may always propose additional names. There is never any sort of penalty associated with proposing incorrect names."
  how_species_list: "*Observation List* - A list of \"Observations\":#observation (not \"Names\":#name). Includes a date, a \"Location\":#location and a title for the list. A given observation list is owned by a particular \"User\":#user. Only the owner or a site administrator can change or delete a observation list. There are no strict rules for how observation lists should be used. This is an area that is likely to change in the future as the community comes up with clearer ideas for how they should be used."
  how_user: "*User* - An account on [:app_title]. You are required to provide a valid email address when you first create an account. This allows the system to stop automated programs from creating bogus accounts. It also provides a way for other users to get in touch with you. However, your email address will never be revealed unless you request an email be sent to another user and then only to that user. If you are concerned about having your email address in our database, once you have verified your account, you can go to the '\"[:app_preferences]\":/account/preferences/edit' page and remove your address."
  how_vote: "*Vote* - One \"User's\":#user vote on a \"Proposed Name\":#proposed_name for a given \"Observation\":#observation. Expresses a level of confidence or agreement with that name, with half the choices (\"[min_pos_vote]\" and up) being positive and half (\"[min_neg_vote]\" and below) being negative. Votes are owned by that user, and can only be changed or deleted by the owner or a site administrator."

  # Location help
  location_help_title: Locations in Mushroom Observer
  location_help_intro: "The Mushroom Observer provides two ways to represent the geographic location of an observation. The simplest are latitude and longitude positions associated with the observation. Please keep these accurate to within at least 300 meters (or about 1000 feet). However, the more widely used method is a simple phrase describing the location. For example, \"Beebe Woods, Falmouth, Massachusetts, USA\". The goal of these location names is to provide a consistent, reusable way of talking about where an observation was made without necessarily revealing a precise \"spot\". If you are comfortable providing more precise lat/longs for an observation, the location names are still useful for searches so you are encouraged to provide them as well. The location names should, by default, go from the smallest contained area to the country name. If you prefer to describe your locations as going from the largest (country) down to the smallest contained area, you can change your preference from the default, \"Postal\", to \"Scientific\" on your preference page. There are cases such as \"Great Smoky Mountains National Park, Blount Co., Tennessee, USA\", where the area you are describing overlaps a number of counties, states or even countries. In these cases, the country and other official political boundaries should come at the end as shown in the example.\n\nOriginally, the Mushroom Observer was very loose about these location names, hoping that the users would create a reasonably consistent set of rules and correct each other. After about four years and thousands of location names, we found that there were rules emerging, but they were not applied at all consistently and people were not tending to directly correct each other. Consequently, we have tried to codify these rules and when reasonable to provide warnings if you attempt to create a new location that violates these rules. It is not always possible to correct identify \"bad\" locations, so if you get some warnings, but after reviewing the location decide it should be \"good\", then simply resubmitting the form will force the name into the database. However, all new location names will get reviewed regularly and may get changed to better fit the consensus rules. Below are some examples of \"bad\" and \"good\" location names followed by a more detailed explanation of the current rules. Each example is labeled with the following section that explains the example in more detail. These rules are by no means set it stone and we encourage the discussion and revision of them."
  location_help_example_help: These are cases that are not detected automatically, so no warning would be given.
  location_help_example_title: Some examples
  location_help_bad: Bad
  location_help_good: Good
  location_help_explanation: Explanation
  location_help_rules_title: The Current "Rules"
  location_help_rule_reversible: "*Consistent and Reversible Order* - You can now ask for location names to appear in the reverse order from the default. Thus, you can see a location as either:\n\nAlbion, California, USA\n\nor as\n\nUSA, California, Albion\n\nYou can change this on your Preferences page by selecting 'Postal' (the default) or 'Scientific' (the one that starts with the country). When you input new location names it will of course also follow your preferred order.\n\nRoy Halling was the inspiration for this feature when he started putting in his locations starting with the country names and we got into a discussion about it. Apparently the standard practice in the scientific community is to start with the largest locale (typically a country) and work down to the smallest locale (a county, town or specific location). From looking through all the locations that have been put into MO, it is clear that most people expect to put in the smallest location first and work up to the country.\n\nIn order to enable this feature, I have had to require that the place names be easily and consistently reversible. This means you must separate each section of the location with a ', ' (no period, no missing spaces, no double spaces). It also means that you should always enter the names in order of increasing size when you can. There are some specific exceptions to this rule that are discussed below."
  location_help_rule_countries: "*Use Country Names* - As a further check when you enter an unfamiliar location, it will check to see that the largest locale has been previously entered for some other location. This list currently consists of only countries, continents and the special location 'Unknown'. Since it does not include all possible countries, it is still possible to override the check by resubmitting the same name twice. Such entries will be reviewed carefully to ensure that this list remains clean. For now you should only enter country names as they are written in English. For example, please use 'Germany' rather than 'Deutschland'. The goal for the moment is simply consistency. However, the long term goal is to actually allow these names to be consistently translated based on the user's language selection. Continents should only be used if the country is not known or there is no country."
  location_help_rule_states: "*Use State Names* - In the case of countries where I know the states, I also check for those as the next smallest area within a country. At the moment I am checking this for Canada, Australia and USA. The primary goal of this in the US at least is to ensure the uniqueness of the next element in the list. In the US it is not unusual to have the same city or county name in more than one state. If there are other countries where this check would be useful, please let me know and include an exhaustive list of all states, provinces, territories etc. To increase the understandability to people from other parts of the world, state abbreviations (even extremely standard ones) are discouraged and will create a warning. The one current exception is 'Washington DC'. Many people are not aware of what the 'DC' stands for and would be unlikely to enter 'Washington, District of Columbia'. Note that in this case I have also removed the ', ' since that would cause 'USA, DC, Washington' when in 'Scientific' mode."
  location_help_rule_counties: "*Counties OR Cities* - In the past, MO has encouraged the use of county names whenever they are known. The new policy is that the county should only be included when it is the smallest political area the location is contained in or when the city or town name is ambiguous. For example, what used to be described as \"Berkeley, Alameda Co., California, USA\" should now be given as just \"Berkeley, California, USA\". This change is in part due to seeing what people actually do. Generally people have been good about using county names in the case of public lands like parks and national forests where the county is the most obvious political boundary. However, with cities and towns people often don't know what county a city or town is in. In addition, the information is typically redundant for towns and cities in the US where they are almost always completely contained in county or they are independent of the counties and there are almost never two towns with same names in a state (there are exceptions though such as Goshen, Vermont). I've also found that many of the map services such as maps.google.com and maps.yahoo.com get confused if you include both the city and the county in the search string.\n\nThat being said, there are also often areas that have a local name, but are not actually an incorporated city or town. In these cases the county name is encouraged since the names cannot be assumed to be unique. For example, \"North Lakeport, Lake Co., California, USA\". Wikipedia has been the most helpful resource I've found for determining if a town is actually incorporated."
  location_help_rule_near: "*Use 'near'* - If there is a landmark or town near to the collection location, but the smallest political boundary is a county or country, then it is helpful to mention this using the word \"near\". When used this way it should always be all lowercase. For example, \"Albis Mountain Range, near Zurich, Switzerland\". Looking through the old data, I found users used both \"near\" and \"area\" for this with \"near\" being more common. This is also better because \"area\" sometimes gets used for place names such as \"Day-Use Area\" or \"Rest Area\"."
  location_help_rule_southern: "*Use of 'Southern', 'Northern' etc.* - If there isn't a known a clear landmark or town near the collection location, it is fine to use compass directions such as 'Southern', 'Northern', 'Southwestern' etc. In these cases always use the '-ern' ending to indicate that it's descriptive. However, these terms should be avoided if it creates ambiguity. For example, \"Western Australia\" is the name of an official state in Australia, so it should only be used as such and should be followed by the country name."
  location_help_rule_abbr: "*Avoid Abbreviations (and Periods in General)* - Most abbreviations should be avoided since people apply them somewhat arbitrarily and inconsistently. The following are examples of abbreviations that should definitely be avoided: Hwy, Mt, Mtn, CA, BC. However, there are some specific examples, that should be used in preference to there spelled out versions. These are:\n\nCo. for County\nRd. for Road\nSt. for Street\nAve. for Avenue\nBlvd. for Boulevard\nUSA for United States of America\nWashington DC for Washington, District of Columbia\n\n\nPeriods in general should be avoided except for the above abbreviations. They should not be used at the end of country names or as separators.\nFinally, 'and' should be used rather than '&'."
  location_help_rule_other: "*Other Things to Avoid* - All lowercase - In general at least the leading letter of each area should be capitalized and when in doubt capitalize every leading letter.\nNo lat/longs - There is now direct support for this for each observation. Do not include it in the name of a location.\nNo habitat info - Habitat info should go in the notes for the observation.\nParentheses and Braces - If you're tempted to use parentheses or braces, stop yourself and ask if this information should be in the notes for the observation or if there is a better way to describe the location.\nAvoid diacritics (eg é, ü etc.) - As mentioned when discussing country names, you should try to use the English version of a location name when possible and English does not include diacritics. This is intended to encourage consistency and we are planning on providing proper support for other languages which will benefit from this consistency. There are certainly cases where the a city or region is only know by a name that includes diacritics. In these cases they should be used. A few simple web-searches should give you a good idea if there is a common English variation of a name (e.g., Montreal, Quebec for Montréal, Québec)."
  location_help_rule_good_habits: "*Stuff You Are Encouraged to Do* - If you are creating a new name, take some time to figure out a good name. Searching within Mushroom Observer can be helpful. If you don't find anything there, then look things up in Google Maps (https://maps.google.com) and Wikipedia (https://wikipedia.org). Also feel free to use the notes section of either an observation or a location to be more specific."

  # Search bar help
  pattern_search_terms_help: "Your search string may contain terms of the form \"variable:value\", where value can be quoted, and in some cases can contain more than one value separated by commas.  Recognized variables include:"
  pattern_search_terms_multiple: Separate multiple values with commas.
  pattern_search_terms_short_help: Click the ? next to the search bar for a list of expected terms.
  form_search_terms_multiple: Separate multiple values with a [return].

  query_term_names: "[type] has [:observations] of one of these [:names]."
  query_term_region: "[type] has a Locality whose name ends with [:region]."
  query_term_by_users: "[type] created by one of these [:users]."
  query_term_title_has: "[type] [:title] contains these words."
  query_term_has_comments: "[type] has any [:comments]?"
  query_term_comments_has: "[type] [:comments] have these words."
  query_term_has_notes: "[type] has [:notes]?"
  query_term_notes_has: "[type] [:notes] have these words."
  query_term_date: Date of [type].
  query_term_created_at: Date [type] was first used.
  query_term_updated_at: Date [type] was last modified.
  query_term_projects: "[type] belongs to one of these [:projects]."
  query_term_has_observations: "Has [:observations]?"
  query_term_has_images: "Has [:images]?"
  query_term_has_field_slips: "Has [:field_slips]?"
  query_term_has_collection_numbers: "Has [:collection_numbers]?"

  # We're borrowing these for the help popups on the search forms, thus the
  # similar entries. In the case of apparent duplicates, one will be the
  # pattern search keyword, the other the query param.
  observation_term_when: "Date mushroom was observed: YYYY-MM-DD, YYYY or MM; ranges okay: YYYY-MM-DD-YYYY-MM-DD, YYYY-YYYY, MM-MM."
  observation_term_date: "[:observation_term_when]"
  observation_term_created: Date observation was first posted.
  observation_term_created_at: "[:observation_term_created]"
  observation_term_modified: Date observation was last modified.
  observation_term_updated_at: "[:observation_term_modified]"
  observation_term_name: Consensus name is one of these names.
  observation_term_names: "[:observation_term_name]"
  observation_term_exclude_consensus: Exclude Observations whose consensus name is one of these names. (When using exclude_consensus you must also use "include_all_name_proposals:yes".)
  observation_term_include_all_name_proposals: Include all name proposals, not just the consensus.
  observation_term_include_subtaxa: Include observations of subtaxa of the given names.
  observation_term_include_synonyms: Include observations of synonyms of the given names.
  observation_term_herbarium: Specimen at a fungarium.
  observation_term_herbaria: "[:observation_term_herbarium]"
  observation_term_location: Mushroom was observed within the the geographic bounds ([:east], [:north], [:south], [:west]) of this Location, regardless of the exact name of the Location of the Observation. Location must be an existing MO Location. Cf. **[:region]**.
  observation_term_locations: "[:observation_term_location]"
  observation_term_within_locations: "[:observation_term_location]"
  observation_term_region: The Observation's Location name includes this string. Partial match anchored at end, including country at least, e.g., "California\, USA". Commas separate multiple regions, so commas within a region name must be escaped with a backslash as shown. Cf. **[:location]**.
  observation_term_pattern: "[:pattern]"
  observation_term_project: "[:observation_term_projects]"
  observation_term_projects: "[:query_term_projects(type=:OBSERVATION)]"
  observation_term_project_lists: Observation belongs to list in one of these projects.
  observation_term_list: Observation belongs to one of these observation lists.
  observation_term_species_lists: "[:observation_term_list]"
  observation_term_user: "[:observation_term_by_users]"
  observation_term_by_users: "[:query_term_by_users(type=:OBSERVATION)]"
  observation_term_notes: "[:observation_term_notes_has]"
  observation_term_notes_has: "[:query_term_notes_has(type=:OBSERVATION)]"
  observation_term_comments: "[:observation_term_comments_has]"
  observation_term_comments_has: "[:query_term_comments_has(type=:OBSERVATION)]"
  observation_term_field_slip: Observation corresponds to this field slip.
  observation_term_field_slips: "[:observation_term_field_slip]"
  observation_term_confidence: Confidence is in this range.
  observation_term_east: Longitude of eastern edge of search area.
  observation_term_west: Longitude of western edge of search area.
  observation_term_north: Latitude of northern edge of search area.
  observation_term_south: Latitude of southern edge of search area.
  observation_term_has_images: Has images? ("yes" or "no")
  observation_term_has_sequence: Has a sequence?
  observation_term_has_sequences: "[:observation_term_has_sequence]"
  observation_term_has_field_slips: "[:query_term_has_field_slips]"
  observation_term_has_collection_numbers: "[:query_term_has_collection_numbers]"
  observation_term_has_specimen: Has a specimen?
  observation_term_lichen: "\"no\" = exclude lichens, \"yes\" = include only lichens."
  observation_term_has_name: Has a name? (other than "Fungi sp.")
  observation_term_has_notes: "[:query_term_has_notes]"
  observation_term_has_public_lat_lng: Are the [:OBSERVATION]'s [:LATITUDE] and [:LONGITUDE] fields filled in, and public?
  observation_term_has_field: Has a given notes template field filled in.
  observation_term_has_notes_fields: "[:observation_term_has_field]"
  observation_term_has_comments: "[:query_term_has_comments]"
  observation_term_is_collection_location: Mushroom was growing at the location. ("[:form_observations_is_collection_location]" is checked.)

  # We're borrowing these for the help popups on the search forms, thus the
  # similar entries. In the case of apparent duplicates, one will be the
  # pattern search keyword, the other the query param.
  name_term_names: "[:NAMES]"
  name_term_pattern: "[:PATTERN]"
  name_term_created: "[:name_term_created_at]"
  name_term_created_at: "[:query_term_created_at(type=:LOCATION)]"
  name_term_modified: "[:name_term_updated_at]"
  name_term_updated_at: "[:query_term_updated_at(type=:LOCATION)]"
  name_term_rank: Rank or range of ranks, e.g., "genus" or "species-form".
  name_term_include_synonyms: Include synonyms of the given names.
  name_term_include_subtaxa: Include subtaxa of the given names.
  name_term_include_immediate_subtaxa: Include immediate subtaxa of the given names.
  name_term_exclude_original_names: Exclude the names entered above.
  name_term_has_observations: Only names for which we have observations?
  name_term_has_synonyms: Has any synonyms?
  name_term_deprecated: "\"no\" = only accepted names, \"yes\" = only deprecated names."
  name_term_include_misspellings: "\"no\" = ignore misspelled names (default), \"only\" = only misspelled names, \"include\" = include both correctly and mis-spelled names."
  name_term_misspellings: "[:name_term_include_misspellings]"
  name_term_lichen: "\"no\" = exclude lichens, \"yes\" = include only lichens."
  name_term_has_author: Has Author filled in?
  name_term_has_citation: Has Citation filled in?
  name_term_has_classification: Has Classification filled in?
  name_term_has_notes: "[:form_names_taxonomic_notes] filled in?"
  name_term_has_comments: Has any Comments?
  name_term_has_description: Has a public description?
  name_term_has_default_description: "[:name_term_has_description]"
  name_term_author: Author contains this string.
  name_term_author_has: "[:name_term_author]"
  name_term_citation: Citation contains this string.
  name_term_citation_has: "[:name_term_citation]"
  name_term_classification: Classification contains this string.
  name_term_classification_has: "[:name_term_classification]"
  name_term_notes: "[:form_names_taxonomic_notes] contains this string."
  name_term_notes_has: "[:name_term_notes]"
  name_term_comments: At least one Comment contains this string.
  name_term_comments_has: "[:name_term_comments]"

  # Help text for search_form_fields
<<<<<<< HEAD
  location_term_region: The Location's name includes this string. Partial match anchored at end, including country at least, e.g., "California\, USA". Commas separate multiple regions, so commas within a region name must be escaped with a backslash as shown.
=======
  location_term_region: The Location's name includes this string. Partial match anchored at end, including country at least, e.g., "California\, USA". Note that commas must be protected with a backslash as shown.
>>>>>>> 2980614f
  location_term_by_users: "[:query_term_by_users(type=:LOCATION)]"
  location_term_pattern: "[:PATTERN]"
  location_term_regexp: "The Location's name includes this string."
  location_term_created: Date location was first posted.
  location_term_created_at: "[:location_term_created]"
  location_term_modified: Date location was last modified.
  location_term_updated_at: "[:location_term_modified]"
  location_term_user: "[:location_term_by_users]"
  location_term_notes: "[:location_term_notes_has]"
  location_term_has_notes: "[:query_term_has_notes(type=:LOCATION)]"
  location_term_notes_has: "[:query_term_notes_has(type=:LOCATION)]"
  location_term_east: Longitude of eastern edge of search area.
  location_term_west: Longitude of western edge of search area.
  location_term_north: Latitude of northern edge of search area.
  location_term_south: Latitude of southern edge of search area.
  location_term_has_observations: "[:query_term_has_observations]"
  location_term_has_descriptions: Has a description?

  project_term_members: Project has one of these members.
  project_term_names: "[:query_term_names(type=:PROJECT)]"
  project_term_include_synonyms: "[:observation_term_include_synonyms]"
  project_term_include_subtaxa: "[:observation_term_include_subtaxa]"
  project_term_include_all_name_proposals: "[:observation_term_include_all_name_proposals]"
  project_term_exclude_consensus: "[:observation_term_exclude_consensus]"
  project_term_region: "[:query_term_region(type=:PROJECT)]"
  project_term_field_slip_prefix_has: Project field slips have this prefix.
  project_term_by_users: "[:query_term_by_users(type=:PROJECT)]"
  project_term_has_observations: "[:query_term_has_observations]"
  project_term_has_species_lists: "Has [:species_lists]?"
  project_term_has_images: "[:query_term_has_images]"
  project_term_pattern: "[:PATTERN]"
  project_term_title_has: "[:query_term_title_has(type=:PROJECT)]"
  project_term_has_summary: "[:PROJECT] has summary."
  project_term_summary_has: "[:PROJECT] summary has these words."
  project_term_has_comments: "[:query_term_has_comments(type=:PROJECT)]"
  project_term_comments_has: "[:query_term_comments_has(type=:PROJECT)]"
  project_term_created_at: "[:query_term_created_at(type=:project)]"
  project_term_updated_at: "[:query_term_updated_at(type=:project)]"

  species_list_term_names: "[:query_term_names(type=:SPECIES_LIST)]"
  species_list_term_include_synonyms: "[:observation_term_include_synonyms]"
  species_list_term_include_subtaxa: "[:observation_term_include_subtaxa]"
  species_list_term_include_all_name_proposals: "[:observation_term_include_all_name_proposals]"
  species_list_term_exclude_consensus: "[:observation_term_exclude_consensus]"
  species_list_term_region: "[:query_term_region(type=:SPECIES_LIST)]"
  species_list_term_projects: "[:query_term_projects(type=:SPECIES_LIST)]"
  species_list_term_by_users: "[:query_term_by_users(type=:SPECIES_LIST)]"
  species_list_term_title_has: "[:query_term_title_has(type=:SPECIES_LIST)]"
  species_list_term_has_notes: "[:query_term_has_notes(type=:SPECIES_LIST)]"
  species_list_term_notes_has: "[:query_term_notes_has(type=:SPECIES_LIST)]"
  species_list_term_has_comments: "[:query_term_has_comments(type=:SPECIES_LIST)]"
  species_list_term_comments_has: "[:query_term_comments_has(type=:SPECIES_LIST)]"
  species_list_term_date: "[:query_term_date(type=:SPECIES_LIST)]"
  species_list_term_created_at: "[:query_term_created_at(type=:SPECIES_LIST)]"
  species_list_term_updated_at: "[:query_term_updated_at(type=:SPECIES_LIST)]"

  herbarium_term_nonpersonal: "Institutional [:herbaria]."
  herbarium_term_by_users: "[:query_term_by_users(type=:HERBARIUM)]"
  herbarium_term_mailing_address_has: "[:HERBARIUM] mailing address in this region."
  herbarium_term_code_has: "[:HERBARIUM] code contains this string."
  herbarium_term_name_has: "[:HERBARIUM] name contains these words."
  herbarium_term_description_has: "[:HERBARIUM] description contains these words."
  herbarium_term_created_at: "[:query_term_created_at(type=:HERBARIUM)]"
  herbarium_term_updated_at: "[:query_term_updated_at(type=:HERBARIUM)]"

  # Search bar
  search_bar_help: Search Help
  search_bar_more_options: More Options
  search_bar_fewer_options: Fewer Options
  search_bar_help_title: Search Bar Help

  # Search titles
  search_form_title: "[:SEARCH] [type]"

  # Privacy policy
  privacy_title: The Mushroom Observer Privacy Policy

  privacy_last_modified: _Last Modified on November 30, 2019_

  privacy_intro_header: "*Introduction*"
  privacy_intro_content: "This Privacy Policy explains how Mushroom Observer, Inc., the non-profit organization that hosts the Mushroom Observer website, collects, uses, and shares information we receive from you through your use of the website. It is essential to understand that, by using the Mushroom Observer website, you consent to the collection, transfer, processing, storage, disclosure, and use of your information as described in this Privacy Policy.\n\nWe believe that you shouldn't have to provide nonpublic personal information to participate in the free knowledge movement, citizen science, or mycology in general. You do not have to provide things like your real name, address, or date of birth to sign up for an account or contribute content to the Mushroom Observer.\n\nThis privacy policy is in large part derived from the current (July 2019) \"privacy policy of the Wikimedia Foundation\":https://foundation.wikimedia.org/wiki/Privacy_policy and is used in accordance with \"the Creative Commons Attribution-ShareAlike License\":https://creativecommons.org/licenses/by-sa/3.0/ and the Wikimedia Foundation \"Terms of Use\":https://foundation.wikimedia.org/wiki/Terms_of_Use/en."

  privacy_definitions_header: "*Definitions*"
  privacy_definitions_content: "Because everyone (not just lawyers) should be able to easily understand how and why their information is collected and used, we use common language instead of more formal terms throughout this Policy. To help ensure your understanding of some particular key terms, here is a table of translations:"

  privacy_when_we_say: When we say...
  privacy_we_mean: "... we mean"
  privacy_mo_inc_say: “Mushroom Observer, Inc”, “we”, “us”, “our”
  privacy_mo_inc_mean: The non-profit organization that operates the Mushroom Observer website.
  privacy_mo_website_say: “Mushroom Observer”, “MO”, “the website”
  privacy_mo_website_mean: The Mushroom Observer website, https://mushroomobserver.org and subdomains that provide text, images and APIs.
  privacy_you_say: “you”, “your”
  privacy_you_mean: You, regardless of whether you are an individual, group, or organization, and regardless of whether you are using the Mushroom Observer or our services on behalf of yourself or someone else.
  privacy_this_policy_say: “this Policy”, “this Privacy Policy”
  privacy_this_policy_mean: This document, entitled “The Mushroom Observer Privacy Policy”.
  privacy_contributions_say: “contributions”
  privacy_contributions_mean: Content you add or changes you make to the Mushroom Observer.
  privacy_personal_info_say: “personal information”
  privacy_personal_info_mean: "Information you provide us or information we collect from you that could be used to personally identify you. To be clear, while we do not necessarily collect all of the following types of information, we consider at least the following to be “personal information” if it is otherwise nonpublic and can be used to identify you:\na) your real name, address, phone number, email address, password, identification number on government-issued ID, IP address, user-agent information, credit card number;\nb) when associated with one of the items in subsection a), any sensitive data such as date of birth, gender, sexual orientation, racial or ethnic origins, marital or familial status, medical conditions or disabilities, political affiliation, and religion; and\nc) any of the items in subsections a) or b) when associated with your user account."
  privacy_third_party_say: “third party”, “third parties”
  privacy_third_party_mean: Individuals, entities, websites, services, products, and applications that are not controlled, managed, or operated by Mushroom Observer, Inc. This includes other Mushroom Observer users and independent organizations or groups who use the Mushroom Observer.

  privacy_covers_header: "*What This Privacy Policy Does & Doesn't Cover*"
  privacy_covers_content: Except as explained below, this Privacy Policy applies to our collection and handling of information about you that we receive as a result of your use of the Mushroom Observer. This Policy also applies to information that we receive from any third parties.

  privacy_types_of_information_header: "*Types of Information We Receive From You & How We Get It*"
  privacy_public_contributions: "Your Public Contributions\n\nOther than the email, password, and settings managed on your preferences page, whatever you post on the Mushroom Observer can be seen and used by everyone.\n\nWhen you make a contribution to the Mushroom Observer you are creating a potentially permanent, public record of every piece of content added, removed, or altered by you. The page history will show when your contribution or deletion was made, as well as your username. We may use your public contributions, either aggregated with the public contributions of others or individually, to create new features or data-related products for you or to learn more about how the Mushroom Observer is used.\n\nAnything in your public contributions is by definition not personal information. We can take no responsibility if you happen to include what could be interpreted as personal information to your public contributions."

  privacy_account_info: "Account Information & Registration\n\nYou do not need to create an account to read the public information managed by the Mushroom Observer.\n\nIf you do create an account, you must provide an email address to activate the account. After your account is activated you may change or delete this address through your preferences page."

  privacy_location_info: "Location Information\n\nMetadata\nSometimes, we automatically receive location data from your device. For example, if you upload a photo to the website, we may receive metadata, such as the place and time you took the photo, automatically from your device. Please be aware that the default setting on most mobile devices typically includes the metadata in your photo or video that you upload. If you do not want metadata sent to us and made public at the time of your upload, please change your settings on your device or remove this data using available third party image processing tools.\n\nIP Addresses\nFinally, when you visit the Mushroom Observer, we automatically receive the IP address of the device (or your proxy server) you are using to access the Internet, which could be used to infer your geographical location."

  privacy_usage_info: "Information Related to Your Use of the Mushroom Observer\n\nWe use certain technologies to collect information about how you use the Mushroom Observer. Like other websites, we receive some information about you automatically when you visit the Mushroom Observer.\n\nWe also use a variety of commonly-used technologies, like cookies, to collect information regarding how you use the Mushroom Observer, make our services safer and easier to use, and to help create a better and more customizable experience for you.\n\nInformation We Receive Automatically\nBecause of how browsers work, we receive some information automatically when you visit the Mushroom Observer. This information includes the type of device you are using, the type and version of your browser, your browser's language preference, the type and version of your device's operating system, in some cases the name of your internet service provider or mobile carrier, the website that referred you to the Mushroom Observer, which pages you request and visit, and the date and time of each request you make to the Mushroom Observer.\n\nPut simply, we use this information to enhance your experience with the Mushroom Observer. For example, we use this information to administer the sites, provide greater security, and fight vandalism; optimize our applications, customize content and set language preferences, test features to see what works, and improve performance; understand how users interact with the Mushroom Observer, track and study use of various features, and analyze trends.\n\nInformation We Collect\nWe use a variety of commonly-used technologies, like cookies, to improve your experience on the Mushroom Observer. We realize that some websites use cookies for less-than-noble purposes. So we want to be as clear as we can about why we use them.\n\nWe simply use them to recognize who you are from page request to page request so we can look up the user information you have provided in your preferences (like your username, configuration options, email, or theme).\n\nWe use this information to make your experience with the Mushroom Observer better and to generally improve our services. We do not use third-party cookies. If you ever come across a third-party data collection tool that has not been authorized by you (such as one that may have been mistakenly placed by another user or administrator), please report it to us at \"webmaster @ mushroomobserver.org\":/admin/emails/webmaster_questions/new."

  privacy_when_we_share_info_header: "*When May We Share Your Information?*"
  privacy_when_we_share_info_content: "With Your Permission\nWe may share your information when you give us specific permission to do so, for legal reasons, and in the other circumstances described below. For example, when you request that we send an email to another user, we will share your email with the recipient so they can respond to you. We do not manage or track any resulting email dialog between you and the other user you have asked us to send an email to. We do not send your email to other users who request that we send an email to you.\n\nFor Legal Reasons\nWe will access, use, preserve, and/or disclose your Personal Information if we reasonably believe it necessary to satisfy a valid and legally enforceable warrant, subpoena, court order, law or regulation, or other judicial or administrative order. However, if we believe that a particular request for disclosure of a user's information is legally invalid or an abuse of the legal system and the affected user does not intend to oppose the disclosure themselves, we will try our best to fight it. We are committed to notifying you via email at least ten (10) calendar days, when possible, before we disclose your Personal Information in response to a legal demand. However, we may only provide notice if we are not legally restrained from contacting you, there is no credible threat to life or limb that is created or increased by disclosing the request, and you have provided us with a currently valid email address.\n\nNothing in this Privacy Policy is intended to limit any legal objections or defenses you may have to a third party's request (whether it be civil, criminal, or governmental) to disclose your information. We recommend seeking the advice of legal counsel immediately if such a request is made involving you.\n\nIf the Organization is Transferred (Really Unlikely!)\nIn the unlikely event that the ownership of Mushroom Observer, Inc. changes, we will provide you 30 days’ notice before any personal information is transferred to the new owners or becomes subject to a different privacy policy.\n\nIn the extremely unlikely event that ownership of all or substantially all of Mushroom Observer changes, or we go through a reorganization (such as a merger, consolidation, or acquisition), we will continue to keep your Personal Information confidential, except as provided in this Policy, and provide notice to you via the Mushroom Observer website and a notification on any appropriate Mushroom Observer mailing or online forum at least thirty (30) calendar days before any Personal Information is transferred or becomes subject to a different privacy policy.\n\nTo Protect You, Ourselves & Others\nWe, or users with certain administrative rights, may disclose information that is reasonably necessary to enforce or investigate potential violations of the Mushroom Observer policies; protect our organization, infrastructure, employees, contractors, or the public; or prevent imminent or serious bodily harm or death to a person.\n\nWe, or particular users with certain administrative rights as described below, may need to share your Personal Information if it is reasonably believed to be necessary to enforce or investigate potential violations of our Terms of Use, this Privacy Policy, or any other Mushroom Observer policies. We may also need to access and share information to investigate and defend ourselves against legal threats or actions.\n\nThe Mushroom Observer is a collaborative effort, with volunteer users like you writing most of the policies and selecting from among themselves people to hold certain administrative rights. These rights may include access to limited amounts of otherwise nonpublic information about recent contributions and activity by other users. They use this access to help protect against vandalism and abuse, fight harassment of other users, and generally try to minimize disruptive behavior on the Mushroom Observer. All such individual agree to enforce this Privacy Policy.\n\nWe hope that this never comes up, but we may disclose your Personal Information if we believe that it's reasonably necessary to prevent imminent and serious bodily harm or death to a person, or to protect our organization, employees, contractors, users, or the public. We may also disclose your Personal Information if we reasonably believe it necessary to detect, prevent, or otherwise assess and address potential spam, malware, fraud, abuse, unlawful activity, and security or technical concerns.\n\nBecause You Made It Public\nInformation that you post is public and can been seen and used by everyone.\n\nAny information you post publicly on the Mushroom Observer is just that – public. For example, if you put your mailing address in one of your comments, that is public, and not protected by this Policy. Please think carefully about your desired level of anonymity before you disclose Personal Information on your user page or elsewhere."

  privacy_how_we_protect_header: "*How Do We Protect Your Data?*"
  privacy_how_we_protect_content: "We strive to protect your information from unauthorized access, use, or disclosure. We use a variety of physical and technical measures, policies, and procedures (such as access control procedures, network firewalls, and physical security) designed to protect our systems and your Personal Information. Unfortunately, there's no such thing as completely secure data transmission or storage, so we can't guarantee that our security will not be breached (by technical measures or through violation of our policies and procedures).\n\nWe will never ask for your password by email. If you ever receive an email that requests your password, please let us know by sending it to \"webmaster @ mushroomobserver.org\":/admin/emails/webmaster_questions/new, so we can investigate the source of the email."

  privacy_how_long_do_we_keep_data_header: "*How Long Do We Keep Your Data?*"
  privacy_how_long_do_we_keep_data_content: "We store your Personal Information for an indefinite amount of time. You are free to edit most of this information through your preference page.\n\nPlease remember that certain information, such as your IP address, username, and any public contributions to the Mushroom Observer, is archived and displayed indefinitely by design; the transparency of the projects’ contribution and revision histories is critical to their efficacy and trustworthiness.\n\nFor the protection of the Mushroom Observer and other users, if you do not agree with this Privacy Policy, you may not use the Mushroom Observer."

  privacy_where_is_mo_header: "*Where is Mushroom Observer, Inc. & What Does That Mean for Me?*"
  privacy_where_is_mo_content: Mushroom Observer, Inc. is a non-profit organization incorporated in Massachusetts, with servers and data centers located in the U.S. If you decide to use the Mushroom Observer, whether from inside or outside of the U.S., you understand that your Personal Information will be collected, transferred, stored, processed, disclosed and otherwise used in the U.S. as described in this Privacy Policy. You also understand that your information may be transferred by us from the U.S. to other countries, which may have different or less stringent data protection laws than your country, in connection with providing services to you.

  privacy_do_not_track_header: "*Our Response to Do Not Track (DNT) signals*"
  privacy_do_not_track_content: "We do not allow tracking by third-party websites you have not visited.\n\nWe do not share your data with third parties for marketing purposes.\n\nWe are strongly committed to not sharing nonpublic information and Personal Information with third parties. In particular, we do not allow tracking by third-party websites you have not visited (including analytics services, advertising networks, and social platforms), nor do we share your Personal Information with any third parties for marketing purposes. Under this Policy, we may share your information only under particular situations, which you can learn more about in the “When May We Share Your Information” section of this Privacy Policy.\n\nBecause we protect all users in this manner, we do not change our behavior in response to a web browser's \"do not track\" signal."

  privacy_changes_header: "*Changes to This Privacy Policy*"
  privacy_changes_content: Because things naturally change over time and we want to ensure our Privacy Policy accurately reflects our practices and the law, it may be necessary to modify this Privacy Policy from time to time. We will announce any such changes in the website banner and through any appropriate mailing list or online forum. When possible we will announce these change 30 days ahead of them taking effect and will welcome comments and proposed changes during this time.

  privacy_contact_us_header: "*Contact Us*"
  privacy_contact_us_content: "If you have questions or suggestions about this Privacy Policy, or the information collected under this Privacy Policy, please email us at \"webmaster @ mushroomobserver.org\":/admin/emails/webmaster_questions/new.\n\nDepending on your jurisdiction, you also may have the right to lodge a complaint with a supervisory authority competent for your country or region."

  privacy_thank_you_header: "*Thank You!*"
  privacy_thank_you_content: Thank you for reading our Privacy Policy. We hope you enjoy using the Mushroom Observer and appreciate your participation in creating, maintaining, and constantly working to improve the largest repository of fungal observations in the world.

  ##############################################################################

  # ERROR MESSAGES

  kick_out_message: "We have noticed a lot of server-intensive traffic from this IP address ([ip]). There may be better ways of doing what you are trying to do. Please contact the webmaster ([email]) so that we can talk about it. So that we can best help you, please:\n- include a copy of this message;\n- tell how you generally use Mushroom Observer;\n- tell us what you were doing when you received this message."

  unsuccessful_contributor_warning: Thanks for wanting to contribute to the Mushroom Observer. This type of contribution can only be made by users who have provided at least one observation to the system.

  # ActiveRecord validation error messages.
  validate_confirmation_mismatch: "[Field] doesn't match confirmation."
  validate_invalid: Invalid [field].
  validate_invalid_url: Invalid URL.
  validate_missing: Missing [field].
  validate_not_a_number: "[Field] is not a number."
  validate_not_in_range: "[Field] is out of range."
  validate_this_more_than_that: "[That] should be greater than [this]."
  validate_too_large: "[Field] should be at most [max]."
  validate_too_long: "[Field] must be less than [max] characters long."
  validate_too_long_or_short: "[Field] must be [min] to [max] characters long."
  validate_too_many_characters: "[Field] has too many characters."
  validate_too_short: "[Field] must be at least [min] characters long."
  validate_too_small: "[Field] should be at least [min]."
  validate_too_small_or_large: "[Field] should be between [min] and [max]."
  validate_user_selection: You selected
  validate_today: today is

  # One-time-use error messages.
  validate_image_content_type_images_only: You can only upload [:images].
  validate_image_file_missing: Had problems uploading [:image].
  validate_image_file_too_big: We can't handle [:images] that big. Please reduce it to less than [max] before uploading.
  validate_image_md5_mismatch: The MD5 sum did not come out right. Please try uploading your image again.
  validate_invalid_year: Year is invalid. Should be between 1500 and present.
  validate_future_time: Time travel is not allowed; use a past date or the current date.
  validate_observation_thumb_image_id_invalid: Unable to find a corresponding [:image] for thumbnail.
  validate_observation_where_missing: Please tell us where it was seen or collected.
  validate_user_email_missing: Please give us a valid email address so we can verify your [:account].
  validate_user_email_mismatch: Your email addresses don't match. Please check for a typo.
  validate_user_login_taken: Sorry, that login name is already taken.
  validate_image_wrong_type: The file "[file]" is not a valid image; it comes through as '[type]'.
  validate_invalid_lifeform: "Invalid lifeform word(s): [words]. We are strictly enforcing which types are allowed. If you would like us to add support to additional lifeforms, please contact the admins and make your case."

  # These shouldn't need translating, but you are free to override if you need to.
  validate_comment_object_type_too_long: "[:validate_too_long(field=''object_type'',max=30)]"
  validate_comment_summary_missing: "[:validate_missing(field=:summary)]"
  validate_comment_summary_too_long: "[:validate_too_long(field=:summary,max=100)]"
  validate_comment_user_missing: "[:validate_missing(field=:user)]"
  validate_image_content_type_too_long: "[:validate_too_long(field=''content_type'',max=100)]"
  validate_image_copyright_holder_too_long: "[:validate_too_long(field=:copyright_holder,max=100)]"
  validate_image_title_too_long: "[:validate_too_long(field=:title,max=100)]"
  validate_image_user_missing: "[:validate_missing(field=:user)]"
  validate_image_when_missing: "[:validate_missing(field=:date)]"
  validate_interest_object_type_too_long: "[:validate_too_long(field=''object_type'',max=30)]"
  validate_interest_user_missing: "[:validate_missing(field=:user)]"
  validate_location_name_too_long: "[:validate_too_long(field=''name'',max=1024)]"
  validate_location_east_out_of_bounds: "[:validate_too_small_or_large(field=:longitude,min=-180,max=180)]"
  validate_location_high_less_than_low: "[:validate_this_more_than_that(this=:low,that=:high)]"
  validate_location_north_less_than_south: "[:validate_this_more_than_that(this=:south,that=:north)]"
  validate_location_north_too_high: "[:validate_too_large(field=:latitude,max=90)]"
  validate_location_search_name_too_long: "[:validate_too_long(field=''search_name'',max=200)]"
  validate_location_south_too_low: "[:validate_too_small(field=:latitude,min=-90)]"
  validate_location_user_missing: "[:validate_missing(field=:user)]"
  validate_location_west_out_of_bounds: "[:validate_too_small_or_large(field=:longitude,min=-180,max=180)]"
  validate_name_author_too_long: "[:validate_too_many_characters(field=:authority)]"
  validate_name_shorten: Shorten [:form_names_text_name] and/or [:AUTHORITY].
  validate_name_text_name_too_long: "[:validate_too_many_characters(field=:form_names_text_name)]"
  validate_name_use_first_author: Use the first author followed by “et al.” per <a href="https://www.iapt-taxon.org/nomen/main.php?page=art46" target="_new">ICN Recommendation 46C.2</a>
  validate_name_user_missing: "[:validate_missing(field=:user)]"
  # html entity stops Textile from turning apostrophe into a left single quote
  validate_name_author_characters: "must include only letters, spaces, and these characters: &apos; \" ( ) - . , &"
  validate_name_author_ending: must end only in a letter or period
  validate_name_equivalent_exists: "Equivalent Name already exists"
  validate_naming_name_missing: "[:validate_missing(field=:name)]"
  validate_naming_observation_missing: "[:validate_missing(field=:observation)]"
  validate_naming_reason_naming_missing: "[:validate_missing(field=:naming)]"
  validate_naming_reason_reason_invalid: "[:validate_invalid(field=''reason_code'')]"
  validate_naming_user_missing: "[:validate_missing(field=:user)]"
  validate_notification_user_missing: "[:validate_missing(field=:user)]"
  validate_observation_user_missing: "[:validate_missing(field=:user)]"
  validate_observation_when_missing: "[:validate_missing(field=:date)]"
  validate_observation_where_too_long: "[:validate_too_long(field=:location,max=1024)]"
  validate_project_admin_group_missing: "[:validate_missing(field=:admin_group)]"
  validate_project_ends_before_start: End date is before the start date
  validate_project_title_missing: "[:validate_missing(field=:title)]"
  validate_project_title_too_long: "[:validate_too_long(field=:title,max=100)]"
  validate_project_user_group_missing: "[:validate_missing(field=:user_group)]"
  validate_project_user_missing: "[:validate_missing(field=:user)]"
  validate_publication_ref_missing: "[:validate_missing(field=:publication_full)]"
  validate_species_list_title_missing: "[:validate_missing(field=:title)]"
  validate_sequence_accession_unique: "[:ACCESSIONS] for an [:OBSERVATION] must be unique"
  validate_sequence_bases_or_archive: Must have [:BASES] or [:DEPOSIT]
  validate_sequence_bases_blank_lines: "[:BASES] cannot contain blank lines in middle"
  validate_sequence_bases_bad_codes: "[:BASES] contain invalid code(s)"
  validate_sequence_bases_unique: "[:BASES] for an [:OBSERVATION] must be unique"
  validate_sequence_deposit_complete: "[:DEPOSIT] must have both [:ARCHIVE] and [:ACCESSION], or neither [:ARCHIVE] nor [:ACCESSION]."
  validate_species_list_title_too_long: "[:validate_too_long(field=:title,max=100)]"
  validate_species_list_user_missing: "[:validate_missing(field=:user)]"
  validate_species_list_where_missing: "[:validate_missing(field=:location)]"
  validate_species_list_where_too_long: "[:validate_too_long(field=:location,max=100)]"
  validate_user_email_too_long: "[:validate_too_long(field=:email_address,max=80)]"
  validate_user_email_confirmation_missing: "[:validate_missing(field=:email_confirmation)]"
  validate_user_login_missing: "[:validate_missing(field=:login_name)]"
  validate_user_login_too_long: "[:validate_too_long_or_short(field=:login_name,min=3,max=40)]"
  validate_user_name_too_long: "[:validate_too_long(field=:full_name,max=80)]"
  validate_user_password_confirmation_missing: "[:validate_missing(field=:password_confirmation)]"
  validate_user_password_missing: "[:validate_missing(field=:password)]"
  validate_user_password_no_match: "[:validate_confirmation_mismatch(field=:password)]"
  validate_user_password_too_long: "[:validate_too_long_or_short(field=:password,min=5,max=40)]"
  validate_user_theme_too_long: "[:validate_too_long(field=''theme_name'',max=40)]"
  validate_vote_naming_missing: "[:validate_missing(field=:naming)]"
  validate_vote_user_missing: "[:validate_missing(field=:user)]"
  validate_vote_value_missing: "[:validate_missing(field=:confidence_level)]"
  validate_vote_value_not_integer: "[:validate_not_a_number(field=:vote)]"
  validate_vote_value_out_of_bounds: "[:validate_not_in_range(field=:vote)]"

  # Runtime error and success messages.
  runtime_added: Successfully added [type].
  runtime_added_id: "Successfully added [type] #[value]."
  runtime_added_id_to: "Successfully added [type] #[value] to [name]."
  runtime_added_name: Successfully added [type] '[value]'.
  runtime_added_name_to: Successfully added [type] '[value]' to [name].
  runtime_added_to: Successfully added [type] to [name].
  runtime_admin_only: That operation is restricted to site admins.
  runtime_already_exists: "[Type] already exists: '[value]'"
  runtime_already_used: "[Type] is already in use: '[value]'"
  runtime_created_at: Successfully created [type].
  runtime_created_id: "Successfully created [type] #[value]."
  runtime_created_name: Successfully created [type] '[value]'.
  runtime_date_invalid: Invalid date.
  runtime_date_should_be_yyyymmdd: Date should be in year-month-day format.
  runtime_delivered_message: Successfully delivered message.
  runtime_delivered_question: Successfully delivered question.
  runtime_delivered_request: Successfully delivered request.
  runtime_destroyed: Successfully destroyed [type].
  runtime_destroyed_id: "Successfully destroyed [type] #[value]."
  runtime_destroyed_name: Successfully destroyed [type] '[value]'.
  runtime_failed_to_strip_gps: "Failed to strip GPS data from full-size image's EXIF header: [msg]"
  runtime_invalid: "[Type] is invalid: '[value]'"
  runtime_lat_long_error: "Latitude and longitude must be real numbers between -90 and 90, and -180 and 180 respectively. Use decimal notation or degrees/minutes/seconds. Examples:\n-123.4567\n123.4567 W\n123 27.402 W\n123 24 24.12 W\n123° 24’ 24.12” W\n123deg 24min 24.12sec W"
  runtime_altitude_error: "Elevation must be real number in feet or meters. Feet will be converted to meters (default). Examples:\n1234\n1234m\n4049'\n4049 ft."
  runtime_merge_success: Successfully merged [type] [src] into [dest].
  runtime_missing: Missing [field].
  runtime_no_changes: No changes made.
  runtime_no_create: Unable to create [type].
  runtime_no_create_id: "Unable to create [type] #[value]."
  runtime_no_create_name: Unable to create [type] '[value]'.
  runtime_no_destroy: Unable to destroy [type].
  runtime_no_destroy_id: "Unable to destroy [type] #[value]."
  runtime_no_destroy_name: Unable to destroy [type] '[value]'.
  runtime_no_match: Can't find [type].
  runtime_no_match_id: "Can't find [type] #[value]."
  runtime_no_match_name: Can't find [type] matching '[value]'.
  runtime_no_matches: No matching [types] found.
  runtime_no_matches_pattern: No [types] matching '[value]' found.
  runtime_no_matches_regexp: No [types] matching '[value]' found.
  runtime_no_more: There are no more [types].
  runtime_no_objects: There are no [types].
  runtime_no_parse: "Unable to parse: '[value]'"
  runtime_no_save: Unable to save [type].
  runtime_no_update: Unable to update [type].
  runtime_no_update_id: "Unable to update [type] #[value]."
  runtime_no_update_name: Unable to update [type] '[value]'.
  runtime_not_owner: You are not the owner of [type] '[value]'.
  runtime_not_owner_id: "You are not the owner of [type] #[value]."
  runtime_removed: Successfully removed [type].
  runtime_removed_from: Successfully removed [type] from [name].
  runtime_removed_id: "Successfully removed [type] #[value]."
  runtime_removed_id_from: "Successfully removed [type] #[value] from [name]."
  runtime_removed_name: Successfully removed [type] '[value]'.
  runtime_removed_name_from: Successfully removed [type] '[value]' from [name].
  runtime_spiders_begone: Spiders Begone! Please login (mushroomobserver.org/account/login/new) to access this page.
  runtime_updated_at: Successfully updated [type].
  runtime_updated_id: "Successfully updated [type] #[value]."
  runtime_updated_name: Successfully updated [type] '[value]'.
  runtime_uploaded: Successfully uploaded [type].
  runtime_uploaded_id: "Successfully uploaded [type] #[value]."
  runtime_uploaded_name: Successfully uploaded [type] '[value]'.
  runtime_user_hasnt_authored: "[user] hasn't written any [types]."
  runtime_user_hasnt_created: "[user] hasn't created any [types]."
  runtime_user_hasnt_edited: "[user] hasn't edited any [types]."

  # One-time-use messages.
  runtime_api_key_notes_cannot_be_blank: Notes field cannot be blank.
  runtime_bad_qr_code: "Bad QR code: [code]."
  runtime_bad_use_of_imageless: The special name _Imageless_ was not intended for observations that were created as part of observation lists or which have good documentation. Please read the discussion under "_Imageless_":/names/31080.
  runtime_dates_must_be_same_format: If you give two dates, they must be the same format.
  runtime_description_added_admin: Gave admin permission to [name].
  runtime_description_added_reader: Gave view permission to [name].
  runtime_description_added_writer: Gave edit permission to [name].
  runtime_description_copy_success: Successfully copied the description.
  runtime_description_merge_delete_denied: You don't have permission to delete the old description.
  runtime_description_merge_deleted: "The old description was deleted: [old]"
  runtime_description_merge_success: Successfully merged the descriptions.
  runtime_description_move_success: Successfully moved the description.
  runtime_description_private: That description is private!
  runtime_description_removed_admin: Revoked admin permission for [name].
  runtime_description_removed_reader: Revoked view permission for [name].
  runtime_description_removed_writer: Revoked edit permission for [name].
  runtime_destroy_description_not_admin: Only a description's admins can delete that description.
  runtime_duplicate_rank: "Rank appears twice: '[rank]'"
  runtime_herbarium_record_already_exists: Fungarium record [number] at [herbarium] already used by someone else.
  runtime_image_updated_notes: "Updated notes on image #[id]."
  runtime_image_uploaded: Uploaded image '[name]'.
  runtime_index_no_at_location: No [types] at [location].
  runtime_index_no_by_rss_log: No [types] have had any recent activity.
  runtime_index_no_for_object: No [types] for this object.
  runtime_index_no_for_user: No [types] for [user].
  runtime_index_no_in_species_list: No [types] in [name].
  runtime_index_no_inside_observation: "Observation #[id] has no [types]."
  runtime_index_no_of_children: There are no [types] for children of [name].
  runtime_index_no_of_name: There are no [types] of [name].
  runtime_index_no_of_parents: There are no [types] for parents of [name].
  runtime_index_no_with: There are no [types] with [attachments].
  runtime_invalid_for_rank: "Name is invalid for the rank [rank]: '[name]'"
  runtime_invalid_rank: "Ranks are out of order: '[line_rank]' is the same as or below '[rank]'"
  runtime_location_merge_failed: Failed to merge observation [name].
  runtime_login_failed: Login unsuccessful.
  runtime_login_success: Login successful.
  runtime_map_nothing_to_map: Nothing to map.
  runtime_name_in_use_with_notes: The name '[name]' is already in use and [other] has notes.
  runtime_no_conditions: You didn't specify any conditions!
  runtime_no_upload_image: Had problems uploading image '[name]'.
  runtime_object_deleted: This object has been deleted.
  runtime_object_not_in_index: "Can't find [type] #[id] in the results of the current search or index."
  runtime_object_multiple_matches: Multiple [types] match "[match]".
  runtime_prefs_password_no_match: Password and confirmation did not match.
  runtime_search_has_expired: Your query has expired, please try again.
  runtime_show_observation_success: Successfully changed vote.
  runtime_species_list_clear_success: Successfully removed all observations from list.
  runtime_suggest_one_alternate: No [types] match "[match]", maybe you meant this?
  runtime_suggest_multiple_alternates: No [types] match "[match]", maybe you meant one of these?
  runtime_unable_to_transfer_name: Unable to transfer [name] to another synonym.
  runtime_wrong_rank: Wrong rank for [name]; expected [expect], but got [actual].

  # These shouldn't need translating, but you are free to override if you need to.
  runtime_edit_article_success: "[:runtime_updated_id(type=:article,value=id)]"
  runtime_ask_observation_question_success: "[:runtime_delivered_question]"
  runtime_ask_user_question_missing_fields: Please provide both a subject and message.
  runtime_ask_user_question_success: "[:runtime_delivered_question]"
  runtime_ask_webmaster_need_address: "[:runtime_missing(field=:email_address)]"
  runtime_ask_webmaster_need_content: "[:runtime_missing(field=:comment)]"
  runtime_ask_webmaster_success: "[:runtime_delivered_message]"
  runtime_commercial_inquiry_success: "[:runtime_delivered_message]"
  runtime_create_name_success: "[:runtime_created_name(type=:name,value=name)]"
  runtime_description_adjust_permissions_denied: "[:runtime_description_must_be_admin]"
  runtime_description_adjust_permissions_no_changes: "[:runtime_no_changes]"
  runtime_description_publish_denied: "[:runtime_description_must_be_admin]"
  runtime_destroy_description_success: "[:runtime_destroyed(type=:description)]"
  runtime_destroy_naming_denied: "[:runtime_not_owner_id(type=:naming,value=id)]"
  runtime_destroy_naming_failed: "[:runtime_no_destroy_id(type=:naming,value=id)]"
  runtime_destroy_naming_success: "[:runtime_destroyed_id(type=:naming,value=id)]"
  runtime_destroy_observation_denied: "[:runtime_not_owner_id(type=:observation,value=id)]"
  runtime_destroy_observation_failed: "[:runtime_no_destroy_id(type=:observation,value=id)]"
  runtime_destroy_observation_success: "[:runtime_destroyed_id(type=:observation,value=id)]"
  runtime_edit_location_description_no_change: "[:runtime_no_changes]"
  runtime_edit_location_description_success: "[:runtime_updated_id(type=:location_description,value=id)]"
  runtime_edit_location_no_change: "[:runtime_no_changes]"
  runtime_edit_location_success: "[:runtime_updated_id(type=:location,value=id)]"
  runtime_edit_name_description_no_change: "[:runtime_no_changes]"
  runtime_edit_name_description_success: "[:runtime_updated_id(type=:name_description,value=id)]"
  runtime_edit_name_merge_success: "[:runtime_merge_success(type=:name,src=this,dest=that)]"
  runtime_edit_name_no_change: "[:runtime_no_changes]"
  runtime_edit_name_success: "[:runtime_updated_name(type=:name,value=name)]"
  runtime_edit_observation_success: "[:runtime_updated_id(type=:observation,value=id)]"
  runtime_edit_project_success: "[:runtime_updated_id(type=:project,value=id)]"
  runtime_email_new_password_failed: "[:runtime_no_match_name(type=:user,value=user)]"
  runtime_form_comments_create_success: "[:runtime_created_id(type=:comment,value=id)]"
  runtime_form_comments_destroy_failed: "[:runtime_no_destroy_id(type=:comment,value=id)]"
  runtime_form_comments_destroy_success: "[:runtime_destroyed_id(type=:comment,value=id)]"
  runtime_form_comments_edit_success: "[:runtime_updated_id(type=:comment,value=id)]"
  runtime_image_destroy_failed: "[:runtime_no_destroy_id(type=:image,value=id)]"
  runtime_image_destroy_success: "[:runtime_destroyed_id(type=:image,value=id)]"
  runtime_image_edit_success: "[:runtime_updated_id(type=:image,value=id)]"
  runtime_image_invalid_image: "[:runtime_invalid(type=:image,value=name)]"
  runtime_image_remove_success: "[:runtime_removed_id(type=:image,value=id)]"
  runtime_image_resize_denied: "[:runtime_admin_only]"
  runtime_image_reuse_invalid_id: "[:runtime_no_match_id(type=:image,value=id)]"
  runtime_image_reuse_success: "[:runtime_added_id(type=:image,value=id)]"
  runtime_image_uploaded_image: "[:runtime_uploaded_name(type=:image,value=name)]"
  runtime_invalid_classification: "[:runtime_no_parse(value=text)]"
  runtime_invalid_name: "[:runtime_invalid(type=:name,value=name)]"
  runtime_invalid_source_type: "[:runtime_invalid(type=:source)]"
  runtime_license_duplicate_attributed: Duplicate display_name, form_name, or url
  runtime_list_location_no_matches: "[:runtime_no_matches(type=:location)]"
  runtime_location_already_exists: "[:runtime_already_exists(type=:location,value=name)]"
  runtime_location_description_index_no_matches: "[:runtime_no_matches(type=:location_description)]"
  runtime_location_description_success: "[:runtime_created_id(type=:location_description,value=id)]"
  runtime_location_descriptions_by_author_error: "[:runtime_user_hasnt_authored(type=:location_description)]"
  runtime_location_descriptions_by_editor_error: "[:runtime_user_hasnt_edited(type=:location_description)]"
  runtime_location_merge_success: "[:runtime_merge_success(type=:location,src=this,dest=that)]"
  runtime_location_success: "[:runtime_created_id(type=:location,value=id)]"
  runtime_merge_locations_warning: "[:runtime_merge_warning(type=:location)]"
  runtime_merge_names_warning: "[:runtime_merge_warning(type=:name)]"
  runtime_name_already_used: "[:runtime_already_used(type=:name,value=name)]"
  runtime_name_create_already_exists: "[:runtime_already_exists(type=:name,value=name)]"
  runtime_name_deprecate_must_choose: "[:runtime_missing(field=:preferred_name)]"
  runtime_name_description_index_no_matches: "[:runtime_no_matches(type=:name_description)]"
  runtime_name_description_success: "[:runtime_created_id(type=:name_description,value=id)]"
  runtime_name_descriptions_by_author_error: "[:runtime_user_hasnt_authored(type=:name_description)]"
  runtime_name_descriptions_by_editor_error: "[:runtime_user_hasnt_edited(type=:name_description)]"
  runtime_name_index_no_matches: "[:runtime_no_matches(type=:name)]"
  runtime_names_by_editor_error: "[:runtime_user_hasnt_edited(type=:name)]"
  runtime_names_by_user_error: "[:runtime_user_hasnt_created(type=:name)]"
  runtime_naming_created_at: "[:runtime_created_at(type=:naming)]"
  runtime_naming_updated_at: "[:runtime_updated_at(type=:naming)]"
  runtime_no_more_search_objects: "[:runtime_no_more]"
  runtime_no_save_naming: "[:runtime_no_save(type=:naming)]"
  runtime_no_save_observation: "[:runtime_no_save(type=:observation)]"
  runtime_object_no_match: "[:runtime_no_match_name(value=match)]"
  runtime_observation_success: "[:runtime_created_id(type=:observation,value=id)]"
  runtime_prefs_success: "[:runtime_updated_at(type=:preferences)]"
  runtime_profile_invalid_image: "[:runtime_invalid(type=:image,value=name)]"
  runtime_profile_removed_image: "[:runtime_removed_from(type=:image,name=:profile)]"
  runtime_profile_success: "[:runtime_updated_at(type=:profile)]"
  runtime_profile_uploaded_image: "[:runtime_uploaded_name(type=:image,value=name)]"
  runtime_sequence_success: "[:runtime_created_id(type=:SEQUENCE,value=id)]"
  runtime_sequence_update_success: "[:runtime_updated_id(type=:sequence,value=id)]"
  runtime_species_list_add_observation_success: "[:runtime_added_id_to(type=:observation,value=id)]"
  runtime_species_list_create_success: "[:runtime_created_id(type=:species_list,value=id)]"
  runtime_species_list_destroy_success: "[:runtime_destroyed_id(type=:species_list,value=id)]"
  runtime_species_list_edit_success: "[:runtime_updated_id(type=:species_list,value=id)]"
  runtime_species_list_remove_observation_success: "[:runtime_removed_id_from(type=:observation,value=id)]"
  runtime_unable_to_create_name: "[:runtime_no_create_name(type=:name,value=name)]"
  runtime_unable_to_save_changes: "[:runtime_no_save(type=:changes)]"
  runtime_unrecognized_rank: "[:runtime_invalid(type=rank,value=rank)]"
  runtime_user_bad_rank: "Invalid rank: '[rank]'"
  runtime_visual_group_created_at: "[:runtime_created_at(type=:visual_group)]"
  runtime_visual_model_created_at: "[:runtime_created_at(type=:visual_model)]"
  runtime_visual_model_updated_at: "[:runtime_updated_at(type=:visual_model)]"

  # Longer messages.
  runtime_ask_webmaster_antispam: To cut down on robot spam, questions from unregistered users cannot contain 'http:' or HTML markup.
  runtime_create_draft_create_denied: You do not have permission to create a draft for the project [title].
  runtime_create_naming_already_proposed: Someone has already proposed that name. If you would like to comment on it, try posting a comment instead.
  runtime_description_already_default: This description is already the default description!
  runtime_description_foreign_read_wrong: Descriptions from other servers must be readable by the general public.
  runtime_description_foreign_write_wrong: Descriptions from other servers must be read-only.
  runtime_description_make_default_only_public: You are only allowed to make public descriptions the default. All users must be allowed at least to read it.
  runtime_description_merge_conflict: There is a conflict. Please merge the two descriptions by hand. (Look at the text fields below. Where there is a conflict both descriptions have been entered one on top of the other separated by a line.) You may cancel the operation at any time without making any changes. When you are finished, be sure to destroy the old description.
  runtime_description_move_invalid_classification: The classification has incorrect syntax. We can't save a new description with it like this, so we've temporarily blanked out the classification field until you correct it.
  runtime_description_must_be_admin: You must be an admin for a description to use this feature.
  runtime_description_permissions_fixed: This type of description has fixed permissions.
  runtime_description_public_read_wrong: Public descriptions must be readable by the general public.
  runtime_description_public_write_wrong: Public descriptions must be writable by the general public.
  runtime_description_user_not_found: User or Group "[name]" not found!
  runtime_destroy_naming_someone_else: Sorry, someone else has given this their strongest positive vote. You are free to propose alternate names, but we can no longer let you delete this name.
  runtime_edit_description_denied: You have not been given permission to edit this description.
  runtime_edit_naming_someone_else: Sorry, someone else has given this a positive vote, so we had to create a new name proposal to accomodate your changes.
  runtime_email_new_password_success: Password successfully changed. New password has been sent to your email account.
  runtime_form_names_misspelling_bad: The alternate spelling you entered is not recognized.
  runtime_form_names_misspelling_same: Correct spelling and incorrect spelling are the same!
  runtime_image_changed_your_image: "Changed your profile image to image #[id]."
  runtime_image_move_failed: "Something went wrong on the server and we failed to save image #[id]. Please try again."
  runtime_image_process_failed: "Something went wrong on the server and we failed to process image #[id]. Please try again."
  runtime_image_remove_denied: You do not have permission to remove images from this observation.
  runtime_image_remove_missing: This observation doesn't have that image!
  runtime_merge_warning: Because it can be destructive, only the admin can merge existing [types]. An email requesting the proposed merge has been sent to the admins.
  runtime_name_for_description_not_found: Sorry, the name this description belongs to no longer exists.
  runtime_object_not_found: "Sorry, the [type] you tried to display (id #[id]) does not exist. Someone may have deleted it or merged it into another."
  runtime_profile_must_define: You must define this location before we can make it your primary location. Any other changes to your profile have been saved.
  runtime_reverify_already_verified: Your account is already verified! Please log in.
  runtime_reverify_sent: Another verification email was sent.
  runtime_show_description_denied: You have not been given permission to see this description.
  runtime_show_draft_denied: "Permission denied: only project members can view drafts in progress."
  runtime_signup_success: Signup successful. Verification email sent.
  runtime_species_list_create_synonym: To create a Synonym please edit the Name.

  # Pattern search error messages.
  pattern_search_syntax_error: Syntax error in pattern at [string].
  pattern_search_pattern_must_be_first_error: Filter terms come after the bare search pattern, [str]. Maybe you forgot to enclose the value for [var] in double quotes?
  pattern_search_bad_term_error: "Unexpected term in [type] search: [term]. [help]"
  pattern_search_bad_term_error_suggestion: We've changed some terms. Please use "[new_term]:[vals]" instead of "[term]:[vals]".
  pattern_search_missing_value_error: Missing value for the term [var].
  pattern_search_too_many_values_error: Search term [term] occurs more than once.
  pattern_search_bad_boolean_error: Invalid value for [term], [value], expected "yes" or "no".
  pattern_search_bad_yes_error: Invalid value for [term], [value], only valid value is "yes".
  pattern_search_bad_yes_no_both_error: Invalid value for [term], [value], expected "yes", "no" or "either".
  pattern_search_bad_float_error: Invalid value for [term], [value], expected a number between [min] and [max].
  pattern_search_bad_confidence_error: Invalid value for [term], [value], expected a number or range of numbers between -100 and 100, e.g. "0-100".
  pattern_search_bad_name_error: Invalid or unrecognized value for [term], [value], expected name id or string; nothing matched.
  pattern_search_bad_herbarium_error: Invalid or unrecognized value for [term], [value], expected fungarium id, code or name; nothing matched.
  pattern_search_bad_location_error: Invalid or unrecognized value for [term], [value], expected location id or name; nothing matched.
  pattern_search_bad_project_error: Invalid or unrecognized value for [term], [value], expected project id or title; nothing matched.
  pattern_search_bad_species_list_error: Invalid or unrecognized value for [term], [value], expected observation list id or title; nothing matched.
  pattern_search_bad_user_error: Invalid or unrecognized value for [term], [value], expected user id, login or name; nothing matched.
  pattern_search_bad_date_range_error: Invalid value for [term], [value], expected date or date range of form YYYY, YYYY-YYYY, YYYY-MM, YYYY-MM-YYYY-MM, YYYY-MM-DD, YYYY-MM-DD-YYYY-MM-DD, MM, MM-MM or MM-DD-MM-DD.
  pattern_search_bad_rank_range_error: Invalid value for [term], [value], expected rank or range of ranks, e.g., "genus" or "species-form".
  pattern_search_user_me_not_logged_in_error: The term '[:search_term_user]:[:search_value_me]' doesn't make sense unless you are logged in!

  # Advanced search error messages
  advanced_search_bad_q_error: Search expired or cannot be found. Please re-enter search criteria.

  ##############################################################################

  # LESS IMPORTANT ENUMERATED SETS OF VALUES

  # Api error messages
  api_abort_due_to_errors: Aborted operation due to errors.
  api_ambiguous_name: Name "[name]" is ambiguous, matches [others].
  api_another_users_profile_location: You can't edit this [:location] because someone has made it their profile location.
  api_api_key_not_verified: API key for "[notes]" has not been activated yet. (key = "[key]")
  api_bad_action: Invalid request type "[action]".
  api_bad_altitude_parameter_value: "Invalid elevation, \"[val]\", examples: \"1234\", \"1234m\", \"4048'\", \"4048ft\"."
  api_bad_api_key: Bad key "[key]".
  api_bad_boolean_parameter_value: Invalid boolean, "[val]", expect "1", "yes", "true", "0", "no", or "false".
  api_bad_classification: Invalid classification string.
  api_bad_date_parameter_value: Invalid date, "[val]", expect "YYYYMMDD".
  api_bad_date_range_parameter_value: Invalid date range, "[val]", expect "YYYYMMDD-YYYYMMDD", "YYYYMM-YYYYMM", "YYYY-YYYY", "MM-MM", "YYYYMMDD", "YYYYMM", "YYYY", "MM".
  api_bad_email_parameter_value: Invalid email address, "[val]".
  api_bad_external_site_parameter_value: Invalid external site, "[val]".
  api_bad_float_parameter_value: Invalid float, "[val]".
  api_bad_herbarium_parameter_value: Invalid or unknown fungarium, "[val]", accept numerical id, code or name.
  api_bad_image_parameter_value: Invalid or unknown image, "[val]", accept only numerical id.
  api_bad_integer_parameter_value: Invalid integer, "[val]".
  api_bad_latitude_parameter_value: "Invalid latitude, \"[val]\", examples: \"-45.6789\", \"45.6789°S\", \"45°40.73'S\", \"45°40'44\"S\"."
  api_bad_license_parameter_value: Invalid or unknown license, "[val]", accept only numerical id.
  api_bad_limited_parameter_value: Expected "[val]" to be in [limit].
  api_bad_location_parameter_value: Invalid or unknown location, "[val]", accept numerical id or location name.
  api_bad_longitude_parameter_value: "Invalid longitude, \"[val]\", examples: \"-45.6789\", \"45.6789°W\", \"45°40.73'W\", \"45°40'44\"W\"."
  api_bad_method: Invalid request method "[method]".
  api_bad_name_parameter_value: Invalid or unknown name, "[val]", accept numerical id or scientific name (author not required).
  api_bad_notes_field_parameter: Invalid notes template field. Pretty much anything but commas are allowed.
  api_bad_object_parameter_value: "Invalid or unknown object, \"[val]\", examples: \"name #1234\", \"observation #54321\", \"species_list #42\"."
  api_bad_observation_parameter_value: Invalid or unknown observation, "[val]", accept only numerical id.
  api_bad_project_parameter_value: Invalid or unknown project, "[val]", accept numerical id or project name.
  api_bad_species_list_parameter_value: Invalid or unknown observation list, "[val]", accept numerical id or observation list title.
  api_bad_time_parameter_value: Invalid time, "[val]", expect "YYYYMMDDHHMMSS".
  api_bad_time_range_parameter_value: Invalid time range, "[val]", expect "YYYYMMDDHHMMSS-YYYYMMDDHHMMSS", "YYYYMMDDHHMM-YYYYMMDDHHMM", "YYYYMMDDHH-YYYYMMDDHH", "YYYYMMDD-YYYYMMDD", "YYYYMM-YYYYMM", "YYYY-YYYY", "MM-MM", "YYYYMMHHMMSS", "YYYYMMDDHHMM", "YYYYMMDDHH", "YYYYMMDD", "YYYYMM", "YYYY", "MM".
  api_bad_user_parameter_value: Invalid or unknown user, "[val]", accept numerical id, login or name.
  api_bad_version: Invalid version number "[version]".
  api_can_only_delete_your_own_account: Only the account owner can delete their account.
  api_can_only_synonymize_unsynonymized_names: Presently, we're only allowing API clients to synonymize unsynonymized names with other names. If one of the names has no synonyms, synonymize that name with the others. But there's no way to merge two sets os synonyms via the API right now.
  api_can_only_use_one_of_these_fields: "Please only use one of these parameters: [fields]."
  api_can_only_use_this_field_if_has_specimen: The parameter, "[field]", can only be used if the observation has a specimen.
  api_cant_add_herbarium_record: Only owner of observation and curators of fungarium can add fungarium records to an observation.
  api_couldnt_download_url: "Failed to download the resource at the URL, \"[url]\": [error]"
  api_create_failed: "Failed to create [type] \"[name]\": [error]"
  api_destroy_failed: Failed to destroy [type] "[name]".
  api_dubious_location_name: "Location name is invalid: [reasons]"
  api_external_link_permission_denied: In order to create an external link, you must either have edit permissions for the observation, or you must be a member of the external site's project.
  api_field_slip_in_use: Field Slip "[code]" is already in use.
  api_file_missing: File "[file]" is missing.
  api_help_message: "Usage: [help]"
  api_herbarium_record_already_exists: There is already a record for [number] at [herbarium].
  api_image_upload_failed: "Failed to upload image: [error]"
  api_incorrect_password: Incorrect password.
  api_lat_long_must_both_be_set: Must supply both latitude and longitude, or neither.
  api_location_already_exists: The location "[location]" already exists.
  api_missing_method: Missing "method" parameter.
  api_missing_parameter: Missing "[arg]" parameter.
  api_missing_set_parameters: You didn't supply any "set" parameters.
  api_missing_upload: Expected an upload file. You may send the file in the data of the HTTP request, or you may specify a URL using the "upload_url" parameter.
  api_must_authenticate: Must authenticate with API key to perform this operation.
  api_must_be_admin: You are not an admin for [project].
  api_must_be_creator: You can only edit [types] that you have created.
  api_must_be_member: You are not a member of [type] "[name]".
  api_must_be_only_editor: You can only edit [types] if you are the only editor.
  api_must_be_owner: You must be the owner of the [type] "[name]" to do this.
  api_must_have_edit_permission: You do not have permission to edit [type] "[name]".
  api_must_have_view_permission: You do not have permission to view [type] "[name]".
  api_must_not_have_any_herbaria: You can't edit this [:location] because there is an [:herbarium] there.
  api_must_own_all_descriptions: You can only edit [types] if you own all the [:descriptions].
  api_must_own_all_namings: You can only edit [types] if no one else has proposed that [type].
  api_must_own_all_observations: You can only edit [types] if you own all its [:observations].
  api_must_own_all_species_lists: You can only edit [types] if you own all its [:species_lists].
  api_name_already_exists: The name "[new]" already exists.
  api_name_doesnt_parse: The name, "[name]", doesn't parse as a valid scientific name.
  api_name_wrong_for_rank: The name, "[name]", isn't valid for [rank].
  api_need_all_four_edges: "Need to supply all four edges of bounding box: north, south, east and west."
  api_no_method_for_action: Invalid request method "[method]" for "[action]".
  api_object_not_found_by_id: "[Type] #[id] does not exist, or someone has deleted it."
  api_object_not_found_by_string: "[Type] \"[str]\" does not exist, or someone has deleted it."
  api_one_or_the_other: Can only use one of the parameters [args].
  api_parameter_cant_be_blank: It is okay to leave the [arg] parameter off, but if you include it in your PATCH request, it cannot be blank. Leaving a set parameter off means it will leave that property alone and do nothing; setting it to a blank tells MO to delete or clear the property. And some properties cannot be deleted or cleared.
  api_password_incorrect: Password incorrect.
  api_project_taken: The project, "[project]", already exists.
  api_query_error: "There was an internal problem with Query: [error]"
  api_render_failed: There was a problem while rendering the results. [error]
  api_species_list_already_exists: The [:species_list] "[title]" already exists.
  api_string_too_long: The string, "[val]", has more than [limit] characters.
  api_too_many_uploads: Only one upload allowed per request. You may send the file in the data of the HTTP request, or you may specify a URL using the "upload_url" parameter. But do not use both methods at the same time.
  api_trying_to_set_multiple_locations_to_same_name: You are attempting to update multiple locations to the same name.
  api_trying_to_set_multiple_names_at_once: You can only change the name, author and rank of one name at a time.
  api_unexpected_upload: Unexpected file attached.
  api_unused_parameters: "Unexpected parameters: [params]"
  api_user_already_exists: The user "[login]" already exists or is taken.
  api_user_group_taken: The user group "[title]" already exists.
  api_user_not_verified: The user "[login]" is not verified yet; you can request another verification email on the website.

  api_help_accession_has: search within accession number
  api_help_accession_number: unique fungarium id
  api_help_accession_number_has: search within accession number
  api_help_any_date: this date can mean anything you want
  api_help_api_key_password: password of the user you are creating an API key for
  api_help_api_key_user: user you are creating api key for
  api_help_app: identifier used to help user distinguish which api key belongs to which app
  api_help_author_has: search within author
  api_help_citation_has: search within citation
  api_help_classification_has: search within classification
  api_help_clear_synonyms: make it so this name is not synonymized with anything but leave everything it used to be synonymized with synonyms of each other
  api_help_collector: collector's name
  api_help_collector_has: search within collector's name
  api_help_comments_has: search within comments summary and body
  api_help_content_has: search within body
  api_help_copyright_holder_has: search within copyright holder
  api_help_create_key: if you pass in your app name here it will create an api key for the user for your app to use
  api_help_creator: creator
  api_help_east: max longitude
  api_help_field_slip_prefix_has: search within field slip prefix
  api_help_first_user: creator / first to use
  api_help_has_notes_field: is given observation notes template field filled in?
  api_help_has_obs_notes: observation has notes?
  api_help_has_observation: is attached to an observation?
  api_help_initial_det: initial determination
  api_help_initial_det_has: search within initial determination
  api_help_is_collection_location: is this location where mushroom was found?
  api_help_gps_hidden: hide exact coordinates?
  api_help_locus_has: search within locus
  api_help_log: log this action on main page activity log and RSS feed?
  api_help_mailing_address: postal address
  api_help_min_rank: group or genus or better
  api_help_min_size: width or height at least 160 for thumbnail, 320 for small, 640 for medium, 960 for large, 1280 for huge
  api_help_misspellings: include misspellings? "include" means do not care and "only" means only show misspelt names
  api_help_north: max latitude
  api_help_notes_field: set value of notes field using square braces, e.g., set_notes%5BCap%5D=red"
  api_help_notes_has: search within notes
  api_help_number: collector's number
  api_help_number_has: search within collector's number
  api_help_obs_date: observation date
  api_help_obs_notes_has: search within observation notes
  api_help_observer: observer
  api_help_original_name: original file name or other private identifier
  api_help_postal: in postal format with country last regardless of user preference
  api_help_region: matches locations which end in this, e.g. "California, USA"
  api_help_set_correct_spelling: mark this as misspelt and deprecated and synonymize with the correct spelling
  api_help_set_is_collection_location: is this location where mushroom was found?
  api_help_set_gps_hidden: hide exact coordinates?
  api_help_south: min latitude
  api_help_summary_has: search within summary
  api_help_target: "e.g. \"observation #1234\" or \"name #5678\""
  api_help_text_name_has: search within name
  api_help_title_has: search within title
  api_help_uploader: who uploaded the photo
  api_help_west: min longitude
  api_help_when_seen: when seen
  api_help_when_taken: when photo taken

  # Query validation.
  query_validation_param_not_in_set: "Value for ':#{param}' should be one of the following: [set]."
  query_validation_boolean: "Value for ':#{param}' should be boolean, got: [val]."
  query_validation_float: "Value for ':#{param}' should be a float, got: [val]."
  query_validation_record_unsaved: "Value for ':#{param}' is an unsaved :[type] instance."
  query_validation_record: "Value for ':#{param}' should be id, string or :[type] instance, got: [val]."
  query_validation_id_in_set: "Value for :id_in_set should be an array of ids or :[type] instances, got: [val]."
  query_validation_string: "Value for ':#{param}' should be a string or symbol, got a :[class] : [val]."
  query_validation_date: "Value for ':#{param}' should be a date (YYYY-MM-DD or MM-DD), got: [val]."
  query_validation_time: "Value for ':#{param}' should be a UTC time (YYYY-MM-DD-HH-MM-SS), got: :[class] : [val]."
  query_validation_lookup_id: "Couldn't find an id for: [val]."
  query_validation_lookup: "Couldn't look up :[type] by: [val]."

  # Query filters.
  query_created_at: "[:created]"
  query_updated_at: "[:modified]"
  query_date: "[:date]"
  query_id_in_set: "[:ids]"

  query_accession: sequence identifier
  query_accession_has: sequence identifier has
  query_accession_number: catalog number
  query_accession_number_has: catalog number has
  query_archive: "[:archive]"
  query_author_has: author has
  query_body_has: text has
  query_by_author: authored by
  query_by_editor: edited by
  query_by_users: created by
  query_citation_has: citation has
  query_clade: "[:clades]"
  query_classification_has: classification has
  query_code_has: code has
  query_collectors: collectors
  query_collector_has: collector has
  query_comments_has: comments contain
  query_confidence: confidence
  query_content_has: text has
  query_content_types: file types
  query_copyright_holder_has: copyright holder has
  query_deprecated: deprecated
  query_description_has: description has
  query_field_slip_prefix_has: field slip prefix
  query_for_user: for
  query_has_author: has author
  query_has_citation: has citation
  query_has_classification: has classification
  query_has_collection_numbers: has collection numbers
  query_has_comments: has comments
  query_has_default_description: has default description
  query_has_descriptions: has descriptions
  query_has_field_slips: has field slips
  query_has_images: has images
  query_has_name: has name
  query_has_notes: has notes
  query_has_notes_fields: has notes fields
  query_has_observations: has observations
  query_has_public_lat_lng: public geolocation
  query_has_sequences: has sequences
  query_has_species_lists: has observation lists
  query_has_specimen: has specimen
  query_has_summary: has summary
  query_has_synonyms: has synonyms
  query_has_votes: has votes
  query_initial_det: initial determination
  query_initial_det_has: initial determination has
  query_is_collection_location: is collection location
  query_is_public: "[:public]"
  query_license: "[:license]"
  query_lichen: "[:lichen]"
  query_location_undefined: location undefined
  query_locus: "[:locus]"
  query_locus_has: locus has
  query_mailing_address_has: address has
  query_members: members
  query_misspellings: misspellings
  query_name_has: name has
  query_needs_description: needs description
  query_needs_naming: needing identification, user
  query_nonpersonal: nonpersonal
  query_notes_has: notes has
  query_number_has: number has
  query_numbers: numbers
  query_ok_for_export: ok for export
  query_pattern: search pattern
  query_quality: "[:quality]"
  query_rank: "[:rank]"
  query_regexp: "[:search]"
  query_region: "[:region]"
  query_sizes: sizes
  query_sources: sources
  query_summary_has: summary has
  query_text_name_has: name has
  query_title_has: title has
  query_types: types
  query_url_has: url has

  # in box
  query_in_box: in box
  query_north: "[:north]"
  query_south: "[:south]"
  query_east: "[:east]"
  query_west: "[:west]"

  # comments
  # note there's a weird bug, "on" must be quoted or it will produce "target"
  query_target: "on"
  query_type: "type"
  query_id: "id"

  # name queries
  query_names: "[:names]"
  query_lookup: "[:names]"
  query_include_synonyms: synonyms
  query_include_subtaxa: subtaxa
  query_include_immediate_subtaxa: immediate subtaxa
  query_exclude_original_names: exclude original
  query_include_all_name_proposals: all proposed
  query_exclude_consensus: exclude consensus

  # records
  query_external_sites: "[:sites]"
  query_field_slips: "[:field_slips]"
  query_herbaria: "[:herbaria]"
  query_herbarium_records: "[:herbarium_records]"
  query_locations: "[:locations]"
  query_within_locations: "[:within_locations]"
  query_observations: "[:observations]"
  query_project_lists: "[:project_lists]"
  query_projects: "[:projects]"
  query_species_lists: "[:species_lists]"

  # subqueries
  query_image_query: of images
  query_location_query: of locations
  query_name_query: of names
  query_observation_query: of observations
  query_sequence_query: of sequences
  query_description_query: of descriptions

  # advanced search
  query_search_name: search taxa
  query_search_user: search users
  query_search_where: search where
  query_search_content: search content
  query_preference_filter: preference filter

  # Sorting criteria.
  sort_by_accession_number: "[:herbarium_record_accession_number]"
  sort_by_activity: "[:ACTIVITY]"
  sort_by_box_area: Area
  sort_by_code: Code
  sort_by_code_then_name: Code and Name
  sort_by_confidence: "[:CONFIDENCE_LEVEL]"
  sort_by_contribution: Contribution
  sort_by_copyright_holder: "[:COPYRIGHT_HOLDER]"
  sort_by_created_at: Date Created
  sort_by_curator: "[:CURATOR]"
  sort_by_date: "[:DATE]"
  sort_by_filename: File Name
  sort_by_header: "Sort by"
  sort_by_herbarium_label: Label
  sort_by_herbarium_name: Fungarium
  sort_by_id: ID
  sort_by_image_quality: Image Quality
  sort_by_initial_det: Taxon
  sort_by_last_login: Last Login
  sort_by_location: "[:LOCATION]"
  sort_by_login: "[:LOGIN_NAME]"
  sort_by_name: "[:NAME]"
  sort_by_num_views: Popularity
  sort_by_number: Number
  sort_by_observation: "[:OBSERVATION]"
  sort_by_owners_quality: Owner's Quality
  sort_by_posted: Date Posted
  sort_by_records: "#Records"
  sort_by_reverse: Reverse Order
  sort_by_rss_log: Recent Activity
  sort_by_summary: "[:SUMMARY]"
  sort_by_thumbnail_quality: Thumbnail Quality
  sort_by_title: "[:TITLE]"
  sort_by_updated_at: Time Last Modified
  sort_by_user: "[:USER]"
  sort_by_where: "[:LOCATION]"

  ##############################################################################

  # DEBUGGING STUFF -- this doesn't need translating

  # observations/recalc
  observer_recalc_old_name: "old_name: [name]"
  observer_recalc_new_name: "new_name: [name]"
  observer_recalc_caught_error: "Caught exception: [error]"

  # observer/status
  system_status_browser_status_size: Browser status cache size
  system_status_clear_caches: Clear Caches
  system_status_gc: GC
  system_status_textile_name_size: Textile name cache size
  system_status_title: Server Status<|MERGE_RESOLUTION|>--- conflicted
+++ resolved
@@ -3890,11 +3890,7 @@
   name_term_comments_has: "[:name_term_comments]"
 
   # Help text for search_form_fields
-<<<<<<< HEAD
-  location_term_region: The Location's name includes this string. Partial match anchored at end, including country at least, e.g., "California\, USA". Commas separate multiple regions, so commas within a region name must be escaped with a backslash as shown.
-=======
   location_term_region: The Location's name includes this string. Partial match anchored at end, including country at least, e.g., "California\, USA". Note that commas must be protected with a backslash as shown.
->>>>>>> 2980614f
   location_term_by_users: "[:query_term_by_users(type=:LOCATION)]"
   location_term_pattern: "[:PATTERN]"
   location_term_regexp: "The Location's name includes this string."
