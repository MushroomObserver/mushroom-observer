--- conflicted
+++ resolved
@@ -4275,10 +4275,7 @@
   query_help_user_pattern_search: users matching a search string
 
   # Sorting criteria.
-<<<<<<< HEAD
   sort_by_accession_number: "[:herbarium_record_accession_number]"
-=======
->>>>>>> 1d263f45
   sort_by_activity: "[:ACTIVITY]"
   sort_by_code: Code
   sort_by_code_then_name: Code and Name
