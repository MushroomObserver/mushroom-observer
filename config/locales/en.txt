#
#  Be sure to rake lang:update and restart your server if you modify this file.
#
################################################################################
#
#  Rails Comments
#
#  Files in the config/locales directory are used for internationalization
#  and are automatically loaded by Rails. If you want to use locales other
#  than English, add the necessary files in this directory.
#
#  To use the locales, use `I18n.t`:
#
#      I18n.t 'hello'
#
#  In views, this is aliased to just `t`:
#
#      <%= t('hello') %>
#
#  To use a different locale, set it with `I18n.locale`:
#
#      I18n.locale = :es
#
#  This would use the information in config/locales/es.yml.
#
#  To learn more, please read the Rails Internationalization guide
#  available at http://guides.rubyonrails.org/i18n.html.
#
################################################################################
#
#  MO Differences
#
#  In MO, locales files are created and modified differently.  One should never
#  change the locale.yml files by hand.  And further, how to change the
#  translations is different for English (the "official" language) than the
#  other languages.
#
#  English:  ""
#
#  Change and check in en.txt (not en.yml!), and run "rake lang:update"
#  both locally and on the production server to pick up the changes.
#  This should be the *only* way we make changes to the English "translations".
#  Any other method will get clobbered next time someone runs "rake lang:update".
#
#  Other languages:
#
#  Option one: "Export" a .txt file, e.g., es.txt ("rake lang:export:es"),
#  change the exported file, then import that on the server into the live
#  database ("rake lang:import:es").
#
#  Option two: Change the translations on the live, running site via the "Edit
#  Translations on This Page" link at the bottom of the page while viewing the
#  page in the desired language.  Any changes made here will be stored in the
#  live database, and will propagate automatically to all other currently
#  running instances immediately.
#
#  rake lang:update:
#
#  This command clobbers es.txt and es.yml, and recreates them fresh from the
#  strings stored in the database.  It does NOT clobber en.txt, making an
#  exception for that one case.  This is critical because we need to be able to
#  check this in to git.  The foreign translations are not checked into git,
#  they are considered "data" at present.  Instead, MO "imports" en.txt each
#  time "rake lang:update" is run, and syncs the English translations in the
#  database with the current data in en.txt.  Furthermore, en.txt is special in
#  one additional way: it is used as the template for the other "export" files,
#  es.txt, fr.txt, etc.  It preserves comments, order, etc. exactly like it
#  appears in en.txt.)
#
################################################################################
#
#  How to Create and Import a New Language:
#
#  First create the language in the database:
#
#    INSERT INTO languages (`locale`, `name`, `order`, `beta`)
#      VALUES (
#        "jp",          # locale, e.g. "pt" for Portuguese
#        "日本語",      # name of the language *in that language*
#        "Nihongo",     # transliteration of the above (so it sorts right)
#        1              # beta=1 means it won't appear in site's language menu
#      );
#
#  Create stub language files:
#
#    mo$ rake lang:update
#    mo$ rake lang:export:jp
#
#  You should now have an import/export file called config/locales/jp.txt.
#  Once you're done editing this file -- remembering to remove the extra space
#  between "tag:" and "value"!! -- test if it's valid:
#
#    mo$ ruby -e "require 'yaml'; YAML.load_file('config/locales/jp.txt')"
#
#  Sorry, it doesn't always tell you where the syntax errors are. Look for
#  things like "tag: [..." or "tag: blah: ..."  That should be the cause of
#  most of the grief.  Just protect those strings in quotes, remembering to
#  backslash-protect embedded quotes when you do so.
#
#  Now you should be ready to import the file.  Note that this can be redone
#  as many times as necessary if you see problems when you test it.  This is
#  why it's good to keep new languages beta!!
#
#    mo$ cp config/locales/jp.txt config/locales/jp.txt.bak
#    mo$ rake user_id=1234 lang:import:jp
#    mo$ rake lang:update
#    mo$ uni reload
#
#  You need to supply user_id to lang:import because it needs to know who
#  created each translation_string.  You can give "user_name=xxx" instead.
#  If that works, then you should be able to test it on the server.  Note
#  that the new language is still "beta" so it doesn't show up as a publically
#  available option.  Instead add "?user_locale=jp" to the end of any URL:
#
#    http:  ""
#
#  It should stay in Japanese now until you tell it to switch to another.
#  If you need to re-import, it's safest to purge the old strings first:
#
#    DELETE FROM translation_strings WHERE language_id = xxx;
#
#  Note that it's important to backup the original import file, because
#  rake lang:update will clobber it.  Looking at the new jp.txt can help
#  identify problems with the import file, too.  You may even be able to
#  diff the two, depending how the translator does their work.
#
#  Once you're satisfied, repeat all this on the live server, and clear the
#  beta flag in the languages table.
#
#    UPDATE languages SET beta=0 WHERE language_id=xxx;
#
#  -Jason 20180320
#
################################################################################
#
#  Hints about the entries.
#
#  Each entry is a *one-line* string. It must not contain a carriage return or
#  line feed. To display a new line, use: \n, <br>, or <\br>.
#  Example:  ""
#    entry:  ""
#  will display as
#    1st line
#    2nd line
#
#  The string can include html (without newline characters).
#  Examples:  ""
#    entry:  ""
#    entry:  ""
#
#  The string can incorporate other entries by including those entries' labels.
#  An entry which includes other labels must be dumbquoted.
#  Example:  ""
#    quoted_entry:  ""
#    quoting_entry:  ""
#
#  Then in the code,
#    quoting_entry.t
#  will display as:
#    Hello there.
#
#  Within a dumbquoted entry, dumbquotes must be escaped: \"
#  (Smartquotes must *not* be escaped.)
#  Example
#    entry:  ""
#  will display as
#    "dumbquoted" “smartquoted”.
#
#  - Joe Cohen 20170312
#
################################################################################

  all_months: January February March April May June July August September October November December
  all_month_abbrs: Jan Feb Mar Apr May Jun Jul Aug Sep Oct Nov Dec

  # Important examples:
  hello: Hello world
  they_flew_by: The [they] flew by
  they_fly: "[THEY] fly"
  quote_test: This has "quotes"
  quote_them: This has "[THEM]"
  one: one

  # Yes and No are apparently broken
  YEP: "Yes"
  yep: "yes"
  NOPE: "No"
  nope: "no"

  # Test with new lines
  with_newlines: "This\nhas\nnewlines"

  # Test with a link
  with_a_link: "\"See this link\":https://mushroomobserver.org"

  ##############################################################################
  #
  #  Overview of File
  #
  #  Translations are presented roughly in order of decreasing importance,
  #  starting with things that are seen on every page, progressing through
  #  commonly-used to rarely-used pages, to emails, error messages, and finally
  #  administrative and debugging messages. Sections:
  #
  #    COMMON WORDS AND PHRASES
  #    ENUMERATED SETS OF VALUES
  #    APPLICATION LAYOUT
  #    MOST POPULAR PAGES
  #    LESS POPULAR PAGES
  #    ADMIN-TYPE PAGES
  #    EMAIL MESSAGES
  #    INTRO PAGE
  #    HOW TO HELP PAGE
  #    HOW TO USE PAGE (COMMON TASKS)
  #    HOW TO USE PAGE (GLOSSARY)
  #    LOCATION HELP PAGE
  #    ERROR MESSAGES
  #    LESS IMPORTANT ENUMERATED SETS OF VALUES
  #    DEBUGGING STUFF
  #
  ##############################################################################

  # COMMON WORDS AND PHRASES

  # Object titles, all nouns.
  ACTIVITY: Activity
  activity: activity
  API_KEY: API Key
  api_key: API key
  API_KEYS: API Keys
  api_keys: API keys
  ARTICLE: Article
  article: article
  ARTICLES: Articles
  articles: articles
  CLADE: Clade
  clade: clade
  COLLECTION_NUMBER: Collection Number
  collection_number: collection number
  COLLECTION_NUMBERS: Collection Numbers
  collection_numbers: collection numbers
  COMMENT: Comment
  comment: comment
  COMMENTS: Comments
  comments: comments
  DESCRIPTION: Description
  description: description
  DESCRIPTIONS: Descriptions
  descriptions: descriptions
  DRAFT: Draft
  draft: draft
  DRAFTS: Drafts
  drafts: drafts
  EXTERNAL_LINK: External Link
  external_link: external link
  EXTERNAL_LINKS: External Links
  external_links: external links
  EXTERNAL_SITE: External Site
  external_site: external site
  EXTERNAL_SITES: External Sites
  external_sites: external sites
  IMAGE: Image
  image: image
  IMAGES: Images
  images: images
  ignore: ignore
  IGNORE: Ignore
  GEOLOCATION: Geolocation
  geolocation: geolocation
  GLOSSARY: Glossary
  glossary: glossary
  GLOSSARY_TERM: Glossary Term
  glossary_term: glossary term
  GLOSSARY_TERMS: Glossary Terms
  glossary_terms: glossary terms
  HERBARIUM_RECORD: Fungarium Record
  herbarium_record: fungarium record
  HERBARIUM_RECORDS: Fungarium Records
  herbarium_records: fungarium records
  HERBARIA: Fungaria
  herbaria: fungaria
  HERBARIUM: Fungarium
  herbarium: fungarium
  HERBARIUMS: Fungaria
  herbariums: fungaria
  LICENSE: License
  license: license
  LICENSES: Licenses
  licenses: licenses
  LICHEN: Lichen
  lichen: lichen
  LOCATION: Location
  location: location
  LOCATIONS: Locations
  locations: locations
  LOCATION_DESCRIPTION: Location Description
  location_description: location description
  LOCATION_DESCRIPTIONS: Location Descriptions
  location_descriptions: location descriptions
  LOG: Log
  log: log
  LOGS: Logs
  logs: logs
  MAP: Map
  map: map
  MAPS: Maps
  maps: maps
  NAME: Name
  name: name
  NAMES: Names
  names: names
  NAME_DESCRIPTION: Name Description
  name_description: name description
  NAME_DESCRIPTIONS: Name Descriptions
  name_descriptions: name descriptions
  NAME_TRACKER: Name Tracker
  name_tracker: name tracker
  NAME_TRACKERS: Name Trackers
  name_trackers: name trackers
  NAMING: Proposed Name
  naming: proposed name
  NAMINGS: Proposed Names
  namings: proposed names
  NEWS: News
  news: news
  NOTIFICATION: Notification
  notification: notification
  NOTIFICATIONS: Notifications
  notifications: notifications
  # generic object
  OBJECT: Object
  object: object
  OBJECTS: Objects
  objects: objects
  OBSERVATION: Observation
  observation: observation
  OBSERVATIONS: Observations
  observations: observations
  PAST_LOCATION: Location Change
  past_location: location change
  PAST_LOCATIONS: Location Changes
  past_locations: location changes
  PAST_NAME: Name Change
  past_name: name change
  PAST_NAMES: Name Changes
  past_names: name changes
  PROJECT: Project
  project: project
  PROJECTS: Projects
  projects: projects
  PUBLICATION: Publication
  publication: publication
  PUBLICATIONS: Publications
  publications: publications
  REGION: Region
  region: region
  RSS_LOG: Activity Log
  rss_log: activity log
  RSS_LOGS: Activity Logs
  rss_logs: activity logs
  SEQUENCE: Sequence
  sequence: sequence
  SEQUENCES: Sequences
  sequences: sequences
  SOURCE: Source
  source: source
  SOURCES: Sources
  sources: sources
  SPECIES_LIST: Species List
  species_list: species list
  SPECIES_LISTS: Species Lists
  species_lists: species lists
  SPECIMEN: Specimen
  specimen: specimen
  SPECIMENS: Specimens
  specimens: specimens
  USER: User
  user: user
  USERS: Users
  users: users
  USER_GROUP: User Group
  user_group: user group
  USER_GROUPS: User Groups
  user_groups: user groups
  VISUAL_GROUP: Visual Group
  visual_group: visual group
  VISUAL_GROUPS: Visual Groups
  visual_groups: visual groups
  VISUAL_MODEL: Visual Model
  visual_model: visual model
  VISUAL_MODELS: Visual Models
  visual_models: visual models
  VOTE: Vote
  vote: vote
  VOTES: Votes
  votes: votes

  # Other common nouns.
  ACCESSION: Accession
  ACCESSIONS: Accessions
  accession: accession
  accessions: accessions
  ACCOUNT: Account
  account: account
  ACCOUNTS: Accounts
  accounts: accounts
  ADMIN: Admin
  admin: admin
  ADMINS: Admins
  admins: admins
  ADMIN_GROUP: Admin Group
  admin_group: admin group
  ADMIN_GROUPS: Admin Groups
  admin_groups: admin groups
  # ("Author" is person(s) who wrote a book, description, or news Article.)
  AUTHOR: Author
  author: author
  AUTHORS: Authors
  authors: authors
  # ("Authority" is authority on a scientific name.)
  ALTITUDE: Elevation
  altitude: elevation
  # online database with nucleotide Sequence data
  ARCHIVE: Archive
  archive: archive
  AUTHORITY: Author
  authority: author
  AUTHORITYS: Authors
  authoritys: authors
  # nucleotide bases of Sequences
  BASES: Bases
  bases: bases
  CHANGE: Change
  change: change
  CHANGES: Changes
  changes: changes
  CITATION: Citation
  citation: citation
  CITATIONS: Citations
  citations: citations
  CONFIDENCE_LEVEL: Confidence Level
  confidence_level: confidence level
  CONFIDENCE_LEVELS: Confidence Levels
  confidence_levels: confidence levels
  COPYRIGHT_HOLDER: Copyright Holder
  copyright_holder: copyright holder
  COPYRIGHT_HOLDERS: Copyright Holders
  copyright_holders: copyright holders
  CORRECT_SPELLING: Correct Spelling
  correct_spelling: correct spelling
  CORRECT_SPELLINGS: Correct Spellings
  correct_spellings: correct spellings
  CONSENSUS: Consensus
  DATE: Date
  date: date
  DATES: Dates
  dates: dates
  # deposit of Sequence Bases in an Archive
  DEPOSIT: Deposit
  deposit: deposit
  EDITOR: Editor
  editor: editor
  EDITORS: Editors
  editors: editors
  EMAIL: Email
  email: email
  EMAILS: Emails
  emails: emails
  EMAIL_ADDRESS: Email Address
  email_address: email address
  EMAIL_ADDRESSS: Email Addresses
  email_addresss: email addresses
  FULL_NAME: Full Name
  full_name: full name
  FULL_NAMES: Full Names
  full_names: full names
  ICN_ID: ICN Identifier
  icn_id: ICN Identifier
  ID: ID
  id: ID
  IDS: IDs
  ids: IDs
  IDENTIFIER: Identifier
  identifier: identifier
  IDENTIFIERS: Identifiers
  identifiers: identifiers
  INDEX: Index
  index: index
  INDEXES: Indexes
  indexes: indexes
  LATITUDE: Latitude
  latitude: latitude
  LATITUDES: Latitudes
  latitudes: latitudes
  LOCUS: Locus
  locus: locus
  LOGIN_NAME: Login Name
  login_name: login name
  LOGIN_NAMES: Login Names
  login_names: login names
  LONGITUDE: Longitude
  longitude: longitude
  LONGITUDES: Longitudes
  longitudes: longitudes
  MEMBER: Member
  member: member
  MEMBERS: Members
  members: members
  MESSAGE: Message
  message: message
  MESSAGES: Messages
  messages: messages
  NOTE: Note
  note: note
  NOTES: Notes
  notes: notes
  OBSERVER: Observer
  observer: observer
  OBSERVERS: Observers
  observers: observers
  OWNER: Owner
  owner: owner
  OWNERS: Owners
  owners: owners
  PASSWORD: Password
  password: password
  PASSWORDS: Passwords
  passwords: passwords
  PREFERENCES: Preferences
  preferences: preferences
  PREFERRED_NAME: Preferred Name
  preferred_name: preferred name
  PREFERRED_NAMES: Preferred Names
  preferred_names: preferred names
  PROFILE: Profile
  profile: profile
  PROFILES: Profiles
  profiles: profiles
  QUALITY: Quality
  quality: quality
  RANK: Rank
  rank: rank
  RANKS: Ranks
  ranks: ranks
  REVIEWER: Reviewer
  reviewer: reviewer
  REVIEWERS: Reviewers
  reviewers: reviewers
  SIZE: Size
  size: size
  STATUS: Status
  status: status
  STATUSS: Statuses
  statuss: statuses
  SUBJECT: Subject
  subject: subject
  SUBJECTS: Subjects
  subjects: subjects
  SUMMARY: Summary
  summary: summary
  SUMMARYS: Summaries
  summarys: summaries
  # ("Tag" refers to a keyword, will be used to tag names and images.)
  TAG: Tag
  tag: tag
  TAGS: Tags
  tags: tags
  TIME: Time
  time: time
  TIMES: Times
  times: times
  TITLE: Title
  title: title
  TITLES: Titles
  titles: titles
  VERSION: Version
  version: version
  VERSIONS: Versions
  versions: versions

  # (Only used by validation errors, I think.)
  email_confirmation: email confirmation
  password_confirmation: password confirmation

  # Common nouns/adjectives used as labels, never pluralized.
  ALL: All
  all: all
  NONE: None
  none: none
  HIGH: High
  high: high
  LOW: Low
  low: low
  LESS: Less
  less: less
  MORE: More
  more: more
  PREV: Prev
  prev: prev
  NEXT: Next
  next: next
  BACK: Prev
  back: prev
  FORWARD: Next
  forward: next
  EAST: East
  east: east
  NORTH: North
  north: north
  SOUTH: South
  south: south
  WEST: West
  west: west

  # Labels for fields answering: "What did you observe?", "When did you observe
  # it?", "Where did you observe it?", and "Who observed it?".
  WHAT: Scientific Name
  what: scientific name
  WHEN: When
  when: when
  WHERE: Locality
  where: locality
  WHO: Who
  who: who

  # Common verbs/actions used as button labels.
  ADD: Add
  add: add
  # activate an API key
  ACTIVATE: Activate
  activate: activate
  # apply changes
  APPLY: Apply
  apply: apply
  # approve a name
  APPROVE: Approve
  approve: approve
  # attach an observation to a project
  ATTACH: Attach
  attach: attach
  CANCEL: Cancel
  cancel: cancel
  # clear a search form
  CLEAR: Clear
  clear: clear
  # close a popup window
  CLOSE: Close
  close: close
  CREATE: Create
  create: create
  DELETE: Delete
  delete: delete
  # deprecate a name
  DEPRECATE: Deprecate
  deprecate: deprecate
  # destroy an observation or other object
  DESTROY: Destroy
  destroy: destroy
  DISABLE: Disable
  disable: disable
  download: download
  DOWNLOAD: Download
  EDIT: Edit
  edit: edit
  ENABLE: Enable
  enable: enable
  # merge one object into another
  MERGE: Merge
  merge: merge
  OKAY: Okay
  okay: okay
  # reload a form
  RELOAD: Reload
  reload: reload
  # remove an image from an observation, or an observation from a project
  REMOVE: Remove
  remove: remove
  SAVE: Save
  save: save
  SAVE_CHANGES: Save Changes
  save_changes: save changes
  SAVE_EDITS: Save Edits
  save_edits: save edits
  SEARCH: Search
  search: search
  SEARCHES: Searches
  SEND: Send
  send: send
  SHOW: Show
  show: show
  # submit a form
  SUBMIT: Submit
  submit: submit
  UPDATE: Update
  update: update
  # upload an image or checklist
  UPLOAD: Upload
  upload: upload

  # Common adjectives.
  ANONYMOUS: Anonymous
  anonymous: anonymous
  BY: By
  by: by
  CREATED: Created
  created: created
  CREATED_AT: Created at
  created_at: created at
  DESTROYED: Destroyed
  destroyed: destroyed
  FILTERED: Filtered
  filtered: filtered
  MODIFIED: Modified
  modified: modified
  OPTIONAL: Optional
  optional: optional
  REQUIRED: Required
  required: required
  WATCHING: Watching
  watching: watching
  IGNORING: Ignoring
  ignoring: ignoring
  TRACKING: Tracking
  tracking: tracking
  UPDATED: Updated
  updated: updated
  UPDATED_AT: Updated at
  updated_at: updated at
  VIEWED: Viewed
  viewed: viewed

  # Common adjectives describing species names. (Note: "approved" seems to be
  # interchangeable with "accepted" in our site -- both indicate that the
  # scientific community accepts this name as correct.  "Reviewed" on the
  # other hand indicates that a user in the "reviewers" group has looked at
  # an object and didn't see any obvious mistakes.)
  APPROVED: Approved
  approved: approved
  ACCEPTED: Accepted
  accepted: accepted
  DEPRECATED: Deprecated
  deprecated: deprecated
  MISSPELLED: Misspelt
  misspelled: misspelt
  NOT_MISSPELLED: Spelled Correctly
  not_misspelled: spelled correctly
  REVIEWED: Reviewed
  reviewed: reviewed
  UNKNOWN: Unknown
  unknown: unknown

  # Permission states: restricted means access is restricted but the current user
  # has access; private means the current user does not have access; default means
  # this is the default description that shows up on the show_name/location page
  # (synonyms that might work better are "principle" or "main" or "official").
  PRIVATE: Private
  private: private
  PUBLIC: Public
  public: public
  RESTRICTED: Restricted
  restricted: restricted
  DEFAULT: Default
  default: default

  # Common verbs/actions with objects.
  add_object: Add [TYPE]
  add_objects: Add [TYPES]
  all_objects: All [TYPES]
  cancel_and_show: Cancel (Show [TYPE])
  create_object: Create [TYPE]
  destroy_object: Destroy [TYPE]
  edit_object: Edit [TYPE]
  list_objects: List [TYPES]
  remove_object: Remove [TYPE]
  remove_objects: Remove [TYPES]
  show_all: Show All
  map_all: Map All
  show_location: Show [LOCATION]
  show_location_description: Show [DESCRIPTION]
  show_name: About [NAME]
  show_name_description: Show [DESCRIPTION]
  show_object: Show [TYPE]
  show_objects: Show [TYPES]
  sort_by_object: Sort by [TYPE]

  # Other generic phrases.
  added_to_list: Added observation to "[list]".
  attached_to_project: Attached [object] to "[project]".
  and_num_more: And [num] more...
  are_you_sure: Are you sure?
  click_for_map: Click for map
  CREATED_BY: Created by
  EDITING: Editing
  google_images: Google Images
  MAXIMUM: Maximum
  show_on_map: Show on map
  many_times: "[num] times"
  one_time: once
  permission_denied: Permission denied.
  removed_from_list: Removed observation from "[list]".
  removed_from_project: Removed [object] from "[project]".
  select_file: Select file...
  no_file_selected: No file selected.
  "YES": "Yes"
  "NO": "No"
  "yes": "yes"
  "no": "no"

  ##############################################################################

  # ENUMERATED SETS OF VALUES

  # Units.
  units_meters: meters

  # Names we recognize for the "unknown" location: comma-separated list.
  unknown_locations: Unknown, Earth, World, Worldwide, Anywhere, Everywhere

  # Quality values.
  image_vote_long_0: No opinion.
  image_vote_long_1: "**Okay** but not so useful."
  image_vote_long_2: "**Useful** for identification."
  image_vote_long_3: "**Good** enough for a field guide."
  image_vote_long_4: "**Great!** Beyond the work of mortals."
  image_vote_help_0: No opinion.
  image_vote_help_1: Okay but not so useful.
  image_vote_help_2: Useful for identification.
  image_vote_help_3: Good enough for a field guide.
  image_vote_help_4: Great! Beyond the work of mortals.
  image_vote_short_0: Unrated
  image_vote_short_1: Okay
  image_vote_short_2: Useful
  image_vote_short_3: Good
  image_vote_short_4: Great

  # Review statuses. (Note: "unvetted" means it's been looked at but the reviewer
  # doesn't feel comfortable declaring it "accurate"; thus "unvetted" means
  # "reviewed" and "vetted" means "approved".  Sorry, we inherited these odd
  # terms from EOL; they weren't my choice!)
  review_unreviewed: Unreviewed
  review_unvetted: Reviewed
  review_vetted: Approved
  review_inaccurate: Inaccurate/Incomplete
  review_no_export: Not for Export
  review_ok_for_export: Okay for Export
  review_non_diagnostic: Non-Diagnostic
  review_diagnostic: Diagnostic

  # Naming reasons.
  naming_reason_label_1: Recognized by sight
  naming_reason_label_2: Used references
  naming_reason_label_3: Based on microscopic features
  naming_reason_label_4: Based on chemical features

  # Name/location description types.  These are used as page title and in index
  # results -- must include both the type of description and the title of the
  # object ([object]) they're describing.
  description_full_title_public: Public [:DESCRIPTION] of [object]
  description_full_title_foreign: "[:DESCRIPTION] of [object] from [text]"
  description_full_title_project: Draft of [object] for [text] by [user]
  description_full_title_source: "[:DESCRIPTION] of [object] from [text]"
  description_full_title_user: "[USER]'s [:DESCRIPTION] of [object]"

  # Name/location description types.  These are used when listing the available
  # descriptions in the show_name page.
  description_part_title_public: Public [:DESCRIPTION]
  description_part_title_user: "[USER]'s [:DESCRIPTION]"

  # Name/location description types.  These are used when listing the available
  # descriptions in the show_name page, but this time the optional text field was
  # filled in.  Note that the text field is not optional for half of the source
  # types.
  description_part_title_public_with_text: "[TEXT]"
  description_part_title_foreign_with_text: "[:DESCRIPTION] From [TEXT]"
  description_part_title_project_with_text: Draft for [TEXT] by [USER]
  description_part_title_source_with_text: "[:DESCRIPTION] From [TEXT]"
  description_part_title_user_with_text: "[TEXT] by [USER]"

  # Footers -- "Created: [date]", "By: [user]", "Obs Created: 2008-11-03", etc.
  footer_created_at: "*[:Created]:* [date]"
  footer_created_by: "*[:Created]:* [date] *by* [user]"
  footer_updated_at: "*[:Modified]:* [date]"
  footer_updated_by: "*[:Modified]:* [date] *by* [user]"
  footer_last_updated_at: "*Last [:modified]:* [date]"
  footer_last_updated_by: "*Last [:modified]:* [date] *by* [user]"
  footer_viewed: "*[:Viewed]:* [times], *last [:viewed]:* [date]"
  footer_last_you_viewed: "*Last viewed by you:* [date]"
  footer_never: never
  footer_version_out_of: "*[:Version]:* [num] *of* [total]"

  # Taxonomic ranks.
  RANK_DOMAIN: Domain
  rank_domain: domain
  RANK_PLURAL_DOMAIN: Domain
  rank_plural_domain: domain
  RANK_KINGDOM: Kingdom
  rank_kingdom: kingdom
  RANK_PLURAL_KINGDOM: Kingdoms
  rank_plural_kingdom: kingdoms
  RANK_PHYLUM: Phylum
  rank_phylum: phylum
  RANK_PLURAL_PHYLUM: Phyla
  rank_plural_phylum: phyla
  RANK_CLASS: Class
  rank_class: class
  RANK_PLURAL_CLASS: Classes
  rank_plural_class: classes
  RANK_ORDER: Order
  rank_order: order
  RANK_PLURAL_ORDER: Orders
  rank_plural_order: orders
  RANK_FAMILY: Family
  rank_family: family
  RANK_PLURAL_FAMILY: Families
  rank_plural_family: families
  RANK_GENUS: Genus
  rank_genus: genus
  RANK_PLURAL_GENUS: Genera
  rank_plural_genus: genera
  RANK_SUBGENUS: Subgenus
  rank_subgenus: subgenus
  RANK_PLURAL_SUBGENUS: Subgenera
  rank_plural_subgenus: subgenera
  RANK_SECTION: Section
  rank_section: section
  RANK_PLURAL_SECTION: Sections
  rank_plural_section: sections
  RANK_SUBSECTION: Subsection
  rank_subsection: subsection
  RANK_PLURAL_SUBSECTION: Subsections
  rank_plural_subsection: subsections
  RANK_STIRPS: Stirps
  rank_stirps: stirps
  RANK_PLURAL_STIRPS: Stirpes
  rank_plural_stirps: stirpes
  RANK_SPECIES: Species
  rank_species: species
  RANK_PLURAL_SPECIES: Species
  rank_plural_species: species
  RANK_SUBSPECIES: Subspecies
  rank_subspecies: subspecies
  RANK_PLURAL_SUBSPECIES: Subspecies
  rank_plural_subspecies: subspecies
  RANK_VARIETY: Variety
  rank_variety: variety
  RANK_PLURAL_VARIETY: Varieties
  rank_plural_variety: varieties
  RANK_FORM: Form
  rank_form: form
  RANK_PLURAL_FORM: Forms
  rank_plural_form: forms
  RANK_GROUP: Group or Clade
  rank_group: group or clade
  RANK_PLURAL_GROUP: Groups or Clades
  rank_plural_group: groups or clades

  # These two are used when parsing rank, e.g., in name pattern search.
  rank_alt_phylum: phylum, division
  rank_alt_group: group, clade, complex

  # User statistics field names.
  user_stats_comments: "[:COMMENTS]"
  user_stats_contributing_users: ""
  user_stats_images: "[:IMAGES]"
  user_stats_location_description_authors: "[:LOCATION_DESCRIPTIONS] Authored"
  user_stats_location_description_editors: "[:LOCATION_DESCRIPTIONS] Edited"
  user_stats_locations: "[:LOCATIONS] Created"
  user_stats_locations_versions: "[:LOCATIONS] Edited"
  user_stats_name_description_authors: "[:NAME_DESCRIPTIONS] Authored"
  user_stats_name_description_editors: "[:NAME_DESCRIPTIONS] Edited"
  user_stats_names: "[:NAMES] Created"
  user_stats_names_versions: "[:NAMES] Edited"
  user_stats_namings: Proposed IDs
  user_stats_observations: "[:OBSERVATIONS]"
  user_stats_observations_with_voucher: Observations with Specimen, Notes and Images
  user_stats_observations_without_voucher: All Other Observations
  user_stats_sequences: ""
  user_stats_sequenced_observations: ""
  user_stats_species_list_entries: "[:SPECIES_LIST] Entries"
  user_stats_species_lists: "[:SPECIES_LISTS]"
  user_stats_users: ""
  user_stats_votes: "[:VOTES]"

  # Site statistics field names.
  site_stats_comments: "[:COMMENTS]"
  site_stats_contributing_users: Contributing Users
  site_stats_images: "[:IMAGES]"
  site_stats_listed_taxa: Listed Taxa
  site_stats_location_description_authors: Authored [:LOCATION_DESCRIPTIONS]
  site_stats_location_description_editors: ""
  site_stats_locations: Defined [:LOCATIONS]
  site_stats_locations_versions: ""
  site_stats_name_description_authors: Authored [:NAME_DESCRIPTIONS]
  site_stats_name_description_editors: ""
  site_stats_names: ""
  site_stats_names_versions: ""
  site_stats_namings: Proposed IDs
  site_stats_observations: "[:OBSERVATIONS]"
  site_stats_observations_with_voucher: Observations with Full Data
  site_stats_observations_without_voucher: Other Observations
  site_stats_observed_taxa: Observed Taxa
  site_stats_sequences: "[:SEQUENCES]"
  site_stats_sequenced_observations: Sequenced Observations
  site_stats_species_list_entries: "[:SPECIES_LIST] Entries"
  site_stats_species_lists: "[:SPECIES_LISTS]"
  site_stats_users: Members
  site_stats_votes: "[:VOTES]"

  # Vote descriptions.
  vote_no_opinion: No Opinion
  vote_confidence_100: I'd Call It That
  vote_confidence_80: Promising
  vote_confidence_60: Could Be
  vote_confidence_40: Doubtful
  vote_confidence_20: Not Likely
  vote_confidence_0: As If!
  vote_agreement_100: I'd Call It That
  vote_agreement_80: Promising
  vote_agreement_60: Could Be
  vote_agreement_40: Doubtful
  vote_agreement_20: Not Likely
  vote_agreement_0: As If!

  # Time quantities.
  time_just_seconds_ago: seconds ago
  time_one_minute_ago: a minute ago
  time_minutes_ago: "[n] minutes ago"
  time_one_hour_ago: an hour ago
  time_hours_ago: "[n] hours ago"
  time_one_day_ago: yesterday
  time_days_ago: "[n] days ago, [date]"
  time_one_week_ago: last week, [date]
  time_weeks_ago: "[n] weeks ago, [date]"
  time_one_month_ago: last month, [date]
  time_months_ago: "[n] months ago, [date]"
  time_one_year_ago: last year, [date]
  time_years_ago: "[n] years ago, [date]"

  # Lifeform "tags".
  lifeform_basidiolichen: Basidiolichen
  lifeform_lichen: Lichen
  lifeform_lichen_ally: Lichen Ally
  lifeform_lichenicolous: Lichenicolous
  lifeform_help_basidiolichen: Lichen-forming fungus with a mushroom fruiting body.
  lifeform_help_lichen: Lichen-forming fungus which grows a specialized thallus when in symbiosis with one or more green algae or cyanobacteria.
  lifeform_help_lichen_ally: Fungus related to lichens and often studied by lichenologists despite being nonlichenized.
  lifeform_help_lichenicolous: Fungus which often or exclusively grows on or within a lichen.

  # These are the search terms we look for, e.g. "date" in "date:today".
  search_term_author: author
  search_term_citation: citation
  search_term_classification: classification
  search_term_comments: comments
  search_term_confidence: confidence
  search_term_created: created
  search_term_date: date
  search_term_deprecated: deprecated
  search_term_east: east
  search_term_exclude_consensus: exclude_consensus
  search_term_has_author: has_author
  search_term_has_citation: has_citation
  search_term_has_classification: has_classification
  search_term_has_comments: has_comments
  search_term_has_description: has_description
  search_term_has_field: has_field
  search_term_has_location: has_location
  search_term_has_name: has_name
  search_term_has_notes: has_notes
  search_term_has_observations: has_observations
  search_term_has_synonyms: has_synonyms
  search_term_herbarium: herbarium
  search_term_images: images
  search_term_include_all_name_proposals: include_all_name_proposals
  search_term_include_misspellings: include_misspellings
  search_term_include_subtaxa: include_subtaxa
  search_term_include_synonyms: include_synonyms
  search_term_is_collection_location: is_collection_location
  search_term_lichen: lichen
  search_term_list: list
  search_term_location: location
  search_term_modified: modified
  search_term_name: name
  search_term_north: north
  search_term_notes: notes
  search_term_project: project
  search_term_project_lists: project_lists
  search_term_rank: rank
  search_term_region: region
  search_term_sequence: sequence
  search_term_south: south
  search_term_specimen: specimen
  search_term_user: user
  search_term_west: west

  # Words recognized in search bar.
  # e.g. "user:me"
  search_value_me: me
  # e.g. "has_images:yes"
  search_value_true: yes|true
  # e.g. "has_specimen:no"
  search_value_false: no|false
  # e.g. "include_misspellings:either" meaning include both correctly and incorrectly spelled names
  search_value_both: both|either
  # e.g. "date:last month-today"
  search_value_today: today
  search_value_yesterday: yesterday
  search_value_days_ago: N days ago
  search_value_this_week: this week
  search_value_last_week: last week
  search_value_weeks_ago: N weeks ago
  search_value_this_month: this month
  search_value_last_month: last month
  search_value_months_ago: N months ago
  search_value_this_year: this year
  search_value_last_year: last year
  search_value_years_ago: N years ago

  # Rss log messages.
  log_ancient: "[String]"
  log_approved_by: Approved by [user].
  log_approved_by_with_comment: "[:log_approved_by] [comment]"
  log_consensus_changed: "Consensus changed from: [old]."
  log_consensus_created: Initial name [name].
  log_consensus_created_at: "[:log_consensus_created]"
  log_consensus_reached: "Consensus established: [name]"
  log_deprecated_by: Deprecated by [user].
  log_deprecated_by_with_comment: "[:log_deprecated_by] [comment]"
  log_changed_default_description: Default description changed to [name] by [user].
  log_changed_permissions: "Permissions modified by [user]: [name]"
  log_name_approved: Approved by [user] over [other].
  log_name_approved_with_comment: "[:log_name_approved] [comment]"
  log_name_deprecated: Deprecated by [user] in favor of [other].
  log_name_deprecated_with_comment: "[:log_name_deprecated] [comment]"
  log_object_accessioned: "[name] accessioned by [user]"
  log_object_added_by_user: "[Type] added by [user]."
  log_object_added_by_user_with_name: "[Type] added by [user]: [name]"
  log_object_created_by_user: "[Type] created by [user]."
  log_object_created_by_user_with_name: "[Type] created by [user]: [name]"
  log_object_destroyed_by_user: "[Type] destroyed by [user]."
  log_object_destroyed_by_user_with_name: "[Type] destroyed by [user]: [name]"
  log_object_merged_by_user: "[Type] merged into [that] by [user]."
  log_object_moved_by_user: "[Type] moved to [to] by [user]."
  log_object_removed_by_user: "[Type] removed by [user]."
  log_object_removed_by_user_with_name: "[Type] removed by [user]: [name]"
  log_object_removed_no_user: "[Type] removed."
  log_object_updated_by_user: "[Type] updated by [user]."
  log_object_updated_by_user_with_name: "[Type] updated by [user]: [name]"
  log_orphan: "[Title]"
  log_published_description: "Description published by [user]: [name]"
  log_updated_by: Updated by [user].

  # These should not need any translation.
  log_article_created: "[:log_object_created_by_user(type=:article)]"
  log_article_created_at: "[:log_object_created_by_user(type=:article)]"
  log_article_destroyed: "[:log_object_destroyed_by_user(type=:article)]"
  log_article_updated: "[:log_object_updated_by_user(type=:article)]"
  log_article_updated_at: "[:log_object_updated_by_user(type=:article)]"
  log_collection_number_added: "[:log_object_added_by_user_with_name(type=:collection_number)]"
  log_collection_number_updated: "[:log_object_updated_by_user_with_name(type=:collection_number)]"
  log_collection_number_updated_at: "[:log_object_updated_by_user_with_name(type=:collection_number)]"
  log_collection_number_removed: "[:log_object_removed_by_user_with_name(type=:collection_number)]"
  log_comment_added: "[:log_object_added_by_user_with_name(type=:comment,name=summary)]"
  log_comment_destroyed: "[:log_object_destroyed_by_user_with_name(type=:comment,name=summary)]"
  log_comment_updated: "[:log_object_updated_by_user_with_name(type=:comment,name=summary)]"
  log_comment_updated_at: "[:log_object_updated_by_user_with_name(type=:comment,name=summary)]"
  log_description_created: "[:log_object_created_by_user_with_name(type=:description)]"
  log_description_created_at: "[:log_object_created_by_user_with_name(type=:description)]"
  log_description_destroyed: "[:log_object_destroyed_by_user_with_name(type=:description)]"
  log_description_updated: "[:log_object_updated_by_user_with_name(type=:description)]"
  log_description_updated_at: "[:log_object_updated_by_user_with_name(type=:description)]"
  log_glossary_term_created: "[:log_object_created_by_user(type=:glossary_term)]"
  log_glossary_term_created_at: "[:log_object_created_by_user(type=:glossary_term)]"
  log_glossary_term_updated: "[:log_object_updated_by_user(type=:glossary_term)]"
  log_glossary_term_updated_at: "[:log_object_updated_by_user(type=:glossary_term)]"
  log_herbarium_record_added: "[:log_object_added_by_user_with_name(type=:herbarium_record)]"
  log_herbarium_record_moved: "[:log_object_moved_by_user(type=:specimen)]"
  log_herbarium_record_updated: "[:log_object_updated_by_user_with_name(type=:herbarium_record)]"
  log_herbarium_record_updated_at: "[:log_object_updated_by_user_with_name(type=:herbarium_record)]"
  log_herbarium_record_removed: "[:log_object_removed_by_user_with_name(type=:herbarium_record)]"
  log_image_created: "[:log_object_added_by_user_with_name(type=:image)]"
  log_image_created_at: "[:log_object_added_by_user_with_name(type=:image)]"
  log_image_destroyed: "[:log_object_destroyed_by_user_with_name(type=:image)]"
  log_image_removed: "[:log_object_removed_by_user_with_name(type=:image)]"
  log_image_reused: "[:log_object_added_by_user_with_name(type=:image)]"
  log_image_updated: "[:log_object_updated_by_user_with_name(type=:image)]"
  log_image_updated_at: "[:log_object_updated_by_user_with_name(type=:image)]"
  log_location_created: "[:log_object_created_by_user(type=:location)]"
  log_location_created_at: "[:log_object_created_by_user(type=:location)]"
  log_location_destroyed: "[:log_object_destroyed_by_user(type=:location)]"
  log_location_merged: "[:log_object_merged_by_user(type=:location)]"
  log_location_updated: "[:log_object_updated_by_user(type=:location)]"
  log_location_updated_at: "[:log_object_updated_by_user(type=:location)]"
  log_name_created: "[:log_object_created_by_user(type=:name)]"
  log_name_created_at: "[:log_object_created_by_user(type=:name)]"
  log_name_destroyed: "[:log_object_destroyed_by_user(type=:name)]"
  log_name_merged: "[:log_object_merged_by_user(type=:name)]"
  log_name_updated: "[:log_object_updated_by_user(type=:name)]"
  log_name_updated_at: "[:log_object_updated_by_user(type=:name)]"
  log_naming_created: "[:log_object_created_by_user_with_name(type=:naming)]"
  log_naming_created_at: "[:log_object_created_by_user_with_name(type=:naming)]"
  log_naming_destroyed: "[:log_object_destroyed_by_user_with_name(type=:naming)]"
  log_naming_updated: "[:log_object_updated_by_user_with_name(type=:naming)]"
  log_naming_updated_at: "[:log_object_updated_by_user_with_name(type=:naming)]"
  log_observation_created: "[:log_object_created_by_user(type=:observation)]"
  log_observation_created_at: "[:log_object_created_by_user(type=:observation)]"
  log_observation_destroyed2: "[:log_object_destroyed_by_user_with_name(type=:observation)]"
  log_observation_destroyed: "[:log_object_destroyed_by_user(type=:observation)]"
  log_observation_updated: "[:log_object_updated_by_user(type=:observation)]"
  log_observation_updated_at: "[:log_object_updated_by_user(type=:observation)]"
  log_project_added_admin: "[:log_object_added_by_user_with_name(type=:admin)]"
  log_project_added_member: "[:log_object_added_by_user_with_name(type=:member)]"
  log_project_created: "[:log_object_created_by_user(type=:project)]"
  log_project_created_at: "[:log_object_created_by_user(type=:project)]"
  log_project_destroyed: "[:log_object_destroyed_by_user(type=:project)]"
  log_project_removed_admin: "[:log_object_removed_by_user_with_name(type=:admin)]"
  log_project_removed_member: "[:log_object_removed_by_user_with_name(type=:member)]"
  log_project_updated: "[:log_object_updated_by_user(type=:project)]"
  log_project_updated_at: "[:log_object_updated_by_user(type=:project)]"
  log_species_list_created: "[:log_object_created_by_user(type=:species_list)]"
  log_species_list_created_at: "[:log_object_created_by_user(type=:species_list)]"
  log_species_list_destroyed: "[:log_object_destroyed_by_user(type=:species_list)]"
  log_species_list_updated: "[:log_object_updated_by_user(type=:species_list)]"
  log_species_list_updated_at: "[:log_object_updated_by_user(type=:species_list)]"
  log_sequence_added: "[:log_object_added_by_user(type=name)]"
  log_sequence_accessioned: "[:log_object_accessioned(type=:sequence)]"
  log_sequence_destroyed: "[:log_object_destroyed_by_user(type=:sequence)]"
  log_specimen_added: "[:log_object_added_by_user_with_name(type=:herbarium_record)]"
  log_object_added: "[:log_object_added_by_user]"
  log_object_created: "[:log_object_created_by_user]"
  log_object_created_at: "[:log_object_created_by_user]"
  log_object_destroyed: "[:log_object_destroyed_by_user]"
  log_object_removed: "[:log_object_removed_by_user]"
  log_object_updated: "[:log_object_updated_by_user]"
  log_object_updated_at: "[:log_object_updated_by_user]"

  source_credit_mo_website: Created using the "Mushroom Observer website":https://mushroomobserver.org.
  source_credit_mo_android_app: Created using the "Mushroom Observer Android app":https://mushroomobserver.org/articles/34.
  source_credit_mo_iphone_app: Created using the "Mushroom Observer iPhone app":https://mushroomobserver.org/articles/34.
  source_credit_mo_api: Created using the "Mushroom Observer API":https://github.com/MushroomObserver/mushroom-observer/blob/main/README_API.md.

  ##############################################################################

  # APPLICATION LAYOUT -- this stuff appears on every single page

  # This goes in the title bar of the browser.  You don't need to translate this,
  # it's up to you.
  app_title: Mushroom Observer

  # This goes in a box at the top of the page.
  app_banner_box: "Check out our new \"Help Identify\":https://mushroomobserver.org/observations/identify interface developed by Andrew Nimmo!<br>\nAlso checkout the \"MushroomObsMerch Etsy store\":https://www.etsy.com/shop/MushroomObsMerch"

  # These are the controls/links in the left-hand panel.
  app_intro: Introduction
  app_how_to_use: How To Use
  app_how_to_help: How To Help
  app_privacy_policy: Privacy Policy
  app_donate: Donate
  app_send_a_comment: Send a Comment
  app_index_a_z: "[:INDEXES]: [:NAMES]"
  app_list_locations: "[:list_objects(type=:location)]"
  app_list_projects: "[:list_objects(type=:project)]"
  app_latest: Latest
  app_latest_changes: Changes by Users
  app_newest_images: "[:IMAGES]"
  app_comments: "[:COMMENTS]"
  app_observations_left: "[:OBSERVATIONS]"
  app_create_observation: "[:create_object(type=:observation)]"
  app_help_id_obs: Help Identify
  app_sort_by_date_obs: "[:sort_by_object(type=:date)]"
  app_sort_by: "[:sort_by_object(type=order)]"
  app_species_list: "[:SPECIES_LISTS]"
  app_create_list: Create List
  app_sort_by_date_spl: "[:sort_by_object(type=:date)]"
  app_sort_by_title: "[:sort_by_object(type=:title)]"
  app_account: Account
  app_login: Login
  app_create_account: Create Account
  app_current_user: Current User
  app_comments_for_you: Comments for You
  app_your_observations: Your Observations
  app_your_lists: Your Lists
  app_your_interests: Your Interests
  app_your_summary: Your Summary
  app_preferences: Preferences
  app_life_list: Life List
  app_checklist: Checklist
  app_join_mailing_list: Join Mailing List
  app_logout: Logout
  app_admin: Admin
  app_blocked_ips: Blocked IPs
  app_switch_users: Switch Users
  app_users: "[:list_objects(type=:user)]"
  app_email_all_users: Email All Users
  app_add_to_group: Add to Group
  app_turn_admin_on: Turn on Admin Mode
  app_turn_admin_off: Turn off Admin Mode
  app_languages: Languages
  app_contributors: Contributors
  app_site_stats: Site Stats
  app_colors_from: Colors from [theme]
  app_powered_by: Powered by
  app_preferred_browser: Preferred browser
  app_feature_tracker: Feature Tracker
  app_publications: Publications
  app_more: More
  app_other: Other
  app_report_a_bug: Report a Bug

  # This is for the search bar at the top of every page.
  app_find: Find
  app_search: Search
  app_search_google: Site (via google)
  app_advanced_search: Advanced Search
  app_timer: "time: [seconds] sec"
  app_index_timer: "[num] results in [seconds] sec"

  # This shows up at the bottom of every page.  We recommend something like: \n
  # "Translated into <Language> by _user your-login_"
  app_translators_credit: Translated into English by
  app_translators_credit_and_others: and others
  app_edit_translations: Edit All Translations
  app_edit_translations_on_page: Edit Translations on this Page

  # These are general alerts that appear near the top of the page.
  app_no_ajax: Your Browser Is Out of Date
  app_no_browser: We Don't Recognize Your Browser
  app_no_javascript: Javascript Is Disabled
  app_no_session: You Have Cookies Disabled

  # Title of the RSS auto-discovery link in the HTML header section.
  app_rss: "[:app_title] RSS"

  ##############################################################################

  # MOST POPULAR PAGES

  # emails/ask_observation_question
  ask_observation_question_title: Question about [name]
  ask_observation_question_label: Enter your question below.  When you hit "[:SEND]" it will be emailed to [user].  The email will automatically include a link to this observation as well as your email address.

  # emails/ask_user_question
  ask_user_question_title: Email Message for [user]
  ask_user_question_label: Enter your question below.  When you hit "[:SEND]" it will be emailed to [user].  The email will include your email address as the 'Reply To' address.
  ask_user_question_message: "[:Message]"
  ask_user_question_subject: "[:Subject]"

  # emails/ask_webmaster_question
  ask_webmaster_title: Email Question or Comment
  ask_webmaster_your_email: Your email address
  ask_webmaster_question: Question or Comment
  ask_webmaster_note: "Thanks for your interest in the Mushroom Observer website.  This website was first launched in mid-2006.  The site is owned by the non-profit \"Mushroom Observer, Inc.\":/support/governance and administered by a group of volunteer developers and maintainers.  We welcome any questions you might have about using the site or comments on how the site might be improved.  Please have a look at our \"feature tracker\":/pivotal/index or our \"account on Pivotal Tracker\":https://www.pivotaltracker.com/projects/224629 to see what we have planned.  You can vote and comment on all the various suggestions for future development there.  However, they are only rough guides, subject to bugs or others issues that may come up and, of course, the availability of our own time to work on the site.\n\nThe Mushroom Observer Team"

  # comments/new
  comment_add_title: Add Comment to [name]
  comment_add_create: "[:CREATE]"

  # comments/edit
  comment_edit_title: Edit Comment on [name]

  # comments/index (This is used to describe the object the comment is
  # about if the object has been deleted, orphaning the comment.)
  comment_list_deleted: object deleted

  # comments/show
  comment_show_title: Comment on [Name]
  comment_show_created_at: "[:Created]"
  comment_show_by: "[:By]"
  comment_show_summary: "[:Summary]"
  comment_show_comment: "[:Comment]"
  comment_show_show: "[:show_object]"
  comment_show_edit: "[:EDIT]"
  comment_show_destroy: "[:DESTROY]"

  # emails/commercial_inquiry
  commercial_inquiry_title: Commercial Inquiry About [name]
  commercial_inquiry_header: Enter your commercial inquiry about this image.  When you hit "[:SEND]" it will be emailed to [user].  The email will automatically include a link to this image as well as your email address.

  # locations/descriptions/new
  create_location_description_title: "[:create_name_description_title]"

  # locations/new
  create_location_title: "[:create_object(type=:location)]"

  # names/descriptions/new
  create_name_description_title: Create Description for [name]

  # names/new
  create_name_title: "[:create_object(type=:name)]"
  create_name_multiple_names_match: There are already multiple names matching "[str]".
  create_name_duplicate_identifier: is used by another Name

  # naming/create
  create_naming: Propose a Name
  create_naming_title: "Propose Name for Observation #[id]"
  create_new_naming_warn: Sorry, someone else has given this a positive vote, so we had to create a new Naming to accomodate your changes."

  # observations/identify
  obs_needing_id: Observations Needing Identification
  obs_needing_id_intro: "Here you can quickly scan unidentified observations, propose a name, or vote on a current name. Use the search bar above to filter by location, taxon or user.\n\nIf you feel you can't improve on an identification, \"[:mark_as_reviewed]\" and it won't come up again. (It will still appear for others.)\n\n*\"Lightbox\" shortcuts:*\n&lsqb;&larr;&rsqb; &lsqb;&rarr;&rsqb; move between observations, &lsqb;return&rsqb; propose a name, &lsqb;/&rsqb; mark as reviewed."
  mark_as_reviewed: Mark as reviewed
  marked_as_reviewed: Marked as reviewed

  # observer/create_observation
  create_observation_title: "[:create_object(type=:observation)]"

  # observation/download_observations
  download_observations_title: Download Observations
  download_observations_back: Cancel (Back to Index)
  download_observations_format: Choose format
  download_observations_raw: CSV spreadsheet
  download_observations_adolf: The Adolf Special™
  download_observations_darwin: Darwin Core
  download_observations_symbiota: Symbiota
  download_observations_fundis: FunDiS
  download_observations_what_is_this: what is this?
  download_observations_encoding: Choose character encoding
  download_observations_ascii: ASCII (no accents)
  download_observations_windows: WINDOWS-1252 (best for Excel)
  download_observations_utf8: UTF-8 (most universal)
  download_observations_utf16: UTF-16 (best for Windows 7 and up)
  download_observations_print_labels_header: Or you can print labels for the selected observations
  download_observations_print_labels: Print Labels

  # location/edit_location
  edit_location_title: "[:edit_object(type=:location)]"

  # location/edit_location_description
  edit_location_description_title: Edit [name]

  # name/edit_name_description
  edit_name_description_title: Edit [name]

  # name/edit_name
  edit_name_title: Edit Name [name]
  edit_name_multiple_names_match: "Multiple names match \"[str]\".  If you want to get rid of this name, please choose one of the following names to merge it with: [matches]"
  edit_name_fill_in_classification_for_genus_first: You need to fill in a classification for the genus first.
  edit_lifeform_title: Edit Lifeform of [name]
  edit_lifeform_help: Check boxes of all categories which apply to this taxon.
  propagate_lifeform_title: Propagate Lifeform to Subtaxa of [name]
  propagate_lifeform_add: Check boxes of categories to add to all subtaxa.
  propagate_lifeform_remove: Check boxes of categories to remove from all subtaxa.

  # observations/edit_naming
  edit_naming_title: "Edit [:NAMING] for Observation #[id]"

  # observations/edit
  edit_observation_title: "[:edit_object(type=:observation)]: [name]"
  edit_observation_turn_off_specimen_with_records_present: You just told us there is no longer a specimen available.  Don't forget to remove the corresponding collection numbers, fungarium records and/or sequences below, too, if you need to.

  # account/email_new_password
  email_new_password_title: Email New Password
  email_new_password_login: Login

  # observer/email_merge_request
  email_merge_request_title: Send [TYPE] Merge Request
  email_merge_request_help: By changing the name of a [type] to be the same as the name of another [type] you are effectively requesting that we merge two [types].  If this is really what you want to do, please take a minute to explain why you think this is the right thing to do.  This will send a request to the admins, and if we agree with you, we will perform the merge.  Note that merging two [types] cannot be undone. It will implicitly affect all [:observations] or other objects attached to the two [types].
  email_merge_request_success: Your request has been sent.  Thank you!

  # emails/name_change_request
  email_name_change_request_title: Send Name Change Request
  email_name_change_request_help: "Changing this Name will indirectly affect other Names that depend on this Name. For instance, another Name may: include this Name as part of its Classification; or have this Name as an approved synonym. If you really want to change this Name, please explain why. This will send a request to the admins, and if we agree with you, we will make the change."
  new_name: New Name
  email_change_name_request_success: Your request has been sent. Thank you!

  # observer/_form_comments
  form_comments_comment: "[:Comment]"
  form_comments_summary: "[:Summary]"

  # shared/_fields_for_description
  form_description_source: "[:SOURCE]"
  form_description_source_public: Public [:app_title] Description
  form_description_source_foreign: From Another [:app_title] Server
  form_description_source_project: "[:PROJECT]"
  form_description_source_source: Independent Source
  form_description_source_user: "[:USER]"
  form_description_permissions: Permissions
  form_description_public_writable: Modifiable by the general public.
  form_description_public_readable: Visible to the general public.
  form_description_source_help: "There are three kinds of descriptions you can create:\n1. *Public:* These are wikipedia-style documents that are editable by everyone on the site.  The default title is \"[:description_part_title_public]\". Use the text field above to customize this.\n2. *Source:* These descriptions come from a third-party source, and typically are not meant to be modifiable.  Enter the name of the source in the text field above.  Note, if you are posting a description that derives from copyrighted material, please be sure to rewrite it in your own words.\n3. *User:* Use this to create your own personalized description.  The default title will be \"[:description_part_title_user(user=:name)]\".  Use the text field above to customize this.  In both this and the 'Source' type above, you will have exclusive rights to choose who can view and modify this description (see the check-boxes below)."
  form_description_permissions_help: Is the general public is allowed to view or make modifications to this description?  If you wish to have more control over read, write and admin permissions, please use the '[:show_description_adjust_permissions]' link above.
  form_description_license_help: Please select "license":/info/how_to_use#license you want to use for this description.

  # observations/_form_images
  form_images_when_taken: When Was It Taken
  form_images_when_help: Date the photograph or drawing was created.
  form_images_notes_help: Enter notes that are specific to this particular image.
  form_images_copyright_holder: "[:COPYRIGHT_HOLDER]"
  form_images_original_name: Original File Name
  form_images_select_license: Select a "License":/info/how_to_use#license
  form_images_license_help: Select "license":/info/how_to_use#license you want to give for this image.
  form_images_project_help: Check any projects you wish to attach this image to.
  form_images_camera_date: Camera Date

  # observer/_form_list_feedback
  form_list_feedback_missing_names: The following names could not be found.
  form_list_feedback_missing_names_help: Click 'Save'/'Update' to create these names.  If you want to correct any you entered by hand, do so in the area below and click 'Save' to re-evaluate the list.  If the names came from an uploaded species list, create a correct file and select it for upload.

  # location/_form_location
  form_locations_locked: Lock this location so users cannot change the name or coordinates?
  form_locations_gen_desc: General Description
  form_locations_ecology: Habitat Description
  form_locations_species: Interesting Species
  form_locations_notes: "[:Notes]"
  form_locations_refs: "[:form_names_refs]"
  form_locations_refs_help: "[:form_names_refs_help]"
  form_locations_help: "<a href=\"/location/help\" target=\"_new\">Help</a>"
  form_locations_find_on_map: Find on Map =>
  form_locations_lat_long_help: All values should be in decimal degrees.
  form_locations_license_help: Select "license":/info/how_to_use#license you want to give for the above text.
  form_locations_gen_desc_help: Describe the geographical location of this location.
  form_locations_ecology_help: Summarize the climate, geology, ecology, plant communities, etc.
  form_locations_species_help: List the common, rare, or otherwise interesting species found here.
  form_locations_notes_help: Enter notes that are specific to this particular location.  For example, whether it is private or public, whether permits are required, driving directions, etc.
  form_locations_dubious_help: Submit again to use this location name or edit the text below to correct any typo.

  # observer/_form_name
  form_names_locked: Lock this name so users cannot change name, author or rank?
  form_names_text_name: Scientific Name
  form_names_icn_id: "ICN Identifier #"
  form_names_identifier_help: Index Fungorum or MycoBank registration number, if known.
  form_names_misspelling: This name is misspelt.
  form_names_misspelling_it_should_be: It should be
  form_names_taxonomic_notes: Notes on Taxonomy
  form_names_taxonomic_notes_warning: Please avoid duplicating information from <a href=\"http://www.indexfungorum.org/\">Index Fungorum</a> (IF) or  <a href=\"https://www.mycobank.org/\">MycoBank</a> (MB) in the [:form_names_taxonomic_notes]. Instead, enter the Index Fungorum Registration Identifier or the MycoBank number in the [:form_names_icn_id] field above. This will automatically create links to both IF and MB.
  form_names_classification: Taxonomic Classification
  form_names_gen_desc: General Description
  form_names_diag_desc: Diagnostic Description
  form_names_look_alikes: Look Alikes
  form_names_habitat: Habitat
  form_names_distribution: Distribution
  form_names_uses: Uses
  form_names_notes: Notes
  form_names_refs: References
  form_names_text_name_help: "Unformatted taxon name <i>without</i> author info or status info. E.g.: <br>&nbsp;&nbsp; Amanita muscaria var. flavivolvata <br>For a <b>group or clade</b>, select <b>[:RANK]</b> “[:RANK_GROUP]” above, and add either “group” or “clade” at the end of <b>[:form_names_text_name]</b>. E.g.: <br>&nbsp;&nbsp; Amanita muscaria group <br>&nbsp;&nbsp; Morchella elata clade"
  form_names_author_help: "Include the author using <a href=\"http://www.iapt-taxon.org/nomen/main.php?page=art46\" target=\"_new\">ICN</a> format. <b>[:Authority]</b> may also include “sensu” and/or status information. E.g.: <br>&nbsp;&nbsp; (Singer) Jenkins <br>&nbsp;&nbsp; sensu Ginns <br>&nbsp;&nbsp; N. Siegel & C.F. Schwarz nom. prov."
  form_names_citation_help: Citation for the publication of this name.
  form_names_citation_textilize_note: Citations can be formatted using the <a href="/info/textile_sandbox" target="_new">Textile markup system</a>.
  form_names_misspelling_note: If this name is misspelt, please check the box and enter the correct spelling. *NOTE:* Please do not use this to deprecate correctly-spelled synonyms.
  form_names_classification_help: "List the higher taxa containing this [rank], one name per rank. Do not include genus or lower ranks. Example:<br/> Domain: _Eukarya_<br/> Kingdom: _Fungi_<br/> Phylum: _Basidiomycota_<br/> Class: _Agaricomycetes_<br/> Order: _Agaricales_<br/> Family: _Agaricaceae_<br/>"
  form_names_gen_desc_help: Describe the general appearance of this taxon.
  form_names_diag_desc_help: Describe what distinguishes this taxon from closely related taxa.
  form_names_look_alikes_help: What other taxa look similar to this one?
  form_names_habitat_help: What habitats has taxon has been found in?
  form_names_distribution_help: Where geographically has this taxon been found and where is it expected to occur?
  form_names_uses_help: How has this taxon been used by people?
  form_names_notes_help: Please include notes about the validity of this name, common misuses of the name, and more appropriate names to be used when applicable.
  form_names_refs_help: Each line is considered a separate reference, but no other formatting is enforced.
  name_error_unregistrable: The [rank] '[name]' is not eligible for an ICN identifier.
  name_error_icn_id_in_use: An ICN identifier number may be used by only one Name. '[number]' is already used by '[name]'.
  name_error_field_start: "[field] must not start with '[start]'."
  name_error_field_end: "[field] must not end with '[end]'."

  # observations/_form_naming
  form_naming_confidence: Confidence
  form_naming_valid_synonyms: Valid synonyms are
  form_naming_deprecated: The name '[name]' is deprecated.
  form_naming_not_recognized: MO does not recognize the name '[name]'.
  form_naming_parent_deprecated: The [rank] [parent] is deprecated.
  form_naming_name_help: The **scientific name** (without author) that identifies this Observation. **Leave this field blank if you don't know the scientific name.**
  form_naming_deprecated_help: Select a valid name or click '[button]' to use '[name]'.
  form_naming_correct_help: Did you mean one of the following names? [:form_naming_deprecated_help]
  form_naming_not_recognized_help: "To proceed: Edit the name to be a valid, correctly spelled, scientific name\n(or -- if you are creating an Observation -- erase the name).\nThen click '[button]'."
  form_naming_multiple_names: Multiple names match '[name]'.  Select the one you intended.
  form_naming_multiple_names_help: The number after each name is how many observations are currently using that name.
  form_naming_confidence_help: How confident are you of this identification?  Please justify how you arrived at your decision in the boxes below, as well.

  # observations/_form_observations
  form_observations_specimen_available: Specimen Available
  form_observations_is_collection_location: Is this location where it was collected?
  form_observations_gps_hidden: Hide exact coordinates?
  form_observations_original_name: Original File Name
  form_observations_upload_images: Upload Images
  form_observations_uploading_images: Uploading Images
  form_observations_upload_another: Upload Another...
  form_observations_creating_observation: Creating Observation
  form_observations_edit_image: Edit Image
  form_observations_remove_image: Remove Image
  form_observations_lat_long_help: "Optional GPS location within **[:WHERE]**. Latitude must be -90.0 to 90.0;  longitude must be -180.0 to 180.0. Elevation will be converted to meters. If you choose to provide this data please make it as accurate as possible. Examples: \"34.1164\" = \"34°6&apos;59&quot;N\", \"-118.1459\" = \"118 8.754 W\", \"239 m\" = \"784 ft.\""
  form_observations_log_change: Log Change
  form_observations_is_collection_location_help: Check when the location is where the mushroom was growing.  Uncheck when it is only where the mushroom was seen (e.g., mushroom fairs, grocery, foray id table where collection location is unknown etc.).
  form_observations_open_map: Open Interactive Map
  form_observations_clear_map: Clear Map
  form_observations_locate_on_map: Locate on Map
  form_observations_notes_help: Please include any additional information you can think of about this observation that isn't clear from the photographs, e.g., habitat, substrate or nearby trees; distinctive texture, scent, taste, staining or bruising; results of chemical or microscopic analyses, etc.
  form_observations_remove_image_confirm: Are you sure you want to remove this image?  This will only remove this image from this observation.  If it is attached to other observations, it will remain attached to them.
  form_observations_specimen_available_help: Check when there is a preserved specimen available for further study.
  form_observations_upload_help: Use the checkboxes on the left to select the image you would like to use as the thumbnail for this observation.
  form_observations_upload_help_multi_select: Use the checkboxes on the left to select the image you would like to use as the thumbnail for this observation. In the file select dialog you can select multiple images at a time.  You can also continue to add additional images by clicking the button below.
  form_observations_where_help: "Place where the Observation was made. **In the US this should be at least as precise as the county.**\nInclude administrative divisons ordered from smallest to largest, ending with the full name of the country, except use 'USA' for the United States of America.\nExamples:\n&nbsp;&nbsp; [loc1]\n&nbsp;&nbsp; [loc2]"
  form_observations_locate_on_map_help: Use the Locate on Map Button to bring this location up on the map. Then click to add a marker and drag it to the specific Latitude & Longitude.
  form_observations_dubious_help: Click '[button]' to use this location name or edit the text below to correct any typo.
  form_observations_project_help: Check any projects you wish to attach this observation to.  All images you upload will also automatically be attached to these projects, too.
  form_observations_list_help: Check any species lists you would like to add this observation to.
  form_observations_edit_specimens_help: Please add, edit and remove specimen data from the main observation page.
  form_observations_use_date: Use this date
  form_observations_date_warning: "Note: The camera date on some of your photos doesn't match the observation date you have entered."
  form_observations_gps_info: We were able to detect GPS coordinates in the image(s) you attached. Select one of the coordinates then click 'update' to apply the coordinates to your observation.
  form_observations_set_observation_date_to: Set observation date to
  form_observations_set_image_dates_to: Set image dates to
  form_observations_image_too_big: This image is too large. Images must be less than [max]Mb in file size.
  form_observations_upload_error: Something went wrong while uploading image. Skipping it for now. You can try uploading it again later after we've created the observation.
  form_observations_collection_number_help: Enter the collector's full name and their record identifier.  The identifier can be anything.  It's whatever you use to keep track of your specimens, and it is typically written on the specimen label.  This is most commonly a sequential number starting at 1 for your first specimen, and working up over your life time.  Another common format is a year or date along with a collection number for that date, e.g., "17-034".  But it can be anything you like, including letters and punctuation.
  form_observations_herbarium_record_help: If you've sent a specimen to a fungarium, you can enter that here, along with their accession number if you know it.  Otherwise let it default to your personal fungarium and leave the accession number blank.
  form_observations_there_is_a_problem_with_location: There is a problem with the location. "+See message below.+":#location_messages
  form_observations_there_is_a_problem_with_name: There is a problem with the name. "+See message below.+":#name_messages

  # observations/_form_species_list
  form_species_lists_title: Title
  form_species_lists_species_to_add: Select Species to Add
  form_species_lists_write_in_species: "Write-In Species: (enter a name on each line)"
  form_species_lists_list_notes: Species List Notes
  form_species_lists_member_notes: Notes for each new member
  form_species_lists_confidence: Confidence in identifications
  form_species_lists_deprecated: The following names are deprecated
  form_species_lists_deprecated_help: Select any names you would prefer to use.  If you prefer a name you entered then don't select one of the suggested synonyms.
  form_species_lists_multiple_names: Multiple names match each of the following entries
  form_species_lists_multiple_names_help: In each case, select the intended name.  The number after each name is how many observations are currently using that name.
  form_species_lists_project_help: Check any projects you wish to attach this species list to.  Any observations you create for this species list will also automatically be attached to these projects, too.  (But not pre-existing observations.)

  # observations/_form_synonyms
  form_synonyms_names: Names
  form_synonyms_names_help: List the names you want to be synonymized with [name].
  form_synonyms_current_synonyms: Current Synonyms
  form_synonyms_current_synonyms_help: Unchecked items will no longer be synonymized with this name, but will remain synonymized with each other.
  form_synonyms_proposed_synonyms: Proposed Synonyms
  form_synonyms_proposed_synonyms_help: Unchecked items will no longer be synonymized with this name, but will retain their relationships with each other.
  form_synonyms_deprecate_synonyms: Deprecate Synonyms
  form_synonyms_deprecate_synonyms_help: If checked all listed synonyms become deprecated names.  Otherwise, they are left as they are with new names created as not deprecated.
  form_synonyms_missing_names: The following names could not be found.
  form_synonyms_missing_names_help: Click [:name_change_synonyms_submit] to create these names.  If you want to correct any names, do so in the area below and click [:name_change_synonyms_submit] to re-evaluate the list.

  # images/new
  image_set_default: Set as default thumbnail
  image_add_title: Add an Image for [name]
  image_add_edit: "[:edit_object(type=:observation)]"
  image_add_default: Default thumbnail
  image_add_image: "[:Image]"
  image_add_optional: "[:optional]"
  image_add_upload: "[:UPLOAD]"
  image_add_warning: Please only upload images that you created or which you own the copyright of. By uploading images you are giving us permission to distribute this image to other users ("legalese":http://creativecommons.org/licenses/by-nc-sa/2.5/). You are also giving us permission to display this image along side advertisements or other fund-raising tools that may be used to support this site.

  # account/profile/images/reuse
  image_reuse_all_users: Include other users' images.
  image_reuse_just_yours: Only show your images.

  # observations/images/edit
  image_edit_title: "Editing Image: [name]"

  # observations/images/remove
  image_remove_edit: "[:edit_object(type=:observation)]"
  image_remove_remove: Remove
  image_remove_title: Remove Images from [name]

  # observations/images/reuse
  image_reuse_title: Reuse Image for [name]
  image_reuse_edit: "[:edit_object(type=:observation)]"
  image_reuse_id: Image ID
  image_reuse_reuse: Reuse
  image_reuse_id_help: Either click one of the images below, or if you know the image ID, just enter it here and click '[:image_reuse_reuse]'.

  # images/show
  image_show_title: "[:IMAGE]: [name]"
  image_show_inquiry: Send Commercial Inquiry
  image_show_rotate_left: Rotate Left
  image_show_rotate_right: Rotate Right
  image_show_mirror: Mirror
  image_show_edit: "[:EDIT]"
  image_show_destroy: "[:DESTROY]"
  image_show_when: "[:WHEN]"
  image_show_notes: "[:NOTES]"
  image_show_copyright: Copyright
  image_show_public_domain: Public Domain by
  image_show_quality: Quality
  image_show_your_vote: Your Vote
  image_show_vote_and_next: Vote & [:NEXT]
  image_show_comments: "[num] comment(s)"
  image_show_observations: "[:OBSERVATIONS]"
  image_show_thumbnail: Thumbnail
  image_show_small: Small
  image_show_medium: Medium
  image_show_large: Large
  image_show_huge: Huge
  image_show_full_size: Full Size
  image_show_original: Show Original Image
  image_show_exif: Show EXIF Header
  image_show_original_name: Original File Name
  image_show_make_default: Make this the default size
  image_show_transform_note: Image is being processed. This may take several seconds.

  # images/exif/show
  exif_data_for_image: "EXIF Data for Image [image]"

  # observations/list_observations
  list_observations_location_all: All Locations
  list_observations_location_define: Define This Location
  list_observations_location_merge: Merge With A Defined Location
  list_observations_alternate_spellings: Maybe you meant one of the following names?
  list_observations_suggestions: Other Links
  list_observation_name: "[:NAME]"
  list_observation_observations: Observations of
  list_observations_add_to_list: Add To / Remove From Species List
  list_observations_download_as_csv: Download Observations

  # locations/list_place_names (list_locations)
  list_place_names_known: Known Locations
  list_place_names_known_order: "(by name)"
  list_place_names_map: Map Locations
  list_place_names_merge: Merge
  list_place_names_parenthetical: Number in parentheses shows Observation count.
  list_place_names_popularity: "\"[:sort_by_num_views]\" means how many times the page was visited."
  list_place_names_undef: Undefined Locations
  list_place_names_undef_order: "(by frequency)"

  # locations/list_countries
  list_countries: Country List
  list_countries_known: Countries With Observations
  list_countries_title: Countries and Other Localities
  list_countries_unknown: Other Localities With Observations
  list_countries_missing: Countries Without Observations

  # _location (RSS log display)
  location_change: Change to Location

  # model/location
  location_dubious_ambiguous_country: Ambiguous country or state, '[country]'
  location_dubious_bad_char: Contains unexpected character '[char]'
  location_dubious_bad_term: For consistency, we prefer '[good]' instead of '[bad]'.
  location_dubious_commas: All commas should be followed by a space and another word
  location_dubious_empty: Empty location given
  location_dubious_redundant_state: Both '[state]' and '[country]' are on the list of countries and continents.  A common mistake is to include the continent in addition to the country; this is unnecessary.
  location_dubious_unknown_country: Unknown country '[country]'
  location_dubious_unknown_state: Unrecognized state or province '[state]' for '[country]'.

  # account/login/new
  login_please_login: Please login
  login_login: Login
  login_user: User name or Email address
  login_password: Password
  login_remember_me: Remember me at this computer.
  login_forgot_password: I forgot my password.  "Email me a new one.":/account/email_new_password
  login_no_account: I don't have an account.  "Create a new account.":/account/signup
  login_having_problems: If you are having problems logging into your account, send "email to the webmaster":/emails/ask_webmaster_question.
  email_new_password_help: When you complete this page and click "Send", we will send you an email with verification information.
  email_spam_notice: If you do not see the email in your inbox, check your spam folder. If it's in your spam folder, please (1) notify your email provider that it's  not spam and (2) whitelist "mushroomobserver.org". This may prevent future MO emails from ending up in your -- or other users' -- spam folders.
  login_layout_description: A website to record observations about mushrooms, help people identify unfamiliar mushrooms, and expand the community around the scientific exploration of mushrooms (mycology).
  login_create_account_caption: Create a free account
  login_explain_login_requirement: To prevent automated programs from consuming too much of our resources, we limit website use to registered users.
  login_data_without_login_caption: Get MO Data Without Logging In
  login_images_without_login: Get "MO Images for Machine Learning":/articles/20.
  login_data_without_login: Get "MO Data":https://github.com/MushroomObserver/mushroom-observer/blob/main/README_API.md#csv-files.

  # account/logout
  logout_title: Logout
  logout_note: You are now logged out of the [:app_title] website.  Editing functions are disabled.

  # location/map_locations
  map_locations_title: Map of [locations]
  map_locations_global_map: Global Map

  # name/approve_name
  name_approve_title: Approve [name]
  name_approve_comment_summary: "[:Approved]"
  name_approve_comments: "[:Comments]"
  name_approve_comments_help: "Please include any notes about why this name has been approved.\nThis will be added to the notes for [name]."
  name_approve_deprecate: Deprecate the following synonyms
  name_approve_deprecate_help: If you want to split up a set of synonyms, click 'Approve' or 'Cancel' and then click the 'Change Synonyms' link.

  # name/change_synonyms
  name_change_synonyms_title: Synonyms for [name]
  name_change_synonyms_submit: Submit Changes
  name_change_synonyms_confirm: Please confirm that this is what you intended.

  # name/deprecate_name
  name_deprecate_title: Deprecate [name]
  name_deprecate_preferred: Preferred name
  name_deprecate_comment_summary: "[:Deprecated]"
  name_deprecate_comments: "[:Comments]"
  name_deprecate_preferred_help: Enter the preferred name. Author citation is recommended but not required.
  name_deprecate_comments_help: "Please say why this Name has been deprecated (e.g, a link to Index Fungorum).\nThis will be added to the Comments for [name]."

  # name/name_index (and other actions using same view)
  name_index_add_name: Add Name
  name_index_bulk_edit: "[:name_bulk_title]"

  # name/map
  name_map_title: Occurrence Map for [name]
  name_map_about: "[:show_name]"
  name_map_no_maps: No observations of [name] have mappable location information.

  # info/news
  news_title: "Latest Release: April 17, 2017"
  news_header: This page provides notes on the latest releases and changes to [:app_title].
  news_content: "[:news_content_pr_306]\n\n[:news_content_pr_301]\n\n[:news_content_pr_294]\n\n[:news_content_pr_291]\n\n[:news_content_pr_293]\n\n[:news_content_pr_276]\n\n[:news_content_pr_261]\n\n[:news_content_pr_258]\n\n[:news_content_pr_256]\n\n[:news_content_pr_249]\n\n[:news_content_pr_248]\n\n[:news_content_pr_247]\n\n[:news_content_pr_246]\n\n[:news_content_commit_efa11ea]\n\n[:news_content_pr_241]\n\n[:news_content_pr_240]\n\n[:news_content_pr_238]\n\n[:news_content_commit_22deee6]\n\n[:news_content_commit_33639d5]\n\n[:news_content_commit_96e27e9]\n\n[:news_content_pr_236]\n\n[:news_content_pr_235]\n\n[:news_content_pr_233]\n\n[:news_content_pr_232]\n\n[:news_content_pr_231]\n\n[:news_content_pr_230]\n\n[:news_content_pr_226]\n\n[:news_content_pr_224]\n\n[:news_content_pr_223]\n\n[:news_content_pr_221]\n\n[:news_content_pr_220]\n\n[:news_content_pr_219]\n\n[:news_content_pr_217]\n\n[:news_content_pr_216]\n\n[:news_content_pr_215]\n\n[:news_content_pr_213]\n\n[:news_content_pr_212]\n\n[:news_content_pr_208]"

  # info/news individual updates
  news_content_pr_306: "<a href=\"https://github.com/MushroomObserver/mushroom-observer/pull/306\" target=\"_new\">PR #306</a> (April 17, 2017) Allow removal of author from Name; allow Group or Clade authored/unauthored Name pairs."
  news_content_pr_301: "<a href=\"https://github.com/MushroomObserver/mushroom-observer/pull/301\" target=\"_new\">PR #301</a> (April 1, 2017) Add google map inset to observation form to help users enter good lat/long and elevation for observatons."
  news_content_pr_294: "<a href=\"https://github.com/MushroomObserver/mushroom-observer/pull/294\" target=\"_new\">PR #294</a> (March 19, 2017) Add support for clade names. These are just like group names, but use “clade” instead of “group”. Clarify and expand instructions on the Create Name and Edit Name pages."
  news_content_pr_291: "<a href=\"https://github.com/MushroomObserver/mushroom-observer/pull/291\" target=\"_new\">PR #291</a> (March 18, 2017) Improve group names: allow “group” to be appended to any ICN valid Scientific Name, requiring “group” to be in the Scientific Name field."
  news_content_pr_293: "<a href=\"https://github.com/MushroomObserver/mushroom-observer/pull/293\">PR #293</a> (March 16, 2017) Fixed bug which caused loss of “Big Eyes” next to a Proposed Name and caused incorrect calculation of Observer Preference."
  news_content_pr_276: "<a href=\"https://github.com/MushroomObserver/mushroom-observer/pull/276\">PR #276</a> (January 24, 2017) Revived pages explaining color themes. See https://mushroomobserver.org/theme/color_themes. Moved theme actions to a new controller."
  news_content_pr_261: "<a href=\"https://github.com/MushroomObserver/mushroom-observer/pull/261\">PR #261</a> (January 7, 2017) Added prototype ability to create \"external links\" between observations and corresponding records on external websites, such as MycoPortal and GenBank."
  news_content_pr_258: "<a href=\"https://github.com/MushroomObserver/mushroom-observer/pull/258\">PR #258</a> (December 27, 2016) Add - via user preferences - persistent filters giving user the option to exclude imageless observations and/or observations without specimens from Activity Feed and other displays of observations."
  news_content_pr_256: "<a href=\"https://github.com/MushroomObserver/mushroom-observer/pull/256\">PR #256</a> (December 25, 2016) Made it so users who have only proposed a name for an observation will get comment response notifications, instead of requiring users to comment in order to get comment response notifications."
  news_content_pr_249: "<a href=\"https://github.com/MushroomObserver/mushroom-observer/pull/249\">PR #249</a> (December 24, 2016) Re-enabled donations through paypal  MO, Inc. can now officially accept tax-free donations!"
  news_content_pr_248: "<a href=\"https://github.com/MushroomObserver/mushroom-observer/pull/248\">PR #248</a> (December 22, 2016) You can now notify users by mentioning them in comments with the usual notations: \"_user john_\" or \"@john\".  If a user's login contains non-alphanumeric characters (like dashes, periods, spaces), then use this format: \"@John Doe@\"."
  news_content_pr_247: "<a href=\"https://github.com/MushroomObserver/mushroom-observer/pull/247\">PR #247</a> (December 22, 2016) The vote pull-down menus on observation pages now automatically save without requiring an additional page load."
  news_content_pr_246: "<a href=\"https://github.com/MushroomObserver/mushroom-observer/pull/246\">PR #246</a> (December 22, 2016) Added ability to add (or remove) results of an observation query to (from) an existing species list.  Look for link in upper right corner of any observation index page."
  news_content_commit_efa11ea: "<a href=\"https://github.com/MushroomObserver/mushroom-observer/commit/efa11ea\">Commit #efa11ea</a> (December 20, 2016) Added support for already-existing query capabilities via the search bar.  Search for observations matching \"help:me\" to see full list of new capabilites."
  news_content_pr_241: "<a href=\"https://github.com/MushroomObserver/mushroom-observer/pull/241\">PR #241</a> (September 15, 2016) Extensive refactor of Query model in preparation for user filters."
  news_content_pr_240: "<a href=\"https://github.com/MushroomObserver/mushroom-observer/pull/240\">PR #240</a> (September 11, 2016) Allows 'comb.' e.g., comb. nov., in author field.  Standardize 'comb.' and similar status indicators in future Name edits and creates."
  news_content_pr_238: "<a href=\"https://github.com/MushroomObserver/mushroom-observer/pull/238\">PR #238</a> (September 9, 2016) Fixes bug in email tracking which caused uploader's mailing address to be used in place of the person who wants the notifications."
  news_content_commit_22deee6: "<a href=\"https://github.com/MushroomObserver/mushroom-observer/commit/22deee6\">Commit #22deee6</a> (Aug 16, 2016) Fix errors cause by corrupted RSS log. Make failures more graceful if log gets corrupted in the future."
  news_content_commit_33639d5: "<a href=\"https://github.com/MushroomObserver/mushroom-observer/commit/33639d5\">Commit #33639d5</a> (Aug 10, 2016) Letter to MO Community stating policy on abuse, community openness.  Block user account."
  news_content_commit_96e27e9: "<a href=\"https://github.com/MushroomObserver/mushroom-observer/commit/96e27e9\">Commit #96e27e9</a> (Aug 7, 2016) Add basic documentation of API to GitHub."
  news_content_pr_236: "<a href=\"https://github.com/MushroomObserver/mushroom-observer/pull/236\">PR #236</a> (July 28, 2016) Prevent use of the Name \"Imageless\"."
  news_content_pr_235: "<a href=\"https://github.com/MushroomObserver/mushroom-observer/pull/235\">PR #235</a> (July 28, 2016) Improve link to MycoBank for taxa at the Group rank."
  news_content_pr_233: "<a href=\"https://github.com/MushroomObserver/mushroom-observer/pull/233\">PR #233</a> (July 28, 2016) Restore padding of tables created with Textile. Reduce size of Textile quoted paragraphs."
  news_content_pr_232: "<a href=\"https://github.com/MushroomObserver/mushroom-observer/pull/232\">PR #232</a> (July 28, 2016) Wrap long words (to prevent them from extending into other windows)."
  news_content_pr_231: "<a href=\"https://github.com/MushroomObserver/mushroom-observer/pull/230\">PR #231</a> (July 28, 2016) Improve test coverage of extensions."
  news_content_pr_230: "<a href=\"https://github.com/MushroomObserver/mushroom-observer/pull/230\">PR #230</a> (July 28, 2016) Refactor fixtures and tests to use Advanced Fixtures."
  news_content_pr_226: "<a href=\"https://github.com/MushroomObserver/mushroom-observer/pull/226\">PR #226</a> (May 30, 2016) Fix intermittent testing bug (in export_round_trip)."
  news_content_pr_224: "<a href=\"https://github.com/MushroomObserver/mushroom-observer/pull/224\">PR #224</a> (May 7, 2016) Prevent changes to the \"Unknown\" Location."
  news_content_pr_223: "<a href=\"https://github.com/MushroomObserver/mushroom-observer/pull/221\">PR #223</a> (April 24, 2016) Expand Show RSS Log page so it is easier to read."
  news_content_pr_221: "<a href=\"https://github.com/MushroomObserver/mushroom-observer/pull/221\">PR #221</a> (April 24, 2016) Fix bug where weakened confidence level vote sometimes caused mistaken calculation of Observer's favorite."
  news_content_pr_220: "<a href=\"https://github.com/MushroomObserver/mushroom-observer/pull/220\">PR #220</a> (February 1, 2016) Allow creation of Observations with observation date more than 20 years old."
  news_content_pr_219: "<a href=\"https://github.com/MushroomObserver/mushroom-observer/pull/219\">PR #219</a> (January 16, 2016) Create Vote Controller."
  news_content_pr_217: "<a href=\"https://github.com/MushroomObserver/mushroom-observer/pull/217\">PR #217</a> (January 15, 2016) Make \"Textile markup system\" a link everywhere on edit_name form."
  news_content_pr_216: "<a href=\"https://github.com/MushroomObserver/mushroom-observer/pull/216\">PR #216</a> (January 15, 2016) Remove IP address blocking from Rails code."
  news_content_pr_215: "<a href=\"https://github.com/MushroomObserver/mushroom-observer/pull/215\">PR #215</a> (January 15, 2016) Always show Observer Preference line in Observations if user checks \"View Observer’s Preferred ID?\"."
  news_content_pr_213: "<a href=\"https://github.com/MushroomObserver/mushroom-observer/pull/213\">PR #213</a> (January 14, 2016) Add Capybara gem and counterparts of 2 older integration tests."
  news_content_pr_212: "<a href=\"https://github.com/MushroomObserver/mushroom-observer/pull/212\">PR #212</a> (January 14, 2016) Enable web console in development mode on the VM."
  news_content_pr_208: "<a href=\"https://github.com/MushroomObserver/mushroom-observer/pull/208\">PR #208</a> (December 13, 2015) <u>Rails 4.2.5</u>\n\nAt long last the Mushroom Observer website is up to date with the latest stable version of Ruby on Rails (4.2.5). This has not been true since at least March of 2009.  The upgrade process started last August when we were still using the 2.1.1 version of Ruby on Rails.\n\nThis has been a huge team effort by all the volunteer developers on the project. Thanks to every one of you for helping to make this happen.\n\nFor those who are interested in the technical low-down of this specific release, we got to 4.1 last month and the biggest change between 4.1 and 4.2 was a new HTML parsing library that required many minor code changes throughout out code base. There have also been some changes to how email is handled and a variety of other small changes to the code base.  You should see no new changes in the site due to this latest upgrade, but of course <a href=\"/emails/ask_webmaster_question\">send us a note</a> if you see anything wrong."

  # shared/_observation_list
  observation_made_confidence: Community confidence

  # account/prefs
  prefs_title: Change Preferences
  prefs_link: Edit Preferences
  prefs_login: Login
  prefs_email: Email address
  prefs_password_new: New password
  prefs_password_confirm: Confirm new password

  prefs_appearance: Appearance Settings
  prefs_theme: Preferred theme
  prefs_themes_about: About Themes
  prefs_locale: Language
  prefs_location_format: Location Format
  prefs_location_format_postal: Postal (New York, USA)
  prefs_location_format_scientific: Scientific (USA, New York)
  prefs_hide_authors: "[:AUTHORITYS]"
  prefs_hide_authors_none: show author for all ranks (default)
  prefs_hide_authors_above_species: hide author for genus and higher ranks
  prefs_thumbnail_size: Thumbnail size
  prefs_thumbnail_small: "[:image_show_small]"
  prefs_thumbnail_large: "[:image_show_large]"
  prefs_thumbnail_maps: View thumbnail map on Observation page?
  prefs_image_size: Image size for "lightbox"
  prefs_image_size_help: Size shown when you click on an image.
  prefs_image_small: "[:image_show_small] (320 x 320)"
  prefs_image_medium: "[:image_show_medium] (640 x 640)"
  prefs_image_large: "[:image_show_large] (960 x 960)"
  prefs_image_huge: "[:image_show_huge] Huge (1280 x 1280)"
  prefs_image_full_size: "[:image_show_full_size]"
  prefs_layout_count: List page items
  prefs_layout_title: List page layout
  prefs_rows_by: rows ×
  prefs_columns: columns
  prefs_alt_col_colors: Alternate column colors.
  prefs_alt_row_colors: Alternate row colors.
  prefs_text_below_images: Put text below images.
  prefs_view_owner_id_help: View Observer's preferred ID for Observation (in addition to consensus ID)
  prefs_view_owner_id: "[:prefs_view_owner_id_help]"

  prefs_content_filters: Content Filters
  prefs_content_filters_explanation: Control content visibility site-wide.
  prefs_filters_has_images: Hide observations with no images
  prefs_filters_has_specimen: Hide observations with no specimens
  prefs_filters_lichen: Filter observations of lichens
  prefs_filters_lichen_yes: Show only lichens
  prefs_filters_lichen_no: Hide lichens
  prefs_filters_region: Show only observations and locations within this region
  prefs_filters_region_help: Must match the end of the location name, e.g., "Thailand" and "California, USA".
  prefs_filters_clade: Show only observations within this taxonomic clade
  prefs_filters_clade_help: Any taxonomic level is okay, e.g., "Agaricales", "Amanitaceae" and "Cortinarius".
  prefs_filter_off: filter off

  prefs_notes_template: Observation Notes Template
  notes_template: "[:prefs_notes_template]"
  prefs_notes_template_explanation: Comma-separated list of Notes sub-headings for the Create Observation page.
  prefs_notes_template_no_other: must not include a heading named “[part]”
  prefs_notes_template_no_dups: contains duplicate heading “[part]”
  prefs_privacy: Privacy Settings
  prefs_votes_anonymous: Votes on proposed names and images
  prefs_votes_anonymous_no: Always public
  prefs_votes_anonymous_yes: Always anonymous
  prefs_votes_anonymous_old: Public after [cutoff]
  prefs_keep_image_filenames: Keep original file name of uploaded images?
  prefs_keep_image_filenames_toss: remove from database completely
  prefs_keep_image_filenames_keep_but_hide: save but keep them private
  prefs_keep_image_filenames_keep_and_show: save and make them public
  prefs_bulk_filename_purge: Purge All Filenames from Database
  prefs_bulk_filename_purge_confirm: Are you sure you want to purge all image filenames from our database? This action cannot be undone.  Please note that no one but you is able to see these filenames, anyway.
  prefs_bulk_filename_purge_success: Successfully purged all image filenames from our database.
  prefs_change_image_vote_anonymity: Change Image Vote Anonymity
  prefs_license_note: Default "license":/info/how_to_use#license you want for new images.

  prefs_email_please_notify: Please notify me when...
  prefs_email_general: General Email
  prefs_email_general_commercial: someone is interested in using an image of mine for commercial purposes.
  prefs_email_general_features: new features come out.
  prefs_email_general_feature: "[:prefs_email_general_features]"
  prefs_email_general_questions: someone wants to send me a question about my observations, etc.
  prefs_email_general_question: "[:prefs_email_general_questions]"
  prefs_email_comments: "[:Comment] Email"
  prefs_email_comments_all: anyone comments on anything.
  prefs_email_comments_owner: someone comments on my observations, names, etc.
  prefs_email_comments_response: someone posts responses to my comments.
  prefs_email_locations: "[:Location] Email"
  prefs_email_locations_all: anyone changes any location.
  prefs_email_locations_admin: someone changes a location I administrate.
  prefs_email_locations_author: someone changes a location I'm author on.
  prefs_email_locations_editor: someone changes a location I've edited.
  prefs_email_observations: "[:Observation] Email"
  prefs_email_observations_all: anything happens to any observation.
  prefs_email_observations_consensus: consensus name changes for one of my observations.
  prefs_email_observations_naming: someone proposes a name for one of my observations.
  prefs_email_names: "[:Name] Email"
  prefs_email_names_all: anyone changes any name.
  prefs_email_names_admin: someone changes a name I administrate.
  prefs_email_names_author: someone changes a name I'm author on.
  prefs_email_names_editor: someone changes a name I've edited.
  prefs_email_names_reviewer: someone changes a name I've reviewed.
  prefs_email_prefs: Email preferences
  prefs_email_html: It's okay to use HTML in my emails.
  prefs_no_emails: Opt out of _all_ email from MO.
  prefs_email_digest_daily: Send me summary at the end of the day.
  prefs_email_digest_immediate: Notify me of events as they happen.
  prefs_email_digest_weekly: Send me summary at the end of the week.
  prefs_email_note: Note that none of these email features will cause your email address to be displayed on a webpage or allow the person who wants to contact you to obtain your email address.  You will be sent an email from news at mushroomobserver.org that will contain the contact information for the person who wants to contact you.  It will be entirely up to you if you want to respond to them.

  # account/profile
  profile_title: "[:edit_object(type=:profile)]"
  profile_link: "[:edit_object(type=:profile)]"
  profile_button: "[:SAVE_CHANGES]"
  profile_name: "[:Name]"
  profile_notes: About yourself
  profile_location: Primary location
  profile_mailing_address: Mailing Address for Collections
  profile_image_create: Upload photo
  profile_image_change: Upload new photo
  profile_image_remove: "(Remove photo.)"
  profile_image_reuse: "(Reuse another photo.)"
  profile_copyright_holder: Copyright holder and license for this image
  profile_copyright_warning: Please only upload an image that you created or which you own the copyright of.

  # account/reverify
  reverify_welcome: Reverify Account
  reverify_link: Reverify
  reverify_note: "Your account, [user], has not been verified yet.\n\nCheck your email for your verification URL or click the link below to have the verification email resent."

  # rss_logs/rss
  rss_description: List of changes to [:app_title] as they happen.
  rss_log_of_deleted_item: Deleted Item
  rss_log_title: Activity Log
  rss_by: by [user]
  rss_title: "[:app_title]"
  rss_filtered_mouseover: "[:app_title] has applied filter(s) based on your preferences."
  rss_show: "Show:"
  rss_hide: "Hide:"
  rss_all: Everything
  rss_all_help: Show all object types.
  rss_one_observation: "[:OBSERVATIONS]"
  rss_one_name: "[:NAMES]"
  rss_one_location: "[:LOCATIONS]"
  rss_one_species_list: "[:SPECIES_LISTS]"
  rss_one_project: "[:PROJECTS]"
  rss_one_glossary_term: "[:GLOSSARY]"
  rss_one_article: "[:NEWS]"
  rss_one_help: Show only [types].
  rss_make_default: Make This My Default
  rss_this_is_default: This Is Your Default
  rss_created_at: "[TYPE] Created"
  rss_changed: "[TYPE] Changed"
  rss_destroyed: "[TYPE] Destroyed"
  rss_consensus_reached: Consensus established

  # shared/_textile_help
  general_textile_link: Can be formatted with <a href="/info/textile_sandbox" target="_new">Textile</a>.
  shared_textile_link: More details here.
  shared_textile_help: Notes can be formatted using the <a href="/info/textile_sandbox" target="_new">Textile markup system</a>.<br/> _Amanita ocreata_, _A. ocreata_ ---> <u><b><i>Amanita ocreata</i></b></u> (linked to name description)<br/> __italic__, **bold** ---> <i>italic</i>, <b>bold</b><br/>

  field_textile_link: This field can be formatted with <a href="/info/textile_sandbox" target="_new">Textile</a>.

  # comments/_comments_for_object
  show_comments_add_comment: "[:add_object(type=:comment)]"
  show_comments_no_comments_yet: No one has commented yet.
  show_comments_and_more: And [num] more...

  # observation/_show_consensus
  show_consensus_species: Species in [name]

  # name/show_name_description or location/show_location_description
  show_description_empty: Nothing has been written for this description yet.
  show_description_destroy: "[:DESTROY]"
  show_description_edit: "[:EDIT]"
  show_description_clone: Clone
  show_description_merge: Merge With Another
  show_description_move: Move This Description
  show_description_publish: Publish
  show_description_make_default: Make Default
  show_description_adjust_permissions: Adjust Permissions
  show_description_read_permissions: View
  show_description_write_permissions: Edit
  show_description_clone_help: Create your own description based on this description.
  show_description_merge_help: Merge this description into another, then remove this one.
  show_description_move_help: Move this description to a different [parent].
  show_description_publish_help: Publish this draft and make it the default public description.
  show_description_make_default_help: Make this the default description that is shown on the main '[:show_name(name=:name)]' page.
  show_description_adjust_permissions_help: Change the set of users who are allowed to view, modify or administrate this description.

  # observer/_show_images
  show_images_small_thumbs: "(small thumbnails)"
  show_images_large_thumbs: "(large thumbnails)"

  # observer/_show_lists
  show_lists_header: "[:SPECIES_LISTS]"

  # location/show_location
  show_location_title: "[:LOCATION]: [name]"
  show_location_create: "[:create_object(type=:location)]"
  show_location_edit: "[:edit_object(type=:location)]"
  show_location_destroy: "[:destroy_object(type=:location)]"
  show_location_observations: Observations at this Location
  show_location_highest: Highest Elevation
  show_location_lowest: Lowest Elevation
  show_location_no_descriptions: There are no descriptions for this location yet.
  show_location_create_description: "[:CREATE]"
  show_location_creator: User who defined this location
  show_location_editor: "[:Editors]"
  show_location_editors: "[:Editors]"
  show_location_reverse: Reverse Location
  show_location_locked: This location is locked. If you want to change the location of your observation, please edit the observation instead.  Changing a location name or coordinates implicitly changes all the observations at that location, too.

  # names
  show_name_title: "[:NAME]: [name]"
  show_name_add_name: "[:add_object(type=:name)]"
  show_name_edit_name: "[:edit_object(type=:name)]"
  show_name_bulk_name_edit: "[:name_bulk_title]"
  show_name_distribution_map: Occurrence Map
  show_name_change_synonyms: Change Synonyms
  show_name_email_tracking: Email Tracking
  show_name_create_description: "[:CREATE]"
  show_name_synonyms: Synonym(s)
  show_name_preferred_synonyms: Preferred Synonyms
  show_name_deprecated_synonyms: Deprecated Synonyms
  show_name_misspelled_synonyms: Misspellings
  show_name_misspelling: This name is misspelled.
  show_name_misspelling_correct: "[:CORRECT_SPELLING]"
  show_name_refresh_classification: Refresh from Genus
  show_name_propagate_classification: Propagate to Subtaxa
  show_name_lifeform: Lifeform
  show_name_propagate_lifeform: Propagate to Subtaxa
  show_name_notes: "[:form_names_taxonomic_notes]"
  show_name_descriptions: "[:DESCRIPTIONS]"
  show_name_create_draft: Create New Draft for
  show_name_no_descriptions: There are no descriptions for this name yet.
  show_name_description_author: "[:Description] author"
  show_name_description_authors: "[:Description] authors"
  show_name_description_editor: "[:Description] editor"
  show_name_description_editors: "[:Description] editors"
  show_name_author_request: Request Authorship Credit
  show_name_content_status: Description status
  show_name_latest_review: "Latest review: [date] by [user]"
  show_name_most_confident: Most Confident Observations
  show_name_previous_version: Previous Version
  show_name_other_versions: Other Versions
  show_name_creator: First person to use this name on MO
  show_name_editor: "[:Editors]"
  show_name_editors: "[:Editors]"
  show_name_other_observations_notes: "(Someone proposed [name] for these observations, but consensus hasn't accepted it.  Confidence value is for __this__ name, not the consensus name.)"
  show_name_nomenclature: Nomenclature
  show_name_classification: Classification
  show_name_brief_description: Brief Description
  show_name_see_more: See More
  show_name_icn_id_missing: missing
  index_fungorum: Index Fungorum
  index_fungorum_search: Index Fungorum search
  mycobank: MycoBank
  mycobank_search: MycoBank search
  gsd_species_synonymy: GSD Species Synonymy
  sf_species_synonymy: SF Species Synonymy

  # names - links to observations
  show_name_observations: More [:OBSERVATIONS]
  show_name_observations_of: More [:OBSERVATIONS] of [name]
  show_name_all_observations: More [:OBSERVATIONS] (all synonyms)
  show_name_synonym_observations: Synonym [:OBSERVATIONS]
  show_name_other_observations: Similar [:OBSERVATIONS]
  show_observations_of: "[:OBSERVATIONS] of:"
  obss_of_this_name: this name
  obss_of_taxon: this taxon, any name
  taxon_obss_other_names: this taxon, other names
  obss_name_proposed: any taxon, this name proposed
  obss_taxon_proposed: other taxa, this taxon proposed
  show_subtaxa_obss: Subtaxa
  show_name_locked: This name is locked. If you want to change the name of your observation, please propose a new name for your observation and vote on it, instead.  If you change a name record on MO, it implicitly changes all the observations of that name.
  show_name_inherit_classification: Copy from parent.
  edit_classification_title: Edit Classification of [name]
  inherit_classification_title: Copy Classification from Parent of [name]
  inherit_classification_parent_name: Name of Parent
  inherit_classification_parent_blank: Parent has no classification, either!
  inherit_classification_no_matches: No names match.
  inherit_classification_alt_spellings: No names match.  Maybe you meant one of these?
  inherit_classification_multiple_matches: Multiple names match.  Which did you mean?
  inherit_classification_parent_lower_rank: Parent must be higher rank than [rank].
  show_name_num_notifications: "*Number of users interested in this name:* [num]"

  # observations/_show_namings
  show_namings_proposed_name: "[:NAMING]"
  show_namings_proposed_names: "[:NAMINGS]"
  show_namings_no_names_yet: No names have been proposed yet.
  show_namings_propose_new_name: Propose Another Name
  show_namings_eye_help: Observer's choice
  show_namings_eyes_help: Current consensus
  show_namings_community_favorite: This is the community favorite.
  show_namings_consensus: Community Vote
  show_namings_no_votes: no votes
  show_namings_your_vote: Your Vote
  show_namings_update_votes: Update Votes
  show_namings_suggest_names: Name Suggestions
  show_namings_cast: Cast Vote
  show_namings_user: "[:User]"
  show_namings_consensus_help: For each name listed above select your opinion of how well that name applies to this observation.  Select '[:show_namings_propose_new_name]' if you want to suggest another option.  See the "How to Use":/info/how_to_use#voting page for more details on how the votes are tallied.
  show_namings_lose_changes: You must click '[:show_namings_update_votes]' to save any changes you've made to your votes.
  show_namings_please_login: Please login to propose your own names and vote on existing names.
  show_namings_saving: Saving

  # observations/show_observation
  show_observation_title: "[:OBSERVATION]: [name]"
  show_observation_header: "[:OBSERVATION]"
  show_observation_site_id: Site ID
  show_observation_owner_id: Observer Preference
  show_observation_no_clear_preference: no clear preference
  show_observation_edit_observation: "[:edit_object(type=:observation)]"
  show_observation_propose_new_name: "[:show_namings_propose_new_name]"
  show_observation_debug_consensus: Debug Consensus
  show_observation_alternative_names: Alternative Name(s)
  show_observation_preferred_names: Preferred Name(s)
  show_observation_observation_created_at: Observation created
  # This is used if this is the location where the thing was growing.
  show_observation_collection_location: Collection location
  # This is used if this is NOT the location where the thing was growing.
  show_observation_seen_at: Seen at
  show_observation_gps_hidden: coordinates hidden from public
  show_observation_specimen_available: Specimen available
  show_observation_specimen_not_available: No specimen available
  show_observation_remove_images: "[:remove_objects(type=:image)]"
  show_observation_reuse_image: Reuse Image
  show_observation_add_images: "[:add_objects(type=:image)]"
  show_observation_species_lists: "[:SPECIES_LISTS]"
  show_observation_manage_species_lists: Manage Species Lists
  show_observation_send_question: Send Observer a Question
  show_observation_view_notifications: View Notifications
  show_observation_hide_map: Hide thumbnail map.
  show_observation_thumbnail_map_hidden: Thumbnail map hidden.  To re-enable this feature, go to your "[:app_preferences]":/account/prefs page.
  show_observation_add_link_dialog: "Enter full URL, including \"http://\":"
  show_observation_edit_link_dialog: "[:show_observation_add_link_dialog]"
  show_observation_remove_link_dialog: Are you sure you want to remove this link?
  show_observation_no_collection_numbers: No [:collection_numbers]
  show_observation_no_herbarium_records: No [:herbarium_records]
  show_observation_add_sequence: Add [:SEQUENCE]
  show_observation_no_sequences: No [:sequences]
  show_observation_archive_link: Show Archive Record
  show_observation_blast_link: Run BLAST®
  show_observation_more_like_this: More like this
  show_observation_look_alikes: Look-alikes
  show_observation_related_taxa: Related taxa
  map_observation_title: "Map of Observation #[ID]"

  # observations/suggestions
  suggestions_title: Confident Suggestions
  suggestions_title_others: Wild Guesses
  suggestions_already_proposed: already proposed
  suggestions_propose_name: Propose This Name
  suggestions_confidence: Confidence
  suggestions_max: Max
  suggestions_avg: Avg
  suggestions_excellent: excellent
  suggestions_good: good
  suggestions_fair: fair
  suggestions_poor: poor
  suggestions_processing_images: Loading images
  suggestions_processing_image: Analyzing image
  suggestions_processing_results: Processing results
  suggestions_error: Something went wrong, sorry!

  # locations/show_past_location
  show_past_location_title: "[:VERSION] [num]: [name]"
  show_past_location_other_versions: Other Versions
  show_past_location_no_version: No version specified

  # locations/show_past_location_description
  show_past_location_description_title: "[:VERSION] [num]: [name]"

  # names/versions/show
  show_past_name_title: "[:VERSION] [num]: [name]"

  # names/descriptions/versions/show
  show_past_name_description_title: "[:VERSION] [num]: [name]"

  # object/show_past_versions
  show_past_version_merged_with: "(merged with #[id])"

  # observer/show_rss_log
  show_rss_log_title: Log for [title]

  # info/site_stats
  show_site_stats_title: Site Statistics

  # observations/_show_votes
  show_votes_title: Show Votes for [name]
  show_votes_users: "[:Users]"
  show_votes_vote: "[:Vote]"
  show_votes_weight: Weight
  show_votes_average: Average
  show_votes_score: Score
  show_votes_go_public: Make all of my votes public.
  show_votes_go_private: Make all of my votes anonymous.
  show_votes_total: "Overall Score\nsum(score * weight) /\n(total weight + 1)"
  show_votes_descript: User's votes are weighted by their contribution to the site (log<small>10</small> contribution). In addition, the user who created the observation gets an extra vote.
  show_votes_go_public_confirm: This will make all your votes for all observations public, not just your vote for this name.  Is this what you want to do?
  show_votes_go_private_confirm: This will make all your votes for all observations anonymous, not just your vote for this name.  Is this what you want to do?
  show_votes_gone_public: Thank you!  Your preferences have been updated.  Other users can now see your votes.
  show_votes_gone_private: Your preferences have been updated.  Other users can no longer see your votes.

  # users/show
  show_user_title: Contribution Summary for [user]
  show_user_contributors: "[:app_contributors]"
  show_user_observations_by: Observations by [name]
  show_user_your_observations: Your Observations
  show_user_comments_for: Comments for [name]
  show_user_comments_for_you: Comments for You
  show_user_your_notifications: Your Email Alerts
  show_user_edit_profile: Edit Profile
  show_user_email_to: Email [name]
  show_user_joined: Joined
  show_user_mailing_address: Mailing Address for Collections
  show_user_primary_location: Primary Location
  show_user_personal_herbarium: Personal Fungarium
  show_user_total: Total
  show_user_language_contribution: "Translations: [name]"
  show_user_life_list: "\"Life List\":[url]: [species] species in [genera] genera"

  # sequence
  sequence_edit_title: Editing [name]

  # account/signup
  signup_title: Account signup
  signup_name: Name (optional)
  signup_login: Desired login
  signup_email_address: Email address
  signup_email_confirmation: Confirm email
  signup_choose_password: Choose password
  signup_confirm_password: Confirm password
  signup_preferred_theme: Preferred Theme (optional)
  signup_random: Random
  signup_button: Signup
  signup_email_help: "A working email address is required to verify your account.  This helps us keep the spammers out.\n\nOnce you verify your account, you can change your email on your account Preferences page. We are very careful to never show your email address on a webpage that others can access.  We will never sell your email address.  We will only share your email address if you ask us to (e.g., when you send an email to another member, they will see your email).  By default your email address will be used to send you information about changes to the site as well as notifications relevant to your contributions to the site.  You can opt out of these uses by changing your Preferences.\n\nWhen you complete this page and click \"Signup\", we will send you an email with account verification information."

  # species_list/create_species_list
  species_list_create_title: "[:create_object(type=:species_list)]"

  # species_list/edit_species_list
  species_list_edit_title: "[:edit_object(type=:species_list)]: [name]"

  # species_list/add_remove_observations
  species_list_add_remove_title: Add or Remove Observations from Species List
  species_list_add_remove_cancel: Cancel (back to observation index)
  species_list_add_remove_body: Adding or removing [num] observation(s) to/from species list. Enter title or id of target species list. Don't worry, it will ignore observations already added or removed from the list.
  species_list_add_remove_label: Target species list
  species_list_add_remove_add_success: Successfully added [num] observation(s) to species list.
  species_list_add_remove_remove_success: Successfully removed [num] observation(s) from species list.
  species_list_add_remove_no_query: Missing observation query results, or query has expired.
  species_list_add_remove_bad_name: "Unrecognized species list id or title: [name]"

  # species_list/manage_species_lists
  species_list_manage_title: Manage Species Lists for [name]
  species_list_manage_belongs_to: This observation belongs to
  species_list_manage_doesnt_contain: Lists you own that do not contain this observation

  # species_list/manage_projects
  species_list_projects_title: Manage Projects for [List]
  species_list_projects_which_objects: Which objects?
  species_list_projects_which_projects: Which projects?
  species_list_projects_this_list: this species list
  species_list_projects_observations: observations in this list
  species_list_projects_images: images in this list
  species_list_projects_no_add_to_project: You do not have permission to attach objects to the project "[proj]".
  species_list_projects_help: "This form allows you to either attach this list or its observations or images to one or more projects, or remove them from one or more projects.  Choose which objects you wish to attach or remove, then choose the project or projects you wish to attach them to or remove them from, then click on \"Attach\" or \"Remove\" to perform the operation.  Note: It will only allow you to attach or remove objects which you have permission to edit."

  # species_list/show_species_list
  species_list_show_title: "[:SPECIES_LIST]: [name]"
  species_list_show_download: Downloads, Reports, Print Labels
  species_list_show_save_as_txt: Save as Plain Text
  species_list_show_save_as_rtf: Save as Rich Text
  species_list_show_save_as_csv: Save as Spreadsheet
  species_list_show_print_labels: Print Labels
  species_list_show_set_source: Save This List for Later
  species_list_show_set_source_help: Save this list for the next time you create or edit a species list. It will display a list of the species in this list for you to choose from.
  species_list_show_clone_list: Make a Copy of This List
  species_list_show_add_remove_from_another_list: Add To / Remove From Another List
  species_list_show_manage_projects: Manage Projects
  species_list_show_manage_projects_help: Change which projects this list and its observations and images are attached to.
  species_list_show_manage_observations_too: If you would like to attach/remove observations or images, too, please use the "[:species_list_show_manage_projects]" link.
  species_list_show_edit: Edit This List
  species_list_show_clear_list: Clear This List
  species_list_show_destroy: Destroy This List
  species_list_show_members: Members
  species_list_show_no_members: This list contains no observations.
  species_list_show_regular_index: Regular Index
  species_list_show_regular_index_help: Show observations in the "regular" index as a table of thumbnails.

  # species_list/species_lists_by_title
  species_list_by_title_title: "[:SPECIES_LISTS] by Title"
  species_list_by_title_created_at: "[:Created]"
  species_list_by_title_list_name: List Name
  species_list_by_title_owner: Owner
  species_list_by_title_size: Size

  # species_list/upload_species_list
  species_list_upload_title: "[:UPLOAD] [:SPECIES_LIST]"
  species_list_upload_label: "[:UPLOAD] [:SPECIES_LIST]"
  species_list_upload_help: A species list can either be a simple text file with each name on its own line, or the 'list' format generated by the Name species listing program.

  # species_list/download
  species_list_download_title: Species List Reports and Downloads
  species_list_download_back: Back to Species List
  species_list_labels_header: Print Labels for Observation
  species_list_labels_button: Print Labels
  species_list_report_header: Save a Checklist of Names
  species_list_report_button: Save Names
  species_list_download_header: Download Observation Data

  # sequence/add_sequence
  sequence_add_title: Add [:SEQUENCE]
  sequence_add_edit: "[:image_add_edit]"
  sequence_add_owner_id: "[:show_observation_owner_id]"

  # sequence/form_sequence
  form_sequence_locus_help: "Start with a short abbreviation (because the [:OBSERVATION] displays only the first [locus_width] characters). Examples:\n&nbsp;&nbsp;ITS\n&nbsp;&nbsp;multi-locus\n&nbsp;&nbsp;LSU large subunit ribosomal RNA gene, partial sequence"
  form_sequence_both_required: "[:BASES] and/or both [:ARCHIVE]/[:ACCESSION] required"
  form_sequence_bases_format: FASTA or Bare Sequence format
  form_sequence_archive_help: On-line, public database with [:sequence] data for this [:OBSERVATION].
  form_sequence_accession: "[:ACCESSION] number/code"
  form_sequence_accession_help: "Examples:\n&nbsp;&nbsp;KT968655\n&nbsp;&nbsp;UDB024324"
  form_sequence_valid_deposit: "[:deposit] requires both [:archive] and [:accession]"
  form_sequence_bases_or_deposit_required: bases and/or deposit required

  # users/by_contribution
  users_by_contribution_title: List of Contributors
  users_by_contribution_2a: "[:images]"
  users_by_contribution_2b: "[:name]"
  users_by_contribution_2c: "[:observation]"
  users_by_contribution_2d: "[:naming]"
  users_by_contribution_2e: "[:vote]"
  users_by_contribution_2f: points
  users_by_contribution_1: "The order is currently based on an automated estimation of what each person has contributed to the site.  The purpose of creating this order is to recognize the individual contributions of the members of the [:app_title] community.\n\nThe current formula is a weighted sum of each contribution.  The current weighting is:"
  users_by_contribution_2: "Thus an observation of a species not previously in the site with three images would count as:"
  users_by_contribution_3: These weights or the overall method of ranking is likely to change over time based on feedback from the members of the community.

  # account/verify
  verify_note: "Your account has been verified...\n\nYou should now be able to post observations, upload images, edit name descriptions, define new locations, add comments, and propose and vote on identifications at \"[:app_title]\":[domain].\n\nThanks for joining!"

  # account/choose_password
  account_choose_password_title: Verifying Your Account
  account_choose_password_warning: You must choose a password before we can verify your account.

  # account/welcome
  welcome_no_user_title: User not set in session
  welcome_logout_link: Logout
  welcome_no_user_note: If you are not a spammer, please report this as an error.
  welcome_note: You are now logged into the system...

  # semantic_vernacular/delete
  delete_svd_not_allowed: Only admins can delete components of Semantic Vernacular Descriptions
  semantic_vernacular_index: Go to all Semantic Vernacular Descriptions
  semantic_vernacular_proposed: Proposed by [name] at [date_time]
  semantic_vernacular_delete: Delete
  semantic_vernacular_title: "SVD Detail: [name]"

  # glossary term fields
  glossary_term_created_at: Created At
  glossary_term_updated_at: Updated At
  glossary_term_name: Name
  glossary_term_description: Description
  glossary_term_copyright_holder: Copyright holder and license for this image
  glossary_term_copyright_warning: Please upload only an image that you created or which you own the copyright of.

  # glossary_term#show
  show_glossary_term: Show Glossary Term
  show_glossary_term_title: "Glossary Term: [name]"
  show_glossary_term_reuse_image: Add Example
  show_glossary_term_remove_image: Remove Examples

  # glossary_term#show_past_glossary_term
  show_past_glossary_term_title: "[:VERSION] [num]: [name]"
  show_past_glossary_term_no_version: No version specified

  # glossary_term#create_glossary_term
  create_glossary_term: Create New Glossary Term
  create_glossary_term_add: Add Glossary Term
  create_glossary_term_title: Create New Glossary Term

  # glossary_term#index
  glossary_term_index: Glossary
  glossary_term_index_title: Glossary of Mycology Terms
  glossary_term_index_intro: "In collaboration with the Rhode Island School of Design, students from Jean Blackburn's Scientific Illustration class to create high-quality Creative Commons licensed scientific illustrations of fungal anatomy terms. To share these works, this new glossary feature for Mushroom Observer was created.\nThis release provides the bare minimum of functionality to be able to discover and view these illustrations. New glossary terms can also be created by anyone in the community. Currently these terms are illustrated by single images, but my intent is to add support for multiple images including both scientific illustrations and example photographs. There will also be a search feature, the ability to add links to terms as part of any Mushroom Observer markup. A particular feature that needs discussion is how best to handle translations of these terms and their definitions. Discussion of these features including additional desired terms are welcome on either the Mushroom Observer mailing list (<a href=\"https://groups.google.com/forum/?fromgroups=#!forum/mo-general\">mo-general@googlegroups.com</a>) or the <a href=\"https://www.facebook.com/groups/105230049528087/\">unofficial Mushroom Observer Facebook page</a>."

  # glossary_term#edit
  edit_glossary_term: "[:edit_object(type=:glossary_term)]"
  edit_glossary_term_title: "Editing Glossary Term: [name]"
  edit_glossary_term_save: Save
  edit_glossary_term_not_allowed: Only admins can edit glossary terms

  # glossary_term errors
  glossary_error_name_blank: Name cannot be blank.
  glossary_error_duplicate_name: Name must be unique.
  glossary_error_description_or_image: Glossary term must have a description or image.

  # news article fields
  article_title: Title
  article_body: Body

  # article/create_article
  create_article_title: "[:create_object(type=:article)]"
  article_body_required: "[:article_body] [:REQUIRED]"
  article_title_required: "[:article_title] [:REQUIRED]"
  form_article_title_help: This field will appear in the Activity Feed.

  # article/show_article
  show_article: "[:show_object(type=:article)]"

  # article/index_article
  index_article: "[:ARTICLE] Index"

  # publication fields
  publication_full: Full Reference
  publication_link: Link
  publication_peer_reviewed: Publication was peer reviewed
  publication_how_helped: How did Mushroom Observer help with this publication?
  publication_mo_mentioned: Mushroom Observer is mentioned or referenced in the publication

  # publication/index
  publication_index: Publication List
  publication_index_title: List of All Publications
  publication_index_intro: This is a list of all known publications that benefitted in some way by the existence of the Mushroom Observer. If you are aware of an article that should be added to this list please "add it":/publications/new. If you find an error, please add the correct citation and "send us a note":/emails/ask_webmaster_question.
  publication_full_help: When possible please use the other citations as a model for how to format new ones and specifically start the citation with the family name of the lead author.
  publication_legend: "*P* indicates that it is a scientific, peer-reviewed article.\n*M* indicates that the article explicitly mentions or references the Mushroom Observer."
  publication_citation: "We encourage you to cite Mushroom Observer this way:\n\nWilson, N., Hollinger, J., et al. 2006-present. Mushroom Observer. https://mushroomobserver.org\n\nHowever, your publisher may restrict how or whether websites can be cited. If you need a published reference the best current citation we are aware of is:"

  # publication/edit
  edit_publication: Edit
  edit_publication_title: Editing Publication

  # publication/create_event
  create_publication: Add Publication
  create_publication_title: Create New Publication

  # publication/show
  show_publication_title: Publication
  show_publication_added_by: Added by



  # herbarium fields
  herbarium_curator: Curator
  herbarium_curators: Curators
  herbarium_mailing_address: Mailing Address
  herbarium_code: Code
  user_personal_herbarium: "[name]: Personal Fungarium"

  # herbaria/show
  show_herbarium_herbarium_record_count: This fungarium contains [count] fungarium record(s).
  show_herbarium_add_curator: Add Curator
  show_herbarium_no_user: Unable to find the user '[login]'.
  show_herbarium_curator_request: Request to be a Curator
  show_herbarium_curator_help: When you press send below, you will send a note to the admins requesting to be made an admin of this fungarium.  When we add curators to an MO fungarium, those curators are given exclusive rights to edit the fungarium's addresses and notes.  Curators are also allowed to create fungarium records for other users' observations.  For example, when a fungarium accessions a contributor's specimen, the fungarium can create a record attached to the contributor's observation on MO noting that the specimen resides at your fungarium and what its accession number is.  Please ask how MO can help your fungarium IT people automate this process via our API.
  show_herbarium_request_sent: Request has been sent to admins.  We'll get back to you as soon as possible.

  # herbaria/create
  create_herbarium: Create New Fungarium
  create_herbarium_title: Create New Fungarium
  create_herbarium_personal: Check this box if this is your personal fungarium
  create_herbarium_personal_help: Each user can have one personal fungarium that they have curator privileges for. By default it is called "[name]", but you can change that name to anything you like.
  create_herbarium_code: Standard Abbreviation
  create_herbarium_code_help: Look up the standard abbreviation for a fungarium at "Index Herbariorum":http://sweetgum.nybg.org/science/ih/.
  create_herbarium_email: Email Address
  create_herbarium_mailing_address: Mailing Address
  create_herbarium_duplicate_name: Fungarium called '[name]' already exists.
  create_herbarium_personal_already_exists: You've already created a personal fungarium called '[name]'.
  create_herbarium_must_define_location: You must define this location before we can use it for this fungarium. Any other information you provided has been saved.
  create_herbarium_name_blank: Herbarium name must not be blank.

  # herbaria/edit
  edit_herbarium: Edit Fungarium
  edit_herbarium_title: Editing Fungarium
  edit_herbarium_this_is_personal_herbarium: This is your personal fungarium. You are only allowed one personal fungarium. If you would like to change which fungarium is your personal fungarium, please contact the admins and explain the situation.
  edit_herbarium_cant_make_personal: You can't make this your personal fungarium because you don't own all the fungarium records. You will need to have an admin do this for you. Please send us a message explaining what's going on.
  edit_herbarium_admin_make_personal: Make this the personal fungarium for
  edit_herbarium_user_records: User "[name]" has [num] records in this fungarium.
  edit_herbarium_no_herbarium_records: No fungarium records for this fungarium.
  edit_herbarium_user_already_has_personal_herbarium: User "[user]" already has a personal fungarium called "[herbarium]".
  edit_herbarium_successfully_made_personal: Successfully made this the personal fungarium of "[user]".
  edit_herbarium_successfully_made_nonpersonal: Successfully made this nobody's personal fungarium.

  # herbaria/index
  herbarium_index: Fungarium Index
  herbarium_index_list_all_herbaria: List All Fungaria
  herbarium_index_nonpersonal_herbaria: List Institutional Fungaria
  herbarium_index_records: Records
  herbarium_index_merge_help: Click on the fungarium below that you would like to merge "[name]" into.  This will cause "[name]" to be deleted and all of its records and curators to be transferred into the new fungarium.  If you do not have permission to perform the merge, it will send a request to the admins.  ("+Cancel merge.+":[url])

  # herbaria/filtered
  list_herbaria_title: "[:list_objects(type=:herbarium)]"


  # herbarium record fields
  herbarium_record_herbarium_name: Fungarium Name
  herbarium_record_initial_det: Initial Determination
  herbarium_record_accession_number: Accession Number
  herbarium_record_user: Record Creator
  herbarium_record_notes: Fungarium Record Notes

  # herbarium_record/create_herbarium_record
  create_herbarium_record: Add Fungarium Record
  create_herbarium_record_title: Add Fungarium Record
  create_herbarium_record_accession_number_help: "Must be a unique identifier for this fungarium.  If you do not know the accession number, or there isn't one yet, use the observation number or your own collection number.  Examples:\n&nbsp;&nbsp;12419\n&nbsp;&nbsp;BRY-L-0025845\n&nbsp;&nbsp;MO 174623\n&nbsp;&nbsp;Joe Smith 17-013"
  create_herbarium_separately: The fungarium you entered doesn't exist. Please create it separately and then add the fungarium record to your observation.
  create_herbarium_record_missing_herbarium_name: Missing fungarium name.
  create_herbarium_record_already_used: This fungarium record already exists. We've added this observation to it. If that isn't correct, remove it from your observation, then add the correct fungarium record.
  create_herbarium_record_already_used_by_someone_else: This accession number has already been recorded by someone else for [herbarium_name]. Try adding your initials to the accession number to distinguish labels.
  create_herbarium_record_only_curator_or_owner: Only curators can add fungarium records to other users' observations.

  # herbarium_record/edit_herbarium_record
  edit_herbarium_record: Edit Fungarium Record
  edit_herbarium_record_title: Edit Fungarium Record [herbarium_label]
  edit_herbarium_record_back_to_index: Back to Fungarium Record Index
  edit_herbarium_record_cant_add_or_remove: Only curators or the observer can add or remove an observation to or from a fungarium record.
  edit_herbarium_record_already_used: This fungarium record already exists. If you want to merge records, move the observations from this record to the other, then delete this record.
  edit_affects_multiple_observations: The changes you make here will affect all of the observations shown.  If you wish to change a single observation, go to that observation, remove the incorrect [type] from it, then add the correct one.  That will leave the [type] unchanged for any other observations associated with it.

  # herbarium_record/destroy_herbarium_record
  delete_herbarium_record: Destroy Fungarium Record

  # herbarium_record/herbarium_record_index (not a real page)
  herbarium_record_index_title: "[subject] Fungarium Record Index"

  # herbarium_record/list_herbarium_records
  list_herbarium_records_title: "[:list_objects(type=:herbarium_record)]"



  # collection number fields
  collection_number_name: Collector's Name
  collection_number_number: Collector's Number
  collection_number_user: Record Creator

  # collection_number/create_collection_number
  create_collection_number: Add Collection Number
  create_collection_number_title: Add Collection Number
  create_collection_number_missing_name: Missing collector's name.
  create_collection_number_missing_number: Missing collector's number.

  # collection_number/edit_collection_number
  edit_collection_number: Edit Collection Number
  edit_collection_number_title: Edit Collection Number [name]
  edit_collection_number_back_to_index: Back to Collection Number Index
  edit_collection_number_cant_add_or_remove: Only the observer can add or remove a collection number to or from an observation.
  edit_collection_number_already_used: This collection number is shared with another observation. If you need to fix it, remove it from your observation, then add the correct one.
  edit_collection_numbers_merged: Merged [this] into [that]. If this was not what you meant to do, remove the collection number from one of the observations, then add the correct one.

  # collection_number/destroy_collection_number
  delete_collection_number: Destroy Collection Number

  # collection_number/collection_number_index (not a real page)
  collection_number_index_title: "[subject] Collection Number Index"

  # collection_number/list_collection_numbers
  list_collection_numbers_title: "[:list_objects(type=:collection_number)]"



  # support/donate
  donate_title: Donate to Mushroom Observer, Inc.
  donate_tab: Donate
  donate_other: Other Amount
  donate_anonymous: Anonymous donation
  donate_recurring: Monthly recurring donation
  donate_who: Name for Donors Page
  donate_email: Email (to ensure uniqueness)
  donate_confirm: Confirm
  donors_order: The donors names are ordered based first on the total amount donated and then by who has donated the most recently.
  donate_snail_mail: "Donors who wish to donate by check should make the check payable to \"Mushroom Observer, Inc.\" and mail it to our registered corporate address:\nMushroom Observer, Inc.\n68 Bay Rd.\nNorth Falmouth, MA 02556-2404"
  donors_title: The Mushroom Observer Community Thanks Our Donors
  donors_tab: Show Donors
  donate_thanks: Thank you for your interest in donating to Mushroom Observer!
  donate_explanation: "A donation can be made in any amount. There are two ways: via PayPal or by check. We encourage you to send a check for donations of $200 or more.\n\nPayPal donations can be made with most credit cards (no PayPal account needed) or via a PayPal account by clicking on the \"Confirm\" button below.\n\nFor donations by check see below.\n\nDonors are normally acknowledged by name on the \"Mushroom Observer Donors Page\":/support/donors. If you would like special arrangements for your acknowledgement please \"send us a comment\":/emails/ask_webmaster_question."

  donate_fine_print: "\"https://www.mushroomobserver.org\":/ is operated by \"Mushroom Observer, Inc.\":/support/governance for educational purposes. Mushroom Observer, Inc. is a public charity described under section ==501(c)(3)== of the Internal Revenue Code (see \"IRS Determination Letter\":/doc/mo-determination.pdf). Donations to Mushroom Observer, Inc. are eligible to be deducted for federal income tax purposes.  To substantiate the amount of your deductible donation, you will receive an email acknowledgement from Mushroom Observer, Inc. of the amount and date of your donation."

  # support/confirm
  confirm_title: Donation Confirmation
  confirm_amount: Amount
  confirm_text: Thank you for offering to make the following donation.  To complete this transaction using PayPal, click the button below.
  confirm_positive_number_error: Other Amount must be a number greater than zero
  confirm_recurring: Recurring monthly

  # support/governance
  governance_title: Governance of the Mushroom Observer
  governance: "The \"Mushroom Observer website\":/ is owned and operated by the Massachusetts based non-profit, Mushroom Observer, Inc. - specifically the domain, mushroomobserver.org, as well as all relevant source code copyrights are owned by Mushroom Observer, Inc. The images and user entered text on the site are owned by their respective authors and are licensed for use under Creative Commons licenses as described on the \"Introduction\":/info/intro page.\n\nMushroom Observer, Inc. was organized based on its \"articles of organization\":/doc/mo-articles.pdf and operates under its \"bylaws\":/doc/mo-bylaws.pdf which may be revised from time to by its Board of Directors. Mushroom Observer, Inc. has been \"recognized as a section ==501(c)(3)== public charity\":/doc/mo-determination.pdf serving educational purposes. If you have questions about the governance of the site or need to get in touch with members of the Board of Directors please \"send us a comment\":/emails/ask_webmaster_question."

  # support/thanks
  thanks_title: Thanks for Your Support!
  thanks_note: "Thank you for helping to support the Mushroom Observer.  Your support is greatly appreciated and will help Mushroom Observer continue its mission.\n\nYour donation will be acknowledged by name on the \"Mushroom Observer Donors Page\":/support/donors once the funds are received unless you have requested special arrangements for your acknowledgement.  Examples of special arrangements might be to make the donation anonymously or to leave it in someone else's name.  If you would like special arrangements for your acknowledgement please \"send us a comment\":/emails/ask_webmaster_question."

  # support/letter
  letter_title: Open Letter to the Community
  letter_body: "To the Mushroom Observer Community,\n\nIt has been an amazing year for us.  This year we hit some major milestones: 100,000 images, 50,000 observations and 2,000 registered users.  This means we have essentially been doubling every year.  While Jason has achieved some minor miracles in his volunteer efforts to keep things going with the bare bones server configuration we are using, it is becoming clear that we will soon need more memory and more processors to support our continued growth.\n\nUnfortunately, this means our server expenses will be going up.  So far I have been happy to support the Mushroom Observer server needs out of my own pocket, but those expenses have also been essentially doubling every year and I will soon not be able to afford it.  As a result, I would like to start asking for donations from the community.  Those of you who have gotten a lot out of the site and want to see it continue to grow and expand, now is your chance to give a little back and help with the financial support of the site.\n\nTo that end, we have setup a \"donation page\":/support/donate that can securely accept money from a PayPal account or a regular credit card.\n\nI would like to raise at least $2000 to cover basic server costs.  The more we get, the more we can expand our capacity for traffic and growth.  And the fewer times you will encounter server down time and failed uploads.\n\nWhen you make a donation, your name by default will be added to our \"donors page\":/support/donors as soon as we confirm the donation.  If you would prefer to donate anonymously or make other special arrangements for your acknowledgement, \"send a comment\":/emails/ask_webmaster_question after you make your donation.\n\nPlease help support this active internet community of people who enjoy sharing and learning more about the mushrooms around us.\n\nThanks,\n-Nathan"

  # support/wrapup_2011
  wrapup_2011_title: 2011 Wrapup to the Mushroom Observer Community
  wrapup_2011_body: "To the Mushroom Observer Community,\n\n2011 has been a relatively quiet year for Mushroom Observer at least from the perspective of new development.  I have personally been working overtime on a new version of the Encyclopedia of Life and Jason has been working hard on a new lichen related website and book.\n\nEven so the site has continued to grow.  We now have over 180,000 images, 80,000 observations and we are very close to 3,000 registered users.  This continues our trend of nearly doubling every year.  Fortunately, due to generous donations from all of you, Jason was able to substantially upgrade our server configuration and to the best of our knowledge the system has been working very well despite the ever growing demand.  While we still have some money in the bank, we will continue to need \"additional donations\":/support/donate to keep the system going.\n\nAs was true last year, the donations are made through a not-for-profit corporation called The Consortium for Digital Mycology Resources (CDMR).  The CDMR is recognized as a non-profit by the state of California, but is still not an official federal ==501(c)(3)== non-profit.  However, the application process has moved forward and for now we continue to act as a non-profit and donations are tax deductible.  For anyone interested in the details of that process please visit the \"CDMR website\":http://digitalmycology.org.\n\nThere have been a few notable new features added to Mushroom Observer over the last year.  Jason did a great job developing the \"MO Feature Tracker\":/pivotal/index interface that interacts with our new freely accessible \"Pivotal Tracker account\":https://www.pivotaltracker.com/projects/224629 for tracking bugs and feature requests.  In addition, I have been working quite a bit behind the scenes to prepare for a roughly 10 fold increase in the number of Mushroom Observer images that will be sharable with the broader biodiversity community and EOL in particular.\n\nAlong with this note, we are also releasing the newly developed \"Black on White\":/observer/BlackOnWhite color theme.  With this theme I am trying to provide a more current and professional look for the site. \"Feedback on the theme or suggestions for improvements\":/emails/ask_webmaster_question are very welcome.\n\nWhile there have not been a lot of new features released this year, there have been a number of important discussions going on about potential future development. These have included discussions of better ways of managing naming and voting so they align better with standard herbarium practices, improving the expressiveness of the voting system, rearranging the interface to be more workflow driven, and expanding the role of projects to encourage more focused collaboration within MO.\n\nWhich brings us to the biggest news.  I have begun doing some of my own research with the data from the Mushroom Observer and I have received several inquiries from other scientists interested in either using Mushroom Observer as it is to support their own research or to support additional development of the Mushroom Observer to expand the connections between Mushroom Observer and the scientific community.\n\nMy own research has included some preliminary analysis of the data in the Mushroom Observer database.  The most interesting finding has been that \"users who collect in the Western US on average find more species there than users who collect in the Eastern US\":/images/fungal_biogeography.png. I am currently in the process of developing funding and collaborators to more fully pursue this and other interesting questions that can be answered using our data.  Another area of research development has been with some of the computer scientists at Rensselaer Polytechnic Institute.  The group I am working with are focused on the emerging \"semantic web\":http://en.wikipedia.org/wiki/Semantic_web. We are developing a system for creating a new naming system for amateur/citizen mycologists. It will include a global, web-based registration system for names that are then associated with rigorous definitions that computers can reason about.  We have plans to support a summer internship through the EOL to help develop this idea.\n\nIn addition, as many of you are aware Tom Bruns at UC Berkeley has already been using Mushroom Observer to catalog the collections his collaborators (including many of you) have been finding in Yosemite National Park.  He and I have also begun discussions of what features would be valuable to add Mushroom Observer to support his call for developing a \"North American Mycoflora\":http://msafungi.org/wp-content/uploads/Inoculum/62(4).pdf. Another promising development was being asked to write a letter of support for a proposal that Barabara Thiers and Roy Haling have submitted to digitize the fungal herbaria throughout the US.  If that gets funded, they are interested in making their data available through the Mushroom Observer.\n\nFinally, through connections at the EOL, I was able to participate in a workshop focused on citizen science biodiversity observation systems.  The workshop was held in October outside of London and included representatives from \"iSpot\":http://www.ispot.org.uk/ and \"iNaturalist\":http://inaturalist.org along with several other significant global projects.  I went to the workshop not only to represent the technical side of the EOL, but also the Mushroom Observer.  As a result the group of projects involved in the workshop, including Mushroom Observer, are participating in a competition called \"Badges for Lifelong Learning\":http://www.dmlcompetition.net/Competition/4/badges-competition-cfp.php. We have already successfully passed the first stage of the competition and are working on our application for the second stage.\n\nWhile many of these projects promise exciting developments for MO over the next year and some may even include financial support for the development of new Mushroom Observer features, the on-going support for the site relies on \"donations\":/support/donate from you our users. Please help support this active internet community of people who enjoy sharing and learning more about the mushrooms around us.\n\nThanks for all your contributions to the Mushroom Observer,\n-Nathan"

  # support/wrapup_2012
  wrapup_2012_title: 2012 Wrapup for the Mushroom Observer Community
  wrapup_2012_body: "2012 was a busy year for Mushroom Observer.  Many notable new features were added.  Highlights include:\n\n* Substantial revisions to the <a href=\"/names/383\">Show Name</a> and <a href=\"/images/267480?size=medium\">Show Image</a> pages\n* Data downloads from observation searches\n* Support for <a href=\"/herbarium\">Herbarium</a> and Specimen pages\n* Interactive support for translators\n* <a href=\"/users/checklist?user_id=1093\">Life Lists</a> from user summary pages\n* Substantial increase in data shared with EOL\n* Reciprocal links with <a href=\"http://mycoportal.org/\">MyCoPortal</a>\n\nMore details available on the <a href=\"/info/news\">Features and Fixes</a> page.\n\nOne of the goals of this work has been to increase the scientific value of the site for research. The support for Herbarium and Specimen pages as well as the reciprocal links with MyCoPortal are recent steps towards this goal. This work is directly related to a new effort to digitize fungal herbaria throughout the US led by Barbara Thiers. I continue to work with Tom Bruns at UC Berkeley and Deborah McGuinness at Rensselaer Polytechnic Institute (RPI) to find funding to directly support improvements to the Mushroom Observer.  These projects continue to promise exciting developments for MO in the future.\n\nIn addition, the site has continued to grow.  We now have over 300,000 images, 100,000 observations, and over 3800 registered users.  This not only indicates the greatest number of images we've received in a year (106,000), but is a greater growth rate than the previous year (56% vs. 49%).\n\nFortunately, due to generous donations from all of you, we have continued to be able to improve the site configuration.  While we do have a few more tricks up our sleeves that we expect to implement soon, it is increasingly clear that more substantial improvements are needed.  Historically, we have run the site off a single server.  To achieve the next level of performance we would like to separate the database from the application server, and add an additional application server along with a small load balancer.  We expect this to roughly triple the monthly costs of running the site to around $200/month.\n\nI am also excited by a recent surge in the number of folks interested in contributing their time to the Mushroom Observer development effort.  We had a summer intern, Han Wang, from RPI create a prototype system for describing Fungi using semantic web technology (references at the end of the letter).  I presented on this work at the 2012 Mycological Society of America annual meeting.  Another RPI student, Katie Chastain, has recently joined the team and is interested in working on data provenance and developing a workflow for species discovery.  Alan Rockefeller has begun looking into improving site performance and Joe Cohen has started exploring upgrading our software stack.  If you want to join the party, sign up for the new <a href=\"https://groups.google.com/forum/?fromgroups=#!forum/mo-developers\">mo-developers@googlegroups.com</a> mailing list.  One of the significant enabling pieces for this is a new simpler system for setting up a development environment.  You can find out more at the <a href=\"https://github.com/MushroomObserver/developer-startup\">developer-startup GitHub Project</a>.\n\nHowever, this year has not been entirely good news. The Consortium for Digital Mycology Resources (CDMR), was organized in 2009 to support online digital mycology resources such as Mushroom Observer, and it applied for federal tax exempt status under section ==501(c)(3)== so that it could receive deductible donations from interested users.  This ruling is still pending in the IRS.  Beginning in 2012, Mushroom Observer member John Harper, a tax lawyer with Morrison & Foerster, noticed that CDMR’s exemption application had been pending with the IRS for an unusually long time, and volunteered to help CDMR on a pro-bono basis in its attempt to attempt to obtain recognition of a section ==501(c)(3)== status for CDMR.  Since then he has briefed the IRS on the issues that the IRS has raised, and had a conference with the IRS to discuss the ruling request.  CDMR’s case is currently under review in the National Office of the IRS.\n\nIn light of CDMR’s unsettled tax status, CDMR’s board decided not to solicit donations at the end of last year.  However, the CDMR board of directors is committed to creating or joining a recognized tax-exempt non-profit that can receive deductible donations to support online mycological resources such as the Mushroom Observer.  Exactly what form this will take and how soon it will happen is still up in the air.\n\nWithout financial support from CDMR, I have been personally paying to support Mushroom Observer largely out of my own pocket over the last few months. I would very much appreciate any <a href=\"https://www.paypal.com/cgi-bin/webscr?cmd=_s-xclick&hosted_button_id=2TGUG7TNXYF7Q\">personal gifts</a> that you all would be willing to send to contribute to the cost of keeping Mushroom Observer online during this interim period. This will be especially important before we can attempt to improve the level of performance by adding more servers. Any gifts I receive will be used to cover costs directly associated with running the Mushroom Observer and such donations will continue to be recognized on the Mushroom Observer donors page. Unfortunately, you will not be able to count them as tax deductible donations.  You can make your gifts with a credit card through <a href=\"https://www.paypal.com/cgi-bin/webscr?cmd=_s-xclick&hosted_button_id=2TGUG7TNXYF7Q\">PayPal</a>\n\n\nThanks for all your contributions to the Mushroom Observer,\n-Nathan"

  cannot_be_blank: cannot be blank

  cannot_include_tabs: cannot include tabs

  # visual group statuses
  visual_group_include: Include
  visual_group_exclude: Exclude
  visual_group_included: Included
  visual_group_excluded: Excluded
  visual_group_needs_review: Needs Review

  visual_group_count_excluded: "[count] Excluded Images"
  visual_group_count_included: "[count] Definitional Images"
  visual_group_count_needs_review: "[count] Images have been reviewed"

  visual_group_includes_names: Includes images from these names (at most 10 listed here)

  # Links to CRUD pages
  visual_group_index: "[:VISUAL_GROUP] Index"
  visual_group_edit: Edit [:VISUAL_GROUP]
  visual_group_show: Show [:VISUAL_GROUP]
  visual_group_create: Create [:VISUAL_GROUP]

  # visual_groups/show
  definitional_images: Definitional Images
  show_visual_group_title: "[name] [:VISUAL_GROUP]"

  # visual_groups/destroy
  destroy_visual_group_success: "[:VISUAL_GROUP] [:destroyed]"

  # visual_groups/edit
  edit_visual_group_title: "[:EDITING] [name] [:VISUAL_GROUP]"
  edit_visual_group_filter_options: Filter Options
  edit_visual_group_update_filter: Update Filter

  # visual_groups/update
  update_visual_group_success: "[:UPDATED] [name] [:VISUAL_GROUP]"

  # visual_models/show
  show_visual_model_title: "[name] [:VISUAL_MODEL]"
  show_visual_model_edit: "[:EDIT] [:VISUAL_MODEL]"
  show_visual_model_index: "[:VISUAL_MODEL] [:INDEX]"

  # visual_models/destroy
  destroy_visual_model_success: "[:VISUAL_MODEL] [:destroyed]"

  ##############################################################################

  # LESS POPULAR PAGES

  # account/api_keys
  account_api_keys_link: API Key Manager
  account_api_keys_title: API Key Manager
  account_api_keys_last_used_column_label: Last Used
  account_api_keys_num_uses_column_label: Uses
  account_api_keys_notes_label: "Enter the name or a brief description of the application that will use this key:"
  account_api_keys_remove_button: Remove the Selected Keys
  account_api_keys_create_button: Create a New Key
  account_api_keys_help: "API Keys are used by third-party applications to access the Mushroom Observer database directly.  You may request as many API Keys as you like, and no restrictions are placed on these keys.\n\nEach key is attached to a single user.  When posting observations or images, for example, your application will send this API Key in lieu of logging in. Therefore you should take some care to prevent other people or malicious agents from using your API Keys.\n\nNote that no key is required if you are only interested in _reading_ data; keys are only required if you wish to post or modify data."
  account_api_keys_create_success: Sucessfully created a new API Key.
  account_api_keys_create_failed: "Failed to create a new API Key:"
  account_api_keys_removed_some: Successfully removed [num] selected API Key(s).
  account_api_keys_removed_none: No API Keys were selected.
  account_api_keys_updated: Successfully updated API Key notes.
  account_api_keys_activated: Successfully activated key for [notes].
  account_api_keys_no_notes: You left name/description field empty.

  # description/adjust_permissions
  adjust_permissions_user_header: User or Group
  adjust_permissions_reader_header: View
  adjust_permissions_writer_header: "[:EDIT]"
  adjust_permissions_admin_header: "[:ADMIN]"
  adjust_permissions_all_users: All Users
  adjust_permissions_site_admin: site admin

  # search/advanced
  advanced_search_at_least_one: Please provide at least one search parameter
  advanced_search_caveat: "Advanced search has somewhat limited options because of performance issues that result in timeouts.  Please \"email the webmaster\":/emails/ask_webmaster_question if you experience timeouts or if there are particular types of searches you would like to have added.\n\nHints : It's okay to leave some of the fields blank, e.g., if you leave 'Observer' blank, it will return results by all [:users]. It matches the exact string given.  Use \"OR\" (all caps) to tell it to match one of several possible strings, e.g. \"Xanthoria OR Xanthomendoza\".  Use a star as a wildcard, e.g. \"Wells Gray*Canada\" will match \"Wells Gray, Canada\", \"Wells Gray Park, Canada\", and \"Wells Gray Provincial Park, Canada\".  (See notes under 'Content', too.)"
  advanced_search_content: Content
  advanced_search_content_help: Text contained in [:observation] notes or [:comments]
  advanced_search_content_notes: "Content search supports full Google syntax, including \"OR\", double quotes, and negation:\naaa bbb -> contains \"aaa\" and \"bbb\" in any order\n\"aaa bbb\" -> contains \"aaa\" followed immediately by \"bbb\"\naaa OR bbb -> contains either \"aaa\" or \"bbb\"\n-aaa -bbb -> reject anything that contains \"aaa\" or \"bbb\""
  advanced_search_location_help: Where was the mushroom found
  advanced_search_name_help: Name of the mushroom
  advanced_search_none_found: No matches found
  advanced_search_observer_help: Who observed the mushroom
  advanced_search_result_type: Result Type
  # Image search UI temporarily disabled for performance. 2021-09-12 JDC
  # advanced_search_result_type_help: Do you want [:observations], [:locations] or [:names]/[:descriptions]?
  advanced_search_result_type_help: Do you want [:observations], [:locations] or [:names]/[:descriptions]?

  advanced_search_filters: Search Filters
  advanced_search_filters_explain: Apply to this search only, overrides your normal preferred content filters
  advanced_search_filter_has_images: Filter observations based on whether they have images
  advanced_search_filter_has_images_off: Include both imaged and imageless observations
  advanced_search_filter_has_images_yes: Exclude imageless observations
  advanced_search_filter_has_images_no: Exclude imaged observations
  advanced_search_filter_has_specimen: Filter observations based on whether they have specimens
  advanced_search_filter_has_specimen_off: Include both observations with and without specimens
  advanced_search_filter_has_specimen_yes: Exclude observations without specimens
  advanced_search_filter_has_specimen_no: Exclude observations with specimens
  advanced_search_filter_lichen: Filter observations based on whether they are lichens
  advanced_search_filter_lichen_off: Include both lichens and nonlichens
  advanced_search_filter_lichen_yes: Include only lichen-forming, lichenicolous and allied fungi
  advanced_search_filter_lichen_no: Exclude lichen-forming fungi
  advanced_search_filter_region: Restrict observations and locations to a region, e.g., "California, USA" or "Europe"
  advanced_search_filter_clade: Restrict observations to a taxonomic clade, e.g., "Ascomycota" or "Agaricales"
  advanced_search_submit: Submit Advanced Search

  # observer/license_updater
  bulk_license_link: Bulk License Updater

  # checklists
  checklist_for_site_title: Checklist for Mushroom Observer
  checklist_for_user_title: Checklist for [user]
  checklist_for_project_title: Checklist for [project]
  checklist_for_species_list_title: Checklist for [list]
  checklist_summary: "Summary: [species] species in [genera] genera"

  # theme/color_themes
  color_themes_text: "**General Concept:** The [:app_title] website provides a number of color themes, some based on different groups of mushrooms.  By default the simple clean \"Black on White\" theme is used.  However, a [:user] can choose to use a particular theme throughout the site by selecting the theme on the [:user] preference page.\n\nThe idea of using mushrooms for color follows in the tradition of using mushrooms to dye fabrics.  Each color in a mushroom theme was pulled from a photograph included in the site from the given group.  The colors attempt to express the characteristic colors of the group.  In a few cases, the [:images] were adjusted using an automatic color balance operation in order to get a more characteristic color.\n\nThe following links describe each of the available themes including links to the [:images] the colors were extracted from:"
  color_themes_title: Color Themes

  # name/email_tracking
  email_tracking_help_above_species: If enabled, this feature will notify you by email whenever someone posts an observation in this [rank].
  email_tracking_help_below_species: If enabled, this feature will notify you by email whenever someone posts an observation of [name].
  email_tracking_no_longer_tracking: No longer tracking [name].
  email_tracking_note: Send a research request to the observer?
  email_tracking_note_help: "Check the box above if you would like us to send an email to the observer in addition to notifying you. Please fill in the template below to use in the research request email. Use the special keywords ':observer' and ':observation' as place holders for the observer's name and the observation id, respectively. Note: This feature requires administrative approval to prevent abuse by spammers."
  email_tracking_note_template: "Dear :observer,\n\nI am currently doing research related to [species_name].\n\nIf possible, please make a dried specimen of any of the mushrooms described in :observation and send them to:\n\n[mailing_address]\n\nThanks,\n\n[users_name]"
  email_tracking_now_tracking: Now tracking [name].
  email_tracking_title: Email Tracking for [name]
  email_tracking_updated_messages: Updated tracking messages.
  email_tracking_awaiting_approval: Your request to send observers research requests has been sent to the admins for approval. Please check "[:app_your_interests]":/interests (the megaphone icon in the upper right corner of the page) in the next day or two to see if your request has been approved.

  # name/eol_expanded_review
  eol_expanded_review_title: EOL Name List
  eol_expanded_review_count: "[count] names"
  eol_expanded_review_total_image_count: "[count] images"
  eol_expanded_review_total_description_count: "[count] descriptions"
  eol_expanded_review_image_count: "Images: [count]"
  eol_expanded_review_description_count: "Descriptions: [count]"

  # name/eol_preview
  eol_preview_name_count: "[count] description(s)"
  eol_preview_image_count: "[count] image(s)"
  eol_preview_title: EOL Preview
  eol_preview_explanation: "This page provides links to or shows the content that is currently scheduled for delivery to the \"Encyclopedia of Life\":http://eol.org (EOL).  The features related to this effort are still very new and far from polished since it has been implemented quickly to meet the immediate needs to develop the fungus related content on the EOL.  The content delivered from [:app_title] to the EOL will be credited both as coming from the [:app_title] website and the individual content providers.\n\nOn this page each section represents one taxon.  The descriptive paragraphs for each listed taxon will be sent with the exception of any paragraphs marked 'Notes'.  Both the taxa and the images that are being sent have been at least quickly reviewed by expert members of the [:app_title] community.\n\nThe review status of a specific taxon is given on the page for that taxon and can only be set by a designated expert.  Images are selected based on the voting history of specific observations and their quality.  Currently only designated experts can set the quality level of an image, but this is expected to become a open voting process for the entire [:app_title] community in the near future.\n\nCurrently the designated experts are either mycology professors that are teaching classes that are planning to provide data to EOL through the [:app_title] or individuals in the [:app_title] community who have shown dedication to the site and are recognized experts in mushroom or fungal identification.  All aspect of the process of providing data to EOL are under discussion and open to change so please send any questions or comments you have to the [:app_title] webmaster.\n\nThe best way to participate in this amazing opportunity is to find a taxon you care about and work to expand the descriptive paragraphs for this taxon."

  # image/license_updater
  image_updater_count: Count
  image_updater_license: "[:LICENSE]"
  image_updater_holder: "[:COPYRIGHT_HOLDER]"
  image_updater_title: Updating Licenses for [user]
  image_updater_update: "[:UPDATE]"
  image_updater_help: Listed below are all the different licenses you've posted images under, along with the number of your images which use that license.  Make any changes you want to the license or the name listed as the copyright holder, then click "[:UPDATE]" to submit changes.

  # image/vote_anonymity
  image_vote_anonymity_title: Change Anonymity of Your Image Votes
  image_vote_anonymity_num_anonymous: Number of anonymous votes
  image_vote_anonymity_num_public: Number of public votes
  image_vote_anonymity_make_anonymous: Make all votes anonymous
  image_vote_anonymity_make_public: Make all votes public
  image_vote_anonymity_made_anonymous: Made all of your image votes anonymous.  Please also check your vote preference below to ensure that future votes are also anonymous.
  image_vote_anonymity_made_public: Made all of your image votes public.  Please also check your vote preference below to ensure that future votes are also public.
  image_vote_anonymity_invalid_submit_button: Invalid submit button "[label]", please "contact us":/emails/ask_webmaster_question for help.

  # interest-related controls in names, observations, etc.
  interest_watch: Watch
  interest_ignore: Ignore
  interest_watch_help: Click here if you want us to send you email whenever there is a change in this [object].
  interest_ignore_help: Click here if you want to stop getting any emails about this [object].
  interest_default_help: Click here if you want to go back to the default -- having your account preferences determine whether you get email about this [object].
  interest_watching: You have told us to email you about changes in this [object].  Click one of the small icons below to change.
  interest_ignoring: You have told us never to email you about changes in this [object].  Click one of the small icons below to change.

  # interests/index
  list_interests_title: Your Notification Requests
  list_interests_turn_on: Change to Watch
  list_interests_turn_off: Change to Ignore
  list_name_tracker_pending_approval: "(Observer notification pending approval.)"

  # location/list_merge_options
  list_merge_are_you_sure: Do merge?  This cannot be undone.
  list_merge_options_near_matches: Near Matches
  list_merge_options_others: Other Available [:locations]
  list_merge_options_title: Merge Options for [where]

  # observer/list_notifications
  list_notifications_title: Email Alerts for [user]

  # observer/list_users
  list_users_joined: Joined
  list_users_contribution: Contribution

  # species_list/make_report
  make_report_not_supported: We don't support report filetype *.[type].

  # description/merge_descriptions
  merge_descriptions_title: Merge [object]
  merge_descriptions_merge_header: Merge with another description
  merge_descriptions_move_header: Move / copy to a synonym
  merge_descriptions_merge: "[:MERGE]"
  merge_descriptions_move: Move / Copy
  merge_descriptions_merge_or_move: Merge / Move / Copy
  merge_descriptions_no_others: "(there are no other descriptions)"
  merge_descriptions_delete_after: Delete old description after merge?
  merge_descriptions_merge_help: This will copy any non-blank sections from the source description into the description you select below.  If the target description already has text in any of those fields, you will be given an editing form with the text from both descriptions.  This will allow you to reconcile any conflicts by hand before saving the form and making the merger official.
  merge_descriptions_move_help: This will move the source description into a synonym.  It will just copy it if you elect not to delete the old description.  If you wish to merge with an existing description in the other name, you must first move your description into that name, then select [:show_description_merge] again from there.

  # name/bulk_name_edit
  name_bulk_help: "Each line indicates a set of changes.\n\np(bulk_text). To ensure a name is in the database, just list the name.  E.g.,\n\np(bulk_pre). Agaricus bisporus\n\np(bulk_text). To ensure a name exists with a particular author, give the name followed by the author.  E.g.,\n\np(bulk_pre). Agaricus bisporus (J.E. Lange) Pilát\n\np(bulk_text). To add a taxon above the species level, give the rank followed by the name.  E.g.,\n\np(bulk_pre). Order Agaricales\n\np(bulk_text). To make a name a deprecated synonym of another name, follow the valid name with the deprecated synonym.  E.g.,\n\np(bulk_pre). Agaricus bisporus (J.E. Lange) Pilát = Agaricus hortensis (Cke.) Imai\n\nThe changes are cumulative, so the last example by itself would ensure that the names **__@Agaricus bisporus@__** @(J.E. Lange) Pilát@ and __@Agaricus hortensis@__ @(Cke.) Imai@ exist, as well as making __@A. hortensis@__ a deprecated synononym of **__@A. bisporus@__**.  If a name exists with no author and you provide an author, then the existing name is updated. Otherwise, if the author is given and it does not match the current author, a new name is created.\n\np(bulk_text). You may include an optional one-line comment by inserting it after either the accepted or deprecated name, enclosed in square brackets. This will be saved in the notes when the name is created.\n\np(bulk_pre). Herpothallon Tobler [[citation:Aptroot, A, G Thor, ...]]"
  name_bulk_label: Name Edits
  name_bulk_success: All names are now in the database.
  name_bulk_title: Bulk Name Edit

  # species_list/name_lister
  name_lister_bad_browser: This page will not work on your browser, sorry!
  name_lister_bad_submit: Invalid commit button '[button]'.
  name_lister_charset: Character Encoding
  name_lister_charset_help: "(Try changing this if authors get garbled.)"
  name_lister_classic: Classic [:SPECIES_LIST] Generator
  name_lister_genera: Genera
  name_lister_help: "*Create List:* Click a genus in the first column to pull up a list of species in that genus.  Select any of these taxa and press return or double-click to add species to your list.  Accepted names are in boldface; deprecated names are followed by one or more accepted alternatives.  You may choose any.  To remove a name, select it in the third column, and press delete or double-click.  (You may also use arrows to navigate, or type partial names to search within a column.)\n\n*Save List:* When you are finished, click any of the buttons at the bottom of the page.  \"Create [:species_list]\" takes you back to the old creation form, where you will be able to enter date, location, notes, etc. before saving the list.\n\n*Reports :* The plain text report gives you a simple list of taxa with no formatting.  Rich text can be used to import the list into Microsoft Word complete with authors and all the formatting intact.  Spreadsheet produces a CSV file, with name, author, citation, and accepted columns.  Common names are not available yet.  Reports should automatically download in a separate tab or window; if not, go to your browser's File menu and click 'Save As'."
  name_lister_names: Selected
  name_lister_no_js: This page will not work if javascript is disabled.
  name_lister_species: Species
  name_lister_submit_csv: Save as Spreadsheet
  name_lister_submit_rtf: Save as Rich Text
  name_lister_submit_spl: Create [:species_list]
  name_lister_submit_txt: Save as Plain Text
  name_lister_title: Name List Generator

  # name/needed_descriptions
  needed_descriptions_help: The following species names are the ones that have the most [:observations], but do not have a general description in the [:app_title].  Adding a general description to these common species would be a big help.
  needed_descriptions_title: Top 100 Needed Species [:descriptions]

  # observer/no_ajax
  no_ajax_body: It looks like your browser is out of date.  You still have access to all of the capabilities of this site, however unless you upgrade your browser we will not be able to make use of some very useful javascript features that modern browsers support.  This includes dynamic forms, auto-completion of scientific names and locations, the new version of the [:species_list] creator, and more.
  no_ajax_browsers: "Browsers that we recommend (and test the site on regularly) are:\n\n* Firefox / Iceweasel 1.0 or higher\n\n* Internet Explorer 5.5 or higher\n\n* Netscape 7.0 or higher\n\n* Safari 1.2 or higher\n\n* Opera (we know 8.0 works)\n\n* Chrome\n\nIf you know that your browser supports AJAX but it's not listed here, please \"send us an e-mail\":/emails/ask_webmaster_question."
  no_ajax_dont_care: If you don't care and you're tired of seeing the "Your Browser is Out of Date" tab at the top of every page, "please click here":/javascript/turn_javascript_off.  (Login and go to preferences to re-enable auto-detection.)
  no_ajax_title: Your Browser is Out of Date

  # observer/no_browser
  no_browser_body: "We have not seen your browser before.  This means we don't know if it supports the full capabilities of this site.  Since there are pages that won't work if we guess wrong (like voting on [:observation] names), we have to assume the worst.  However this means that a number of useful features are not available, like dynamic forms, auto-completion of scientific names and locations, the new version of the [:species_list] creator, and more.\n\nIf you would like to override this decision, \"click here to turn javascript on\":/javascript/turn_javascript_on.  If you are tired of seeing the \"We Don't Recognize Your Browser\" tab at the top of every page, please \"click here to turn javascript off\":/javascript/turn_javascript_off.  (Login and go to preferences to re-enable auto-detection.)"
  no_browser_title: We Don't Recognize Your Browser

  # account/no_email
  no_email_how_to_reenable: Go to your "Preferences":/account/prefs page to re-enable this feature.
  no_email_some_maybe_queued: "Note: For the next few minutes you may continue to receive emails that have already been queued."
  no_email_comments_owner_note: You will no longer receive email notifications when other [:users] of the [:app_title] website post [:comments] about your [:observations], names, etc.
  no_email_comments_response_note: You will no longer receive email notifications when other [:users] of the [:app_title] website post responses to your [:comments].
  no_email_comments_all_note: You will no longer receive email notifications of all [:comments].
  no_email_observations_consensus_note: You will no longer receive email notifications when the names of your [:observations] change.
  no_email_observations_naming_note: You will no longer receive email notifications when other [:users] of the [:app_title] website propose names for your [:observations].
  no_email_observations_all_note: You will no longer receive email notifications whenenver [:observations] change.
  no_email_names_admin_note: You will no longer receive email notifications when other [:users] make changes to name descriptions you administrate.
  no_email_names_author_note: You will no longer receive email notifications when other [:users] make changes to descriptions you have written.
  no_email_names_editor_note: You will no longer receive email notifications when other [:users] make changes to descriptions you have edited.
  no_email_names_reviewer_note: You will no longer receive email notifications when other [:users] make changes to descriptions you have reviewed.
  no_email_names_all_note: You will no longer receive email notifications about all name changes.
  no_email_locations_admin_note: You will no longer receive email notifications when other [:users] make changes to location descriptions you administrate.
  no_email_locations_author_note: You will no longer receive email notifications when other [:users] make changes to [:locations] you have created.
  no_email_locations_editor_note: You will no longer receive email notifications when other [:users] make changes to [:locations] you have edited.
  no_email_locations_all_note: You will no longer receive email notifications about all location changes.
  no_email_general_feature_note: Automated email about new features has been disabled for your account.
  no_email_general_commercial_note: Other [:users] of the [:app_title] website can no longer send you commercial inquiries about your [:images].
  no_email_general_question_note: Other [:users] of the [:app_title] website can no longer send you questions about your [:observations].
  no_email_comments_owner_success: "[:comment] notifications disabled for [name]."
  no_email_comments_response_success: "[:comment] response notifications disabled for [name]."
  no_email_comments_all_success: "[:comment] notifications disabled for [name]."
  no_email_observations_consensus_success: Consensus change notifications disabled for [name].
  no_email_observations_naming_success: Name proposal notifications disabled for [name].
  no_email_observations_all_success: "[:observation] notifications disabled for [name]."
  no_email_names_admin_success: Admin name change notifications disabled for [name].
  no_email_names_author_success: Author name change notifications disabled for [name].
  no_email_names_editor_success: Editor name change notifications disabled for [name].
  no_email_names_reviewer_success: Reviewer name change notifications disabled for [name].
  no_email_names_all_success: All name change notifications disabled for [name].
  no_email_locations_admin_success: Admin location change notifications disabled for [name].
  no_email_locations_author_success: Author location change notifications disabled for [name].
  no_email_locations_editor_success: Editor location change notifications disabled for [name].
  no_email_locations_all_success: All location change notifications disabled for [name].
  no_email_general_feature_success: Automated feature email disabled for [name].
  no_email_general_commercial_success: Commercial inquiries disabled for [name].
  no_email_general_question_success: Question email disabled for [name].

  # observer/no_javascript
  no_javascript_body: "It looks like you have javascript disabled on your browser.  You will still have access to all of the capabilities of this site, however unless you enable javascript we will not be able to make use of some very useful features that modern browsers support.  This includes dynamic forms, auto-completion of scientific names and locations, the new version of the [:species_list] creator, and more.\n\nIf you would like to turn Javascript on, but aren't sure how, try looking it up on google with this search: \"How do I enable JavaScript in my browser?\":http://www.google.com/search?hl=en&q=How+do+I+enable+Javascript+in+my+browser%3F&btnG=Google+Search"
  no_javascript_dont_care: If you *do* have javascript enabled, but our auto-detection algorithm is failing to detect it correctly, "please click here":/javascript/turn_javascript_on.  If you don't care and you're tired of seeing the "Javascript Disabled" tab at the top of every page, "please click here":/javascript/turn_javascript_off. (Login and go to preferences to re-enable auto-detection.)
  no_javascript_title: You Have Javascript Disabled

  # observer/no_session
  no_session_body: "It looks like your browser is refusing cookies.  Without cookies, our site has no way of remembering who you are from one page to the next.  This means that you will not be able to create an account and login, and therefore you will not be able to create [:observations], upload [:images], make [:comments], and much more.  You will still be able to view everything that the general public has access to, but you will just be an observer, you will not be able to participate actively.\n\nAll we will do is store a big long number on your computer.  Next time you go to our site, we will look up that number and use it to keep track of who you are.  (We get multiple requests every second from around the world -- without this ID we wouldn't stand a chance of keeping everyone straight!)  This ID is encrypted and keeps no sensitive information in it.\n\nIf you would like to turn cookies on, but aren't sure how, try looking it up on google with this search: \"How do I enable cookies in my browser?\":http://www.google.com/search?hl=en&q=How+do+I+enable+cookies+on+my+browser%3F&btnG=Google+Search Note that most browsers will let you enable cookies for individual sites, allowing you to protect your privacy everywhere else.  For example, in Firefox, go into Edit -> Preferences -> Privacy Tab -> Exceptions."
  no_session_title: You Have Cookies Disabled

  # pivotal/index
  pivotal_index_title: Directions for Future Development
  pivotal_post_comment: Post Comment
  pivotal_index_header: Use this page to browse through the many features requested by users and developers.  Some are very specific bug fixes or requests for new capabilities.  Others are just general areas people are interested in seeing Mushroom Observer grow.  Features are organized by use of the following set of labels.  Click on a label to see a list of features with that label. Click on a feature to see more detail and discussion.  If you are logged in, you will be able to vote features up or down, and you can add your own comments to the discussion.  If you would like to request a new feature, for now we request that you "send us an email":/emails/ask_webmaster_question describing what it is you'd like to do.  Please try to be as detailed as possible; concrete examples are generally the best.
  pivotal_vote_failed: "We were unable to process your vote.\nIf the problem persists please notify to admins.\nSorry for the inconvenience!"
  pivotal_story_failed: "We were unable to get the story you requested.\nIf the problem persists please notify to admins.\nSorry for the inconvenience!"
  pivotal_comment_failed: "We were unable to post your comment.\nIf the problem persists please notify to admins.\nSorry for the inconvenience!"
  pivotal_story_loading: Loading story details...
  pivotal_posting_comment: Posting comment...
  pivotal_posted_by: Posted by
  pivotal_state_unscheduled: unscheduled
  pivotal_state_unstarted: in the queue
  pivotal_state_started: in progress
  pivotal_head_critical: serious bugs or mission-critical work
  pivotal_head_bottleneck: stuff required by lots of other things
  pivotal_head_open: areas we are actively soliciting feedback
  pivotal_head_started: areas developers are actively working
  pivotal_head_unstarted: scheduled for work soon
  pivotal_head_unscheduled: for the indefinite future
  pivotal_head_day: has comments within last day
  pivotal_head_week: has comments within last week
  pivotal_head_month: has comments within last month
  pivotal_head_none: has no recent comments
  pivotal_head_all: show everything
  pivotal_head_other: uncategorized
  pivotal_label_critical: critical
  pivotal_label_bottleneck: bottleneck
  pivotal_label_open: open
  pivotal_label_day: day
  pivotal_label_week: week
  pivotal_label_month: month
  pivotal_label_none: none
  pivotal_label_unscheduled: "[:pivotal_state_unscheduled]"
  pivotal_label_unstarted: "[:pivotal_state_unstarted]"
  pivotal_label_started: "[:pivotal_state_started]"
  pivotal_label_all: "[:all]"
  pivotal_label_other: other

  pivotal_head_api: programmatic interface
  pivotal_head_comments: commenting on observations, names, etc.
  pivotal_head_descriptions: species descriptions and drafts
  pivotal_head_email: email notifications
  pivotal_head_i18n: translating site into other languages
  pivotal_head_images: image information, manipulation
  pivotal_head_lists: species lists, checklists
  pivotal_head_locations: location names, geocoding
  pivotal_head_maps: how observations are mapped
  pivotal_head_names: taxonomy, synonymy, etc.
  pivotal_head_observations: observation fields and interface
  pivotal_head_performance: site performance
  pivotal_head_projects: working on group projects
  pivotal_head_search: search capabilities and data mining
  pivotal_head_specimen: how fungarium specimens are documented
  pivotal_head_voting: voting on observation names and images

  pivotal_label_api: API
  pivotal_label_comments: "[:comments]"
  pivotal_label_descriptions: "[:descriptions]"
  pivotal_label_email: email
  pivotal_label_i18n: translations
  pivotal_label_images: "[:images]"
  pivotal_label_lists: lists
  pivotal_label_locations: "[:locations]"
  pivotal_label_maps: "[:maps]"
  pivotal_label_names: "[:names]"
  pivotal_label_observations: "[:observations]"
  pivotal_label_performance: performance
  pivotal_label_projects: "[:projects]"
  pivotal_label_search: search
  pivotal_label_specimen: "[:specimens]"
  pivotal_label_voting: voting

  # info/textile
  sandbox_enter: Enter Textile you wish to test here
  sandbox_header: This page let's you play with the textile markup language.  Click 'Test' to see what your markup looks like.  You will need to copy the results from this page to where ever you want to use it.
  sandbox_link4: The RedCloth manual
  sandbox_link5: The old hobix.com tutorial
  sandbox_link6: Cheatsheet courtesy warpedivisions.org
  sandbox_look_like: This is what it will look like
  sandbox_more_help: Gotchas, more examples
  sandbox_quick_ref: Quick Reference
  sandbox_sample: "??italics??        trademark(tm)\n**boldface**       copyright(c)\n+underline+        registered(r)\n^superscript^      1.6 &amp;&#109;icro;m  ->  1.6 &micro;m\n~subscript~        34&amp;&#100;eg;17' N  ->  34&deg;17' N\n\n\"External Link\":http://google.com or !http://random.com/image.jpg!\n\nInternal links:\n_name 371_, _Amanita ocreata_, or _A. ocreata_\n_location 382_, _location Mt. Wilson_\n_user 252_, _user jason_\n_observation 12345_\n_image 12345_, !image 12345!, or !image 640/12345!\n\nInclude footnote[[1]] references after any word[[2]].\n\nfn1. And then define the footnote at the bottom.\n\nfn2. Be sure to leave blank lines around these \"xx.\" directives.\n\nh1. Header\n\nbq. Block quote\n\n* bullet list item 1\n* bullet list item 2\n\n# numbered list item 1\n# numbered list item 2\n\nTables are useful for comparing species:\n| Species 1 | value 1.1 | value 1.2 |\n| Species 2 | value 2.1 | value 2.2 |\n| Species 3 | value 3.1 | value 3.2 |"
  sandbox_test: Test
  sandbox_test_codes: Show HTML
  sandbox_title: Textile Sandbox
  sandbox_web_refs: Web References

  # interests/set_interest
  set_interest_already_deleted: You have expressed no interest in [name].
  set_interest_already_off: You have already told us to ignore [name].
  set_interest_already_on: You have already told us to watch [name].
  set_interest_bad_object: "Object [type] #[id] doesn't exist."
  set_interest_failure: Could not save changes.  Please try again or report this to the webmaster.
  set_interest_success_was_off: Cancelled your ban on emails about [name].
  set_interest_success_was_on: Cancelled your request for emails about [name].
  set_interest_success_off: We will now ignore any changes in [name].
  set_interest_success_on: You will now be notified of any changes in [name].
  set_interest_user_mismatch: Another [:user] is logged on at this machine.  Please log them off, log back in as you, and try again.

  # observer/show_notifications
  show_notifications_title: New Notifications for [user]

  # species_list/bulk_editor
  species_list_bulk_editor_title: Species List Bulk Editor
  species_list_bulk_editor_another: Another
  species_list_bulk_editor_reuse: Reuse
  species_list_bulk_editor_success: Successfully updated [n] observation(s).
  species_list_bulk_editor_you_own_no_observations: You don't own any observations in this species list.
  species_list_bulk_editor_ambiguous_namings: "The proposed names are confusing for observation [id]: [name]. Please \"go to that observation\":/[id] and make your changes there."
  species_list_bulk_editor_help: "Hold your mouse over any of the fields in the table below to see what the field is supposed to be.  The text fields are, in order: notes (top right), date, location, latitude, longitude, elevation (second row).  Check boxes indicate, respectively, if location is where collected, and specimen.  All links open in new tabs."

  # observer/<Theme>
  theme_agaricus: _Agaricus_ Theme
  theme_agaricus_augustus: "[link] is used for the left-hand panel's background color."
  theme_agaricus_campestris: "[link] is used for the primary background and the default link hover background color."
  theme_agaricus_cupreobrunneus: "[link] is used for the default text color and the visited link color."
  theme_agaricus_lilaceps: "[link] is used for the background color for the some rows on the list pages and the unvisited link color for the other rows."
  theme_agaricus_semotus: "[link] is used for the banner background color."
  theme_agaricus_subrufescens: "[link] is used for most unvisited links."
  theme_agaricus_xanthodermus: "[link] is used for the background color for some rows on the list pages and the unvisited link color for the other rows."
  theme_amanita: _Amanita_ Theme
  theme_amanita_calyptroderma: "[link] is used for all the colors of half the rows on the list pages."
  theme_amanita_muscaria: "[link] is used for the banner background and text, the default visited link and link hover colors as well as the text for the left-hand panel."
  theme_amanita_pachycolea: "[link] is used for the primary background, the default text and default unvisited links."
  theme_amanita_phalloides: "[link] is used for all the colors of the other half of the rows on the list pages."
  theme_amanita_velosa: "[link] is used for the left-hand panel's background color and the left-hand panel's visited and unvisited link colors."
  theme_cantharellaceae: _Cantharellaceae_ Theme
  theme_cantharellaceae_californicus: "[link] is used for the primary, banner and left-hand panel backgrounds."
  theme_cantharellaceae_cinnabarinus: "[link] is used for the default link and visited link colors."
  theme_cantharellaceae_cornucopioides: "[link] is used for the default text and all the colors of half the rows on the list pages."
  theme_cantharellaceae_tubaeformis: "[link] is used for all the colors of the other half of the rows on the list pages."
  theme_hygrocybe: _Hygrocybe_ Theme
  theme_hygrocybe_conica: "[link] is used for the default text and all the colors of half the rows on the list pages."
  theme_hygrocybe_miniata: "[link] is used for the left-hand panel background and link text colors."
  theme_hygrocybe_pittacina: "[link] is used for the default link text colors."
  theme_hygrocybe_punicea: "[link] is used for the default background color, the banner background color, and all the colors of the other half of the rows on the list pages."
  theme_random: Random
  theme_list: List of Themes
  theme_black_on_white: Black on White Theme
  theme_black_on_white_description: This is a simple Black on White theme that attempts to be as readable and clean as possible. The logo colors come from the [link] theme.
  theme_switch: To select this as your theme, go to your "preferences":/account/prefs and select [theme] as your Preferred Theme

  # Theme names.
  Agaricus: Agaricus
  Amanita: Amanita
  Cantharellaceae: Cantharellaceae
  Hygrocybe: Hygrocybe
  BlackOnWhite: Black on White

  # info/translators_note
  translators_note: "Please help us make this website available around the world!  It's easy.\n\nThere are approximately 3000 lines with 25000 words of text on this site at the moment, but don't let that scare you.  We've organized it so someone with limited time can concentrate on the most important text.  Then as time and energy permits, they or someone else can continue working down the list until one day it is all finished.\n\nThere are several ways to get started.  You can pick up a copy of the entire \"translation file\":[repo] and start translating it into any language you wish.  \"Send us an email\":/emails/ask_webmaster_question to learn more about this approach.\n\nIt's even easier to work on existing translations.  Just look for \"[:app_edit_translations]\" at the bottom of any page.  You can see immediately how your changes look in the context of the page.  If your language is not available, \"send us an email\":/emails/ask_webmaster_question and we can create a \"beta\" version for you to work on.\n\nYou will, of course, receive credit and contribution bonus for each line you translate, in addition to the gratitude of countless users."
  translators_note_title: Translator's Note

  # translation/edit_translations
  edit_translations_title: Edit Translations
  edit_translations_bad_locale: "Invalid locale code: [locale]"
  edit_translations_login_required: Must be logged in to edit translations.
  edit_translations_reviewer_required: Only reviewers have permission to edit the English translations.
  edit_translations_created_at: Created translation for [tag].
  edit_translations_changed: Changed translation for [tag].
  edit_translations_no_changes: Nothing changed.
  edit_translations_saving: Saving...
  edit_translations_loading: Loading...
  edit_translations_will_lose_changes: There are unsaved changes. Would you like to continue anyway?
  edit_translations_switch_language: Switch Language
  edit_translations_original_text: Original Text
  edit_translations_old_versions: Old Versions
  edit_translations_full_text: full text
  edit_translations_no_versions: No old versions.
  edit_translations_singular: singular form
  edit_translations_plural: plural form
  edit_translations_lowercase: all lowercase as for end of sentence
  edit_translations_uppercase: all uppercase as for title
  edit_translations_page_expired: The page you were working on has expired.  Please go back and reload it, then click on "[:app_edit_translations_on_page]" again.
  edit_translations_help: On the left is a list of translation strings, arranged thematically according to how they appear in the main translation file.  If you click on one of the underlined labels, it will allow you to edit the corresponding string in the panel on the right.  Click "[:SAVE]" to save your changes.

  # observer/turn_javascript_nil
  turn_javascript_nil_body: We will resume auto-detection of the state of javascript.
  turn_javascript_nil_title: Auto-Detect Javascript

  # observer/turn_javascript_off
  turn_javascript_off_body: We will now ignore javascript.
  turn_javascript_off_title: Turn Javascript Off

  # observer/turn_javascript_on
  turn_javascript_on_body: We will now assume javascript is on.
  turn_javascript_on_title: Turn Javascript On

  ##############################################################################

  # ADMIN-TYPE PAGES

  # project/add_members
  add_members_change_status: Change Status
  add_members_denied: "Permission denied: only admins for a project can add new members."
  add_members_title: Add [:users] to [title]
  add_members_not_found: User "<str>" not found.
  add_members_added_admin: Successfully added [user] to admins.
  add_members_added_member: Successfully added [user] to members.
  add_members_removed_admin: Successfully removed [user] from admins.
  add_members_removed_member: Successfully removed [user] from members.
  add_members_already_added_admin: Already added [user] to admins.
  add_members_already_added_member: Already added [user] to members.
  add_members_already_removed_admin: Already removed [user] from admins.
  add_members_already_removed_member: Already removed [user] from members.

  # project/add_project
  add_project_already_exists: A project named '[title]' already exists.
  add_project_group_exists: Unable to create project because a [:user_group] named '[group]' already exists.
  add_project_need_title: Projects must have a title.
  add_project_success: Project was successfully created.
  add_project_title: Create New Project

  # account/add_user_to_group
  add_user_to_group_already: "[user] is already a member of [group]."
  add_user_to_group_group: Group name
  add_user_to_group_no_group: Unable to find the group, '[group]'.
  add_user_to_group_no_user: Unable to find the [:user], '[user]'.
  add_user_to_group_success: "[user] added to [group]."
  add_user_to_group_title: Add [:user] to Group
  add_user_to_group_user: "[:user] name"

  # admin_request/author_request emails
  admin_request_change_member_status: Change [:user]'s status
  admin_request_success: Successfully sent admin request for [title]
  admin_request_title: Admin Request for [title]
  admin_request_note: Enter your request below.  When you hit "[:SEND]" it will be emailed to to project admins.  The email will include your email address so that they can respond to your request.
  author_request_add_author: Make sender an author
  author_request_title: Authorship Request for [title]
  author_request_note: "[:admin_request_note]"
  request_message: Message
  request_show_user: Show details on sender
  request_subject: Subject
  request_success: Delivered email.

  # info/change_banner
  change_banner_title: Change Site Banner

  # project/change_member_status
  change_member_status_admins: Current Project Admins
  change_member_status_change_status: Change Status
  change_member_status_edit: Edit Project
  change_member_status_make_admin: Make Admin
  change_member_status_make_admin_help: Make Admin - Allows [:user] to perform admin functions.  They will be able to add or remove members, change the ability for other members to perform admin functions, and edit any draft names for this project.  [:user] is also made a member of the project if they are not already.
  change_member_status_make_member: Make Regular Member
  change_member_status_make_member_help: Make Regular Member - Ensures that [:user] is a member of the project, but not in the admin group. Afterwords the [:user] will be able to view and create draft names for this project.  They will be the only non-admin members able to edit their drafts.
  change_member_status_members: Current Project Members
  change_member_status_remove_member: Remove Member
  change_member_status_remove_member_help: Remove Member - Removes all member and admin privileges for a project.  [:user] will no longer be able view or create draft names for this project.  They will not be able to perform any admin functions.
  change_member_status_denied: Only the admins for a project can change member permissions.
  change_member_status_title: Changing [:user] Status of [name] for [title]

  # users/bonuses
  change_user_bonuses_title: Contribution Bonuses for [user]
  change_user_bonuses: Award Bonus
  change_user_bonuses_help: "List one bonus per line, each specifying a number of points and reason, like this:\n\n10000 German translations\n50000 Expert in hypogeous fungi\n\n\nThese will appear on the show_user page below the usual contribution scores. Keep the reasons short or it might mess up the formatting of the table on that page."

  # project/destroy_project
  destroy_project_failed: Failed to destroy project.
  destroy_project_success: Project destroyed.

  # project/edit_project
  edit_project_destroy: "[:destroy_object(type=:project)]"
  edit_project_title: "[:edit_object(type=:project)]: [title]"

  # project/_form_projects
  form_projects_title: "[:Title]"

  # project/list_projects
  list_projects_title: "[:list_objects(type=:project)]"
  list_projects_add_project: "[:add_object(type=:project)]"

  # draft/publish_draft
  publish_draft_denied: "Permission denied: Only the creator of a draft or a project admin can publish a draft."

  # observer/refresh_vote_cache
  refresh_vote_cache: Refreshed vote caches.

  # project/review_authors
  review_authors_add_author: Add
  review_authors_authors: Current [:description] Authors
  review_authors_denied: Only existing authors and reviewers can change the description authors.
  review_authors_note: This page changes the recorded author(s) of a taxon description on the [:app_title] website.  This is in no direct way related to the original publishing author of the taxon.
  review_authors_review_authors: Review Authors
  review_authors_other_users: Other [:users]
  review_authors_remove_author: Remove
  review_authors_title: Reviewing Author(s) for [name]

  # observer/send_feature_email
  send_feature_email_success: Delivered feature mail.
  send_feature_email_denied: Only the admin can send feature mail.

  # project/show_project
  show_project_add_members: Add Members
  show_project_admin_group: Admin Group
  show_project_admin_request: Admin Request
  show_project_by: Owned By
  show_project_created_at: Created
  show_project_destroy: Destroy Project
  show_project_drafts: Drafts
  show_project_edit: Edit Project
  show_project_published: Reviewed Published Names
  show_project_summary: Summary
  show_project_title: "Project: [title]"
  show_project_user_group: User Group

  # users/by_name
  users_by_name_title: Users by Name
  users_by_name_created_at: Created
  users_by_name_groups: Groups
  users_by_name_id: ID
  users_by_name_last_login: Last login
  users_by_name_login: Login
  users_by_name_name: Name
  users_by_name_theme: Theme
  users_by_name_verified: Verified

  # support/create_donation
  create_donation_title: Record Mushroom Observer Donation
  create_donation_not_allowed: Only admins can record donations
  create_donation_add: Add
  create_donation_tab: Record Donation

  # support/review_donations
  review_donations_title: Review All Donations
  review_donations_not_allowed: Only admins can review donations
  review_donations_update: Update
  review_donations_tab: Review Donations
  review_reviewed: Reviewed
  review_id: Id
  review_who: Who
  review_anon: Anon
  review_amount: Amount
  review_email: Email

  ##############################################################################

  # EMAIL MESSAGES

  # Subject lines.
  email_subject_add_herbarium_record_not_curator: Fungarium Record Added to [herbarium_name]
  email_subject_comment: "[:COMMENT] About [name]"
  email_subject_commercial_inquiry: Commercial Inquiry About [Name]
  email_subject_consensus_change: Consensus Changed from [old] to [new]
  email_subject_denied: "[:USER] Creation Blocked"
  email_subject_features: New [:app_title] Features
  email_subject_location_change: "[name] Has Been Changed"
  email_subject_naming_for_observer: Research Request
  email_subject_naming_for_tracker: Naming Notification - [name]
  email_subject_name_change: "[name] Has Been Changed"
  email_subject_name_proposal: "[:OBSERVATION] #[id] May Be [name]"
  email_subject_name_tracker_approval: Research Request Emails Approved for [name]
  email_subject_new_password: New Password
  email_subject_observation_change: "[:OBSERVATION] Changed, [name]"
  email_subject_observation_destroy: "[:OBSERVATION] Destroyed, [name]"
  email_subject_observation_question: Question About [name]
  email_subject_publish_name: Name Published
  email_subject_registration: "[name] Registration Verification"
  email_subject_update_registration: "[name] Registration Update"
  email_subject_verify: Email Verification
  email_subject_verify_api_key: Activate API Key
  email_subject_webmaster_question: Question From [user]

  # Field labels in the "object_change" emails.
  email_field_added_images: Added image(s)
  email_field_changed_thumbnail: Changed thumbnail
  email_field_collection_location: Specimen _was_ collected at this location
  email_field_collection_not_location: Specimen _was not_ collected at this location
  email_field_east: "[:East] edge"
  email_field_image_count: "[:Image] count"
  email_field_new_name: New [:name]
  email_field_no_specimen_available: Specimen is no longer available
  email_field_north: "[:North] edge"
  email_field_old_name: Old [:name]
  email_field_published: Published by
  email_field_removed_images: Removed image(s)
  email_field_south: "[:South] edge"
  email_field_specimen_available: Specimen is now available
  email_field_west: "[:West] edge"

  # This is used like this: "<Label>: <old_value> changed to <new_value>"
  email_field_is_now: changed to

  # "Helpful" links at the bottom of the email.
  email_links_change_prefs: Change your preferences
  email_links_disable_tracking: Disable tracking for this [type]
  email_links_email_publisher: Send email to the publisher
  email_links_latest_changes: Latest changes at [:app_title]
  email_links_not_interested: I'm not interested in this [type]
  email_links_post_comment: Post a [:comment]
  email_links_show_object: Show this [type]
  email_links_show_user: Show [:user]'s profile
  email_links_show_observer: Show [:observer]'s profile
  email_links_show_identifier: Show [:identifier]'s profile
  email_links_stop_sending: Stop sending me email like this
  email_links_your_interests: Review your [:notifications]

  # Some other common phrases and sections.
  email_can_respond: It is entirely up to you whether you want to reply to [name] ([email]) by replying directly to this email.
  email_handy_links: "Here are some handy links:"
  email_no_respond: Please do not reply to this email!
  email_naming_for_observation_warning: "WARNING: We've heard that some people have mis-used this notification feature in the past, claiming it's for research but not using specimens for that purpose. You may want to take a moment to look at their user profile on MO and perhaps google them to verify that they are actually active mycologists before going to the effort of packaging and sending them any specimens."
  email_report_abuse: "If you feel this user is abusing this service please forward this entire email message to: [email]"
  email_respond_via_comment: Use the link below to respond via your own public comment.
  email_welcome: Welcome, [user]

  # Main message contents.
  email_admin_request_intro: "h2. *Admin Request*\n\n[user] ([email]) asked the [:app_title] website to forward the following request to you regarding [project]:"
  email_author_request_intro: "h2. *Author Request*\n\n[user] ([email]) asked the [:app_title] website to forward the following request to you regarding [object]:"
  email_comment_intro_other: "h2. *Comment on [Type]*\n\nThe following comment was posted on the [:app_title] website regarding the [type] <u>[name]</u>:"
  email_comment_intro_response: "h2. *Comment Response*\n\nThe following comment was posted on the [:app_title] website in response to your comment regarding the [type] <u>[name]</u>:"
  email_comment_intro_to_owner: "h2. *Comment on Your [Type]*\n\nThe following comment was posted on the [:app_title] website regarding your [type] <u>[name]</u>:"
  email_commercial_intro: "h2. *Commercial Inquiry*\n\n[user] ([email]) asked the [:app_title] website to forward the following commercial inquiry to you about your image [image]:"
  email_consensus_change_intro: "h2. *Consensus Change*\n\nConsensus has changed for observation #[id]:"
  email_add_herbarium_record_not_curator_intro: "h2. *Fungarium Record Added By Non-Curator*\n\nThe user, [login], added the fungarium record, [herbarium_label], to the fungarium, [herbarium_name], which you curate."
  email_features_intro: "h2. *New Features*\n\nThe following new features have been released at the [:app_title] website:"
  email_name_change: "User made nontrivial change to a name:\n\nuser : [user]\nold identifier : [old_identifier]\nnew identifier : [new_identifier]\nold name : [old]\nnew name : [new]\nobservations : [observations]\nnamings : [namings]\nshow name : [show_url]\nedit name : [edit_url]"
  email_location_change: "User made nontrivial change to a location:\n\nuser : [user]\nold name : [old]\nnew name : [new]\nobservations : [observations]\nshow location : [show_url]\nedit location : [edit_url]"
  email_merger_icn_id_conflict: "User merged names; one icn_id discarded:\n\nname : [name]\nsurviving icn_id : [surviving_icn_id]\ndeleted icn_id : [deleted_icn_id]\nuser : [user]\nshow url : [show_url]\nedit url : [edit_url]"
  email_merge_objects: "User wants to merge two [types]:\n\nuser : [user]\nthis : [this]\ninto : [that]\nshow this : [show_this_url]\nedit this : [edit_this_url]\nshow that : [show_that_url]\nedit that : [edit_that_url]\nnotes : [notes]"
  email_name_change_request: "User wants to change Name having dependents:\n\nuser : [user]\nold name : [old_name]\nnew name : [new_name]\nshow url : [show_url]\nedit url : [edit_url]\nnotes : [notes]"
  email_name_proposal_intro: "h2. *Name Proposal*\n\nA name was proposed for observation #[id]:"
  email_name_tracker_body: "Dear [user],\n\nWe have approved your request to have MO send automated research request emails to observers whenever someone posts an observation of [name].\n\nYou can see your name-tracking notifications here: [link].\n\nPlease do not hesitate to let us know if there is any other ways MO can help support your research.\n\nBest wishes,\n-MO Admins"
  email_naming_for_observer_intro: "h2. *Research Request*\n\n[user] ([email]) asked the [:app_title] website to forward the following message to you about your [type] <u>[name]</u>:"
  email_naming_for_tracker_intro: "h2. *Tracking Alert*\n\nAn [obs] on the [:app_title] website has been given the name [name], which you are currently tracking.  You can contact either the [:observer] or the [:identifier] by going to the appropriate link below and clicking the email link near the top of the page."
  email_new_password_intro: "h2. *New Password*\n\nYour new [:app_title] password is:"
  email_new_password_what_now: Once you have logged in, you should change your password to something easier to remember by going to the '[:app_preferences]' page.
  email_object_change_intro: "h2. *[Type] was Changed*\n\nThere were change(s) made to the [type] <u>[name]</u>:"
  email_object_new_intro: "h2. *[Type] was Created*\n\nThe [type] <u>[name]</u> was created."
  email_object_change_reason_all: You received this email because you have requested to be notified when any [type] changes.
  email_object_change_reason_admin: You received this email because you are an admin for a description of the changed [type].
  email_object_change_reason_editor: You received this email because you have edited a description of the changed [type].
  email_object_change_reason_author: You received this email because you are an author of a description of the changed [type].
  email_object_change_reason_reviewer: You received this email because you reviewed a description of this [type].
  email_object_change_reason_interest: You received this email because you expressed interest in this [type].
  email_observation_destroyed_intro: h2. *Observation Destroyed*
  email_observation_question_intro: "h2. *Question from Another User*\n\n[user] ([email]) asked the [:app_title] website to forward the following question to you about your observation <u>[name]</u>:"
  email_publish_name_intro: "h2. *Draft of Name Has Been Published*\n\nA description of a name has been published on the [:app_title] website. You are receiving this email since you are listed as either an author for this taxon or as a reviewer on the site."
  email_registration_intro: "h2. *Hello [user]*\n\nPlease click the following link to verify that you received this email and intended to register [how_many] attendee(s) for the [name]:\n\n[link]"
  email_update_registration_intro: "h2. *Hello [user]*\n\nYour registration for the [name] has been updated from\n\n[before]\n\n\nto\n\n\n[after]"
  email_user_question_intro: "h2. *Question from Another User*\n\n[user] ([email]) asked the [:app_title] website to forward the following email to you:"
  email_verify_intro: "h2. *Hello [user]*\n\nPlease click the following link to verify that you received this email and activate your [:app_title] account:\n\n[link]"
  email_verify_api_key_intro: "h2. *Hello [user]*\n\nThe application \"[app]\" (associated with user \"[other_user]\") has requested access to your [:app_title] account.  If you recognize this application and wish to give them permission to post observations, etc. in your name, all you have to do is click on the activation link below to activate the API key they just created.  Note that you can review your list of API keys at any time by visiting the [:account_api_keys_title] from your \"[:app_preferences]\" page.\n\nActivate Key: [activate_link]\n[:account_api_keys_link]: [manager_link]\n\nTo report a suspicious access request, just respond to this email."

  ##############################################################################

  # HELP PAGES

  # info/intro
  intro_title: Introduction
  intro_purpose: "*Purpose&#58;* The purpose of this site is to record observations about mushrooms, help people identify mushrooms they aren't familiar with, and expand the community around the scientific exploration of mushrooms (mycology).  Some have asked what counts as a mushroom.  This site takes a very broad view.  While the emphasis is on the large fleshy fungi, other fungi such as lichens, rust and molds as well as fungus-like organisms such as slime-molds are all welcome.  Ultimately, I hope this site will become a valuable resource for both amateur and professional mycologists.  I like to think of it as a living field guide for mushrooms or a collaborative mushroom field journal.\n\nFor those new to mycology, there is a huge amount of basic research that still needs to be done.  By some estimates less than 5% of the world's species of fungi are known to science.  While things are slightly better for the large fleshy fungi known as mushrooms, it is still a common experience to come across a mushroom that cannot be easily identified in the available books or which doesn't really fit the definition of any recognized species. This site is intended to address that gap by creating a place for us to talk about and record what we've found, as well as connect to the existing literature about mushrooms.  Please do not feel intimidated by the scientific bent of the site.  Everyone is welcome to dive in and add their own mushroom observations, upload mushroom photos and make [:comments] on other people's observations."
  intro_image_sharing: "*Image Sharing:* This site follows the principles of cooperative sharing pioneered by the \"Free Software Foundation\":http://fsf.org, further expressed by the \"Open Source software movement\":http://opensource.org, and expanded to other creative efforts by the \"Creative Commons\":http://creativecommons.org. Consequently all images are made available under one of the Creative Commons licenses or are in the public domain.  In short this means that when anyone uploads one of their images to the site, they are giving others explicit permission to use those images under certain \"conditions\":/info/how_to_use#license in perpetuity.  This type of permission is very important for basic research.  It allows future researchers to freely use these data to expand our understanding of mushrooms.  It also significantly increases the likelihood that the data will continue to be available into the distant future.\n\nIf you upload your own images, this license does not mean you are giving up your copyright or your ability to make money off your images.  Depending on which license you choose, you can still require that anyone who wishes to use any of these images for commercial purposes get in touch with the copyright holder and work out the conditions for that use.  The site includes special links on the image pages to help create those relationships."
  intro_source_code: "*Source Code:* Source code for the site is available at: \"[repo]\":[repo] and is licensed under the \"Open Source MIT License\":http://www.opensource.org/licenses/mit-license.php.  Source code contributions are welcome (\"README\":[readme]). Here's a list of \"planned features\":[todo_list]. All suggestions and comments are welcome.  If you would like to contribute, please send mail to *webmaster @ mushroomobserver.org* so we can coordinate our efforts."
  intro_governance: "*Governance:* This site is owned and operated by \"Mushroom Observer, Inc.\":/support/governance."
  intro_note: "*Note:* The administrators of this site reserve the right to remove any material they deem inappropriate or not in keeping with the purpose of this site."

  # info/how_to_help
  how_help_title: How to Help Make [:app_title] Better
  how_help_intro: This page provides a list of skills that we could really use some help with. If you're interested in helping out just "send an email":/emails/ask_webmaster_question and let us know what you want to do.
  how_help_contributors: "h4. 1. Contributors\n\np(normal).  Beyond adding pictures and descriptions of mushrooms that you've seen, you can make a big difference to the site by \"describing species\":/info/how_to_use#describing_species or \"defining locations\":/info/how_to_use#defining_locations."
  how_help_scientists: "h4. 2. Scientists\n\np(normal).  Mention Mushroom Observer in your publications and \"add references to your publications\":/publications."
  how_help_developers: "h4. 3. Developers\n\np(normal).  We have \"lots of ideas\":[todo_list] about how to improve the site.  The framework, Ruby on Rails, is really easy to pick up and we are more than happy to mentor anyone who wants to dive in."
  how_help_translators: "h4. 4. Translators\n\np(normal). The site is set up to support foreign languages.  All we need is someone to do the translations."
  how_help_donors: "h4. 5. Donors\n\np(normal). Help support our server costs by \"donating\":/support/donate to the Mushroom Observer."
  how_help_business_planning: "h4. 6. Business Planning\n\np(normal).  So far [:app_title] has been an entirely volunteer effort, after some time consuming false starts, we are now in the process of creating a new non-profit focused solely on Mushroom Observer. This is just getting going so let us know if you want to get involved or have any business related advice."

  # info/how_to_use
  how_title: How to Use [:app_title]
  how_common_tasks: Common Tasks
  how_glossary: Concepts Glossary
  how_intro: This page provides some short descriptions of common uses of this website followed by an overview of the basic concepts used.
  how_keeping_up: "*Keeping Up with Changes* - The default page for [:app_title] is the '[:rss_log_title]', it is also accessible through the '\"Latest Changes\":/' link in the left-hand panel.  This page shows you the most recent changes on the site.  It lists new \"Observations\":#observation and \"Species Lists\":#species_list as well as significant changes to any already existing ones.  Additions of \"Images\":#image and \"Comments\":#comment are considered significant changes to the relevant observations.  Changes to \"Names\":#name are also listed.  Click the page numbers at the top and bottom of the page to browse through older changes.  Observations and names created as a side effect of other changes are not listed separately.\n\nNote : The latest changes can be tracked using our \"RSS feed\":/activity_logs/rss. See this \"wikipedia article\":http://en.wikipedia.org/wiki/Rss for more information about RSS feeds."
  how_searching: "*Searching* - There are several interesting ways to search for information on the site.  The simplest is to type a search string into the search box near the top of each page and click one of the buttons next to it.  This will give you a list of all the \"Observations\":#observation, \"Images\":#image, \"Names\":#name or \"Locations\":#location that contain fields matching the given string.  If you need a little more control over the search, try clicking '[:app_advanced_search]'.\n\nYou may also browse the site using the links in the left-hand panel.  For example, clicking on 'Names' under 'Indexes' on the left of the page shows all the species that have observations, listed alphabetically.  You can page through this list, or skip directly to the letter of a name you are interested in by clicking the appropriate page number or letter along the top or bottom of the list.  Click a name from this list to see a description of the species and a list of observations of that species.  If you click a genus like 'Agaricus', it will also show a list of species in that genus.  Note, however, that in this case it will only show observations that have been identified to the genus level, not ones that have been identified as a species in that genus.  On the other hand, if two names are considered synonyms, you will see observations for either name on this page.  (*NOTE*: If you do a search on 'Agaricus', it _will_ show all the observations whose name contains that string, so you get all the observations that belong to that genus.)\n\nWhenever you click an observation or other result on an index page, it will take you to a page showing that result.  At the top of the page you will see '[:PREV]', '[:NEXT]', and '[:INDEX]' links.  These let you browse forward or backward through the results or return to the index.  At the top of the index page you will often see links allowing you to sort the results by different criteria, such as by date, name or user.  In the same place you will sometimes find links that let you turn an index of observations into an index of names or images of those same observations.  For example, if you click '[:app_your_observations]', it will show you a list of observations you have posted.  Click '[:show_objects(types=:names)]' at the top of the page to see a list of the species you have seen, or click '[:show_objects(types=:locations)]' to see a list of all the locations you've gone mushrooming in.\n\nPower users may also be interested in our new API providing direct access to our database back-end.  This can be used to mine our database for images or species descriptions for inclusion in wikipedia or other public websites. You can also use it to upload observations and images and much more.  Please contact the webmaster for more information."
  how_unknown_help: "*Getting Help with an Unknown* - In order to get help with an unknown, you need to have a user account.  These can be created easily by selecting '[:app_create_account]' from the left-hand panel.  See the discussion of \"Users\":#user below for more details.\n\nOnce you are logged in, create a new \"Observation\":#observation by selecting '[:app_create_observation]' in the left-hand panel.  Enter all the details you can into the resulting form.  You can leave the '[:WHAT]' field blank call it '[:unknown]', or if you think you know the genus or family or other group, give that \"Name\":#name followed by 'sp.', e.g., 'Russula sp.'. In the '[:NOTES]' field provide information about habitat, odor, smell and anything else not clear from the photos.  Once the form is as complete as you can make it, click '[:CREATE]'.\n\nYou should now be looking at a page showing you the information you just entered.  However, if you used a name that is not currently in the database, you will be asked if you want to add the name.  This also gives you a chance to catch and fix typos.  In addition, if you use a name that is considered deprecated, you will be given the option of using a preferred synonym.\n\nOnce you have created the new observation, you can upload any \"Images\":#image you have by selecting the '[:show_observation_add_images]' link on the right-side of the page.  It is very important either that it be an image you took or that you have the explicit permission of the person who created the image to upload it to the site.  If you did not take the image, please update the '[:form_images_copyright_holder]' field to reflect the actual owner.  This page also allows you to select the \"License\":#license you want to release the image under.\n\nWhen you add unknowns, the community will generally \"propose one or more names\":#proposing_names for it within 24-hours.  If you find any of the suggested names compelling, you should not hesitate to revisit your observation and \"Vote\":#vote on them.  Please see the discussion below on \"voting\":#voting, as well.  Members of the community may also post feedback via \"Comments\":#comment.  By default your account is set up to deliver comments posted about your observations to you by email.  If you are asked to provide more details on the collection, we prefer that you select '[:show_observation_edit_observation]' (at the top of the observation page) and add them to the '[:NOTES]' field than to just post another comment."
  how_adding_observations: "*Adding Observations You Have Identified* - Use the same process as \"Getting Help with an Unknown\":#unknown_help, except this time provide your identification in the '[:WHAT]' field.  You are strongly encouraged to say something about how you arrived at the identification.  We've provided a small set of checkboxes to make this easy ('[:naming_reason_label_1]', '[:naming_reason_label_3]', etc.), but you are encouraged to elaborate on them in the provided text fields (e.g., list the references you used, or enter 'sequenced the DNA and compared it against the data in GenBank'!). Community members will often post \"Comments\":#comment if there is some question about the collection or if they would like clarification as to why you ruled out other \"Names\":#name.  Roy Halling has provided beautifully illustrated presentations describing <a href=\"https://mushroomobserver.org/pdf/macro-features.pdf\">macroscopic</a> and <a href=\"https://mushroomobserver.org/pdf/micro-features.pdf\">microscopic</a> features. More documentation on creating scientifically valuable collections is available from the <a href=\"http://mycoportal.org/portal/misc/links.php\">MycoPortal Links Page</a>."
  how_proposing_names: "*Proposing Names* - Any member of the community can propose \"Names\":#name for any \"Observations\":#observation.  Click an observation (e.g., from the '[:rss_log_title]' page) and scroll down below the observation notes.  There should be a list of \"Proposed Names\":#proposed_name enclosed in a thin outlined box.  Most observations will already have at least one proposed name (by the owner).  From here you may either click '[:show_namings_propose_new_name]' or \"Vote\":#voting on existing names.  In either case you will have to log in before you are allowed to do so.\n\nWhen you click '[:show_namings_propose_new_name]' you will be presented with a form much like the one used to create an observation.  In addition to the name, you are required to choose a confidence level.  This is your \"Vote\":#vote, and you may change it on the '[:show_object(type=:observation)]' page at any time you like.  As with creating an observation, you are strongly encouraged to give some explanation as to why you think your Name applies to this Observation (and why other names don't).  When you are finished, click '[:CREATE]'.  You will be given a chance to correct typos or to choose an accepted name if you entered a deprecated one.\n\nUsers are not allowed to propose a name if someone else has already done so. The only reason to do so would be to describe alternative reasons for reaching the same conclusion.  Instead use the discussion forum provided by comments to do this."
  how_voting: "*Voting on Proposed Names* - Click an \"Observation\":#observation, e.g., from the '[:rss_log_title]' page, and scroll down to the '[:show_namings_proposed_names]' box.  Note that you must login before you can see or change any of your \"Votes\":#vote.  Once you have logged in, you should see pulldown menus next to each \"Proposed Name\":#proposed_name.  Your vote expresses the degree of confidence or agreement you have with placing that name on that observation.  Everything above '[min_neg_vote]' is considered a positive vote, everything below '[min_pos_vote]' negative. Choose '[no_opinion]' to tell it to delete your vote.  When you've changed all the votes you want to, be sure to click '[:show_namings_update_votes]' to record your votes.  Don't worry, if you forget and try to navigate away without casting your votes it will complain (unless you have Javascript disabled).\n\nRoughly speaking, votes for a name are weighted, summed and then divided by the number of votes for that name.  The name with the highest score wins, and that name will be applied to that observation throughout the site.  In the case where multiple synonyms are proposed for an observation it lumps the votes together, choosing each user's strongest vote within that group of synonyms.  In the end, assuming that group of synonyms wins, the currently accepted name is used as the community consensus.  If there is still debate in the scientific community about which name is appropriate for a given taxon, then it will use votes the best it can to decide between multiple accepted names.  Note that the owner's vote automatically carries a little more weight, as do the votes of users who have made a large \"Contribution\":#contribution to [:app_title] or who are considered experts.  Click '[:app_contributors]' or click a user's name to see the contribution and expert status.  (We use the log base 10 of users' contributions.)"
  how_adding_comments: "*Adding Comments* - When you are looking at an \"Observation\":#observation, if you would like to post or respond to a \"Comment\":#comment, select the '[:show_comments_add_comment]' link near the top of the page.  If you are not currently logged in to a \"User\":#user account, you will be asked to log in.  Once you are logged in, you will be given a form asking for a summary and your comment.  Note that you can do some simple formatting in the comment section.  This is briefly documented below the text field with a link to detailed documentation.  You can also add links within a comment using standard HTML formatting.  The HTML gets automatically cleaned to avoid security problems like script injection, so try not to get too fancy."
  how_tracking_species: "*Tracking a Particular Species or Genus Through Email* - [:app_title] allows you to request an email any time a particular \"Name\":#name is given to an \"Observation\":#observation.  If that name is a genus or species it will also send you an email whenever a species or subspecies is observed.  To turn this feature on, go to the page for a Name you are interested in (see \"Searching\":#searching) and click '[:show_name_email_tracking]'.  You can configure it so that the person who made the observation that was given that name will be sent a customized email to let them know you are interested in their observation.  If you don't provide any instructions, they will not be sent an email.  If the observer gives the name at the time the observation is created, they will be shown your message immediately through the website. You can modify or disable your request for a particular name by going back to that name and again selecting '[:show_name_email_tracking]' and clicking the '[:DISABLE]' button on the page that comes up."
  how_describing_species: "*Describing Species* - Click any \"Name\":#name link you see throughout the site.  For example, click on 'Names' under 'Indexes' on the left side of the page then click on any of the results, or search for a name in the search bar, or click the 'About &lt;&#110;ame&gt;...' link at the top of any \"Observation\":#observation page.  These all take you to a page summarizing everything we know about this taxon.  If you are familiar with this species and there is something you would like to add, click '[:show_name_edit_name]' and add your notes.  You are encouraged to cite references including field guides and scientific papers.  Short quotes from references are fine, but please don't make extensive quotes without obtaining permission from the original author."
  how_projects: "*Projects* - Projects are a way for a group of \"Users\":#user to work together to create a set of work that they want to keep out of the public eye until they are ready to publish it.  The original purpose was to support university classes where there was a desire to keep a more controlled environment while the class was going.\n\nAnyone can create a new project by clicking on '\"[:app_list_projects]\":/projects' in the left-hand panel and then clicking on '[:list_projects_add_project]'.  The person who creates the project is always a member and an administrator for that project.  An administrator for a project can add new members by clicking the '[:show_project_add_members]' link at the top of a project's 'Show Project' page.  Administrators can also make other users administrators for the project by going to one of the '[:add_members_change_status]' links available on the 'Show Project' or 'Add Members' pages.  Any User can send requests to the admins for a project.  These requests are emailed to the admins and contain a link for changing that user's status.\n\nCurrently the primary focus of projects is writing \"Descriptions\":#description for various species.  Note, however, that anyone can now create new descriptions for a species (see \"Describing Species\":#describing_species) by clicking on '[:show_name_create_description]' at the top of the 'Show Name' page. Descriptions that are created for a project are visible only to members of that project until they are published, and editable only by the owner of the description and project administrators.  When a description is published it will become the official description if no official description exists yet."
  how_maps: "*Working with Maps* - Currently there are three types of maps available on [:app_title]: Occurrence Maps (e.g., \"Occurrence map for **__Craterellus cornucopioides__**\":/names/284/map), Location Maps (e.g., \"Salt Point State Park\":/locations/4) and the \"[:map_locations_global_map]\":/location/map_locations.\n\nTo see an occurrence map for a particular \"Name\":#name, go to the page for that name (e.g., enter the name in the search bar, select '[:NAMES]'), and click '[:app_search]', then click '[:show_name_distribution_map]' at the top of the page.\n\nUsers are encouraged to add to the occurrence map for a name.  The easiest way is to create a new \"Observation\":#observation using an already defined \"Location\":#location.  Note, however, that auto-completion for the '[:WHERE]' field will list all matching locations whether they are defined or not.\n\nYou can also explicitly choose not to have an observation show up on the occurrence map.  This allows you to record observations of mushrooms in places like mushroom fairs, old photos or other places where you may not know where the mushroom was actually collected.  When creating or editing an observation there is a checkbox labeled '[:form_observations_is_collection_location]'.  By default it is checked.  If you uncheck it, that observation will not appear in any occurrence maps."
  how_defining_locations: "*Defining Undefined Locations* - Many \"Observations\":#observation have been reported from undefined \"Locations\":#location.  These observations will not appear in our \"occurrence maps\":#maps.  An excellent, easy way for \"Users\":#user to help out if they have a little spare time is to locate and define these undefined locations.\n\nWhen browsing through observations, defined location names will be followed by a link labeled '[:click_for_map]'.  Undefined location names will be followed by a link labeled '[:SEARCH]'.  If you click the link for an undefined location, it will show a list of observations reported for that location.  The resulting page will include two links at the top of the page: '[:list_observations_location_define]' and '[:list_observations_location_merge]'.  Clicking on '[:list_observations_location_define]' will present a form which you can use to create that location.  Clicking on 'Merge With a Defined Location' will present you with a list of similar locations which have already been defined.  Clicking on any of these locations will perform the merge.\n\nYou can also see a list of all locations in use by clicking on '\"[:app_list_locations]\":/location/list_locations' in the left-hand panel. This page lists both the defined locations (first column, sorted alphabetically) and the undefined locations (second column, sorted by the number of observations reported from that location).  In some cases the same location has been given multiple names (e.g., 'Point Reyes National Seashore' and 'Pt Reyes Park').  You can merge an undefined location with a defined location by clicking on '[:list_place_names_merge]' next to the undefined location (see above).\n\nWhen defining a new location, the first thing to do is to review its name. Mushroom Observer tries to enforce a set of \"rules\":/location/help.\n\nIn theory it is possible for the same location to be defined more than once (presumably by different users).  If this happens, you can request a merge by editing one of the two locations and changing its name to be exactly the same as the other's.  This will not have any immediate effect, but it will display a warning message, and an email will be sent to the site administrators with the details.  Merging defined locations is restricted since it can cause significant data loss."
  how_creating_species_lists: "*Creating Species Lists* - To create a \"Species List\":#species_list, click '\"[:app_create_list]\":/species_lists/new' in the left-hand panel.  Fill out the various fields.  In the 'Write-In Species' field, you should give each species a \"Name\":#name on a line by itself.  When you go to create the list, each line is checked to see if there is a match in the database.  If there is no matching name, you will be asked if you want to add the unknown names to the database.  This gives you a chance to catch and fix typos as well as giving you a simple way to add missing names.  Each name given in the 'Write-In Species' field (or loaded from a file) will be used to create a completely new \"Observation\":#observation.  The '[:form_species_lists_list_notes]' are only shown when the entire species list is shown.  Use '[:form_species_lists_member_notes]' to indicate text you would like to add to each new observation.\n\nThere are several methods of collecting a set of existing observations into a new list.  In the simplest method, first create an empty species list, then go to each of the observations you want to add and select '[:show_observation_manage_species_lists]'.  This will give you the opportunity to add that observation to any species list you own.  (Note, you can add anyone's observations to a species list you own.)\n\nIn another method, you may select '[:app_create_list]' directly from any index of observations or names.  For example, you may use the search bar at the top of the page or the '\"[:app_advanced_search]\":/search/advanced' feature to request all observations from Michigan.  When it shows you the first page of results, click '[:app_create_list]' (in the left-hand panel), and it will give you a list of all the matching names to choose from in the new species list form.\n\nLastly, when you are viewing an existing species list, you may click '[:species_list_show_clone_list]' or '[:species_list_show_set_source]' at the top of the page.  '[:species_list_show_clone_list]' will take you directly to a new species list form, with all the information of the existing list already filled in.  '[:species_list_show_set_source]' will copy that species list's names to the clipboard.  The next time you click '[:app_create_list]', the new species list form will give you this list of names to choose from (unless you show another observation or name index in the meantime)."

  # Note, glossary terms should appear in alphabetical order.
  how_glossary_body: "#(#comment)       [:how_comment]\n#(#image)         [:how_image]\n#(#license)       [:how_license]\n#(#location)      [:how_location]\n#(#name)          [:how_name]\n#(#observation)   [:how_observation]\n#(#proposed_name) [:how_proposed_name]\n#(#description)   [:how_description]\n#(#species_list)  [:how_species_list]\n#(#user)          [:how_user]\n#(#vote)          [:how_vote]"
  how_comment: "*Comment* - Comments are the standard way to discuss an \"Observation\":#observation or its associated \"Images\":#image.  Each comment is owned by a particular \"User\":#user.  A comment may only be edited or deleted by the owner or a site administrator.  You can look up all comments that have been made about your observations by clicking on '\"[:show_user_comments_for_you]\":/comments' in the upper right of the page (the 'inbox' icon)."
  how_contribution: "*Contribution* - A number or score that measures the quantity and quality of contributions a \"User\":#user has made to [:app_title].  Click '[:app_your_summary]' to see a break-down of your own contribution.  You earn points for every \"Observation\":#observation, \"Image\":#image, \"Comment\":#comment, etc. you have posted.  \"Describing Species\":#describing_species and \"Defining Locations\":defining_locations are some of the most important contributions a user can make.  (See \"How To Help\":/info/how_to_help for a list of other ways to help out.) Currently, contribution is used only in weighting your \"Votes\":#vote when voting on \"Proposed Names\":#proposed_names for observations."
  how_description: "*Species Description* - A collection of text describing a \"Name\":#name. Every name automatically gets one official description that everyone in the community is allowed to read and modify.  Additional descriptions may be created by any \"User\":#user, including project members.  The owner of a description may choose any level of read or write permissions, and can control who is given authorship credit.  Since descriptions, especially the official one, are often collaborative efforts, modifications by a user are subject to community review, and past versions are kept to facilitate this process.  The content of a description includes a set list of sections, including things like '[:form_names_gen_desc]', '[:form_names_diag_desc]', '[:form_names_look_alikes]', '[:form_names_refs]' and other notes."
  how_image: "*Image* - A photograph or illustration of one or more mushroom species. Images are associated with one or more \"Observations\":#observation.  A given Image is owned by a particular \"User\":#user who may or may not be the copyright holder.  Only the owner or a site administrator can remove an image or edit the associated information.  All images in the site are required to be released under one of the \"Creative Commons licenses\":http://creativecommons.org or in the public domain.  If you dispute the given copyright or the licensing of an image you are the copyright holder of, send mail to the \"webmaster\":/emails/ask_webmaster_question."
  how_license: "*License* - \"Images\":#image on [:app_title] are posted with an explicit license.  The current options are the \"Creative Commons Attribution, Share Alike License\":http://creativecommons.org/licenses/by-sa/3.0/, the \"Creative Commons Attribution, Non-Commercial, Share Alike License\":http://creativecommons.org/licenses/by-nc-sa/3.0/ and \"Public Domain\":http://wiki.creativecommons.org/Public_domain/.  The primary difference is whether the image can be used in any potentially commercial setting.  One of the side effects of selecting the non-commercial license is that your image cannot be used on \"Wikipedia\":http://wikipedia.org.  The license can be set on a per image basis.  The looser, Wikipedia compatible license is the default for new \"Users\":#user.  However, you can select the non-commercial license to be your default by selecting it on your '\"[:app_preferences]\":/account/prefs' page and clicking on '[:SAVE_CHANGES]'.  Public domain is supported primarily for images that are already in the public domain or for images from certain government institutions that cannot claim ownership of works"
  how_location: "*Location* - A rectangular region enclosing a given location, as defined by the northern, southern, eastern and western boundaries.  In addition to the position, locations can also include a minimum and maximum elevation along with various notes.  Note that the elevations should be in meters not feet. A location is not considered to be owned by a particular \"User\":#user.  Any user may change or define any location, but all of a user's changes are subject to review by the community.  To help with this review process, copies of the previous versions are kept."
  how_name: "*Name* - A name for some group of mushrooms.  Most commonly this is the name of a species, but it can be any taxon (genus, family, variety, etc.).  Names can also refer to groups that are not officially recognized scientific names such as common names or functional groups like Gasteromyces.  A name is *not* considered to be owned by a particular \"User\":#user.  Any user may change any name, but all changes are subject to review by the community.  To help with this review process, copies of previous versions are kept.  Names can have an acknowledged author.  The author is normally only given for scientific names. The author should follow the standard practice of listing the person who first correctly published the name.  In the case of names at or below the species level, the author may also include the person who transfered the species to the current genus, e.g., (Singer) Jenkins."
  how_observation: "*Observation* - A record of a single mushroom species at a particular time and \"Location\":#location.  Typically associated with one or more \"Names\":#name (see \"Proposed Name\":#proposed_name below) and some number of \"Images\":#image.  Each observation is owned by a \"User\":#user, and can only be edited or deleted by that user or a site administrator.  However, any user may post \"Comments\":#comment about any observation.  Observations can also be included in one or more \"Species Lists\":#species_list."
  how_proposed_name: "*Proposed Name* - A \"Name\":#name as proposed for a given \"Observation\":#observation.  Any number of names may be proposed for a single observation by members of the community.  No special treatment is given to any member's name.  Community consensus is arrived at through the process of \"voting\":#voting.  Each proposed name for an observation is owned by a single \"User\":#user.  However, even the user who proposed the name cannot necessarily modify or delete a name once other members of the community have cast \"Votes\":#vote for or against it.  Fortunately you may always propose additional names.  There is never any sort of penalty associated with proposing incorrect names."
  how_species_list: "*Species List* - A list of \"Observations\":#observation (not \"Names\":#name). Includes a date, a \"Location\":#location and a title for the list.  A given species list is owned by a particular \"User\":#user.  Only the owner or a site administrator can change or delete a species list.  There are no strict rules for how species lists should be used.  This is an area that is likely to change in the future as the community comes up with clearer ideas for how they should be used."
  how_user: "*User* - An account on [:app_title].  You are required to provide a valid email address when you first create an account.  This allows the system to stop automated programs from creating bogus accounts.  It also provides a way for other users to get in touch with you.  However, your email address will never be revealed unless you request an email be sent to another user and then only to that user.  If you are concerned about having your email address in our database, once you have verified your account, you can go to the '\"[:app_preferences]\":/account/prefs' page and remove your address."
  how_vote: "*Vote* - One \"User's\":#user vote on a \"Proposed Name\":#proposed_name for a given \"Observation\":#observation.  Expresses a level of confidence or agreement with that name, with half the choices (\"[min_pos_vote]\" and up) being positive and half (\"[min_neg_vote]\" and below) being negative.  Votes are owned by that user, and can only be changed or deleted by the owner or a site administrator."

  # Location help
  location_help_title: Locations in Mushroom Observer
  location_help_intro: "The Mushroom Observer provides two ways to represent the geographic location of an observation.  The simplest are latitude and longitude positions associated with the observation.  Please keep these accurate to within at least 300 meters (or about 1000 feet).  However, the more widely used method is a simple phrase describing the location.  For example, \"Beebe Woods, Falmouth, Massachusetts, USA\". The goal of these location names is to provide a consistent, reusable way of talking about where an observation was made without necessarily revealing a precise \"spot\". If you are comfortable provide more precise lat/longs for an observation, the location names are still useful for searches so you are encouraged to provide them as well.  The location names should, by default, go from the smallest contained area to the country name.  If you prefer to describe your locations as going from the largest (country) down to the smallest contained area, you can change your preference from the default, \"Postal\", to \"Scientific\" on your preference page.  There are cases such as \"Great Smoky Mountains National Park, Blount Co., Tennessee, USA\", where the area you are describing overlaps a number of counties, states or even countries.  In these cases, the country and other official political boundaries should come at the end as shown in the example.\n\nOriginally, the Mushroom Observer was very loose about these location names, hoping that the users would create a reasonably consistent set of rules and correct each other.  After about four years and thousands of location names, we found that there were rules emerging, but they were not applied at all consistently and people were not tending to directly correct each other. Consequently, we have tried to codify these rules and when reasonable to provide warnings if you attempt to create a new location that violates these rules. It is not always possible to correct identify \"bad\" locations, so if you get some warnings, but after reviewing the location decide it should be \"good\", then simply resubmitting the form will force the name into the database. However, all new location names will get reviewed regularly and may get changed to better fit the consensus rules.  Below are some examples of \"bad\" and \"good\" location names followed by a more detailed explanation of the current rules. Each example is labeled with the following section that explains the example in more detail.  These rules are by no means set it stone and we encourage the discussion and revision of them."
  location_help_example_help: These are cases that are not detected automatically, so no warning would be given.
  location_help_example_title: Some examples
  location_help_bad: Bad
  location_help_good: Good
  location_help_explanation: Explanation
  location_help_rules_title: The Current "Rules"
  location_help_rule_reversible: "*Consistent and Reversible Order* - You can now ask for location names to appear in the reverse order from the default. Thus, you can see a location as either:\n\nAlbion, California, USA\n\nor as\n\nUSA, California, Albion\n\nYou can change this on your Preferences page by selecting 'Postal' (the default) or 'Scientific' (the one that starts with the country).  When you input new location names it will of course also follow your preferred order.\n\nRoy Halling was the inspiration for this feature when he started putting in his locations starting with the country names and we got into a discussion about it. Apparently the standard practice in the scientific community is to start with the largest locale (typically a country) and work down to the smallest locale (a county, town or specific location).  From looking through all the locations that have been put into MO, it is clear that most people expect to put in the smallest location first and work up to the country.\n\nIn order to enable this feature, I have had to require that the place names be easily and consistently reversible.  This means you must separate each section of the location with a ', ' (no period, no missing spaces, no double spaces). It also means that you should always enter the names in order of increasing size when you can.  There are some specific exceptions to this rule that are discussed below."
  location_help_rule_countries: "*Use Country Names* - As a further check when you enter an unfamiliar location, it will check to see that the largest locale has been previously entered for some other location.  This list currently consists of only countries, continents and the special location 'Unknown'. Since it does not include all possible countries, it is still possible to override the check by resubmitting the same name twice.  Such entries will be reviewed carefully to ensure that this list remains clean.  For now you should only enter country names as they are written in English.  For example, please use 'Germany' rather than 'Deutschland'.  The goal for the moment is simply consistency.  However, the long term goal is to actually allow these names to be consistently translated based on the user's language selection.  Continents should only be used if the country is not known or there is no country."
  location_help_rule_states: "*Use State Names* - In the case of countries where I know the states, I also check for those as the next smallest area within a country.  At the moment I am checking this for Canada, Australia and USA.  The primary goal of this in the US at least is to ensure the uniqueness of the next element in the list.  In the US it is not unusual to have the same city or county name in more than one state. If there are other countries where this check would be useful, please let me know and include an exhaustive list of all states, provinces, territories etc. To increase the understandability to people from other parts of the world, state abbreviations (even extremely standard ones) are discouraged and will create a warning.  The one current exception is 'Washington DC'.  Many people are not aware of what the 'DC' stands for and would be unlikely to enter 'Washington, District of Columbia'.  Note that in this case I have also removed the ', ' since that would cause 'USA, DC, Washington' when in 'Scientific' mode."
  location_help_rule_counties: "*Counties OR Cities* - In the past, MO has encouraged the use of county names whenever they are known.  The new policy is that the county should only be included when it is the smallest political area the location is contained in or when the city or town name is ambiguous.  For example, what used to be described as \"Berkeley, Alameda Co., California, USA\" should now be given as just \"Berkeley, California, USA\".  This change is in part due to seeing what people actually do.  Generally people have been good about using county names in the case of public lands like parks and national forests where the county is the most obvious political boundary.  However, with cities and towns people often don't know what county a city or town is in.  In addition, the information is typically redundant for towns and cities in the US where they are almost always completely contained in county or they are independent of the counties and there are almost never two towns with same names in a state (there are exceptions though such as Goshen, Vermont). I've also found that many of the map services such as maps.google.com and maps.yahoo.com get confused if you include both the city and the county in the search string.\n\nThat being said, there are also often areas that have a local name, but are not actually an incorporated city or town.  In these cases the county name is encouraged since the names cannot be assumed to be unique.  For example, \"North Lakeport, Lake Co., California, USA\".  Wikipedia has been the most helpful resource I've found for determining if a town is actually incorporated."
  location_help_rule_near: "*Use 'near'* - If there is a landmark or town near to the collection location, but the smallest political boundary is a county or country, then it is helpful to mention this using the word \"near\".  When used this way it should always be all lowercase.  For example, \"Albis Mountain Range, near Zurich, Switzerland\".  Looking through the old data, I found users used both \"near\" and \"area\" for this with \"near\" being more common.  This is also better because \"area\" sometimes gets used for place names such as \"Day-Use Area\" or \"Rest Area\"."
  location_help_rule_southern: "*Use of 'Southern', 'Northern' etc.* - If there isn't a known a clear landmark or town near the collection location, it is fine to use compass directions such as 'Southern', 'Northern', 'Southwestern' etc.  In these cases always use the '-ern' ending to indicate that it's descriptive.  However, these terms should be avoided if it creates ambiguity.  For example, \"Western Australia\" is the name of an official state in Australia, so it should only be used as such and should be followed by the country name."
  location_help_rule_abbr: "*Avoid Abbreviations (and Periods in General)* - Most abbreviations should be avoided since people apply them somewhat arbitrarily and inconsistently.  The following are examples of abbreviations that should definitely be avoided: Hwy, Mt, Mtn, CA, BC.  However, there are some specific examples, that should be used in preference to there spelled out versions.  These are:\n\nCo. for County\nRd. for Road\nSt. for Street\nAve. for Avenue\nBlvd. for Boulevard\nUSA for United States of America\nWashington DC for Washington, District of Columbia\n\n\nPeriods in general should be avoided except for the above abbreviations. They should not be used at the end of country names or as separators.\nFinally, 'and' should be used rather than '&'."
  location_help_rule_other: "*Other Things to Avoid* - All lowercase - In general at least the leading letter of each area should be capitalized and when in doubt capitalize every leading letter.\nNo lat/longs - There is now direct support for this for each observation. Do not include it in the name of a location.\nNo habitat info - Habitat info should go in the notes for the observation.\nParentheses and Braces - If you're tempted to use parentheses or braces, stop yourself and ask if this information should be in the notes for the observation or if there is a better way to describe the location.\nAvoid diacritics (eg é, ü etc.) - As mentioned when discussing country names, you should try to use the English version of a location name when possible and English does not include diacritics.  This is intended to encourage consistency and we are planning on providing proper support for other languages which will benefit from this consistency.  There are certainly cases where the a city or region is only know by a name that includes diacritics.  In these cases they should be used. A few simple web-searches should give you a good idea if there is a common English variation of a name (e.g., Montreal, Quebec for Montréal, Québec)."
  location_help_rule_good_habits: "*Stuff You Are Encouraged to Do* - If you are creating a new name, take some time to figure out a good name. Searching within Mushroom Observer can be helpful.  If you don't find anything there, then look things up in Google Maps (http://maps.google.com) and Wikipedia (http://wikipedia.org). Also feel free to use the notes section of either an observation or a location to be more specific."

  # Search bar help
  pattern_search_terms_help: "Your search string may contain terms of the form \"variable:value\", where value can be quoted, and in some cases can contain more than one value separated by commas.  Recognized variables include:"

  observation_term_date: Date mushroom was observed; YYYY-MM-DD, YYYY or MM; ranges okay.
  observation_term_created: Date observation was first posted.
  observation_term_modified: Date observation was last modified.
  observation_term_name: Consensus name is one of these names.
  observation_term_exclude_consensus: Exclude Observations whose consensus is a name listed in "name:value". (When using exclude_consensus you must also use "include_all_name_proposals:yes".)
  observation_term_include_all_name_proposals: Include all name proposals, not just the consensus.
  observation_term_include_subtaxa: Include observations of subtaxa of the given names.
  observation_term_include_synonyms: Include observations of synonyms of the given names.
  observation_term_herbarium: Specimen at a fungarium.
  observation_term_location: "Location (\"[:WHERE]\") mushroom was observed. Must exactly match the entire [:WHERE] field. Note that commas must be protected with a back-slash: \"Albion\\, California\\, USA\"."
  observation_term_region: Location mushroom was observed. Partial match anchored at end, including country at least, e.g., "California\, USA". Note that commas must be protected with a back-slash as shown.
  observation_term_project: Observation belongs to one of these projects.
  observation_term_project_lists: Observation belongs to list in one of these projects.
  observation_term_list: Observation belongs to one of these species lists.
  observation_term_user: Observation created by one of these users.
  observation_term_notes: Notes contains the given string.
  observation_term_comments: Comments contain the given string.
  observation_term_confidence: Confidence is in this range.
  observation_term_east: Longitude of eastern edge of search region.
  observation_term_west: Longitude of western edge of search region.
  observation_term_north: Latitude of northern edge of search region.
  observation_term_south: Latitude of southern edge of search region.
  observation_term_images: Has images? ("yes" or "no")
  observation_term_sequence: Has a sequence?
  observation_term_specimen: Has a specimen?
  observation_term_lichen: "\"no\" = exclude lichens, \"yes\" = include only lichens."
  observation_term_has_name: Has a name? (other than "Fungi sp.")
  observation_term_has_notes: Has Notes?
  observation_term_has_location: Are the [:OBSERVATION]'s [:LATITUDE] and [:LONGITUDE] fields filled in?
  observation_term_has_field: Has a given notes template field filled in.
  observation_term_has_comments: Has any comments?
  observation_term_is_collection_location: Mushroom was growing at the location. ("[:form_observations_is_collection_location]" is checked.)

  name_term_created: Date name was first used.
  name_term_modified: Date name was last modified.
  name_term_rank: Rank or range of ranks, e.g., "genus" or "species-form".
  name_term_include_synonyms: Include synonyms of the given names.
  name_term_include_subtaxa: Include subtaxa of the given names.
  name_term_has_observations: Only names for which we have observations?
  name_term_has_synonyms: Has any synonyms?
  name_term_deprecated: "\"no\" = only accepted names, \"yes\" = only deprecated names."
  name_term_include_misspellings: "\"no\" = ignore misspelled names (default), \"yes\" = only misspelled names, \"either\" = ignore whether names are misspelled or not."
  name_term_lichen: "\"no\" = exclude lichens, \"yes\" = include only lichens."
  name_term_has_author: Has Author filled in?
  name_term_has_citation: Has Citation filled in?
  name_term_has_classification: Has Classification filled in?
  name_term_has_notes: "[:form_names_taxonomic_notes] filled in?"
  name_term_has_comments: Has any Comments?
  name_term_has_description: Has a public description?
  name_term_author: Author contains this string.
  name_term_citation: Citation contains this string.
  name_term_classification: Classification contains this string.
  name_term_notes: "[:form_names_taxonomic_notes] contains this string."
  name_term_comments: At least one Comment contains this string.

  # link to search bar help
  search_bar_help: Search Help

  # Search bar help page
  search_bar_help_title: Search Bar Help

  # Privacy policy
  privacy_title: The Mushroom Observer Privacy Policy

  privacy_last_modified: _Last Modified on November 30, 2019_

  privacy_intro_header: "*Introduction*"
  privacy_intro_content: "This Privacy Policy explains how Mushroom Observer, Inc., the non-profit organization that hosts the Mushroom Observer website, collects, uses, and shares information we receive from you through your use of the website. It is essential to understand that, by using the Mushroom Observer website, you consent to the collection, transfer, processing, storage, disclosure, and use of your information as described in this Privacy Policy.\n\nWe believe that you shouldn't have to provide nonpublic personal information to participate in the free knowledge movement, citizen science, or mycology in general. You do not have to provide things like your real name, address, or date of birth to sign up for an account or contribute content to the Mushroom Observer.\n\nThis privacy policy is in large part derived from the current (July 2019) \"privacy policy of the Wikimedia Foundation\":https://foundation.wikimedia.org/wiki/Privacy_policy and is used in accordance with \"the Creative Commons Attribution-ShareAlike License\":https://creativecommons.org/licenses/by-sa/3.0/ and the Wikimedia Foundation \"Terms of Use\":https://foundation.wikimedia.org/wiki/Terms_of_Use/en."

  privacy_definitions_header: "*Definitions*"
  privacy_definitions_content: "Because everyone (not just lawyers) should be able to easily understand how and why their information is collected and used, we use common language instead of more formal terms throughout this Policy. To help ensure your understanding of some particular key terms, here is a table of translations:"

  privacy_when_we_say: When we say...
  privacy_we_mean: "... we mean"
  privacy_mo_inc_say: “Mushroom Observer, Inc”, “we”, “us”, “our”
  privacy_mo_inc_mean: The non-profit organization that operates the Mushroom Observer website.
  privacy_mo_website_say: “Mushroom Observer”, “MO”, “the website”
  privacy_mo_website_mean: The Mushroom Observer website, https://mushroomobserver.org and subdomains that provide text, images and APIs.
  privacy_you_say: “you”, “your”
  privacy_you_mean: You, regardless of whether you are an individual, group, or organization, and regardless of whether you are using the Mushroom Observer or our services on behalf of yourself or someone else.
  privacy_this_policy_say: “this Policy”, “this Privacy Policy”
  privacy_this_policy_mean: This document, entitled “The Mushroom Observer Privacy Policy”.
  privacy_contributions_say: “contributions”
  privacy_contributions_mean: Content you add or changes you make to the Mushroom Observer.
  privacy_personal_info_say: “personal information”
  privacy_personal_info_mean: "Information you provide us or information we collect from you that could be used to personally identify you. To be clear, while we do not necessarily collect all of the following types of information, we consider at least the following to be “personal information” if it is otherwise nonpublic and can be used to identify you:\na) your real name, address, phone number, email address, password, identification number on government-issued ID, IP address, user-agent information, credit card number;\nb) when associated with one of the items in subsection a), any sensitive data such as date of birth, gender, sexual orientation, racial or ethnic origins, marital or familial status, medical conditions or disabilities, political affiliation, and religion; and\nc) any of the items in subsections a) or b) when associated with your user account."
  privacy_third_party_say: “third party”, “third parties”
  privacy_third_party_mean: Individuals, entities, websites, services, products, and applications that are not controlled, managed, or operated by Mushroom Observer, Inc. This includes other Mushroom Observer users and independent organizations or groups who use the Mushroom Observer.

  privacy_covers_header: "*What This Privacy Policy Does & Doesn't Cover*"
  privacy_covers_content: Except as explained below, this Privacy Policy applies to our collection and handling of information about you that we receive as a result of your use of the Mushroom Observer. This Policy also applies to information that we receive from any third parties.

  privacy_types_of_information_header: "*Types of Information We Receive From You & How We Get It*"
  privacy_public_contributions: "Your Public Contributions\n\nOther than the email, password, and settings managed on your preferences page, whatever you post on the Mushroom Observer can be seen and used by everyone.\n\nWhen you make a contribution to the Mushroom Observer you are creating a potentially permanent, public record of every piece of content added, removed, or altered by you. The page history will show when your contribution or deletion was made, as well as your username. We may use your public contributions, either aggregated with the public contributions of others or individually, to create new features or data-related products for you or to learn more about how the Mushroom Observer is used.\n\nAnything in your public contributions is by definition not personal information.  We can take no responsibility if you happen to include what could be interpreted as personal information to your public contributions."

  privacy_account_info: "Account Information & Registration\n\nYou do not need to create an account to read the public information managed by the Mushroom Observer.\n\nIf you do create an account, you must provide an email address to activate the account.  After your account is activated you may change or delete this address through your preferences page."

  privacy_location_info: "Location Information\n\nMetadata\nSometimes, we automatically receive location data from your device. For example, if you upload a photo to the website, we may receive metadata, such as the place and time you took the photo, automatically from your device. Please be aware that the default setting on most mobile devices typically includes the metadata in your photo or video that you upload. If you do not want metadata sent to us and made public at the time of your upload, please change your settings on your device or remove this data using available third party image processing tools.\n\nIP Addresses\nFinally, when you visit the Mushroom Observer, we automatically receive the IP address of the device (or your proxy server) you are using to access the Internet, which could be used to infer your geographical location."

  privacy_usage_info: "Information Related to Your Use of the Mushroom Observer\n\nWe use certain technologies to collect information about how you use the Mushroom Observer.  Like other websites, we receive some information about you automatically when you visit the Mushroom Observer.\n\nWe also use a variety of commonly-used technologies, like cookies, to collect information regarding how you use the Mushroom Observer, make our services safer and easier to use, and to help create a better and more customizable experience for you.\n\nInformation We Receive Automatically\nBecause of how browsers work, we receive some information automatically when you visit the Mushroom Observer. This information includes the type of device you are using, the type and version of your browser, your browser's language preference, the type and version of your device's operating system, in some cases the name of your internet service provider or mobile carrier, the website that referred you to the Mushroom Observer, which pages you request and visit, and the date and time of each request you make to the Mushroom Observer.\n\nPut simply, we use this information to enhance your experience with the Mushroom Observer. For example, we use this information to administer the sites, provide greater security, and fight vandalism; optimize our applications, customize content and set language preferences, test features to see what works, and improve performance; understand how users interact with the Mushroom Observer, track and study use of various features, and analyze trends.\n\nInformation We Collect\nWe use a variety of commonly-used technologies, like cookies, to improve your experience on the Mushroom Observer. We realize that some websites use cookies for less-than-noble purposes. So we want to be as clear as we can about why we use them.\n\nWe simply use them to recognize who you are from page request to page request so we can look up the user information you have provided in your preferences (like your username, configuration options, email, or theme).\n\nWe use this information to make your experience with the Mushroom Observer better and to generally improve our services. We do not use third-party cookies. If you ever come across a third-party data collection tool that has not been authorized by you (such as one that may have been mistakenly placed by another user or administrator), please report it to us at webmaster@mushroomobserver.org."

  privacy_when_we_share_info_header: "*When May We Share Your Information?*"
  privacy_when_we_share_info_content: "With Your Permission\nWe may share your information when you give us specific permission to do so, for legal reasons, and in the other circumstances described below.  For example, when you request that we send an email to another user, we will share your email with the recipient so they can respond to you.  We do not manage or track any resulting email dialog between you and the other user you have asked us to send an email to.  We do not send your email to other users who request that we send an email to you.\n\nFor Legal Reasons\nWe will access, use, preserve, and/or disclose your Personal Information if we reasonably believe it necessary to satisfy a valid and legally enforceable warrant, subpoena, court order, law or regulation, or other judicial or administrative order. However, if we believe that a particular request for disclosure of a user's information is legally invalid or an abuse of the legal system and the affected user does not intend to oppose the disclosure themselves, we will try our best to fight it. We are committed to notifying you via email at least ten (10) calendar days, when possible, before we disclose your Personal Information in response to a legal demand. However, we may only provide notice if we are not legally restrained from contacting you, there is no credible threat to life or limb that is created or increased by disclosing the request, and you have provided us with a currently valid email address.\n\nNothing in this Privacy Policy is intended to limit any legal objections or defenses you may have to a third party's request (whether it be civil, criminal, or governmental) to disclose your information. We recommend seeking the advice of legal counsel immediately if such a request is made involving you.\n\nIf the Organization is Transferred (Really Unlikely!)\nIn the unlikely event that the ownership of Mushroom Observer, Inc. changes, we will provide you 30 days’ notice before any personal information is transferred to the new owners or becomes subject to a different privacy policy.\n\nIn the extremely unlikely event that ownership of all or substantially all of Mushroom Observer changes, or we go through a reorganization (such as a merger, consolidation, or acquisition), we will continue to keep your Personal Information confidential, except as provided in this Policy, and provide notice to you via the Mushroom Observer website and a notification on any appropriate Mushroom Observer mailing or online forum at least thirty (30) calendar days before any Personal Information is transferred or becomes subject to a different privacy policy.\n\nTo Protect You, Ourselves & Others\nWe, or users with certain administrative rights, may disclose information that is reasonably necessary to enforce or investigate potential violations of the Mushroom Observer policies; protect our organization, infrastructure, employees, contractors, or the public; or prevent imminent or serious bodily harm or death to a person.\n\nWe, or particular users with certain administrative rights as described below, may need to share your Personal Information if it is reasonably believed to be necessary to enforce or investigate potential violations of our Terms of Use, this Privacy Policy, or any other Mushroom Observer policies. We may also need to access and share information to investigate and defend ourselves against legal threats or actions.\n\nThe Mushroom Observer is a collaborative effort, with volunteer users like you writing most of the policies and selecting from among themselves people to hold certain administrative rights. These rights may include access to limited amounts of otherwise nonpublic information about recent contributions and activity by other users. They use this access to help protect against vandalism and abuse, fight harassment of other users, and generally try to minimize disruptive behavior on the Mushroom Observer. All such individual agree to enforce this Privacy Policy.\n\nWe hope that this never comes up, but we may disclose your Personal Information if we believe that it's reasonably necessary to prevent imminent and serious bodily harm or death to a person, or to protect our organization, employees, contractors, users, or the public. We may also disclose your Personal Information if we reasonably believe it necessary to detect, prevent, or otherwise assess and address potential spam, malware, fraud, abuse, unlawful activity, and security or technical concerns.\n\nBecause You Made It Public\nInformation that you post is public and can been seen and used by everyone.\n\nAny information you post publicly on the Mushroom Observer is just that – public. For example, if you put your mailing address in one of your comments, that is public, and not protected by this Policy. Please think carefully about your desired level of anonymity before you disclose Personal Information on your user page or elsewhere."

  privacy_how_we_protect_header: "*How Do We Protect Your Data?*"
  privacy_how_we_protect_content: "We strive to protect your information from unauthorized access, use, or disclosure. We use a variety of physical and technical measures, policies, and procedures (such as access control procedures, network firewalls, and physical security) designed to protect our systems and your Personal Information. Unfortunately, there's no such thing as completely secure data transmission or storage, so we can't guarantee that our security will not be breached (by technical measures or through violation of our policies and procedures).\n\nWe will never ask for your password by email. If you ever receive an email that requests your password, please let us know by sending it to webmaster@mushroomobserver.org, so we can investigate the source of the email."

  privacy_how_long_do_we_keep_data_header: "*How Long Do We Keep Your Data?*"
  privacy_how_long_do_we_keep_data_content: "We store your Personal Information for an indefinite amount of time.  You are free to edit most of this information through your preference page.\n\nPlease remember that certain information, such as your IP address, username, and any public contributions to the Mushroom Observer, is archived and displayed indefinitely by design; the transparency of the projects’ contribution and revision histories is critical to their efficacy and trustworthiness.\n\nFor the protection of the Mushroom Observer and other users, if you do not agree with this Privacy Policy, you may not use the Mushroom Observer."

  privacy_where_is_mo_header: "*Where is Mushroom Observer, Inc. & What Does That Mean for Me?*"
  privacy_where_is_mo_content: Mushroom Observer, Inc. is a non-profit organization incorporated in Massachusetts, with servers and data centers located in the U.S. If you decide to use the Mushroom Observer, whether from inside or outside of the U.S., you understand that your Personal Information will be collected, transferred, stored, processed, disclosed and otherwise used in the U.S. as described in this Privacy Policy. You also understand that your information may be transferred by us from the U.S. to other countries, which may have different or less stringent data protection laws than your country, in connection with providing services to you.

  privacy_do_not_track_header: "*Our Response to Do Not Track (DNT) signals*"
  privacy_do_not_track_content: "We do not allow tracking by third-party websites you have not visited.\n\nWe do not share your data with third parties for marketing purposes.\n\nWe are strongly committed to not sharing nonpublic information and Personal Information with third parties. In particular, we do not allow tracking by third-party websites you have not visited (including analytics services, advertising networks, and social platforms), nor do we share your Personal Information with any third parties for marketing purposes. Under this Policy, we may share your information only under particular situations, which you can learn more about in the “When May We Share Your Information” section of this Privacy Policy.\n\nBecause we protect all users in this manner, we do not change our behavior in response to a web browser's \"do not track\" signal."

  privacy_changes_header: "*Changes to This Privacy Policy*"
  privacy_changes_content: Because things naturally change over time and we want to ensure our Privacy Policy accurately reflects our practices and the law, it may be necessary to modify this Privacy Policy from time to time. We will announce any such changes in the website banner and through any appropriate mailing list or online forum.  When possible we will announce these change 30 days ahead of them taking effect and will welcome comments and proposed changes during this time.

  privacy_contact_us_header: "*Contact Us*"
  privacy_contact_us_content: "If you have questions or suggestions about this Privacy Policy, or the information collected under this Privacy Policy, please email us at webmaster@mushroomobserver.org.\n\nDepending on your jurisdiction, you also may have the right to lodge a complaint with a supervisory authority competent for your country or region."

  privacy_thank_you_header: "*Thank You!*"
  privacy_thank_you_content: Thank you for reading our Privacy Policy. We hope you enjoy using the Mushroom Observer and appreciate your participation in creating, maintaining, and constantly working to improve the largest repository of fungal observations in the world.

  ##############################################################################

  # ERROR MESSAGES

  kick_out_message: "We have noticed a lot of server-intensive traffic from this IP address (#{request.remote_ip}). There may be better ways of doing what you are trying to do. Please contact the webmaster ([email]) so that we can talk about it. So that we can best help you, please:\n- include a copy of this message;\n- tell how you generally use Mushroom Observer;\n- tell us what you were doing when you received this message."

  unsuccessful_contributor_warning: Thanks for wanting to contribute to the Mushroom Observer. This type of contribution can only be made by users who have provided at least one observation to the system.

  # ActiveRecord validation error messages.
  validate_confirmation_mismatch: "[Field] doesn't match confirmation."
  validate_invalid: Invalid [field].
  validate_invalid_url: Invalid URL.
  validate_missing: Missing [field].
  validate_not_a_number: "[Field] is not a number."
  validate_not_in_range: "[Field] is out of range."
  validate_this_more_than_that: "[That] should be greater than [this]."
  validate_too_large: "[Field] should be at most [max]."
  validate_too_long: "[Field] must be less than [max] characters long."
  validate_too_long_or_short: "[Field] must be [min] to [max] characters long."
  validate_too_many_characters: "[Field] has too many characters."
  validate_too_short: "[Field] must be at least [min] characters long."
  validate_too_small: "[Field] should be at least [min]."
  validate_too_small_or_large: "[Field] should be between [min] and [max]."
  validate_user_selection: You selected
  validate_today: today is

  # One-time-use error messages.
  validate_image_content_type_images_only: You can only upload [:images].
  validate_image_file_missing: Had problems uploading [:image].
  validate_image_file_too_big: We can't handle [:images] that big.  Please reduce it to less than [max] before uploading.
  validate_image_md5_mismatch: The MD5 sum did not come out right.  Please try uploading your image again.
  validate_invalid_year: Year is invalid.  Should be between 1500 and present.
  validate_future_time: Time travel is not allowed; use a past date or the current date.
  validate_observation_thumb_image_id_invalid: Unable to find a corresponding [:image] for thumbnail.
  validate_observation_where_missing: Please tell us where it was seen or collected.
  validate_user_email_missing: Please give us a valid email address so we can verify your [:account].
  validate_user_email_mismatch: Your email addresses don't match.  Please check for a typo.
  validate_user_login_taken: Sorry, that login name is already taken.
  validate_image_wrong_type: The file "[file]" is not a valid image; it is comes through as '[type]'.
  validate_invalid_lifeform: "Invalid lifeform word(s): [words].  We are strictly enforcing which types are allowed.  If you would like us to add support to additional lifeforms, please contact the admins and make your case."

  # These shouldn't need translating, but you are free to override if you need to.
  validate_comment_object_type_too_long: "[:validate_too_long(field=''object_type'',max=30)]"
  validate_comment_summary_missing: "[:validate_missing(field=:summary)]"
  validate_comment_summary_too_long: "[:validate_too_long(field=:summary,max=100)]"
  validate_comment_user_missing: "[:validate_missing(field=:user)]"
  validate_image_content_type_too_long: "[:validate_too_long(field=''content_type'',max=100)]"
  validate_image_copyright_holder_too_long: "[:validate_too_long(field=:copyright_holder,max=100)]"
  validate_image_title_too_long: "[:validate_too_long(field=:title,max=100)]"
  validate_image_user_missing: "[:validate_missing(field=:user)]"
  validate_image_when_missing: "[:validate_missing(field=:date)]"
  validate_interest_object_type_too_long: "[:validate_too_long(field=''object_type'',max=30)]"
  validate_interest_user_missing: "[:validate_missing(field=:user)]"
  validate_location_name_too_long: "[:validate_too_long(field=''name'',max=1024)]"
  validate_location_east_out_of_bounds: "[:validate_too_small_or_large(field=:longitude,min=-180,max=180)]"
  validate_location_high_less_than_low: "[:validate_this_more_than_that(this=:low,that=:high)]"
  validate_location_north_less_than_south: "[:validate_this_more_than_that(this=:south,that=:north)]"
  validate_location_north_too_high: "[:validate_too_large(field=:latitude,max=90)]"
  validate_location_search_name_too_long: "[:validate_too_long(field=''search_name'',max=200)]"
  validate_location_south_too_low: "[:validate_too_small(field=:latitude,min=-90)]"
  validate_location_user_missing: "[:validate_missing(field=:user)]"
  validate_location_west_out_of_bounds: "[:validate_too_small_or_large(field=:longitude,min=-180,max=180)]"
  validate_name_author_too_long: "[:validate_too_many_characters(field=:authority)]"
  validate_name_shorten: Shorten [:form_names_text_name] and/or [:AUTHORITY].
  validate_name_text_name_too_long: "[:validate_too_many_characters(field=:form_names_text_name)]"
  validate_name_use_first_author: Use the first author followed by “et al.” per <a href="http://www.iapt-taxon.org/nomen/main.php?page=art46" target="_new">ICN Recommendation 46C.2</a>
  validate_name_user_missing: "[:validate_missing(field=:user)]"
  validate_naming_name_missing: "[:validate_missing(field=:name)]"
  validate_naming_observation_missing: "[:validate_missing(field=:observation)]"
  validate_naming_reason_naming_missing: "[:validate_missing(field=:naming)]"
  validate_naming_reason_reason_invalid: "[:validate_invalid(field=''reason_code'')]"
  validate_naming_user_missing: "[:validate_missing(field=:user)]"
  validate_notification_user_missing: "[:validate_missing(field=:user)]"
  validate_observation_user_missing: "[:validate_missing(field=:user)]"
  validate_observation_when_missing: "[:validate_missing(field=:date)]"
  validate_observation_where_too_long: "[:validate_too_long(field=:location,max=1024)]"
  validate_project_admin_group_missing: "[:validate_missing(field=:admin_group)]"
  validate_project_title_missing: "[:validate_missing(field=:title)]"
  validate_project_title_too_long: "[:validate_too_long(field=:title,max=100)]"
  validate_project_user_group_missing: "[:validate_missing(field=:user_group)]"
  validate_project_user_missing: "[:validate_missing(field=:user)]"
  validate_publication_ref_missing: "[:validate_missing(field=:publication_full)]"
  validate_species_list_title_missing: "[:validate_missing(field=:title)]"
  validate_sequence_accession_unique: "[:ACCESSIONS] for an [:OBSERVATION] must be unique"
  validate_sequence_bases_or_archive: Must have [:BASES] or [:DEPOSIT]
  validate_sequence_bases_blank_lines: "[:BASES] cannot contain blank lines in middle"
  validate_sequence_bases_bad_codes: "[:BASES] contain invalid code(s)"
  validate_sequence_bases_unique: "[:BASES] for an [:OBSERVATION] must be unique"
  validate_sequence_deposit_complete: "[:DEPOSIT] must have both [:ARCHIVE] and [:ACCESSION], or neither [:ARCHIVE] nor [:ACCESSION]."
  validate_species_list_title_too_long: "[:validate_too_long(field=:title,max=100)]"
  validate_species_list_user_missing: "[:validate_missing(field=:user)]"
  validate_species_list_where_missing: "[:validate_missing(field=:location)]"
  validate_species_list_where_too_long: "[:validate_too_long(field=:location,max=100)]"
  validate_user_email_too_long: "[:validate_too_long(field=:email_address,max=80)]"
  validate_user_email_confirmation_missing: "[:validate_missing(field=:email_confirmation)]"
  validate_user_login_missing: "[:validate_missing(field=:login_name)]"
  validate_user_login_too_long: "[:validate_too_long_or_short(field=:login_name,min=3,max=40)]"
  validate_user_name_too_long: "[:validate_too_long(field=:full_name,max=80)]"
  validate_user_password_confirmation_missing: "[:validate_missing(field=:password_confirmation)]"
  validate_user_password_missing: "[:validate_missing(field=:password)]"
  validate_user_password_no_match: "[:validate_confirmation_mismatch(field=:password)]"
  validate_user_password_too_long: "[:validate_too_long_or_short(field=:password,min=5,max=40)]"
  validate_user_theme_too_long: "[:validate_too_long(field=''theme_name'',max=40)]"
  validate_vote_naming_missing: "[:validate_missing(field=:naming)]"
  validate_vote_user_missing: "[:validate_missing(field=:user)]"
  validate_vote_value_missing: "[:validate_missing(field=:confidence_level)]"
  validate_vote_value_not_integer: "[:validate_not_a_number(field=:vote)]"
  validate_vote_value_out_of_bounds: "[:validate_not_in_range(field=:vote)]"

  # Runtime error and success messages.
  runtime_added: Successfully added [type].
  runtime_added_id: "Successfully added [type] #[value]."
  runtime_added_id_to: "Successfully added [type] #[value] to [name]."
  runtime_added_name: Successfully added [type] '[value]'.
  runtime_added_name_to: Successfully added [type] '[value]' to [name].
  runtime_added_to: Successfully added [type] to [name].
  runtime_admin_only: That operation is restricted to site admins.
  runtime_already_exists: "[Type] already exists: '[value]'"
  runtime_already_used: "[Type] is already in use: '[value]'"
  runtime_created_at: Successfully created [type].
  runtime_created_id: "Successfully created [type] #[value]."
  runtime_created_name: Successfully created [type] '[value]'.
  runtime_date_invalid: Invalid date.
  runtime_date_should_be_yyyymmdd: Date should be in year-month-day format.
  runtime_delivered_message: Successfully delivered message.
  runtime_delivered_question: Successfully delivered question.
  runtime_delivered_request: Successfully delivered request.
  runtime_destroyed: Successfully destroyed [type].
  runtime_destroyed_id: "Successfully destroyed [type] #[value]."
  runtime_destroyed_name: Successfully destroyed [type] '[value]'.
  runtime_failed_to_strip_gps: "Failed to strip GPS data from full-size image's EXIF header: [msg]"
  runtime_invalid: "[Type] is invalid: '[value]'"
  runtime_lat_long_error: "Latitude and longitude must be real numbers between -90 and 90, and -180 and 180 respectively. Use decimal notation or degrees/minutes/seconds. Examples:\n-123.4567\n123.4567 N\n123 27.402 N\n123 24 24.12 N\n123° 24’ 24.12” N\n123deg 24min 24.12sec N"
  runtime_altitude_error: "Elevation must be real number in feet or meters.  Feet will be converted to meters (default).  Examples:\n1234\n1234m\n4049'\n4049 ft."
  runtime_merge_success: Successfully merged [type] [src] into [dest].
  runtime_missing: Missing [field].
  runtime_no_changes: No changes made.
  runtime_no_create: Unable to create [type].
  runtime_no_create_id: "Unable to create [type] #[value]."
  runtime_no_create_name: Unable to create [type] '[value]'.
  runtime_no_destroy: Unable to destroy [type].
  runtime_no_destroy_id: "Unable to destroy [type] #[value]."
  runtime_no_destroy_name: Unable to destroy [type] '[value]'.
  runtime_no_match: Can't find [type].
  runtime_no_match_id: "Can't find [type] #[value]."
  runtime_no_match_name: Can't find [type] matching '[value]'.
  runtime_no_matches: No matching [types] found.
  runtime_no_matches_pattern: No [types] matching '[value]' found.
  runtime_no_matches_regexp: No [types] matching '[value]' found.
  runtime_no_more: There are no more [types].
  runtime_no_objects: There are no [types].
  runtime_no_parse: "Unable to parse: '[value]'"
  runtime_no_save: Unable to save [type].
  runtime_no_update: Unable to update [type].
  runtime_no_update_id: "Unable to update [type] #[value]."
  runtime_no_update_name: Unable to update [type] '[value]'.
  runtime_not_owner: You are not the owner of [type] '[value]'.
  runtime_not_owner_id: "You are not the owner of [type] #[value]."
  runtime_removed: Successfully removed [type].
  runtime_removed_from: Successfully removed [type] from [name].
  runtime_removed_id: "Successfully removed [type] #[value]."
  runtime_removed_id_from: "Successfully removed [type] #[value] from [name]."
  runtime_removed_name: Successfully removed [type] '[value]'.
  runtime_removed_name_from: Successfully removed [type] '[value]' from [name].
  runtime_updated_at: Successfully updated [type].
  runtime_updated_id: "Successfully updated [type] #[value]."
  runtime_updated_name: Successfully updated [type] '[value]'.
  runtime_uploaded: Successfully uploaded [type].
  runtime_uploaded_id: "Successfully uploaded [type] #[value]."
  runtime_uploaded_name: Successfully uploaded [type] '[value]'.
  runtime_user_hasnt_authored: "[user] hasn't written any [types]."
  runtime_user_hasnt_created: "[user] hasn't created any [types]."
  runtime_user_hasnt_edited: "[user] hasn't edited any [types]."

  # One-time-use messages.
  runtime_api_key_notes_cannot_be_blank: Notes field cannot be blank.
  runtime_bad_use_of_imageless: The special name _Imageless_ was not intended for observations that were created as part of species lists or which have good documentation.  Please read the discussion under "_Imageless_":/names/31080.
  runtime_dates_must_be_same_format: If you give two dates, they must be the same format.
  runtime_description_added_admin: Gave admin permission to [name].
  runtime_description_added_reader: Gave view permission to [name].
  runtime_description_added_writer: Gave edit permission to [name].
  runtime_description_copy_success: Successfully copied the description.
  runtime_description_merge_delete_denied: You don't have permission to delete the old description.
  runtime_description_merge_deleted: "The old description was deleted: [old]"
  runtime_description_merge_success: Successfully merged the descriptions.
  runtime_description_move_success: Successfully moved the description.
  runtime_description_private: That description is private!
  runtime_description_removed_admin: Revoked admin permission for [name].
  runtime_description_removed_reader: Revoked view permission for [name].
  runtime_description_removed_writer: Revoked edit permission for [name].
  runtime_destroy_description_not_admin: Only a description's admins can delete that description.
  runtime_duplicate_rank: "Rank appears twice: '[rank]'"
  runtime_herbarium_record_already_exists: Fungarium record [number] at [herbarium] already used by someone else.
  runtime_image_updated_notes: "Updated notes on image #[id]."
  runtime_image_uploaded: Uploaded image '[name]'.
  runtime_index_no_at_location: No [types] at [location].
  runtime_index_no_by_rss_log: No [types] have had any recent activity.
  runtime_index_no_for_object: No [types] for this object.
  runtime_index_no_for_user: No [types] for [user].
  runtime_index_no_in_species_list: No [types] in [name].
  runtime_index_no_inside_observation: "Observation #[id] has no [types]."
  runtime_index_no_of_children: There are no [types] for children of [name].
  runtime_index_no_of_name: There are no [types] of [name].
  runtime_index_no_of_parents: There are no [types] for parents of [name].
  runtime_index_no_with: There are no [types] with [attachments].
  runtime_invalid_for_rank: "Name is invalid for the rank [rank]: '[name]'"
  runtime_invalid_rank: "Ranks are out of order: '[line_rank]' is the same as or below '[rank]'"
  runtime_location_merge_failed: Failed to merge observation [name].
  runtime_login_failed: Login unsuccessful.
  runtime_login_success: Login successful.
  runtime_map_nothing_to_map: Nothing to map.
  runtime_name_in_use_with_notes: The name '[name]' is already in use and [other] has notes.
  runtime_no_conditions: You didn't specify any conditions!
  runtime_no_upload_image: Had problems uploading image '[name]'.
  runtime_object_deleted: This object has been deleted.
  runtime_object_not_in_index: "Can't find [type] #[id] in the results of the current search or index."
  runtime_object_multiple_matches: Multiple [types] match "[match]".
  runtime_pivotal_getting_token: Couldn't get access token from Pivotal.
  runtime_pivotal_getting_stories: Couldn't get stories from Pivotal.
  runtime_pivotal_parsing_story: Error parsing one or more stories from Pivotal.  Ignored them.
  runtime_prefs_password_no_match: Password and confirmation did not match.
  runtime_search_has_expired: Your query has expired, please try again.
  runtime_show_observation_success: Successfully changed vote.
  runtime_species_list_clear_success: Successfully removed all observations from list.
  runtime_suggest_one_alternate: No [types] match "[match]", maybe you meant this?
  runtime_suggest_multiple_alternates: No [types] match "[match]", maybe you meant one of these?
  runtime_unable_to_transfer_name: Unable to transfer [name] to another synonym.
  runtime_wrong_rank: Wrong rank for [name]; expected [expect], but got [actual].

  # These shouldn't need translating, but you are free to override if you need to.
  runtime_edit_article_success: "[:runtime_updated_id(type=:article,value=id)]"
  runtime_ask_observation_question_success: "[:runtime_delivered_question]"
  runtime_ask_user_question_success: "[:runtime_delivered_question]"
  runtime_ask_webmaster_need_address: "[:runtime_missing(field=:email_address)]"
  runtime_ask_webmaster_need_content: "[:runtime_missing(field=:comment)]"
  runtime_ask_webmaster_success: "[:runtime_delivered_message]"
  runtime_commercial_inquiry_success: "[:runtime_delivered_message]"
  runtime_create_name_success: "[:runtime_created_name(type=:name,value=name)]"
  runtime_description_adjust_permissions_denied: "[:runtime_description_must_be_admin]"
  runtime_description_adjust_permissions_no_changes: "[:runtime_no_changes]"
  runtime_description_publish_denied: "[:runtime_description_must_be_admin]"
  runtime_destroy_description_success: "[:runtime_destroyed(type=:description)]"
  runtime_destroy_naming_denied: "[:runtime_not_owner_id(type=:naming,value=id)]"
  runtime_destroy_naming_failed: "[:runtime_no_destroy_id(type=:naming,value=id)]"
  runtime_destroy_naming_success: "[:runtime_destroyed_id(type=:naming,value=id)]"
  runtime_destroy_observation_denied: "[:runtime_not_owner_id(type=:observation,value=id)]"
  runtime_destroy_observation_failed: "[:runtime_no_destroy_id(type=:observation,value=id)]"
  runtime_destroy_observation_success: "[:runtime_destroyed_id(type=:observation,value=id)]"
  runtime_edit_location_description_no_change: "[:runtime_no_changes]"
  runtime_edit_location_description_success: "[:runtime_updated_id(type=:location_description,value=id)]"
  runtime_edit_location_no_change: "[:runtime_no_changes]"
  runtime_edit_location_success: "[:runtime_updated_id(type=:location,value=id)]"
  runtime_edit_name_description_no_change: "[:runtime_no_changes]"
  runtime_edit_name_description_success: "[:runtime_updated_id(type=:name_description,value=id)]"
  runtime_edit_name_merge_success: "[:runtime_merge_success(type=:name,src=this,dest=that)]"
  runtime_edit_name_no_change: "[:runtime_no_changes]"
  runtime_edit_name_success: "[:runtime_updated_name(type=:name,value=name)]"
  runtime_edit_observation_success: "[:runtime_updated_id(type=:observation,value=id)]"
  runtime_edit_project_success: "[:runtime_updated_id(type=:project,value=id)]"
  runtime_email_new_password_failed: "[:runtime_no_match_name(type=:user,value=user)]"
  runtime_form_comments_create_success: "[:runtime_created_id(type=:comment,value=id)]"
  runtime_form_comments_destroy_failed: "[:runtime_no_destroy_id(type=:comment,value=id)]"
  runtime_form_comments_destroy_success: "[:runtime_destroyed_id(type=:comment,value=id)]"
  runtime_form_comments_edit_success: "[:runtime_updated_id(type=:comment,value=id)]"
  runtime_image_destroy_failed: "[:runtime_no_destroy_id(type=:image,value=id)]"
  runtime_image_destroy_success: "[:runtime_destroyed_id(type=:image,value=id)]"
  runtime_image_edit_success: "[:runtime_updated_id(type=:image,value=id)]"
  runtime_image_invalid_image: "[:runtime_invalid(type=:image,value=name)]"
  runtime_image_remove_success: "[:runtime_removed_id(type=:image,value=id)]"
  runtime_image_resize_denied: "[:runtime_admin_only]"
  runtime_image_reuse_invalid_id: "[:runtime_no_match_id(type=:image,value=id)]"
  runtime_image_reuse_success: "[:runtime_added_id(type=:image,value=id)]"
  runtime_image_uploaded_image: "[:runtime_uploaded_name(type=:image,value=name)]"
  runtime_invalid_classification: "[:runtime_no_parse(value=text)]"
  runtime_invalid_name: "[:runtime_invalid(type=:name,value=name)]"
  runtime_invalid_source_type: "[:runtime_invalid(type=:source)]"
  runtime_list_location_no_matches: "[:runtime_no_matches(type=:location)]"
  runtime_location_already_exists: "[:runtime_already_exists(type=:location,value=name)]"
  runtime_location_description_index_no_matches: "[:runtime_no_matches(type=:location_description)]"
  runtime_location_description_success: "[:runtime_created_id(type=:location_description,value=id)]"
  runtime_location_descriptions_by_author_error: "[:runtime_user_hasnt_authored(type=:location_description)]"
  runtime_location_descriptions_by_editor_error: "[:runtime_user_hasnt_edited(type=:location_description)]"
  runtime_location_merge_success: "[:runtime_merge_success(type=:location,src=this,dest=that)]"
  runtime_location_success: "[:runtime_created_id(type=:location,value=id)]"
  runtime_merge_locations_warning: "[:runtime_merge_warning(type=:location)]"
  runtime_merge_names_warning: "[:runtime_merge_warning(type=:name)]"
  runtime_name_already_used: "[:runtime_already_used(type=:name,value=name)]"
  runtime_name_create_already_exists: "[:runtime_already_exists(type=:name,value=name)]"
  runtime_name_deprecate_must_choose: "[:runtime_missing(field=:preferred_name)]"
  runtime_name_description_index_no_matches: "[:runtime_no_matches(type=:name_description)]"
  runtime_name_description_success: "[:runtime_created_id(type=:name_description,value=id)]"
  runtime_name_descriptions_by_author_error: "[:runtime_user_hasnt_authored(type=:name_description)]"
  runtime_name_descriptions_by_editor_error: "[:runtime_user_hasnt_edited(type=:name_description)]"
  runtime_name_index_no_matches: "[:runtime_no_matches(type=:name)]"
  runtime_names_by_editor_error: "[:runtime_user_hasnt_edited(type=:name)]"
  runtime_names_by_user_error: "[:runtime_user_hasnt_created(type=:name)]"
  runtime_naming_created_at: "[:runtime_created_at(type=:naming)]"
  runtime_naming_updated_at: "[:runtime_updated_at(type=:naming)]"
  runtime_no_more_search_objects: "[:runtime_no_more]"
  runtime_no_save_naming: "[:runtime_no_save(type=:naming)]"
  runtime_no_save_observation: "[:runtime_no_save(type=:observation)]"
  runtime_object_no_match: "[:runtime_no_match_name(value=match)]"
  runtime_observation_success: "[:runtime_created_id(type=:observation,value=id)]"
  runtime_prefs_success: "[:runtime_updated_at(type=:preferences)]"
  runtime_profile_invalid_image: "[:runtime_invalid(type=:image,value=name)]"
  runtime_profile_removed_image: "[:runtime_removed_from(type=:image,name=:profile)]"
  runtime_profile_success: "[:runtime_updated_at(type=:profile)]"
  runtime_profile_uploaded_image: "[:runtime_uploaded_name(type=:image,value=name)]"
  runtime_sequence_success: "[:runtime_created_id(type=:SEQUENCE,value=id)]"
  runtime_sequence_update_success: "[:runtime_updated_id(type=:sequence,value=id)]"
  runtime_species_list_add_observation_success: "[:runtime_added_id_to(type=:observation,value=id)]"
  runtime_species_list_create_success: "[:runtime_created_id(type=:species_list,value=id)]"
  runtime_species_list_destroy_success: "[:runtime_destroyed_id(type=:species_list,value=id)]"
  runtime_species_list_edit_success: "[:runtime_updated_id(type=:species_list,value=id)]"
  runtime_species_list_remove_observation_success: "[:runtime_removed_id_from(type=:observation,value=id)]"
  runtime_unable_to_create_name: "[:runtime_no_create_name(type=:name,value=name)]"
  runtime_unable_to_save_changes: "[:runtime_no_save(type=:changes)]"
  runtime_unrecognized_rank: "[:runtime_invalid(type=rank,value=rank)]"
  runtime_user_bad_rank: "Invalid rank: '[rank]'"
  runtime_visual_group_created_at: "[:runtime_created_at(type=:visual_group)]"
  runtime_visual_model_created_at: "[:runtime_created_at(type=:visual_model)]"
  runtime_visual_model_updated_at: "[:runtime_updated_at(type=:visual_model)]"

  # Longer messages.
  runtime_ask_webmaster_antispam: To cut down on robot spam, questions from unregistered users cannot contain 'http:' or HTML markup.
  runtime_create_draft_create_denied: You do not have permission to create a draft for the project [title].
  runtime_create_naming_already_proposed: Someone has already proposed that name.  If you would like to comment on it, try posting a comment instead.
  runtime_description_already_default: This description is already the default description!
  runtime_description_foreign_read_wrong: Descriptions from other servers must be readable by the general public.
  runtime_description_foreign_write_wrong: Descriptions from other servers must be read-only.
  runtime_description_make_default_only_public: You are only allowed to make public descriptions the default. All users must be allowed at least to read it.
  runtime_description_merge_conflict: There is a conflict.  Please merge the two descriptions by hand.  (Look at the text fields below.  Where there is a conflict both descriptions have been entered one on top of the other separated by a line.)  You may cancel the operation at any time without making any changes.  When you are finished, be sure to destroy the old description.
  runtime_description_move_invalid_classification: The classification has incorrect syntax.  We can't save a new description with it like this, so we've temporarily blanked out the classification field until you correct it.
  runtime_description_must_be_admin: You must be an admin for a description to use this feature.
  runtime_description_permissions_fixed: This type of description has fixed permissions.
  runtime_description_public_read_wrong: Public descriptions must be readable by the general public.
  runtime_description_public_write_wrong: Public descriptions must be writable by the general public.
  runtime_description_user_not_found: User or Group "[name]" not found!
  runtime_destroy_naming_someone_else: Sorry, someone else has given this their strongest positive vote.  You are free to propose alternate names, but we can no longer let you delete this name.
  runtime_edit_description_denied: You have not been given permission to edit this description.
  runtime_edit_naming_someone_else: Sorry, someone else has given this a positive vote, so we had to create a new name proposal to accomodate your changes.
  runtime_email_new_password_success: Password successfully changed.  New password has been sent to your email account.
  runtime_form_names_misspelling_bad: The alternate spelling you entered is not recognized.
  runtime_form_names_misspelling_same: Correct spelling and incorrect spelling are the same!
  runtime_image_changed_your_image: "Changed your profile image to image #[id]."
  runtime_image_move_failed: "Something went wrong on the server and we failed to save image #[id].  Please try again."
  runtime_image_process_failed: "Something went wrong on the server and we failed to process image #[id]. Please try again."
  runtime_image_remove_denied: You do not have permission to remove images from this observation.
  runtime_image_remove_missing: This observation doesn't have that image!
  runtime_merge_warning: Because it can be destructive, only the admin can merge existing [types]. An email requesting the proposed merge has been sent to the admins.
  runtime_name_for_description_not_found: Sorry, the name this description belongs to no longer exists.
  runtime_object_not_found: "Sorry, the [type] you tried to display (id #[id]) does not exist.  Someone may have deleted it or merged it into another."
  runtime_profile_must_define: You must define this location before we can make it your primary location. Any other changes to your profile have been saved.
  runtime_reverify_already_verified: Your account is already verified!  Please log in.
  runtime_reverify_sent: Another verification email was sent.
  runtime_show_description_denied: You have not been given permission to see this description.
  runtime_show_draft_denied: "Permission denied: only project members can view drafts in progress."
  runtime_signup_success: Signup successful.  Verification email sent.
  runtime_species_list_need_to_use_bulk: Synonyms can only be created from the [:name_bulk_title] page.

  # Pattern search error messages.
  pattern_search_syntax_error: Syntax error in pattern at [string].
  pattern_search_pattern_must_be_first_error: Filter terms come after the bare search pattern, [str].  Maybe you forgot to enclose the value for [var] in double quotes?
  pattern_search_bad_term_error: "Unexpected term in [type] search: [term]. [help]"
  pattern_search_missing_value_error: Missing value for the term [var].
  pattern_search_too_many_values_error: Search term [term] occurs more than once.
  pattern_search_bad_boolean_error: Invalid value for [term], [value], expected "yes" or "no".
  pattern_search_bad_yes_error: Invalid value for [term], [value], only valid value is "yes".
  pattern_search_bad_yes_no_both_error: Invalid value for [term], [value], expected "yes", "no" or "either".
  pattern_search_bad_float_error: Invalid value for [term], [value], expected a number between [min] and [max].
  pattern_search_bad_confidence_error: Invalid value for [term], [value], expected a number or range of numbers between -100 and 100, e.g. "0-100".
  pattern_search_bad_name_error: Invalid or unrecognized value for [term], [value], expected name id or string; nothing matched.
  pattern_search_bad_herbarium_error: Invalid or unrecognized value for [term], [value], expected fungarium id, code or name; nothing matched.
  pattern_search_bad_location_error: Invalid or unrecognized value for [term], [value], expected location id or name; nothing matched.
  pattern_search_bad_project_error: Invalid or unrecognized value for [term], [value], expected project id or title; nothing matched.
  pattern_search_bad_species_list_error: Invalid or unrecognized value for [term], [value], expected species list id or title; nothing matched.
  pattern_search_bad_user_error: Invalid or unrecognized value for [term], [value], expected user id, login or name; nothing matched.
  pattern_search_bad_date_range_error: Invalid value for [term], [value], expected date or date range of form YYYY, YYYY-YYYY, YYYY-MM, YYYY-MM-YYYY-MM, YYYY-MM-DD, YYYY-MM-DD-YYYY-MM-DD, MM, MM-MM or MM-DD-MM-DD.
  pattern_search_bad_rank_range_error: Invalid value for [term], [value], expected rank or range of ranks, e.g., "genus" or "species-form".
  pattern_search_user_me_not_logged_in_error: The term '[:search_term_user]:[:search_value_me]' doesn't make sense unless you are logged in!

  # Advanced search error messages
  advanced_search_bad_q_error: Search expired or cannot be found. Please re-enter search criteria.

  # content for html header title tag,
  # used when there are no hits for a list or search
  title_for_comment_search: Comment Search
  title_for_herbarium_search: Fungarium Search
  title_for_herbarium_record_search: Fungarium Record Search
  title_for_image_search: Image Search
  title_for_location_search: Location Search
  title_for_name_search: Name Search
  title_for_observation_search: Observation Search
  title_for_project_search: Project Search
  title_for_species_list_search: Species List Search
  title_for_user_search: User Search

  ##############################################################################

  # LESS IMPORTANT ENUMERATED SETS OF VALUES

  # Api error messages
  api_abort_due_to_errors: Aborted operation due to errors.
  api_ambiguous_name: Name "[name]" is ambiguous, matches [others].
  api_another_users_profile_location: You can't edit this [:location] because someone has made it their profile location.
  api_api_key_not_verified: API key for "[notes]" has not been activated yet. (key = "[key]")
  api_bad_action: Invalid request type "[action]".
  api_bad_altitude_parameter_value: "Invalid elevation, \"[val]\", examples: \"1234\", \"1234m\", \"4048'\", \"4048ft\"."
  api_bad_api_key: Bad key "[key]".
  api_bad_boolean_parameter_value: Invalid boolean, "[val]", expect "1", "yes", "true", "0", "no", or "false".
  api_bad_classification: Invalid classification string.
  api_bad_date_parameter_value: Invalid date, "[val]", expect "YYYYMMDD".
  api_bad_date_range_parameter_value: Invalid date range, "[val]", expect "YYYYMMDD-YYYYMMDD", "YYYYMM-YYYYMM", "YYYY-YYYY", "MM-MM", "YYYYMMDD", "YYYYMM", "YYYY", "MM".
  api_bad_email_parameter_value: Invalid email address, "[val]".
  api_bad_external_site_parameter_value: Invalid external site, "[val]".
  api_bad_float_parameter_value: Invalid float, "[val]".
  api_bad_herbarium_parameter_value: Invalid or unknown fungarium, "[val]", accept numerical id, code or name.
  api_bad_image_parameter_value: Invalid or unknown image, "[val]", accept only numerical id.
  api_bad_integer_parameter_value: Invalid integer, "[val]".
  api_bad_latitude_parameter_value: "Invalid latitude, \"[val]\", examples: \"-45.6789\", \"45.6789°S\", \"45°40.73'S\", \"45°40'44\"S\"."
  api_bad_license_parameter_value: Invalid or unknown license, "[val]", accept only numerical id.
  api_bad_limited_parameter_value: Expected "[val]" to be in [limit].
  api_bad_location_parameter_value: Invalid or unknown location, "[val]", accept numerical id or location name.
  api_bad_longitude_parameter_value: "Invalid longitude, \"[val]\", examples: \"-45.6789\", \"45.6789°W\", \"45°40.73'W\", \"45°40'44\"W\"."
  api_bad_method: Invalid request method "[method]".
  api_bad_name_parameter_value: Invalid or unknown name, "[val]", accept numerical id or scientific name (author not required).
  api_bad_notes_field_parameter: Invalid notes template field.  Pretty much anything but commas are allowed.
  api_bad_object_parameter_value: "Invalid or unknown object, \"[val]\", examples: \"name #1234\", \"observation #54321\", \"species_list #42\"."
  api_bad_observation_parameter_value: Invalid or unknown observation, "[val]", accept only numerical id.
  api_bad_project_parameter_value: Invalid or unknown project, "[val]", accept numerical id or project name.
  api_bad_species_list_parameter_value: Invalid or unknown species list, "[val]", accept numerical id or species list title.
  api_bad_time_parameter_value: Invalid time, "[val]", expect "YYYYMMDDHHMMSS".
  api_bad_time_range_parameter_value: Invalid time range, "[val]", expect "YYYYMMDDHHMMSS-YYYYMMDDHHMMSS", "YYYYMMDDHHMM-YYYYMMDDHHMM", "YYYYMMDDHH-YYYYMMDDHH", "YYYYMMDD-YYYYMMDD", "YYYYMM-YYYYMM", "YYYY-YYYY", "MM-MM", "YYYYMMHHMMSS", "YYYYMMDDHHMM", "YYYYMMDDHH", "YYYYMMDD", "YYYYMM", "YYYY", "MM".
  api_bad_user_parameter_value: Invalid or unknown user, "[val]", accept numerical id, login or name.
  api_bad_version: Invalid version number "[version]".
  api_can_only_delete_your_own_account: Only the account owner can delete their account.
  api_can_only_synonymize_unsynonymized_names: Presently, we're only allowing API clients to synonymize unsynonymized names with other names.  If one of the names has no synonyms, synonymize that name with the others.  But there's no way to merge two sets os synonyms via the API right now.
  api_can_only_use_one_of_these_fields: "Please only use one of these parameters: [fields]."
  api_can_only_use_this_field_if_has_specimen: The parameter, "[field]", can only be used if the observation has a specimen.
  api_cant_add_herbarium_record: Only owner of observation and curators of fungarium can add fungarium records to an observation.
  api_couldnt_download_url: "Failed to download the resource at the URL, \"[url]\": [error]"
  api_create_failed: "Failed to create [type] \"[name]\": [error]"
  api_destroy_failed: Failed to destroy [type] "[name]".
  api_dubious_location_name: "Location name is invalid: [reasons]"
  api_external_link_permission_denied: In order to create an external link, you must either have edit permissions for the observation, or you must be a member of the external site's project.
  api_file_missing: File "[file]" is missing.
  api_help_message: "Usage: [help]"
  api_herbarium_record_already_exists: There is already a record for [number] at [herbarium].
  api_image_upload_failed: "Failed to upload image: [error]"
  api_incorrect_password: Incorrect password.
  api_lat_long_must_both_be_set: Must supply both latitude and longitude, or neither.
  api_location_already_exists: The location "[location]" already exists.
  api_missing_method: Missing "method" parameter.
  api_missing_parameter: Missing "[arg]" parameter.
  api_missing_set_parameters: You didn't supply any "set" parameters.
  api_missing_upload: Expected an upload file.  You may send the file in the data of the HTTP request, or you may specify a URL using the "upload_url" parameter.
  api_must_authenticate: Must authenticate with API key to perform this operation.
  api_must_be_admin: You are not an admin for [project].
  api_must_be_creator: You can only edit [types] that you have created.
  api_must_be_member: You are not a member of [type] "[name]".
  api_must_be_only_editor: You can only edit [types] if you are the only editor.
  api_must_be_owner: You must be the owner of the [type] "[name]" to do this.
  api_must_have_edit_permission: You do not have permission to edit [type] "[name]".
  api_must_have_view_permission: You do not have permission to view [type] "[name]".
  api_must_not_have_any_herbaria: You can't edit this [:location] because there is an [:herbarium] there.
  api_must_own_all_descriptions: You can only edit [types] if you own all the [:descriptions].
  api_must_own_all_namings: You can only edit [types] if no one else has proposed that [type].
  api_must_own_all_observations: You can only edit [types] if you own all its [:observations].
  api_must_own_all_species_lists: You can only edit [types] if you own all its [:species_lists].
  api_name_already_exists: The name "[new]" already exists.
  api_name_doesnt_parse: The name, "[name]", doesn't parse as a valid scientific name.
  api_name_wrong_for_rank: The name, "[name]", isn't valid for [rank].
  api_need_all_four_edges: "Need to supply all four edges of bounding box: north, south, east and west."
  api_no_method_for_action: Invalid request method "[method]" for "[action]".
  api_object_not_found_by_id: "[Type] #[id] does not exist, or someone has deleted it."
  api_object_not_found_by_string: "[Type] \"[str]\" does not exist, or someone has deleted it."
  api_one_or_the_other: Can only use one of the parameters [args].
  api_parameter_cant_be_blank: It is okay to leave the [arg] parameter off, but if you include it in your PATCH request, it cannot be blank.  Leaving a set parameter off means it will leave that property alone and do nothing; setting it to a blank tells MO to delete or clear the property.  And some properties cannot be deleted or cleared.
  api_password_incorrect: Password incorrect.
  api_project_taken: The project, "[project]", already exists.
  api_query_error: "There was an internal problem with Query: [error]"
  api_render_failed: There was a problem while rendering the results. [error]
  api_species_list_already_exists: The [:species_list] "[title]" already exists.
  api_string_too_long: The string, "[val]", has more than [limit] characters.
  api_too_many_uploads: Only one upload allowed per request.  You may send the file in the data of the HTTP request, or you may specify a URL using the "upload_url" parameter.  But do not use both methods at the same time.
  api_trying_to_set_multiple_locations_to_same_name: You are attempting to update multiple locations to the same name.
  api_trying_to_set_multiple_names_at_once: You can only change the name, author and rank of one name at a time.
  api_unexpected_upload: Unexpected file attached.
  api_unused_parameters: "Unexpected parameters: [params]"
  api_user_already_exists: The user "[login]" already exists or is taken.
  api_user_group_taken: The user group "[title]" already exists.
  api_user_not_verified: The user "[login]" is not verified yet; you can request another verification email on the website.

  api_help_accession_has: search within accession number
  api_help_accession_number: unique fungarium id
  api_help_accession_number_has: search within accession number
  api_help_any_date: this date can mean anything you want
  api_help_api_key_password: password of the user you are creating an API key for
  api_help_api_key_user: user you are creating api key for
  api_help_app: identifier used to help user distinguish which api key belongs to which app
  api_help_author_has: search within author
  api_help_citation_has: search within citation
  api_help_classification_has: search within classification
  api_help_clear_synonyms: make it so this name is not synonymized with anything but leave everything it used to be synonymized with synonyms of each other
  api_help_collector: collector's name
  api_help_collector_has: search within collector's name
  api_help_comments_has: search within comments summary and body
  api_help_content_has: search within body
  api_help_copyright_holder_has: search within copyright holder
  api_help_create_key: if you pass in your app name here it will create an api key for the user for your app to use
  api_help_creator: creator
  api_help_east: max longitude
  api_help_first_user: creator / first to use
  api_help_has_notes_field: is given observation notes template field filled in?
  api_help_has_obs_notes: observation has notes?
  api_help_has_observation: is attached to an observation?
  api_help_initial_det: initial determination
  api_help_initial_det_has: search within initial determination
  api_help_is_collection_location: is this location where mushroom was found?
  api_help_gps_hidden: hide exact coordinates?
  api_help_locus_has: search within locus
  api_help_log: log this action on main page activity log and RSS feed?
  api_help_mailing_address: postal address
  api_help_min_rank: group or genus or better
  api_help_min_size: width or height at least 160 for thumbnail, 320 for small, 640 for medium, 960 for large, 1280 for huge
  api_help_misspellings: include misspellings? "either" means do not care and "only" means only show misspelt names
  api_help_north: max latitude
  api_help_notes_field: set value of the custom notes template field, substitute field name for "$field"
  api_help_notes_has: search within notes
  api_help_number: collector's number
  api_help_number_has: search within collector's number
  api_help_obs_date: observation date
  api_help_obs_notes_has: search within observation notes
  api_help_observer: observer
  api_help_original_name: original file name or other private identifier
  api_help_postal: in postal format with country last regardless of user preference
  api_help_region: matches locations which end in this, e.g. "California, USA"
  api_help_set_correct_spelling: mark this as misspelt and deprecated and synonymize with the correct spelling
  api_help_set_is_collection_location: is this location where mushroom was found?
  api_help_set_gps_hidden: hide exact coordinates?
  api_help_south: min latitude
  api_help_summary_has: search within summary
  api_help_target: "e.g. \"observation #1234\" or \"name #5678\""
  api_help_text_name_has: search within name
  api_help_title_has: search within title
  api_help_uploader: who uploaded the photo
  api_help_west: min longitude
  api_help_when_seen: when seen
  api_help_when_taken: when photo taken

  # Query titles.
  query_title_advanced_search: "[:app_advanced_search]"
  query_title_all: "[TYPE] Index"
  query_title_all_by: "[TYPES] by [ORDER]"
<<<<<<< HEAD
  query_title_all_filtered: "Matching [TYPES]"
=======
  query_title_observations_by_activity_log: "Observation Activity"
>>>>>>> 57fd2776
  query_title_at_location: "[TYPES] from [LOCATION]"
  query_title_at_where: "[TYPES] from '[USER_WHERE]'"
  query_title_by_author: "[TYPES] Authored by [USER]"
  query_title_by_editor: "[TYPES] Edited by [USER]"
  query_title_by_rss_log: "[TYPES] in Activity Log"
  query_title_by_user: "[TYPES] created by [USER]"
  query_title_for_observation: "[TYPES] attached to [OBSERVATION]"
  query_title_for_project: "[TYPES] attached to [PROJECT]"
  query_title_in_lists_for_project: "[TYPES] in lists attached to [PROJECT]"
  query_title_for_target: "[TYPES] on [TARGET]"
  query_title_for_user: "[TYPES] for [USER]"
  query_title_in_herbarium: "[TYPES] in [HERBARIUM]"
  query_title_in_set: Selected [TYPES]
  query_title_in_species_list: "[TYPES] in [SPECIES_LIST]"
  query_title_inside_observation: "[TYPES] of [OBSERVATION]"
  query_title_needs_id: "[OBSERVATIONS] needing identification for [USER]"
  query_title_nonpersonal: List of Institutional Fungaria
  query_title_of_children: Lower Taxa under [NAME]
  query_title_of_name: "[TYPES] of [NAME]"
  query_title_of_name_synonym: "[TYPES] of Synonyms of [NAME]"
  query_title_of_name_nonconsensus: "[TYPES] That Might Be [NAME]"
  query_title_of_parents: Higher Taxa Containing [NAME]
  query_title_pattern_search: "[TYPES] Matching '[pattern]'"
  query_title_regexp_search: "[TYPES] Matching '[regexp]'"
  query_title_with_descriptions: "[TYPES] with [:DESCRIPTIONS]"
  query_title_with_descriptions_by_author: "[TYPES] with [:query_title_by_author(type=:description)]"
  query_title_with_descriptions_by_editor: "[TYPES] with [:query_title_by_editor(type=:description)]"
  query_title_with_descriptions_by_user: "[TYPES] with [:query_title_by_user(type=:description)]"
  query_title_with_descriptions_in_set: "[TYPES] with [descriptions]"
  query_title_with_observations: "[TYPES] with [:OBSERVATIONS]"
  query_title_with_observations_at_location: "[TYPES] with [:query_title_at_location(type=:observation)]"
  query_title_with_observations_at_where: "[TYPES] with [:query_title_at_where(type=:observation)]"
  query_title_with_observations_by_user: "[TYPES] with [:query_title_by_user(type=:observation)]"
  query_title_with_observations_filtered: "[TYPES] with [SUBTITLE]"
  query_title_with_observations_for_project: "[TYPES] with [:query_title_for_project(type=:observation)]"
  query_title_with_observations_in_set: "[TYPES] for [observations]"
  query_title_with_observations_in_species_list: "[TYPES] with [:query_title_in_species_list(type=:observation)]"
  query_title_with_observations_of_children: "[TYPES] with [:query_title_of_children(type=:observation)]"
  query_title_with_observations_of_name: "[TYPES] with [:query_title_of_name(type=:observation)]"
  query_title_with_observations_of_name_synonym: "[TYPES] with [:query_title_of_name_synonym(type=:observation)]"
  query_title_with_observations_of_name_nonconsensus: "[TYPES] with [:query_title_of_name_nonconsensus(type=:observation)]"

  # Brief description of each query flavor.
  query_help_comment_all: all comments
  query_help_comment_by_user: comments created by a given user
  query_help_comment_in_set: comments in a given set
  query_help_comment_for_object: comments about a given object
  query_help_comment_for_user: comments sent to a given user
  query_help_comment_pattern_search: comments matching a search string
  query_help_herbarium_record_in_herbarium: records in a given fungarium
  query_help_herbarium_record_for_observation: records attached to a given observation
  query_help_image_advanced_search: images of observations matching advanced search criteria
  query_help_image_all: all images
  query_help_image_by_user: images created by a given user
  query_help_image_in_set: images in a given set
  query_help_image_inside_observation: images belonging to an outer observation query
  query_help_image_pattern_search: images matching a search_string
  query_help_image_with_observations: images of observations
  query_help_image_with_observations_at_location: images of observations at a defined location
  query_help_image_with_observations_at_where: images of observations at an undefined location
  query_help_image_with_observations_by_user: images of observations by a given user
  query_help_image_with_observations_in_set: images of observations in a given set
  query_help_image_with_observations_in_species_list: images of observations in a given species list
  query_help_image_with_observations_of_children: images of observations of children a given name
  query_help_image_with_observations_of_name: images of observations of a given name
  query_help_location_advanced_search: locations of observations matching advanced search criteria
  query_help_location_all: all locations
  query_help_location_by_user: locations created by a given user
  query_help_location_by_editor: locations modified by a given user
  query_help_location_by_rss_log: locations with recent activity
  query_help_location_in_set: locations in a given set
  query_help_location_pattern_search: locations matching a search string
  query_help_location_with_descriptions: locations with descriptions
  query_help_location_with_descriptions_by_author: locations with descriptions authored by a given user
  query_help_location_with_descriptions_by_editor: locations with descriptions edited by a given user
  query_help_location_with_descriptions_by_user: locations with descriptions created by a given user
  query_help_location_with_descriptions_in_set: locations with descriptions in a given set
  query_help_location_with_observations: locations of observations
  query_help_location_with_observations_by_user: locations of observations by a given user
  query_help_location_with_observations_in_set: locations of observations in a given set
  query_help_location_with_observations_in_species_list: locations of observations in a given species list
  query_help_location_with_observations_of_children: locations of observations of children of a given name
  query_help_location_with_observations_of_name: locations of observations of a given name
  query_help_location_description_all: all location descriptions
  query_help_location_description_by_author: location descriptions that list given user as an author
  query_help_location_description_by_editor: location descriptions that list given user as an editor
  query_help_location_description_by_user: location descriptions created by a given user
  query_help_location_description_in_set: location descriptions in a given set
  query_help_name_advanced_search: names of observations matching advanced search criteria
  query_help_name_all: all names
  query_help_name_by_user: names created by a given user
  query_help_name_by_editor: names modified by a given user
  query_help_name_by_rss_log: names with recent activity
  query_help_name_in_set: names in a given set
  query_help_name_of_children: names of children of a name
  query_help_name_of_parents: names of parents of a name
  query_help_name_pattern_search: names matching a search string
  query_help_name_with_descriptions: names with descriptions
  query_help_name_with_descriptions_by_author: names with descriptions authored by a given user
  query_help_name_with_descriptions_by_editor: names with descriptions edited by a given user
  query_help_name_with_descriptions_by_user: names with descriptions created by a given user
  query_help_name_with_descriptions_in_set: names with descriptions in a given set
  query_help_name_with_observations: names of observations, alphabetically
  query_help_name_with_observations_at_location: names of observations at a defined location
  query_help_name_with_observations_at_where: names of observations at an undefined location
  query_help_name_with_observations_by_user: names of observations by a given user
  query_help_name_with_observations_in_set: names of observations in a given set
  query_help_name_with_observations_in_species_list: names of observations in a given species list
  query_help_name_description_all: all name descriptions
  query_help_name_description_by_author: name descriptions that list a given user as an author
  query_help_name_description_by_editor: name descriptions that list a given user as an editor
  query_help_name_description_by_user: name descriptions created by a given user
  query_help_name_description_in_set: name descriptions in a given set
  query_help_observation_advanced_search: observations matching advanced search criteria
  query_help_observation_all: all observations
  query_help_observation_at_location: observations at a defined location
  query_help_observation_at_where: observations at an undefined location
  query_help_observation_by_rss_log: observations with recent activity
  query_help_observation_by_user: observations created by a given user
  query_help_observation_in_set: observations in a given set
  query_help_observation_in_species_list: observations in a given species list
  query_help_observation_of_children: observations of children of a given name
  query_help_observation_of_name: observations of a given name
  query_help_observation_pattern_search: observations matching a search string
  query_help_project_all: all projects
  query_help_project_by_rss_log: projects with recent activity
  query_help_project_in_set: projects in a given set
  query_help_project_pattern_search: projects matching a search string
  query_help_rss_log_all: all recent activity logs
  query_help_rss_log_in_set: activity logs in a given set
  query_help_species_list_all: all species lists
  query_help_species_list_at_location: species lists at a defined location
  query_help_species_list_at_where: species lists at an undefined location
  query_help_species_list_by_rss_log: species lists with recent activity
  query_help_species_list_by_user: species lists created by a given user
  query_help_species_list_in_set: species lists in a given set
  query_help_species_list_pattern_search: species lists matching a search string
  query_help_user_all: all users
  query_help_user_in_set: users in a given set
  query_help_user_pattern_search: users matching a search string

  # Sorting criteria.
  sort_by_accession_number: "[:herbarium_record_accession_number]"
  sort_by_activity: "[:ACTIVITY]"
  sort_by_code: Code
  sort_by_code_then_name: Code and Name
  sort_by_confidence: "[:CONFIDENCE_LEVEL]"
  sort_by_contribution: Contribution
  sort_by_copyright_holder: "[:COPYRIGHT_HOLDER]"
  sort_by_created_at: Date Created
  sort_by_date: "[:DATE]"
  sort_by_filename: File Name
  sort_by_header: "Sort by:"
  sort_by_herbarium_label: Label
  sort_by_herbarium_name: Fungarium
  sort_by_id: ID
  sort_by_image_quality: Image Quality
  sort_by_initial_det: Initial Determination
  sort_by_last_login: Last Login
  sort_by_location: "[:LOCATION]"
  sort_by_login: "[:LOGIN_NAME]"
  sort_by_name: "[:NAME]"
  sort_by_num_views: Popularity
  sort_by_number: Number
  sort_by_observation: "[:OBSERVATION]"
  sort_by_owners_quality: "Owner's Quality"
  sort_by_posted: Date Posted
  sort_by_records: "#Records"
  sort_by_reverse: Reverse Order
  sort_by_rss_log: "[:sort_by_updated_at]"
  sort_by_summary: "[:SUMMARY]"
  sort_by_thumbnail_quality: Thumbnail Quality
  sort_by_title: "[:TITLE]"
  sort_by_updated_at: Time Last Modified
  sort_by_user: "[:USER]"
  sort_by_where: "[:LOCATION]"

  ##############################################################################

  # DEBUGGING STUFF -- this doesn't need translating

  # observations/recalc
  observer_recalc_old_name: "old_name: [name]"
  observer_recalc_new_name: "new_name: [name]"
  observer_recalc_caught_error: "Caught exception: [error]"

  # observer/status
  system_status_browser_status_size: Browser status cache size
  system_status_clear_caches: Clear Caches
  system_status_gc: GC
  system_status_textile_name_size: Textile name cache size
  system_status_title: Server Status<|MERGE_RESOLUTION|>--- conflicted
+++ resolved
@@ -4134,11 +4134,8 @@
   query_title_advanced_search: "[:app_advanced_search]"
   query_title_all: "[TYPE] Index"
   query_title_all_by: "[TYPES] by [ORDER]"
-<<<<<<< HEAD
   query_title_all_filtered: "Matching [TYPES]"
-=======
   query_title_observations_by_activity_log: "Observation Activity"
->>>>>>> 57fd2776
   query_title_at_location: "[TYPES] from [LOCATION]"
   query_title_at_where: "[TYPES] from '[USER_WHERE]'"
   query_title_by_author: "[TYPES] Authored by [USER]"
