--- conflicted
+++ resolved
@@ -2895,15 +2895,6 @@
   merge_descriptions_merge_help: This will copy any non-blank sections from the source description into the description you select below.  If the target description already has text in any of those fields, you will be given an editing form with the text from both descriptions.  This will allow you to reconcile any conflicts by hand before saving the form and making the merger official.
   merge_descriptions_move_help: This will move the source description into a synonym.  It will just copy it if you elect not to delete the old description.  If you wish to merge with an existing description in the other name, you must first move your description into that name, then select [:show_description_merge] again from there.
 
-<<<<<<< HEAD
-  # name/bulk_name_edit
-  name_bulk_help: "Each line indicates a set of changes.\n\np(bulk_text). To ensure a name is in the database, just list the name.  E.g.,\n\np(bulk_pre). Agaricus bisporus\n\np(bulk_text). To ensure a name exists with a particular author, give the name followed by the author.  E.g.,\n\np(bulk_pre). Agaricus bisporus (J.E. Lange) Pilát\n\np(bulk_text). To add a taxon above the species level, give the rank followed by the name.  E.g.,\n\np(bulk_pre). Order Agaricales\n\np(bulk_text). To make a name a deprecated synonym of another name, follow the [:PREFERRED_NAME] with the deprecated synonym.  E.g.,\n\np(bulk_pre). Agaricus bisporus (J.E. Lange) Pilát = Agaricus hortensis (Cke.) Imai\n\nThe changes are cumulative, so the last example by itself would ensure that the names **__@Agaricus bisporus@__** @(J.E. Lange) Pilát@ and __@Agaricus hortensis@__ @(Cke.) Imai@ exist, as well as making __@A. hortensis@__ a deprecated synononym of **__@A. bisporus@__**.  If a name exists with no author and you provide an author, then the existing name is updated. Otherwise, if the author is given and it does not match the current author, a new name is created.\n\np(bulk_text). You may include an optional one-line comment by inserting it after either the accepted or deprecated name, enclosed in square brackets. This will be saved in the notes when the name is created.\n\np(bulk_pre). Herpothallon Tobler [[citation:Aptroot, A, G Thor, ...]]"
-  name_bulk_label: Name Edits
-  name_bulk_success: All names are now in the database.
-  name_bulk_title: Bulk Name Edit
-
-=======
->>>>>>> 234e230c
   # species_list/name_lister
   name_lister_bad_browser: This page will not work on your browser, sorry!
   name_lister_bad_submit: Invalid commit button '[button]'.
