#
#  Be sure to rake lang:update and restart your server if you modify this file.
#
################################################################################
#
#  Rails Comments
#
#  Files in the config/locales directory are used for internationalization
#  and are automatically loaded by Rails. If you want to use locales other
#  than English, add the necessary files in this directory.
#
#  To use the locales, use `I18n.t`:
#
#      I18n.t 'hello'
#
#  In views, this is aliased to just `t`:
#
#      <%= t('hello') %>
#
#  To use a different locale, set it with `I18n.locale`:
#
#      I18n.locale = :es
#
#  This would use the information in config/locales/es.yml.
#
#  To learn more, please read the Rails Internationalization guide
#  available at https://guides.rubyonrails.org/i18n.html.
#
################################################################################
#
#  MO Differences
#
#  In MO, locales files are created and modified differently. One should never
#  change the locale.yml files by hand. And further, how to change the
#  translations is different for English (the "official" language) than the
#  other languages.
#
#  English:  ""
#
#  Change and check in en.txt (not en.yml!), and run "rake lang:update"
#  both locally and on the production server to pick up the changes.
#  This should be the *only* way we make changes to the English "translations".
#  Any other method will get clobbered next time someone runs "rake lang:update".
#
#  Other languages:
#
#  Option one: "Export" a .txt file, e.g., es.txt ("rake lang:export:es"),
#  change the exported file, then import that on the server into the live
#  database ("rake lang:import:es").
#
#  Option two: Change the translations on the live, running site via the "Edit
#  Translations on This Page" link at the bottom of the page while viewing the
#  page in the desired language. Any changes made here will be stored in the
#  live database, and will propagate automatically to all other currently
#  running instances immediately.
#
#  rake lang:update:
#
#  This command clobbers es.txt and es.yml, and recreates them fresh from the
#  strings stored in the database. It does NOT clobber en.txt, making an
#  exception for that one case. This is critical because we need to be able to
#  check this in to git. The foreign translations are not checked into git,
#  they are considered "data" at present. Instead, MO "imports" en.txt each
#  time "rake lang:update" is run, and syncs the English translations in the
#  database with the current data in en.txt. Furthermore, en.txt is special in
#  one additional way: it is used as the template for the other "export" files,
#  es.txt, fr.txt, etc. It preserves comments, order, etc. exactly like it
#  appears in en.txt.)
#
################################################################################
#
#  How to Create and Import a New Language:
#
#  First create the language in the database:
#
#    INSERT INTO languages (`locale`, `name`, `order`, `beta`)
#      VALUES (
#        "jp",          # locale, e.g. "pt" for Portuguese
#        "日本語",      # name of the language *in that language*
#        "Nihongo",     # transliteration of the above (so it sorts right)
#        1              # beta=1 means it won't appear in site's language menu
#      );
#
#  Create stub language files:
#
#    mo$ rake lang:update
#    mo$ rake lang:export:jp
#
#  You should now have an import/export file called config/locales/jp.txt.
#  Once you're done editing this file -- remembering to remove the extra space
#  between "tag:" and "value"!! -- test if it's valid:
#
#    mo$ ruby -e "require 'yaml'; YAML.load_file('config/locales/jp.txt')"
#
#  Sorry, it doesn't always tell you where the syntax errors are. Look for
#  things like "tag: [..." or "tag: blah: ..."  That should be the cause of
#  most of the grief. Just protect those strings in quotes, remembering to
#  backslash-protect embedded quotes when you do so.
#
#  Now you should be ready to import the file. Note that this can be redone
#  as many times as necessary if you see problems when you test it. This is
#  why it's good to keep new languages beta!!
#
#    mo$ cp config/locales/jp.txt config/locales/jp.txt.bak
#    mo$ rake user_id=1234 lang:import:jp
#    mo$ rake lang:update
#    mo$ uni reload
#
#  You need to supply user_id to lang:import because it needs to know who
#  created each translation_string. You can give "user_name=xxx" instead.
#  If that works, then you should be able to test it on the server. Note
#  that the new language is still "beta" so it doesn't show up as a publically
#  available option. Instead add "?user_locale=jp" to the end of any URL:
#
#    http:  ""
#
#  It should stay in Japanese now until you tell it to switch to another.
#  If you need to re-import, it's safest to purge the old strings first:
#
#    DELETE FROM translation_strings WHERE language_id = xxx;
#
#  Note that it's important to backup the original import file, because
#  rake lang:update will clobber it. Looking at the new jp.txt can help
#  identify problems with the import file, too. You may even be able to
#  diff the two, depending how the translator does their work.
#
#  Once you're satisfied, repeat all this on the live server, and clear the
#  beta flag in the languages table.
#
#    UPDATE languages SET beta=0 WHERE language_id=xxx;
#
#  -Jason 20180320
#
################################################################################
#
#  Hints about the entries.
#
#  Each entry is a *one-line* string. It must not contain a carriage return or
#  line feed. To display a new line, use: \n, <br>, or <\br>.
#  Example:  ""
#    entry:  ""
#  will display as
#    1st line
#    2nd line
#
#  The string can include html (without newline characters).
#  Examples:  ""
#    entry:  ""
#    entry:  ""
#
#  The string can incorporate other entries by including those entries' labels.
#  An entry which includes other labels must be dumbquoted.
#  Example:  ""
#    quoted_entry:  ""
#    quoting_entry:  ""
#
#  Then in the code,
#    quoting_entry.t
#  will display as:
#    Hello there.
#
#  Within a dumbquoted entry, dumbquotes must be escaped: \"
#  (Smartquotes must *not* be escaped.)
#  Example
#    entry:  ""
#  will display as
#    "dumbquoted" “smartquoted”.
#
#  - Joe Cohen 20170312
#
################################################################################

  all_months: January February March April May June July August September October November December
  all_month_abbrs: Jan Feb Mar Apr May Jun Jul Aug Sep Oct Nov Dec

  # Important examples:
  hello: Hello world
  they_flew_by: The [they] flew by
  they_fly: "[THEY] fly"
  quote_test: This has "quotes"
  quote_them: This has "[THEM]"
  one: one

  # Yes and No are apparently broken
  YEP: "Yes"
  yep: "yes"
  NOPE: "No"
  nope: "no"

  # Test with new lines
  with_newlines: "This\nhas\nnewlines"

  # Test with a link
  with_a_link: "\"See this link\":https://mushroomobserver.org"

  ##############################################################################
  #
  #  Overview of File
  #
  #  Translations are presented roughly in order of decreasing importance,
  #  starting with things that are seen on every page, progressing through
  #  commonly-used to rarely-used pages, to emails, error messages, and finally
  #  administrative and debugging messages. Sections:
  #
  #    COMMON WORDS AND PHRASES
  #    ENUMERATED SETS OF VALUES
  #    APPLICATION LAYOUT
  #    MOST POPULAR PAGES
  #    LESS POPULAR PAGES
  #    ADMIN-TYPE PAGES
  #    EMAIL MESSAGES
  #    INTRO PAGE
  #    HOW TO HELP PAGE
  #    HOW TO USE PAGE (COMMON TASKS)
  #    HOW TO USE PAGE (GLOSSARY)
  #    LOCATION HELP PAGE
  #    ERROR MESSAGES
  #    LESS IMPORTANT ENUMERATED SETS OF VALUES
  #    DEBUGGING STUFF
  #
  ##############################################################################

  # COMMON WORDS AND PHRASES

  # Object titles, all nouns.
  ACTIONS: Actions
  ACTIVITY: Activity
  activity: activity
  API_KEY: API Key
  api_key: API key
  API_KEYS: API Keys
  api_keys: API keys
  ARTICLE: Article
  article: article
  ARTICLES: Articles
  articles: articles
  CHECKLISTS: Checklists
  CLADE: Clade
  clade: clade
  CLADES: Clades
  clades: clades
  COLLECTION_NUMBER: Collection Number
  collection_number: collection number
  COLLECTION_NUMBERS: Collection Numbers
  collection_numbers: collection numbers
  COLLECTOR: Collector
  COMMENT: Comment
  comment: comment
  COMMENTS: Comments
  comments: comments
  CONSTRAINTS: Constraints
  CONTRIBUTORS: Contributors
  CURATOR: Curator
  CURATORS: Curators
  DESCRIPTION: Description
  description: description
  DESCRIPTIONS: Descriptions
  descriptions: descriptions
  DONATIONS: Donations
  DRAFT: Draft
  draft: draft
  DRAFTS: Drafts
  drafts: drafts
  error: error
  ERRORS: Errors
  errors: errors
  EXTERNAL_LINK: External Link
  external_link: external link
  EXTERNAL_LINKS: External Links
  external_links: external links
  EXTERNAL_SITE: External Site
  external_site: external site
  EXTERNAL_SITES: External Sites
  external_sites: external sites
  FIELD_SLIP: Field Slip
  field_slip: field slip
  FIELD_SLIPS: Field Slips
  field_slips: field slips
  IDENTIFICATION: Identification
  identification: identification
  IMAGE: Image
  image: image
  IMAGES: Images
  images: images
  IGNORE: Ignore
  ignore: ignore
  INFO: Info
  INFORMATION: Information
  INTERESTS: Interests
  GEOLOCATION: Geolocation
  geolocation: geolocation
  GLOSSARY: Glossary
  glossary: glossary
  GLOSSARY_TERM: Glossary Term
  glossary_term: glossary term
  GLOSSARY_TERMS: Glossary
  glossary_terms: glossary
  HERBARIUM_RECORD: Fungarium Record
  herbarium_record: fungarium record
  HERBARIUM_RECORDS: Fungarium Records
  herbarium_records: fungarium records
  HERBARIA: Fungaria
  herbaria: fungaria
  HERBARIUM: Fungarium
  herbarium: fungarium
  HERBARIUMS: Fungaria
  herbariums: fungaria
  LICENSE: License
  license: license
  LICENSES: Licenses
  licenses: licenses
  LICHEN: Lichen
  lichen: lichen
  LINKS: Links
  links: links
  LOCALITY: Locality
  locality: locality
  LOCALITIES: Localities
  localities: localities
  LOCATION: Location
  location: location
  LOCATIONS: Locations
  locations: locations
  LOCATION_DESCRIPTION: Location Description
  location_description: location description
  LOCATION_DESCRIPTIONS: Location Descriptions
  location_descriptions: location descriptions
  LOG: Log
  log: log
  LOGS: Logs
  logs: logs
  MAP: Map
  map: map
  MAPS: Maps
  maps: maps
  NAME: Name
  name: name
  NAMES: Names
  names: names
  NAME_DESCRIPTION: Name Description
  name_description: name description
  NAME_DESCRIPTIONS: Name Descriptions
  name_descriptions: name descriptions
  NAME_TRACKER: Name Tracker
  name_tracker: name tracker
  NAME_TRACKERS: Name Trackers
  name_trackers: name trackers
  NAMING: Proposed Name
  naming: proposed name
  NAMINGS: Proposed Names
  namings: proposed names
  NEWS: News
  news: news
  NOTIFICATION: Notification
  notification: notification
  NOTIFICATIONS: Notifications
  notifications: notifications
  # generic object
  OBJECT: Object
  object: object
  OBJECTS: Objects
  objects: objects
  OBSERVATION: Observation
  observation: observation
  OBSERVATIONS: Observations
  observations: observations
  OBSERVATION_FIELDS: Observation Fields
  of: of
  PAST_LOCATION: Location Change
  past_location: location change
  PAST_LOCATIONS: Location Changes
  past_locations: location changes
  PAST_NAME: Name Change
  past_name: name change
  PAST_NAMES: Name Changes
  past_names: name changes
  PIVOTAL: Pivotal
  POLICY: Policy
  PROJECT: Project
  project: project
  PROJECTS: Projects
  projects: projects
  PROJECT_LISTS: Project Lists
  project_lists: project lists
  PROJECT_ALIAS: Project Alias
  PROJECT_ALIASES: Project Aliases
  PUBLICATION: Publication
  publication: publication
  PUBLICATIONS: Publications
  publications: publications
  REGION: Region
  region: region
  REGIONS: Regions
  regions: regions
  RSS_LOG: Activity Log
  rss_log: activity log
  RSS_LOGS: Activity Logs
  rss_logs: activity logs
  SEQUENCE: Sequence
  sequence: sequence
  SEQUENCES: Sequences
  sequences: sequences
  SOURCE: Source
  source: source
  SOURCES: Sources
  sources: sources
  SPECIES_LIST: Observation List
  species_list: observation list
  SPECIES_LISTS: Observation Lists
  species_lists: observation lists
  SpeciesList: Observation List
  SPECIMEN: Specimen
  specimen: specimen
  SPECIMENS: Specimens
  specimens: specimens
  SUPPORT: Support
  support: support
  TARGET: Target
  TARGET_TYPE: Target Type
  TEST_PAGES: Test Pages
  THEME: Theme
  TRANSLATION: Translation
  translation: translation
  TRANSLATIONS: Translations
  translations: translations
  URL: URL
  USER: User
  user: user
  USERS: Users
  users: users
  USER_GROUP: User Group
  user_group: user group
  USER_GROUPS: User Groups
  user_groups: user groups
  VISUAL_GROUP: Visual Group
  visual_group: visual group
  VISUAL_GROUPS: Visual Groups
  visual_groups: visual groups
  VISUAL_MODEL: Visual Model
  visual_model: visual model
  VISUAL_MODELS: Visual Models
  visual_models: visual models
  VOTE: Vote
  vote: vote
  VOTES: Votes
  votes: votes

  # Other common nouns.
  ACCESSION: Accession
  ACCESSIONS: Accessions
  accession: accession
  accessions: accessions
  ACCOUNT: Account
  account: account
  ACCOUNTS: Accounts
  accounts: accounts
  ADMIN: Admin
  admin: admin
  ADMINS: Admins
  admins: admins
  ADMIN_GROUP: Admin Group
  admin_group: admin group
  ADMIN_GROUPS: Admin Groups
  admin_groups: admin groups
  ANNOTATIONS: Annotations
  # ("Author" is person(s) who wrote a book, description, or news Article.)
  AUTHOR: Author
  author: author
  AUTHORS: Authors
  authors: authors
  # ("Authority" is authority on a scientific name.)
  ALTITUDE: Elevation
  altitude: elevation
  ALT: Alt
  # online database with nucleotide Sequence data
  ARCHIVE: Archive
  archive: archive
  AUTHORITY: Author
  authority: author
  AUTHORITYS: Authors
  authoritys: authors
  # nucleotide bases of Sequences
  BASES: Bases
  bases: bases
  CHANGE: Change
  change: change
  CHANGES: Changes
  changes: changes
  CITATION: Citation
  citation: citation
  CITATIONS: Citations
  citations: citations
  CONFIDENCE_LEVEL: Confidence Level
  confidence_level: confidence level
  CONFIDENCE_LEVELS: Confidence Levels
  confidence_levels: confidence levels
  CONNECTED_TO: Connected to
  CONSENSUS: Consensus
  CONSTRAINT_VIOLATIONS: Constraint Violations
  constraint_violations: constraint violations
  COORDINATES: Coordinates
  coordinates: coordinates
  COPYRIGHT_HOLDER: Copyright Holder
  copyright_holder: copyright holder
  COPYRIGHT_HOLDERS: Copyright Holders
  copyright_holders: copyright holders
  CORRECT_SPELLING: Correct Spelling
  correct_spelling: correct spelling
  CORRECT_SPELLINGS: Correct Spellings
  correct_spellings: correct spellings
  COUNTERPART: Counterpart
  DATE: Date
  date: date
  DATES: Dates
  dates: dates
  # deposit of Sequence Bases in an Archive
  DEPOSIT: Deposit
  deposit: deposit
  DETAIL: Detail
  detail: detail
  # DQA is iNat-ese for Data Quality Assessment
  DQA: Quality Grade
  EDITOR: Editor
  editor: editor
  EDITORS: Editors
  editors: editors
  EMAIL: Email
  email: email
  EMAILS: Emails
  emails: emails
  EMAIL_ADDRESS: Email Address
  email_address: email address
  EMAIL_ADDRESSS: Email Addresses
  email_addresss: email addresses
  FIELD_SLIP_PREFIX: Field Slip Prefix
  field_slip_prefix: field slip prefix
  FILENAME: Filename
  FULL_NAME: Full Name
  full_name: full name
  FULL_NAMES: Full Names
  full_names: full names
  hidden: hidden
  ICN_ID: ICN Identifier
  icn_id: ICN Identifier
  ID: ID
  id: ID
  IDS: IDs
  ids: IDs
  IDENTIFIER: Identifier
  identifier: identifier
  IDENTIFIERS: Identifiers
  identifiers: identifiers
  ID_BY: ID By
  inaturalist: iNaturalist
  inat: iNat
  INDEX: Index
  index: index
  INDEXES: Indexes
  indexes: indexes
  LATITUDE: Latitude
  latitude: latitude
  LATITUDES: Latitudes
  latitudes: latitudes
  LAT: Lat
  LAT_LON: Lat/Lon
  LOCUS: Locus
  locus: locus
  LOGIN_NAME: Login Name
  login_name: login name
  LOGIN_NAMES: Login Names
  login_names: login names
  LONGITUDE: Longitude
  longitude: longitude
  LONGITUDES: Longitudes
  longitudes: longitudes
  LNG: Lng
  MEMBER: Member
  member: member
  MEMBERS: Members
  members: members
  MESSAGE: Message
  message: message
  MESSAGES: Messages
  messages: messages
  NOTE: Note
  note: note
  NOTES: Notes
  notes: notes
  OBSERVED: Observed
  OBSERVER: Observer
  observer: observer
  OBSERVERS: Observers
  observers: observers
  ORIGINAL: Original
  OWNER: Owner
  owner: owner
  OWNERS: Owners
  owners: owners
  PAGES: Pages
  PASSWORD: Password
  password: password
  PASSWORDS: Passwords
  passwords: passwords
  PLACE: Place
  PREFERENCES: Preferences
  preferences: preferences
  PREFERRED_NAME: Preferred Name
  preferred_name: preferred name
  PREFERRED_NAMES: Preferred Names
  preferred_names: preferred names
  PROFILE: Profile
  profile: profile
  PROFILES: Profiles
  profiles: profiles
  QUALITY: Quality
  quality: quality
  RANK: Rank
  rank: rank
  RANKS: Ranks
  ranks: ranks
  REVIEWER: Reviewer
  reviewer: reviewer
  REVIEWERS: Reviewers
  reviewers: reviewers
  SCOPE: Scope
  scope: scope
  SECONDS: Seconds
  SIZE: Size
  size: size
  STATUS: Status
  status: status
  STATUSS: Statuses
  statuss: statuses
  SUBJECT: Subject
  subject: subject
  SUBJECTS: Subjects
  subjects: subjects
  SUMMARY: Summary
  summary: summary
  SUMMARYS: Summaries
  summarys: summaries
  # ("Tag" refers to a keyword, will be used to tag names and images.)
  TAG: Tag
  tag: tag
  TAGS: Tags
  tags: tags
  TIME: Time
  time: time
  TIMES: Times
  times: times
  TITLE: Title
  title: title
  TITLES: Titles
  titles: titles
  UNDER_DEVELOPMENT: Under Development
  VERSION: Version
  version: version
  VERSIONS: Versions
  versions: versions

  # (Only used by validation errors, I think.)
  email_confirmation: email confirmation
  password_confirmation: password confirmation

  # Common nouns/adjectives used as labels, never pluralized.
  ALL: All
  all: all
  NONE: None
  none: none
  HIGH: High
  high: high
  LOW: Low
  low: low
  LESS: Less
  less: less
  MORE: More
  more: more
  PREV: Previous
  prev: previous
  NEXT: Next
  next: next
  BACK: Back
  back: back
  FORWARD: Next
  forward: next
  EAST: East
  east: east
  NORTH: North
  north: north
  SOUTH: South
  south: south
  WEST: West
  west: west
  PAGE: Page
  by_letter: By letter
  GOTO: Go
  MENU: Menu

  # Labels for fields answering: "What did you observe?", "When did you observe
  # it?", "Where did you observe it?", and "Who observed it?".
  # "WHERE_GROUP" is used for the whole group of lat/lng and place_name.
  WHAT: Scientific Name
  what: scientific name
  WHEN: When
  when: when
  WHERE_GROUP: Where
  where_group: where
  WHERE: Locality
  where: locality
  WHO: Who
  who: who

  # Common verbs/actions used as button labels.
  ADD: Add
  add: add
  # activate an API key
  ACTIVATE: Activate
  activate: activate
  # apply changes
  APPLY: Apply
  apply: apply
  # approve a name
  APPROVE: Approve
  approve: approve
  # attach an observation to a project
  ATTACH: Attach
  attach: attach
  CANCEL: Cancel
  cancel: cancel
  # clear a search form
  CLEAR: Clear
  clear: clear
  # close a popup window
  CLOSE: Close
  close: close
  COPY_THIS_ID: "Copy this [:ID]"
  COPY_THIS_NAME: "Copy this [:NAME]"
  COPIED: Copied
  CREATE: Create
  create: create
  DEFINE: Define
  define: define
  DELETE: Delete
  delete: delete
  # deprecate a name
  DEPRECATE: Deprecate
  deprecate: deprecate
  # destroy an observation or other object
  DESTROY: Destroy
  destroy: destroy
  DISABLE: Disable
  disable: disable
  download: download
  DOWNLOAD: Download
  EDIT: Edit
  edit: edit
  ENABLE: Enable
  enable: enable
  IMPORT: Import
  INDEX_OBJECT: "[TYPE] [:INDEX]"
  # merge one object into another
  MERGE: Merge
  merge: merge
  NEXT_OBJECT: "[:NEXT] [TYPE]"
  OKAY: Okay
  okay: okay
  OPEN: Open
  pattern: pattern
  PATTERN: Pattern
  # reload a form
  PREV_OBJECT: "[:PREV] [TYPE]"
  RELOAD: Reload
  reload: reload
  # remove an image from an observation, or an observation from a project
  REMOVE: Remove
  remove: remove
  SAVE: Save
  save: save
  SAVE_CHANGES: Save Changes
  save_changes: save changes
  SAVE_EDITS: Save Edits
  save_edits: save edits
  SEARCH: Search
  search: search
  SEARCHES: Searches
  SEND: Send
  send: send
  SHOW: Show
  show: show
  HIDE: Hide
  hide: hide
  # submit a form
  SUBMIT: Submit
  submit: submit
  SUBMITTING: Submitting
  UPDATE: Update
  update: update
  UPDATING: Updating
  # upload an image or checklist
  UPLOAD: Upload
  upload: upload
  USE: Use
  use: use
  RECORD: Record
  IDENTIFY: Identify
  ADD_TO: Add to

  # Common adjectives.
  ANONYMOUS: Anonymous
  anonymous: anonymous
  BY: By
  by: by
  CREATED: Created
  created: created
  CREATED_AT: Created at
  created_at: created at
  DESTROYED: Destroyed
  destroyed: destroyed
  FILTERED: Filtered
  filtered: filtered
  IGNORING: Ignoring
  ignoring: ignoring
  MODIFIED: Modified
  modified: modified
  NEW: New
  new: new
  OPTIONAL: Optional
  optional: optional
  REQUIRED: Required
  required: required
  TRACKING: Tracking
  tracking: tracking
  UPDATED: Updated
  updated: updated
  UPDATED_AT: Updated at
  updated_at: updated at
  VIEWED: Viewed
  viewed: viewed
  WATCHING: Watching
  watching: watching

  # Common adjectives describing species names. (Note: "approved" seems to be
  # interchangeable with "accepted" in our site -- both indicate that the
  # scientific community accepts this name as correct. "Reviewed" on the
  # other hand indicates that a user in the "reviewers" group has looked at
  # an object and didn't see any obvious mistakes.)
  APPROVED: Approved
  approved: approved
  ACCEPTED: Accepted
  accepted: accepted
  DEPRECATED: Deprecated
  deprecated: deprecated
  MISSPELLED: Misspelt
  misspelled: misspelt
  NOT_MISSPELLED: Spelled Correctly
  not_misspelled: spelled correctly
  REVIEWED: Reviewed
  reviewed: reviewed
  UNKNOWN: Unknown
  unknown: unknown

  # Permission states: restricted means access is restricted but the current user
  # has access; private means the current user does not have access; default means
  # this is the default description that shows up on the show_name/location page
  # (synonyms that might work better are "principle" or "main" or "official").
  PRIVATE: Private
  private: private
  PUBLIC: Public
  public: public
  RESTRICTED: Restricted
  restricted: restricted
  DEFAULT: Default
  default: default

  # Common verbs/actions with objects.
  add_object: Add [TYPE]
  add_objects: Add [TYPES]
  all_objects: All [TYPES]
  cancel_and_create: "[:CANCEL] ([:CREATE] [TYPE])"
  cancel_and_show: Cancel (Show [TYPE])
  cancel_to_index: "[:CANCEL] ([TYPE] [:INDEX])"
  new_object: New [TYPE]
  create_object: Create [TYPE]
  destroy_object: Destroy [TYPE]
  edit_object: Edit [TYPE]
  list_objects: List [TYPES]
  remove_object: Remove [TYPE]
  remove_objects: Remove [TYPES]
  update_object: Update [TYPE]
  show_all: Show All
  map_all: Map All
  show_location: Show [LOCATION]
  show_location_description: Show [DESCRIPTION]
  about_this_taxon: About this taxon
  research_links: Research Links
  show_name: About [NAME]
  show_name_description: Show [DESCRIPTION]
  show_object: Show [TYPE]
  show_objects: Show [TYPES]
  sort_by_object: Sort by [TYPE]
  search_object: Search [TYPE]

  # Other generic phrases.
  added_to_list: Added observation to "[list]".
  attached_to_project: Attached [object] to "[project]".
  and_num_more: And [num] more...
  are_you_sure: Are you sure?
  click_for_map: Click for map
  CREATED_BY: Created by
  EDITING: Editing
  google_images: Google Images
  MAXIMUM: Maximum
  on_mo: On MO
  on_the_web: On the web
  on_site: On [site]
  project_first_collection: "**First collection of \"[name]\" for \"[project]\". Consider vouchering!**"
  project_count_collections: "[count] collections of \"[name]\" for \"[project]\"."
  show_on_map: Show on map
  many_times: "[num] times"
  one_time: once
  permission_denied: Permission denied.
  removed_from_list: Removed observation from "[list]".
  removed_from_project: Removed [object] from "[project]".
  select_file: Select or drop files...
  no_file_selected: No file selected.
  SEE_MESSAGE_BELOW: See message below.
  "YES": "Yes"
  "NO": "No"
  "yes": "yes"
  "no": "no"
  TO: To
  to: to

  ##############################################################################

  # ENUMERATED SETS OF VALUES

  # Units.
  units_meters: meters

  # Names we recognize for the "unknown" location: comma-separated list.
  unknown_locations: Unknown, Earth, World, Worldwide, Anywhere, Everywhere

  # Quality values.
  image_vote_long_0: No opinion.
  image_vote_long_1: "**Okay** but not so useful."
  image_vote_long_2: "**Useful** for identification."
  image_vote_long_3: "**Good** enough for a field guide."
  image_vote_long_4: "**Great!** Beyond the work of mortals."
  image_vote_help_0: No opinion.
  image_vote_help_1: Okay but not so useful.
  image_vote_help_2: Useful for identification.
  image_vote_help_3: Good enough for a field guide.
  image_vote_help_4: Great! Beyond the work of mortals.
  image_vote_short_0: Unrated
  image_vote_short_1: Okay
  image_vote_short_2: Useful
  image_vote_short_3: Good
  image_vote_short_4: Great

  # Review statuses. (Note: "unvetted" means it's been looked at but the reviewer
  # doesn't feel comfortable declaring it "accurate"; thus "unvetted" means
  # "reviewed" and "vetted" means "approved". Sorry, we inherited these odd
  # terms from EOL; they weren't my choice!)
  review_unreviewed: Unreviewed
  review_unvetted: Reviewed
  review_vetted: Approved
  review_inaccurate: Inaccurate/Incomplete
  review_no_export: Not for Export
  review_ok_for_export: Okay for Export
  review_non_diagnostic: Non-Diagnostic
  review_diagnostic: Diagnostic

  # Naming reasons.
  naming_reason_label_1: Recognized by sight
  naming_reason_label_2: Used references
  naming_reason_label_3: Based on microscopic features
  naming_reason_label_4: Based on chemical features

  # Naming reasons notes
  naming_reason_suggested_on_inat: Suggested on iNat by [user]
  naming_inat_provisional: Added on iNat by [user]

  # Name/location description types. These are used as page title and in index
  # results -- must include both the type of description and the title of the
  # object ([object]) they're describing.
  description_full_title_public: Public [:DESCRIPTION] of [object]
  description_full_title_foreign: "[:DESCRIPTION] of [object] from [text]"
  description_full_title_project: Draft of [object] for [text] by [user]
  description_full_title_source: "[:DESCRIPTION] of [object] from [text]"
  description_full_title_user: "[USER]'s [:DESCRIPTION] of [object]"

  # Name/location description types. These are used when listing the available
  # descriptions in the show_name page.
  description_part_title_public: Public [:DESCRIPTION]
  description_part_title_user: "[USER]'s [:DESCRIPTION]"

  # Name/location description types. These are used when listing the available
  # descriptions in the show_name page, but this time the optional text field was
  # filled in. Note that the text field is not optional for half of the source
  # types.
  description_part_title_public_with_text: "[TEXT]"
  description_part_title_foreign_with_text: "[:DESCRIPTION] From [TEXT]"
  description_part_title_project_with_text: Draft for [TEXT] by [USER]
  description_part_title_source_with_text: "[:DESCRIPTION] From [TEXT]"
  description_part_title_user_with_text: "[TEXT] by [USER]"

  # Footers -- "Created: [date]", "By: [user]", "Obs Created: 2008-11-03", etc.
  footer_created_at: "*[:Created]:* [date]"
  footer_created_by: "*[:Created]:* [date] *by* [user]"
  footer_updated_at: "*[:Modified]:* [date]"
  footer_updated_by: "*[:Modified]:* [date] *by* [user]"
  footer_last_updated_at: "*Last [:modified]:* [date]"
  footer_last_updated_by: "*Last [:modified]:* [date] *by* [user]"
  footer_viewed: "*[:Viewed]:* [times], *last [:viewed]:* [date]"
  footer_last_you_viewed: "*Last viewed by you:* [date]"
  footer_never: never
  footer_version_out_of: "*[:Version]:* [num] *of* [total]"

  # Taxonomic ranks.
  RANK_DOMAIN: Domain
  rank_domain: domain
  RANK_PLURAL_DOMAIN: Domain
  rank_plural_domain: domain
  RANK_KINGDOM: Kingdom
  rank_kingdom: kingdom
  RANK_PLURAL_KINGDOM: Kingdoms
  rank_plural_kingdom: kingdoms
  RANK_PHYLUM: Phylum
  rank_phylum: phylum
  RANK_PLURAL_PHYLUM: Phyla
  rank_plural_phylum: phyla
  RANK_CLASS: Class
  rank_class: class
  RANK_PLURAL_CLASS: Classes
  rank_plural_class: classes
  RANK_ORDER: Order
  rank_order: order
  RANK_PLURAL_ORDER: Orders
  rank_plural_order: orders
  RANK_FAMILY: Family
  rank_family: family
  RANK_PLURAL_FAMILY: Families
  rank_plural_family: families
  RANK_GENUS: Genus
  rank_genus: genus
  RANK_PLURAL_GENUS: Genera
  rank_plural_genus: genera
  RANK_SUBGENUS: Subgenus
  rank_subgenus: subgenus
  RANK_PLURAL_SUBGENUS: Subgenera
  rank_plural_subgenus: subgenera
  RANK_SECTION: Section
  rank_section: section
  RANK_PLURAL_SECTION: Sections
  rank_plural_section: sections
  RANK_SUBSECTION: Subsection
  rank_subsection: subsection
  RANK_PLURAL_SUBSECTION: Subsections
  rank_plural_subsection: subsections
  RANK_STIRPS: Stirps
  rank_stirps: stirps
  RANK_PLURAL_STIRPS: Stirpes
  rank_plural_stirps: stirpes
  RANK_SPECIES: Species
  rank_species: species
  RANK_PLURAL_SPECIES: Species
  rank_plural_species: species
  RANK_SUBSPECIES: Subspecies
  rank_subspecies: subspecies
  RANK_PLURAL_SUBSPECIES: Subspecies
  rank_plural_subspecies: subspecies
  RANK_VARIETY: Variety
  rank_variety: variety
  RANK_PLURAL_VARIETY: Varieties
  rank_plural_variety: varieties
  RANK_FORM: Form
  rank_form: form
  RANK_PLURAL_FORM: Forms
  rank_plural_form: forms
  RANK_GROUP: Group or Clade
  rank_group: group or clade
  RANK_PLURAL_GROUP: Groups or Clades
  rank_plural_group: groups or clades

  # These two are used when parsing rank, e.g., in name pattern search.
  rank_alt_phylum: phylum, division
  rank_alt_group: group, clade, complex

  # User statistics field names.
  user_stats_comments: "[:COMMENTS]"
  user_stats_contributing_users: ""
  user_stats_images: "[:IMAGES]"
  user_stats_location_description_authors: "[:LOCATION_DESCRIPTIONS] Authored"
  user_stats_location_description_editors: "[:LOCATION_DESCRIPTIONS] Edited"
  user_stats_locations: "[:LOCATIONS] Created"
  user_stats_location_versions: "[:LOCATIONS] Edited"
  user_stats_name_description_authors: "[:NAME_DESCRIPTIONS] Authored"
  user_stats_name_description_editors: "[:NAME_DESCRIPTIONS] Edited"
  user_stats_names: "[:NAMES] Created"
  user_stats_name_versions: "[:NAMES] Edited"
  user_stats_namings: Proposed IDs
  user_stats_observations: "[:OBSERVATIONS]"
  user_stats_observations_with_voucher: Observations with Specimen, Notes and Images
  user_stats_observations_without_voucher: All Other Observations
  user_stats_sequences: ""
  user_stats_sequenced_observations: ""
  user_stats_species_list_entries: "[:SPECIES_LIST] Entries"
  user_stats_species_lists: "[:SPECIES_LISTS]"
  user_stats_users: ""
  user_stats_votes: "[:VOTES]"
  user_stats_translation_strings: "[:TRANSLATIONS] Authored"
  user_stats_languages: "[:TRANSLATIONS] By Language"

  # Site statistics field names.
  site_stats_comments: "[:COMMENTS]"
  site_stats_contributing_users: Contributing Users
  site_stats_images: "[:IMAGES]"
  site_stats_listed_taxa: Listed Taxa
  site_stats_location_description_authors: Authored [:LOCATION_DESCRIPTIONS]
  site_stats_location_description_editors: ""
  site_stats_locations: Defined [:LOCATIONS]
  site_stats_location_versions: ""
  site_stats_name_description_authors: Authored [:NAME_DESCRIPTIONS]
  site_stats_name_description_editors: ""
  site_stats_names: ""
  site_stats_name_versions: ""
  site_stats_namings: Proposed IDs
  site_stats_observations: "[:OBSERVATIONS]"
  site_stats_observations_with_voucher: Observations with Full Data
  site_stats_observations_without_voucher: Other Observations
  site_stats_observed_taxa: Observed Taxa
  site_stats_sequences: "[:SEQUENCES]"
  site_stats_sequenced_observations: Sequenced Observations
  site_stats_species_list_entries: "[:SPECIES_LIST] Entries"
  site_stats_species_lists: "[:SPECIES_LISTS]"
  site_stats_users: Users
  site_stats_votes: "[:VOTES]"

  # Vote descriptions.
  vote_no_opinion: No Opinion
  vote_confidence_100: I'd Call It That
  vote_confidence_80: Promising
  vote_confidence_60: Could Be
  vote_confidence_40: Doubtful
  vote_confidence_20: Not Likely
  vote_confidence_0: As If!
  vote_agreement_100: I'd Call It That
  vote_agreement_80: Promising
  vote_agreement_60: Could Be
  vote_agreement_40: Doubtful
  vote_agreement_20: Not Likely
  vote_agreement_0: As If!

  # Time quantities.
  time_just_seconds_ago: seconds ago
  time_one_minute_ago: a minute ago
  time_minutes_ago: "[n] minutes ago"
  time_one_hour_ago: an hour ago
  time_hours_ago: "[n] hours ago"
  time_one_day_ago: yesterday
  time_days_ago: "[n] days ago, [date]"
  time_one_week_ago: last week, [date]
  time_weeks_ago: "[n] weeks ago, [date]"
  time_one_month_ago: last month, [date]
  time_months_ago: "[n] months ago, [date]"
  time_one_year_ago: last year, [date]
  time_years_ago: "[n] years ago, [date]"

  # Lifeform "tags".
  lifeform_basidiolichen: Basidiolichen
  lifeform_lichen: Lichen
  lifeform_lichen_ally: Lichen Ally
  lifeform_lichenicolous: Lichenicolous
  lifeform_help_basidiolichen: Lichen-forming fungus with a mushroom fruiting body.
  lifeform_help_lichen: Lichen-forming fungus which grows a specialized thallus when in symbiosis with one or more green algae or cyanobacteria.
  lifeform_help_lichen_ally: Fungus related to lichens and often studied by lichenologists despite being nonlichenized.
  lifeform_help_lichenicolous: Fungus which often or exclusively grows on or within a lichen.

  # For search-status widget
  search_status_all_names: Enter text to search [type]
  search_status_has_name: "Match found in [type]:"
  search_status_has_no_name: No match found in [type]

  # These are the keywords the PatternSearch class resolves as Query params,
  # e.g. "date" in "date:today". They should not depend on other translations.
  search_term_author: author
  search_term_citation: citation
  search_term_classification: classification
  search_term_comments: comments
  search_term_confidence: confidence
  search_term_created: created
  search_term_when: date
  search_term_deprecated: deprecated
  search_term_east: east
  search_term_exclude_consensus: exclude_consensus
  search_term_field_slip: field_slip
  search_term_has_author: has_author
  search_term_has_citation: has_citation
  search_term_has_classification: has_classification
  search_term_has_comments: has_comments
  search_term_has_description: has_description
  search_term_has_field: has_field
  search_term_has_images: has_images
  search_term_has_name: has_name
  search_term_has_notes: has_notes
  search_term_has_observations: has_observations
  search_term_has_public_lat_lng: has_public_lat_lng
  search_term_has_sequence: has_sequence
  search_term_has_specimen: has_specimen
  search_term_has_synonyms: has_synonyms
  search_term_herbarium: herbarium
  search_term_include_all_name_proposals: include_all_name_proposals
  search_term_include_misspellings: include_misspellings
  search_term_include_subtaxa: include_subtaxa
  search_term_include_synonyms: include_synonyms
  search_term_is_collection_location: is_collection_location
  search_term_lichen: lichen
  search_term_list: list
  search_term_location: location
  search_term_modified: modified
  search_term_name: name
  search_term_north: north
  search_term_notes: notes
  search_term_project: project
  search_term_project_lists: project_lists
  search_term_rank: rank
  search_term_region: region
  search_term_south: south
  search_term_user: user
  search_term_west: west

  # These are for search forms and should recycle other translations
  search_term_group_pattern: "[:PATTERN]"
  search_term_group_search: "[:SEARCH]"
  search_term_group_dates: "[:DATES]"
  search_term_group_quality: "[:QUALITY]"
  search_term_group_scope: "[:SCOPE]"
  search_term_group_detail: "[:DETAIL]"
  search_term_group_name: "[:NAME]"
  search_term_group_location: "[:LOCATION]"
  search_term_group_connected: "[:CONNECTED_TO]"

  # Words recognized in search bar.
  # e.g. "user:me"
  search_value_me: me
  # e.g. "has_images:yes"
  search_value_true: yes|true
  # e.g. "has_specimen:no"
  search_value_false: no|false
  # e.g. "include_misspellings:either" meaning include both correctly and incorrectly spelled names
  search_value_both: both|either
  # e.g. "date:last month-today"
  search_value_today: today
  search_value_yesterday: yesterday
  search_value_days_ago: N days ago
  search_value_this_week: this week
  search_value_last_week: last week
  search_value_weeks_ago: N weeks ago
  search_value_this_month: this month
  search_value_last_month: last month
  search_value_months_ago: N months ago
  search_value_this_year: this year
  search_value_last_year: last year
  search_value_years_ago: N years ago

  # Rss log messages.
  log_ancient: "[String]"
  log_approved_by: Approved by [user].
  log_approved_by_with_comment: "[:log_approved_by] [comment]"
  log_consensus_changed: "Consensus changed from: [old]."
  log_consensus_created: Initial name [name].
  log_consensus_created_at: "[:log_consensus_created]"
  log_consensus_reached: "Consensus established: [name]"
  log_deprecated_by: Deprecated by [user].
  log_deprecated_by_with_comment: "[:log_deprecated_by] [comment]"
  log_changed_default_description: Default description changed to [name] by [user].
  log_changed_permissions: "Permissions modified by [user]: [name]"
  log_name_approved: Approved by [user] over [other].
  log_name_approved_with_comment: "[:log_name_approved] [comment]"
  log_name_deprecated: Deprecated by [user] in favor of [other].
  log_name_deprecated_with_comment: "[:log_name_deprecated] [comment]"
  log_object_accessioned: "[name] accessioned by [user]"
  log_object_added_by_user: "[Type] added by [user]."
  log_object_added_by_user_with_name: "[Type] added by [user]: [name]"
  log_object_created_by_user: "[Type] created by [user]."
  log_object_created_by_user_with_name: "[Type] created by [user]: [name]"
  log_naming_proposed_by_user: "Name proposed by [user]: [name]"
  log_object_destroyed_by_user: "[Type] deleted by [user]."
  log_object_destroyed_by_user_with_name: "[Type] deleted by [user]: [name]"
  log_naming_destroyed_by_user: "Proposed name deleted by [user]: [name]"
  log_object_merged_by_user: "[Type] merged into [that] by [user]."
  log_object_moved_by_user: "[Type] moved to [to] by [user]."
  log_object_removed_by_user: "[Type] removed by [user]."
  log_object_removed_by_user_with_name: "[Type] removed by [user]: [name]"
  log_object_removed_no_user: "[Type] removed."
  log_naming_updated_by_user: "Proposed name updated by [user]: [name]."
  log_object_updated_by_user: "[Type] updated by [user]."
  log_object_updated_by_user_with_name: "[Type] updated by [user]: [name]"
  log_orphan: "[Title]"
  log_published_description: "Description published by [user]: [name]"
  log_updated_by: Updated by [user].

  # These should not need any translation.
  log_article_created: "[:log_object_created_by_user(type=:article)]"
  log_article_created_at: "[:log_object_created_by_user(type=:article)]"
  log_article_destroyed: "[:log_object_destroyed_by_user(type=:article)]"
  log_article_updated: "[:log_object_updated_by_user(type=:article)]"
  log_article_updated_at: "[:log_object_updated_by_user(type=:article)]"
  log_collection_number_added: "[:log_object_added_by_user_with_name(type=:collection_number)]"
  log_collection_number_updated: "[:log_object_updated_by_user_with_name(type=:collection_number)]"
  log_collection_number_updated_at: "[:log_object_updated_by_user_with_name(type=:collection_number)]"
  log_collection_number_removed: "[:log_object_removed_by_user_with_name(type=:collection_number)]"
  log_comment_added: "[:log_object_added_by_user_with_name(type=:comment,name=summary)]"
  log_comment_destroyed: "[:log_object_destroyed_by_user_with_name(type=:comment,name=summary)]"
  log_comment_updated: "[:log_object_updated_by_user_with_name(type=:comment,name=summary)]"
  log_comment_updated_at: "[:log_object_updated_by_user_with_name(type=:comment,name=summary)]"
  log_description_created: "[:log_object_created_by_user_with_name(type=:description)]"
  log_description_created_at: "[:log_object_created_by_user_with_name(type=:description)]"
  log_description_destroyed: "[:log_object_destroyed_by_user_with_name(type=:description)]"
  log_description_updated: "[:log_object_updated_by_user_with_name(type=:description)]"
  log_description_updated_at: "[:log_object_updated_by_user_with_name(type=:description)]"
  log_glossary_term_created: "[:log_object_created_by_user(type=:glossary_term)]"
  log_glossary_term_created_at: "[:log_object_created_by_user(type=:glossary_term)]"
  log_glossary_term_updated: "[:log_object_updated_by_user(type=:glossary_term)]"
  log_glossary_term_updated_at: "[:log_object_updated_by_user(type=:glossary_term)]"
  log_herbarium_record_added: "[:log_object_added_by_user_with_name(type=:herbarium_record)]"
  log_herbarium_record_moved: "[:log_object_moved_by_user(type=:specimen)]"
  log_herbarium_record_updated: "[:log_object_updated_by_user_with_name(type=:herbarium_record)]"
  log_herbarium_record_updated_at: "[:log_object_updated_by_user_with_name(type=:herbarium_record)]"
  log_herbarium_record_removed: "[:log_object_removed_by_user_with_name(type=:herbarium_record)]"
  log_image_created: "[:log_object_added_by_user_with_name(type=:image)]"
  log_image_created_at: "[:log_object_added_by_user_with_name(type=:image)]"
  log_image_destroyed: "[:log_object_destroyed_by_user_with_name(type=:image)]"
  log_image_removed: "[:log_object_removed_by_user_with_name(type=:image)]"
  log_image_reused: "[:log_object_added_by_user_with_name(type=:image)]"
  log_image_updated: "[:log_object_updated_by_user_with_name(type=:image)]"
  log_image_updated_at: "[:log_object_updated_by_user_with_name(type=:image)]"
  log_location_created: "[:log_object_created_by_user(type=:location)]"
  log_location_created_at: "[:log_object_created_by_user(type=:location)]"
  log_location_destroyed: "[:log_object_destroyed_by_user(type=:location)]"
  log_location_merged: "[:log_object_merged_by_user(type=:location)]"
  log_location_updated: "[:log_object_updated_by_user(type=:location)]"
  log_location_updated_at: "[:log_object_updated_by_user(type=:location)]"
  log_name_created: "[:log_object_created_by_user(type=:name)]"
  log_name_created_at: "[:log_object_created_by_user(type=:name)]"
  log_name_destroyed: "[:log_object_destroyed_by_user(type=:name)]"
  log_name_merged: "[:log_object_merged_by_user(type=:name)]"
  log_name_updated: "[:log_object_updated_by_user(type=:name)]"
  log_name_updated_at: "[:log_object_updated_by_user(type=:name)]"
  log_naming_created: "[:log_naming_proposed_by_user]"
  log_naming_created_at: "[:log_naming_proposed_by_user]"
  log_naming_destroyed: "[:log_naming_destroyed_by_user]"
  log_naming_updated: "[:log_naming_updated_by_user]"
  log_naming_updated_at: "[:log_object_updated_by_user_with_name(type=:naming)]"
  log_observation_created: "[:log_object_created_by_user(type=:observation)]"
  log_observation_created_at: "[:log_object_created_by_user(type=:observation)]"
  log_observation_destroyed2: "[:log_object_destroyed_by_user_with_name(type=:observation)]"
  log_observation_destroyed: "[:log_object_destroyed_by_user(type=:observation)]"
  log_observation_updated: "[:log_object_updated_by_user(type=:observation)]"
  log_observation_updated_at: "[:log_object_updated_by_user(type=:observation)]"
  log_project_added_admin: "[:log_object_added_by_user_with_name(type=:admin)]"
  log_project_added_member: "[:log_object_added_by_user_with_name(type=:member)]"
  log_project_created: "[:log_object_created_by_user(type=:project)]"
  log_project_created_at: "[:log_object_created_by_user(type=:project)]"
  log_project_destroyed: "[:log_object_destroyed_by_user(type=:project)]"
  log_project_removed_admin: "[:log_object_removed_by_user_with_name(type=:admin)]"
  log_project_removed_member: "[:log_object_removed_by_user_with_name(type=:member)]"
  log_project_updated: "[:log_object_updated_by_user(type=:project)]"
  log_project_updated_at: "[:log_object_updated_by_user(type=:project)]"
  log_species_list_created: "[:log_object_created_by_user(type=:species_list)]"
  log_species_list_created_at: "[:log_object_created_by_user(type=:species_list)]"
  log_species_list_destroyed: "[:log_object_destroyed_by_user(type=:species_list)]"
  log_species_list_updated: "[:log_object_updated_by_user(type=:species_list)]"
  log_species_list_updated_at: "[:log_object_updated_by_user(type=:species_list)]"
  log_sequence_added: "[:log_object_added_by_user(type=name)]"
  log_sequence_accessioned: "[:log_object_accessioned(type=:sequence)]"
  log_sequence_destroyed: "[:log_object_destroyed_by_user(type=:sequence)]"
  log_specimen_added: "[:log_object_added_by_user_with_name(type=:herbarium_record)]"
  log_object_added: "[:log_object_added_by_user]"
  log_object_created: "[:log_object_created_by_user]"
  log_object_created_at: "[:log_object_created_by_user]"
  log_object_destroyed: "[:log_object_destroyed_by_user]"
  log_object_removed: "[:log_object_removed_by_user]"
  log_object_updated: "[:log_object_updated_by_user]"
  log_object_updated_at: "[:log_object_updated_by_user]"

  source_credit_mo_website: Created via the Mushroom Observer website
  source_credit_mo_android_app: Created via the "Mushroom Observer Android app":https://mushroomobserver.org/articles/34
  source_credit_mo_iphone_app: Created via the "Mushroom Observer iPhone app":https://mushroomobserver.org/articles/34
  source_credit_mo_api: Created via the "Mushroom Observer API":https://github.com/MushroomObserver/mushroom-observer/blob/main/README_API.md.
  source_credit_mo_inat_import: Imported from "iNaturalist":https://www.inaturalist.org via "Import from iNat":https://mushroomobserver.org/articles/39

  ##############################################################################

  # APPLICATION LAYOUT -- this stuff appears on every single page

  # This goes in the title bar of the browser. You don't need to translate this,
  # it's up to you.
  app_title: Mushroom Observer

  # This goes in a box at the top of the page.
  banner_update: Update Banner
  banner_update_failure: Failed to update banner.
  banner_update_success: Banner updated successfully.

  # These are the controls/links in the left-hand panel.
  app_intro: Introduction
  app_how_to_use: How To Use
  app_how_to_help: How To Help
  app_privacy_policy: Privacy Policy
  app_donate: Donate
  app_send_a_comment: Send a Comment
  app_index_a_z: "[:INDEXES]: [:NAMES]"
  app_list_locations: "[:list_objects(type=:location)]"
  app_list_projects: "[:list_objects(type=:project)]"
  app_latest: Latest
  app_latest_changes: Changes by Users
  app_newest_images: "[:IMAGES]"
  app_comments: "[:COMMENTS]"
  app_observations_left: "[:OBSERVATIONS]"
  app_create_observation: "[:create_object(type=:observation)]"
  app_help_id_obs: Help Identify
  app_sort_by_date_obs: "[:sort_by_object(type=:date)]"
  app_sort_by: "[:sort_by_object(type=order)]"
  app_species_list: "[:SPECIES_LISTS]"
  app_create_list: Create List
  app_sort_by_date_spl: "[:sort_by_object(type=:date)]"
  app_sort_by_title: "[:sort_by_object(type=:title)]"
  app_account: Account
  app_all_lists: All Lists
  app_login: Login
  app_login_reminder: Login or create an account to access more fungal content
  app_create_account: Create Account
  app_current_user: Current User
  app_comments_for_you: Comments for You
  app_mobile: Get Mobile App
  app_qrcode: Enter Field Slip Code
  app_your_observations: Your Observations
  app_your_lists: Your Lists
  app_your_interests: Your Interests
  app_your_projects: Your Projects
  app_your_summary: Your Summary
  app_preferences: Preferences
  app_life_list: Life List
  app_checklist: Checklist
  app_join_mailing_list: Join Mailing List
  app_logout: Logout
  app_admin: Admin
  app_jobs: Jobs
  app_blocked_ips: Blocked IPs
  app_switch_users: Switch Users
  app_users: "[:list_objects(type=:user)]"
  app_email_all_users: Email All Users
  app_add_to_group: Add to Group
  app_turn_admin_on: Turn on Admin Mode
  app_turn_admin_off: Turn off Admin Mode
  app_languages: Languages
  app_contributors: Contributors
  app_site_stats: Site Stats
  app_colors_from: Colors from [theme]
  app_powered_by: Powered by
  app_preferred_browser: Preferred browser
  app_feature_tracker: Feature Tracker
  app_publications: Publications
  app_more: More
  app_other: Other
  app_report_a_bug: Report a Bug

  # This is for the search bar at the top of every page.
  app_find: Find
  app_search: Search
  app_search_google: Site (via google)
  app_advanced_search: Advanced Search
  app_timer: "time: [seconds] sec"
  app_index_timer: "[num] results in [seconds] sec"

  # This shows up at the bottom of every page. We recommend something like: \n
  # "Translated into <Language> by _user your-login_"
  app_translators_credit: Translated into English by
  app_translators_credit_and_others: and others
  app_edit_translations: Edit All Translations
  app_edit_translations_on_page: Edit Translations on this Page

  # These are general alerts that appear near the top of the page.
  app_no_ajax: Your Browser Is Out of Date
  app_no_browser: We Don't Recognize Your Browser
  app_no_javascript: Javascript Is Disabled
  app_no_session: You Have Cookies Disabled

  # Title of the RSS auto-discovery link in the HTML header section.
  app_rss: "[:app_title] RSS"

  ##############################################################################

  # MOST POPULAR PAGES

  # autocompleters
  start_typing: Start typing...
  autocompleter_has_id: Match found

  # emails/ask_observation_question
  ask_observation_question_title: Question about [name]
  ask_observation_question_label: Enter your question below. When you hit "[:SEND]" it will be emailed to [user]. The email will automatically include a link to this observation as well as your email address.

  # emails/ask_user_question
  ask_user_question_title: Email Message for [user]
  ask_user_question_label: Enter your question below. When you hit "[:SEND]" it will be emailed to [user]. The email will include your email address as the 'Reply To' address.
  ask_user_question_message: "[:Message]"
  ask_user_question_subject: "[:Subject]"

  # admin/emails/webmaster_question
  ask_webmaster_title: Email Question or Comment
  ask_webmaster_your_email: Your email address
  ask_webmaster_question: Question or Comment
  ask_webmaster_note: "Thanks for your interest in the Mushroom Observer website. This website was first launched in mid-2006. The site is owned by the non-profit \"Mushroom Observer, Inc.\":/support/governance and administered by volunteer developers and maintainers. We welcome questions about using the site or comments on how the site might be improved.\n\n[:ask_webmaster_bug]\n\n[:ask_webmaster_account_deletion]\n\nThe Mushroom Observer Team"
  ask_webmaster_bug: "**Bug Reports**\nIf you are reporting a bug, please let us know what hardware, operating system, and browser you use, and exactly what you were doing. (Which page(s) you were viewing, what you typed, which link(s) you clicked.)"
  ask_webmaster_account_deletion: "**Account Deletion**\nIf you want your account deleted please submit a request asking for deletion including your account login (should be in the upper right corner of this page). We will followup when an admin is available (remember that we are all volunteers here). If you have no existing contributions, your account will be completely deleted. If you have made regular contributions to the site including observations, images, namings, or comment, this data will be preserved and your account will be disabled. Note that you can delete any of your information from your account if you so desired prior to your account being disabled. As part of disabling your account, your login, email address, name, and all personal profile data will all be deleted or anonymized. You may also request that all data of a particular type be removed from the system, but this may take longer to complete."

  # comments/new
  comment_add_title: Add Comment to [name]

  # comments/edit
  comment_edit_title: Edit Comment on [name]

  # comments/index (This is used to describe the object the comment is
  # about if the object has been deleted, orphaning the comment.)
  comment_list_deleted: object deleted

  # comments/show
  comment_show_title: Comment on [Name]
  comment_show_created_at: "[:Created]"
  comment_show_by: "[:By]"
  comment_show_summary: "[:Summary]"
  comment_show_comment: "[:Comment]"
  comment_show_show: "[:show_object]"
  comment_show_edit: "[:EDIT]"
  comment_show_destroy: "[:DESTROY]"

  # emails/commercial_inquiry
  commercial_inquiry_title: Commercial Inquiry About [name]
  commercial_inquiry_header: Enter your commercial inquiry about this image. When you hit "[:SEND]" it will be emailed to [user]. The email will automatically include a link to this image as well as your email address.

  # locations/descriptions/new
  create_location_description_title: "[:create_name_description_title]"

  # locations/new

  # names/descriptions/new
  create_name_description_title: Create Description for [name]

  # names/new
  create_name_multiple_names_match: There are already multiple names matching "[str]".
  create_name_duplicate_identifier: is used by another Name

  # namings/create
  create_naming: Propose a Name
  create_naming_title: "Propose Name for Observation #[id]"
  create_new_naming_warn: Sorry, someone else has given this a positive vote, so we had to create a new Naming to accomodate your changes."

  # observations/identify
  obs_needing_id: Needing Identification
  obs_needing_id_intro: "Here you can quickly scan unidentified observations, propose a name, or vote on a current name. Use the search bar above to filter by location, taxon or user.\n\nIf you feel you can't improve on an identification, \"[:mark_as_reviewed]\" and it won't come up again. (It will still appear for others.)\n\n*\"Lightbox\" shortcuts:*\n&lsqb;&larr;&rsqb; &lsqb;&rarr;&rsqb; move between observations, &lsqb;return&rsqb; propose a name, &lsqb;/&rsqb; mark as reviewed."
  mark_as_reviewed: Mark as reviewed
  marked_as_reviewed: Marked as reviewed
  filter_by: "Filter by:"

  # observations/create_observation
  create_observation_inat_import_link: Import from iNat

  # observations/download_observations
  download_observations_title: Download Observations
  download_observations_back: Cancel (Back to Index)
  download_observations_format: Choose format
  download_observations_raw: CSV spreadsheet
  download_observations_adolf: The Adolf Special™
  download_observations_darwin: Darwin Core
  download_observations_fundis: FunDiS
  download_observations_mycoportal: MyCoPortal
  download_observations_mycoportal_images: Images for MyCoPortal
  download_observations_symbiota: Symbiota
  download_observations_encoding: Choose character encoding
  download_observations_ascii: ASCII (no accents)
  download_observations_windows: WINDOWS-1252 (best for Excel)
  download_observations_utf8: UTF-8 (most universal)
  download_observations_utf16: UTF-16 (best for Windows 7 and up)
  download_observations_print_labels_header: Or you can print labels for the selected observations
  download_observations_print_labels: Print Labels
  download_observations_too_many_results: You are trying to download too many Observations. Please see <a href="https://github.com/MushroomObserver/mushroom-observer/blob/main/README_API.md#csv-files" target="_new">CSV Files</a> for an alternative.

  # location/edit_location

  # location/edit_location_description
  edit_location_description_title: Edit [name]

  # name/edit_name_description
  edit_name_description_title: Edit [name]

  # name/edit_name
  edit_name_multiple_names_match: "Multiple names match \"[str]\". If you want to get rid of this name, please choose one of the following names to merge it with: [matches]"
  edit_name_fill_in_classification_for_genus_first: You need to fill in a classification for the genus first.
  edit_lifeform_title: Edit Lifeform of [name]
  edit_lifeform_help: Check boxes of all categories which apply to this taxon.
  propagate_lifeform_title: Propagate Lifeform to Subtaxa of [name]
  propagate_lifeform_add: Check boxes of categories to add to all subtaxa.
  propagate_lifeform_remove: Check boxes of categories to remove from all subtaxa.

  # observations/edit_naming
  edit_naming_title: "Edit [:NAMING] for Observation #[id]"

  # observations/edit
  edit_observation_turn_off_specimen_with_records_present: You just told us there is no longer a specimen available. Don't forget to remove the corresponding collection numbers, fungarium records and/or sequences below, too, if you need to.

  # account/email_new_password
  email_new_password_title: Email New Password
  email_new_password_login: Login

  # observer/email_merge_request
  email_merge_request_title: Send [TYPE] Merge Request
  email_merge_request_help: By changing the name of a [type] to be the same as the name of another [type] you are effectively requesting that we merge two [types]. If this is really what you want to do, please take a minute to explain why you think this is the right thing to do. This will send a request to the admins, and if we agree with you, we will perform the merge. Note that merging two [types] cannot be undone. It will implicitly affect all [:observations] or other objects attached to the two [types].
  email_merge_request_success: Your request has been sent. Thank you!

  # emails/name_change_request
  email_name_change_request_title: Send Name Change Request
  email_name_change_request_help: "Changing this Name will indirectly affect other Names that depend on this Name. For instance, another Name may: include this Name as part of its Classification; or have this Name as an approved synonym. If you really want to change this Name, please explain why. This will send a request to the admins, and if we agree with you, we will make the change."
  new_name: New Name
  email_change_name_request_success: Your request has been sent. Thank you!

  # comments/_form_comments
  form_comments_comment: "[:Comment]"
  form_comments_summary: "[:Summary]"

  # shared/_fields_for_description
  form_description_source: "[:SOURCE]"
  form_description_source_public: Public [:app_title] Description
  form_description_source_foreign: From Another [:app_title] Server
  form_description_source_project: "[:PROJECT]"
  form_description_source_source: Independent Source
  form_description_source_user: "[:USER]"
  form_description_permissions: Permissions
  form_description_public_writable: Modifiable by the general public.
  form_description_public_readable: Visible to the general public.
  form_description_source_help: "There are three kinds of descriptions you can create:\n1. *Public:* These are wikipedia-style documents that are editable by everyone on the site. The default title is \"[:description_part_title_public]\". Use the text field above to customize this.\n2. *Source:* These descriptions come from a third-party source, and typically are not meant to be modifiable. Enter the name of the source in the text field above. Note, if you are posting a description that derives from copyrighted material, please be sure to rewrite it in your own words.\n3. *User:* Use this to create your own personalized description. The default title will be \"[:description_part_title_user(user=:name)]\". Use the text field above to customize this. In both this and the 'Source' type above, you will have exclusive rights to choose who can view and modify this description (see the check-boxes below)."
  form_description_permissions_help: Is the general public is allowed to view or make modifications to this description? If you wish to have more control over read, write and admin permissions, please use the '[:show_description_adjust_permissions]' link above.
  form_description_license_help: Please select "license":/info/how_to_use#license you want to use for this description.

  # observations/_form_images
  form_images_when_taken: When it was taken
  form_images_when_help: Date the photograph or drawing was created.
  form_images_notes: Image notes
  form_images_notes_help: Enter notes that are specific to this particular image.
  form_images_copyright_holder: "[:COPYRIGHT_HOLDER]"
  form_images_original_name: Original file name
  form_images_select_license: Select a "License":/info/how_to_use#license
  form_images_license_help: Select "license":/info/how_to_use#license you want to give for this image.
  form_images_project_help: Check any projects you wish to attach this image to.
  form_images_camera_date: Camera date

  # observer/_form_list_feedback
  form_list_feedback_missing_names: The following names could not be found.
  form_list_feedback_missing_names_help: Click 'Save'/'Update' to create these names. If you want to correct any you entered by hand, do so in the area below and click 'Save' to re-evaluate the list. If the names came from an uploaded observation list, create a correct file and select it for upload.

  # glossary
  form_glossary_name_help: "A mycology-specific term, all lower-case except if capitalized in ordinary use.\nAvoid (a) variations of other Terms, or (b) Names of taxa. Details:"
  form_glossary_description_help: "A concise definition matching the part of speech of the Term, without repeating another Term's definition. (Instead link to the other Term.) Details:"

  # location/_form_location
  form_locations_hidden: Hide observations at this location
  form_locations_hidden_doc: Hidden locations will hide the GPS coordinates of associated observations. They also cannot be more precise than 0.1 degrees. This value cannot be changed when there are any associated observations.
  form_locations_locked: Lock this location so users cannot change the name or coordinates?
  form_locations_gen_desc: General Description
  form_locations_ecology: Habitat Description
  form_locations_species: Interesting Species
  form_locations_notes: "[:Notes]"
  form_locations_refs: "[:form_names_refs]"
  form_locations_refs_help: "[:form_names_refs_help]"
  form_locations_help: Here you can define the place where you observed mushrooms, if a matching place doesn't exist in Mushroom Observer already. Please try to define locations that will be reusable by yourself or others. If you have an idea of the location's name, you can start typing and Google will return its best guess of the place you typed, and draw a box of the approximate boundaries on the map. At this point, you can manually edit both the boundaries and the name of the place. <a href="/locations/help" target="_new">More about Locations on MO.</a>
  form_locations_find_on_map: Find on Map
  form_locations_get_elevation: Get Elevations
  form_locations_lat_long_help: All values should be in decimal degrees.
  form_locations_license_help: Select "license":/info/how_to_use#license you want to give for the above text.
  form_locations_gen_desc_help: Describe the geographical location of this location.
  form_locations_ecology_help: Summarize the climate, geology, ecology, plant communities, etc.
  form_locations_species_help: List the common, rare, or otherwise interesting species found here.
  form_locations_notes_help: Enter notes that are specific to this particular location. For example, whether it is private or public, whether permits are required, driving directions, etc.
  form_locations_dubious_help: Submit again to use this location name or edit the text below to correct any typo.

  # names/_form_name
  form_names_locked: Lock this name so users cannot change name, author or rank?
  form_names_detailed_help: For detailed help see <a href="https://docs.google.com/document/d/1xOEIAGzb2NoGfeC1QMvVmwtWK-gYyZqKkt7yKv61WY0" target="_new">Names in Mushroom Observer</a>.
  form_names_text_name: Scientific Name
  form_names_icn_id: Identifier
  form_names_identifier_help: "Preferably include the <a href=\"https://www.indexfungorum.org/\">Index Fungorum</a> Registration Identifier or <a href=\"https://www.mycobank.org/\">MycoBank</a> #."
  form_names_misspelling: This name is misspelt.
  form_names_misspelling_it_should_be: It should be
  form_names_taxonomic_notes: Notes on Taxonomy
  form_names_taxonomic_notes_warning: Please avoid duplicating information from <a href="https://www.indexfungorum.org/">Index Fungorum</a> (IF) or  <a href="https://www.mycobank.org/">MycoBank</a> (MB) in the [:form_names_taxonomic_notes]. Instead, complete the <b>[:form_names_icn_id]</b> field above. This will automatically create links to both IF and MB.
  form_names_classification: Taxonomic Classification
  form_names_gen_desc: General Description
  form_names_diag_desc: Diagnostic Description
  form_names_look_alikes: Look Alikes
  form_names_habitat: Habitat
  form_names_distribution: Distribution
  form_names_uses: Uses
  form_names_notes: Notes
  form_names_refs: References
  form_names_text_name_help: "Unformatted taxon name <i>without</i> author info or status info. E.g.: <br>&nbsp;&nbsp; Amanita muscaria var. flavivolvata <br>For a <b>group or clade</b>, select <b>[:RANK]</b> “[:RANK_GROUP]” above, and add either “group” or “clade” at the end of <b>[:form_names_text_name]</b>. E.g.: <br>&nbsp;&nbsp; Amanita muscaria group <br>&nbsp;&nbsp; Morchella elata clade"
  form_names_author_help: "Include the author using <a href=\"https://www.iapt-taxon.org/nomen/main.php?page=art46\" target=\"_new\">ICN</a> format. <b>[:Authority]</b> may also include “sensu” and/or -- for a name that is not a <a href=\"https://mushroomobserver.org/lookups/lookup_glossary_term/legitimate+name\">legitimate name</a> -- status information. E.g.: <br/>&nbsp;&nbsp; (Singer) Jenkins <br>&nbsp;&nbsp; sensu Ginns <br/>&nbsp;&nbsp; N. Siegel & C.F. Schwarz nom. prov."
  form_names_citation_help: "Citation for the <a href=\"https://mushroomobserver.org/lookups/lookup_glossary_term/protologue\">protologue</a> of this name. Include the name of the journal, volume, number, the page where the protologue begins, and year.<br/> Omit “in”, title of the article, author(s).<br>&nbsp;&nbsp; Good: Brittonia 48(4): 489 (1996)<br>&nbsp;&nbsp; Bad: Halling, R.E. 1996. Notes on Collybia. V. Gymnopus section Levipedes in tropical South America with comments on Collybia. Brittonia. 48(4):487-494 <br/>"
  form_names_citation_textilize_note: Citations can be formatted using the <a href="/info/textile_sandbox" target="_new">Textile markup system</a>.
  form_names_misspelling_note: If this name is misspelt, please check the box and enter the correct spelling. *NOTE:* Please do not use this to deprecate correctly-spelled synonyms.
  form_names_classification_help: "List the higher taxa containing this [rank], one name per rank. Do not include genus or lower ranks. Example:<br/> Domain: _Eukarya_<br/> Kingdom: _Fungi_<br/> Phylum: _Basidiomycota_<br/> Class: _Agaricomycetes_<br/> Order: _Agaricales_<br/> Family: _Agaricaceae_<br/>"
  form_names_gen_desc_help: Describe the general appearance of this taxon. <br/>Please limit the [:form_names_gen_desc] to (or at least begin it with) a <b>short</b> field-guide type description. Please do not dump the protologue here.
  form_names_diag_desc_help: Describe what distinguishes this taxon from closely related taxa.
  form_names_look_alikes_help: What other taxa look similar to this one?
  form_names_habitat_help: What habitats has taxon has been found in?
  form_names_distribution_help: Where geographically has this taxon been found and where is it expected to occur?
  form_names_uses_help: How has this taxon been used by people?
  form_names_notes_help: Please include notes about the validity of this name, common misuses of the name, and more appropriate names to be used when applicable.
  form_names_refs_help: Each line is considered a separate reference, but no other formatting is enforced.
  name_error_unregistrable: The [rank] '[name]' is not eligible for an ICN identifier.
  name_error_icn_id_in_use: An ICN identifier number may be used by only one Name. '[number]' is already used by '[name]'.
  name_error_field_start: "[field] must not start with '[start]'."
  name_error_field_end: "[field] must not end with '[end]'."

  # observations/_form_naming
  form_naming_confidence: Confidence
  form_naming_valid_synonyms: Preferred synonyms are
  form_naming_deprecated: The name '[name]' is deprecated.
  form_naming_not_recognized: MO does not recognize the name '[name]'.
  form_naming_what_missing: "[:WHAT] missing"
  form_naming_parent_deprecated: The [rank] [parent] is deprecated.
  form_naming_name_help: The **scientific name** (without author) that identifies this Observation.
  form_naming_name_help_leave_blank: The **scientific name** (without author) that identifies this Observation. **Leave this field blank if you don't know the scientific name.**
  form_naming_deprecated_help: Select a Prefered synonym, enter another Name, or click '[button]' to use '[name]'.
  form_naming_correct_help: Did you mean one of the following names? [:form_naming_deprecated_help]
  form_naming_not_recognized_help: "To proceed: Edit the name to be a correctly spelled scientific name\n(or -- if you are creating an Observation -- erase the name).\nThen click '[button]'."
  form_naming_multiple_names: Multiple names match '[name]'. Select the one you intended.
  form_naming_multiple_names_help: The number after each name is how many observations are currently using that name.
  form_naming_confidence_help: How confident are you of this identification? Please justify how you arrived at your decision in the boxes below, as well.

  # observations/_form_observations
  form_observations_field_code: for field slip
  form_observations_specimen_available: Specimen Available
  form_observations_is_collection_location: Is this location where it was collected?
  form_observations_gps_hidden: Hide exact coordinates?
  form_observations_upload_images: Upload [:images]
  form_observations_uploading_images: Uploading [:images]
  form_observations_upload_another: Upload another...
  form_observations_creating_observation: Creating [:observation]
  form_observations_edit_image: "[:EDIT] [:image]"
  form_observations_remove_image: "[:REMOVE] [:image]"
  form_observations_lat_long_help: "Optional GPS location within **[:WHERE]**. Latitude must be -90.0 to 90.0; longitude must be -180.0 to 180.0. Elevation will be converted to meters. If you choose to provide this data please make it as accurate as possible. Examples: \"34.1164\" = \"34°6&apos;59&quot;N\", \"-118.1459\" = \"118 8.754 W\", \"239 m\" = \"784 ft.\""
  form_observations_log_change: Log Change
  form_observations_is_collection_location_help: Check when the location is where the mushroom was growing. Uncheck when it is only where the mushroom was seen (e.g., mushroom fairs, grocery, foray id table where collection location is unknown etc.).
  form_observations_open_map: "[:SHOW] [:map]"
  form_observations_hide_map: "[:HIDE] [:map]"
  form_observations_clear_map: "[:CLEAR] [:location]"
  form_observations_click_point: "Tip: select a locality to center the map, then click a point on the map to set a location. If you're defining a new locality, click \"Use these bounds\" so you can select a point within."
  form_observations_locality_contains: "[:LOCALITIES] containing this point"
  form_observations_create_locality: "[:NEW] [:locality]"
  form_observations_use_locality: Use these bounds and select a point within
  form_observations_edit_locality: "[:EDIT] this [:locality]"
  form_observations_notes_help: Please include any additional information you can think of about this observation that isn't clear from the photographs, e.g., habitat, substrate or nearby trees; distinctive texture, scent, taste, staining or bruising; results of chemical or microscopic analyses, etc.
  form_observations_remove_image_confirm: Are you sure you want to remove this image? This will only remove this image from this observation. If it is attached to other observations, it will remain attached to them.
  form_observations_specimen_available_help: Check when there is a preserved specimen available for further study.
  form_observations_upload_help: Use the checkboxes on the left to select the image you would like to use as the thumbnail for this observation.
  form_observations_upload_help_multi_select: Use the checkboxes on the left to select the image you would like to use as the thumbnail for this observation. In the file select dialog you can select multiple images at a time. You can also continue to add additional images by clicking the button below.
  form_observations_where_help: "Place where the Observation was made. **In the US this should be at least as precise as the county.**\n&nbsp;\nInclude administrative divisons ordered from smallest to largest, ending with the full name of the country, except use 'USA' for the United States of America.\nExamples:\n&nbsp;&nbsp; [loc1]\n&nbsp;&nbsp; [loc2]"
  form_observations_locate_on_map_help: Use the **[:form_observations_open_map]** button to bring this location up on the map. Then click to add a marker and drag it to the specific Latitude & Longitude.
  form_observations_dubious_help: Click '[button]' to use this location name or edit the text below to correct any typo.
  form_observations_project_help: Check any projects you wish to attach this observation to. All images you upload will also automatically be attached to these projects, too.
  form_observations_list_help: Check any observation lists you would like to add this observation to.
  form_observations_edit_specimens_help: Please add, edit and remove specimen data from the main observation page.
  form_observations_use_date: Use this date
  form_observations_date_warning: "Note: The camera date on some of your photos doesn't match the observation date you have entered."
  form_observations_gps_info: We were able to detect GPS coordinates in the image(s) you attached. Select one of the coordinates then click 'update' to apply the coordinates to your observation.
  form_observations_set_observation_date_to: Set observation date to
  form_observations_set_image_dates_to: Set image dates to
  form_observations_image_too_big: This image is too large. Images must be less than [max]Mb in file size.
  form_observations_upload_error: Something went wrong while uploading image. Skipping it for now. You can try uploading it again later after we've created the observation.
  form_observations_collection_number_help: Enter the collector's full name and their record identifier. The identifier can be anything. It's whatever you use to keep track of your specimens, and it is typically written on the specimen label. This is most commonly a sequential number starting at 1 for your first specimen, and working up over your life time. Another common format is a year or date along with a collection number for that date, e.g., "17-034". But it can be anything you like, including letters and punctuation.
  form_observations_herbarium_record_help: If you've sent a specimen to a fungarium, you can enter that here, along with their accession number if you know it. Otherwise let it default to your personal fungarium and leave the accession number blank.
  form_observations_original_name: Original Name

  form_observations_there_is_a_problem_with_projects: This observation violates the constraints of one or more selected projects. "+[:SEE_MESSAGE_BELOW]+":#project_messages
  form_observations_projects_out_of_range: The observation date ([date]) or location ([place_name]) is outside the range of these checked project(s)
  form_observations_projects_out_of_range_help: "Either:\n- Uncheck out-of-range projects; or\n- Change the observation date or location if it is incorrect"
  form_observations_projects_out_of_range_admin_help: "; or\n- (undesirably) Check [:form_observations_projects_ignore_project_constraints] to ignore the project constraints.\nThen click [button_name]."
  form_observations_projects_ignore_project_constraints: Ignore Project Constraints

  form_observations_there_is_a_problem_with_location: There is a problem with the location. "+[:SEE_MESSAGE_BELOW]+":#location_messages
  form_observations_there_is_a_problem_with_name: There is a problem with the name. "+[:SEE_MESSAGE_BELOW]+":#name_messages

  # observations/_form_species_list
  form_species_lists_title: Title
  form_species_lists_species_to_add: Select Species to Add
  form_species_lists_write_in_species: "Write-In Species: (enter a name on each line)"
  form_species_lists_list_notes: Observation List Notes
  form_species_lists_member_notes: Notes for each new member
  form_species_lists_confidence: Confidence in identifications
  form_species_lists_deprecated: The following names are deprecated
  form_species_lists_deprecated_help: Select any names you would prefer to use. If you prefer a name you entered then don't select one of the suggested synonyms.
  form_species_lists_multiple_names: Multiple names match each of the following entries
  form_species_lists_multiple_names_help: In each case, select the intended name. The number after each name is how many observations are currently using that name.
  form_species_lists_project_help: Check any projects you wish to attach this observation list to. Any observations you create for this observation list will also automatically be attached to these projects, too. (But not pre-existing observations.)

  # observations/_form_synonyms
  form_synonyms_names: Names
  form_synonyms_names_help: List the names you want to be synonymized with [name].
  form_synonyms_current_synonyms: Current Synonyms
  form_synonyms_current_synonyms_help: Unchecked items will no longer be synonymized with this name, but will remain synonymized with each other.
  form_synonyms_proposed_synonyms: Proposed Synonyms
  form_synonyms_proposed_synonyms_help: Unchecked items will no longer be synonymized with this name, but will retain their relationships with each other.
  form_synonyms_deprecate_synonyms: Deprecate Synonyms
  form_synonyms_deprecate_synonyms_help: If checked all listed synonyms become deprecated names. Otherwise, they are left as they are with new names created as not deprecated.
  form_synonyms_missing_names: The following names could not be found.
  form_synonyms_missing_names_help: Click [:name_change_synonyms_submit] to create these names. If you want to correct any names, do so in the area below and click [:name_change_synonyms_submit] to re-evaluate the list.

  # images/new
  image_set_default: Set as default thumbnail
  image_add_title: Add an Image for [name]
  image_add_default: Default thumbnail
  image_add_image: "[:Image]"
  image_add_optional: "[:optional]"
  image_add_upload: "[:UPLOAD]"
  image_add_warning: Please only upload images that you created or which you own the copyright of. By uploading images you are giving us permission to distribute this image to other users ("legalese":https://creativecommons.org/licenses/by-nc-sa/4.0/). You are also giving us permission to display this image along side advertisements or other fund-raising tools that may be used to support this site.
  image_exif_copied: Info copied
  image_use_exif: Use this info
  image_camera_info: Camera info
  image_no_geolocation: No geolocation found
  image_file_name: File name
  image_file_size: File size

  # account/profile/images/reuse
  image_reuse_all_users: Include other users' images.
  image_reuse_just_yours: Only show your images.

  # observations/images/edit
  image_edit_title: "Editing Image: [name]"

  # observations/images/remove
  image_remove_remove: Remove
  image_remove_title: Remove Images from [name]

  # observations/images/reuse
  image_reuse_title: Reuse Image for [name]
  image_reuse_id: Image ID
  image_reuse_reuse: Reuse
  image_reuse_id_help: Either click one of the images below, or if you know the image ID, just enter it here and click '[:image_reuse_reuse]'.

  # images/show
  image_show_inquiry: Send Commercial Inquiry
  image_show_rotate_left: Rotate Left
  image_show_rotate_right: Rotate Right
  image_show_mirror: Mirror
  image_show_edit: "[:EDIT]"
  image_show_destroy: "[:DESTROY]"
  image_show_when: "[:WHEN]"
  image_show_notes: "[:NOTES]"
  image_show_copyright: Copyright
  image_show_public_domain: Public Domain by
  image_show_quality: Quality
  image_show_your_vote: Your Vote
  image_show_vote_and_next: Vote & [:NEXT]
  image_show_comments: "[num] comment(s)"
  image_show_observations: "[:OBSERVATIONS]"
  image_show_thumbnail: Thumbnail
  image_show_small: Small
  image_show_medium: Medium
  image_show_large: Large
  image_show_huge: Huge
  image_show_full_size: Full Size
  image_show_original: Show Original Image
  image_show_original_loading: Loading
  image_show_original_maxed_out: Sorry, you've maxed out the number of original images you can download in one day.
  image_show_original_error: Sorry, failed
  image_show_exif: Show EXIF Header
  image_show_original_name: Original File Name
  image_show_make_default: Make this the default size
  image_show_transform_note: Image is being processed. This may take several seconds.

  # images/exif/show
  exif_data_for_image: EXIF Data for Image [image]

  # observations/list_observations
  list_observations_location_all: All Locations
  list_observations_location_define: Define This Location
  list_observations_location_merge: Merge With A Defined Location
  list_observations_alternate_spellings: Maybe you meant one of the following names?
  list_observations_suggestions: Other Links
  list_observation_name: "[:NAME]"
  list_observation_observations: Observations of
  list_observations_add_to_list: Add To / Remove From Observation List
  list_observations_download_as_csv: Download Observations

  # locations/list_place_names (list_locations)
  list_place_names_known: Known Locations
  list_place_names_known_order: "(by name)"
  list_place_names_map: Map Locations
  list_place_names_merge: Merge
  list_place_names_parenthetical: Number in parentheses shows Observation count.
  list_place_names_popularity: "\"[:sort_by_num_views]\" means how many times the page was visited."
  list_place_names_undef: Undefined Locations
  list_place_names_undef_order: "(by frequency)"

  # locations/list_countries
  list_countries: Country List
  list_countries_known: Countries With Observations
  list_countries_title: Countries and Other Localities
  list_countries_unknown: Other Localities With Observations
  list_countries_missing: Countries Without Observations

  # _location (RSS log display)
  location_change: Change to Location

  # model/location
  location_dubious_ambiguous_country: Ambiguous country or state, '[country]'
  location_dubious_bad_char: Contains unexpected character '[char]'
  location_dubious_bad_term: For consistency, we prefer '[good]' instead of '[bad]'.
  location_dubious_commas: All commas should be followed by a space and another word
  location_dubious_empty: Empty location given
  location_dubious_redundant_state: Both '[state]' and '[country]' are on the list of countries and continents. A common mistake is to include the continent in addition to the country; this is unnecessary.
  location_dubious_unknown_country: Unknown country '[country]'
  location_dubious_unknown_state: Unrecognized state or province '[state]' for '[country]'.

  # account/login/new
  login_please_login: Please login
  login_login: Login
  login_user: User name or Email address
  login_password: Password
  login_remember_me: Remember me at this computer.
  login_forgot_password: I forgot my password. "Email me a new one.":/account/email_new_password
  login_no_account: I don't have an account. "Create a new account.":/account/signup
  login_having_problems: If you are having problems logging into your account, send "email to the webmaster":/admin/emails/webmaster_questions/new.
  email_new_password_help: When you complete this page and click "Send", we will send you an email with verification information.
  email_spam_notice: If you do not see the email in your inbox, check your spam folder. If it's in your spam folder, please (1) notify your email provider that it's not spam and (2) whitelist "mushroomobserver.org". This may prevent future MO emails from ending up in your -- or other users' -- spam folders.
  login_layout_description: A website to record observations about mushrooms, help people identify unfamiliar mushrooms, and expand the community around the scientific exploration of mushrooms (mycology).
  login_create_account_caption: Create a free account
  login_explain_login_requirement: To prevent automated programs from consuming too much of our resources, we limit website use to registered users.
  login_data_without_login_caption: Get MO Data Without Logging In
  login_images_without_login: Get "MO Images for Machine Learning":/articles/20.
  login_data_without_login: Get "MO Data":https://github.com/MushroomObserver/mushroom-observer/blob/main/README_API.md#csv-files.
  login_why: Why We Require a Login
  login_spiders_bad1: We are temporarily restricting access to essentially all MO content to users who have verified accounts.
  login_spiders_bad2: Creating an account on MO is a simple process. It does require a valid email in order to get a verification link and that link must be visited before your account is considered verified.
  login_spiders_bad3: We are committed to keeping all data contributed to Mushroom Observer freely and openly available. See "Why We Now Require a Login":https://mushroomobserver.org/articles/46 for more details.

  # account/logout
  logout_title: Logout
  logout_note: You are now logged out of the [:app_title] website. Editing functions are disabled.

  # location/map_locations
  map_locations_title: Map of [locations]
  map_locations_global_map: Global Map

  # name/approve_name
  name_approve_title: Approve [name]
  name_approve_comment_summary: "[:Approved]"
  name_approve_comments: "[:Comments]"
  name_approve_comments_help: "Please include any notes about why this name has been approved.\nThis will be added to the notes for [name]."
  name_approve_deprecate: Deprecate the following synonyms
  name_approve_deprecate_help: If you want to split up a set of synonyms, click 'Approve' or 'Cancel' and then click the 'Change Synonyms' link.

  # name/change_synonyms
  name_change_synonyms_title: Synonyms for [name]
  name_change_synonyms_submit: Submit Changes
  name_change_synonyms_confirm: Please confirm that this is what you intended.

  # name/deprecate_name
  name_deprecate_title: Deprecate [name]
  name_deprecate_preferred: Preferred name
  name_deprecate_comment_summary: "[:Deprecated]"
  name_deprecate_comments: "[:Comments]"
  name_deprecate_preferred_help: Enter the preferred name. Author citation is recommended but not required.
  name_deprecate_comments_help: "Please say why this Name has been deprecated (e.g, a link to Index Fungorum).\nThis will be added to the Comments for [name]."

  # name/name_index (and other actions using same view)
  name_index_add_name: Add Name

  # name/map
  name_map_title: Occurrence Map for [name]
  name_map_about: "[:show_name]"
  name_map_no_maps: No observations of [name] have mappable location information.

  # info/news
  news_title: "Latest Release: April 17, 2017"
  news_header: This page provides notes on the latest releases and changes to [:app_title].
  news_content: "[:news_content_pr_306]\n\n[:news_content_pr_301]\n\n[:news_content_pr_294]\n\n[:news_content_pr_291]\n\n[:news_content_pr_293]\n\n[:news_content_pr_276]\n\n[:news_content_pr_261]\n\n[:news_content_pr_258]\n\n[:news_content_pr_256]\n\n[:news_content_pr_249]\n\n[:news_content_pr_248]\n\n[:news_content_pr_247]\n\n[:news_content_pr_246]\n\n[:news_content_commit_efa11ea]\n\n[:news_content_pr_241]\n\n[:news_content_pr_240]\n\n[:news_content_pr_238]\n\n[:news_content_commit_22deee6]\n\n[:news_content_commit_33639d5]\n\n[:news_content_commit_96e27e9]\n\n[:news_content_pr_236]\n\n[:news_content_pr_235]\n\n[:news_content_pr_233]\n\n[:news_content_pr_232]\n\n[:news_content_pr_231]\n\n[:news_content_pr_230]\n\n[:news_content_pr_226]\n\n[:news_content_pr_224]\n\n[:news_content_pr_223]\n\n[:news_content_pr_221]\n\n[:news_content_pr_220]\n\n[:news_content_pr_219]\n\n[:news_content_pr_217]\n\n[:news_content_pr_216]\n\n[:news_content_pr_215]\n\n[:news_content_pr_213]\n\n[:news_content_pr_212]\n\n[:news_content_pr_208]"

  # info/news individual updates
  news_content_pr_306: "<a href=\"https://github.com/MushroomObserver/mushroom-observer/pull/306\" target=\"_new\">PR #306</a> (April 17, 2017) Allow removal of author from Name; allow Group or Clade authored/unauthored Name pairs."
  news_content_pr_301: "<a href=\"https://github.com/MushroomObserver/mushroom-observer/pull/301\" target=\"_new\">PR #301</a> (April 1, 2017) Add google map inset to observation form to help users enter good lat/long and elevation for observatons."
  news_content_pr_294: "<a href=\"https://github.com/MushroomObserver/mushroom-observer/pull/294\" target=\"_new\">PR #294</a> (March 19, 2017) Add support for clade names. These are just like group names, but use “clade” instead of “group”. Clarify and expand instructions on the Create Name and Edit Name pages."
  news_content_pr_291: "<a href=\"https://github.com/MushroomObserver/mushroom-observer/pull/291\" target=\"_new\">PR #291</a> (March 18, 2017) Improve group names: allow “group” to be appended to any ICN valid Scientific Name, requiring “group” to be in the Scientific Name field."
  news_content_pr_293: "<a href=\"https://github.com/MushroomObserver/mushroom-observer/pull/293\">PR #293</a> (March 16, 2017) Fixed bug which caused loss of “Big Eyes” next to a Proposed Name and caused incorrect calculation of Observer Preference."
  news_content_pr_276: "<a href=\"https://github.com/MushroomObserver/mushroom-observer/pull/276\">PR #276</a> (January 24, 2017) Revived pages explaining color themes. See https://mushroomobserver.org/theme/color_themes. Moved theme actions to a new controller."
  news_content_pr_261: "<a href=\"https://github.com/MushroomObserver/mushroom-observer/pull/261\">PR #261</a> (January 7, 2017) Added prototype ability to create \"external links\" between observations and corresponding records on external websites, such as MycoPortal and GenBank."
  news_content_pr_258: "<a href=\"https://github.com/MushroomObserver/mushroom-observer/pull/258\">PR #258</a> (December 27, 2016) Add - via user preferences - persistent filters giving user the option to exclude imageless observations and/or observations without specimens from Activity Feed and other displays of observations."
  news_content_pr_256: "<a href=\"https://github.com/MushroomObserver/mushroom-observer/pull/256\">PR #256</a> (December 25, 2016) Made it so users who have only proposed a name for an observation will get comment response notifications, instead of requiring users to comment in order to get comment response notifications."
  news_content_pr_249: "<a href=\"https://github.com/MushroomObserver/mushroom-observer/pull/249\">PR #249</a> (December 24, 2016) Re-enabled donations through paypal - MO, Inc. can now officially accept tax-free donations!"
  news_content_pr_248: "<a href=\"https://github.com/MushroomObserver/mushroom-observer/pull/248\">PR #248</a> (December 22, 2016) You can now notify users by mentioning them in comments with the usual notations: \"_user john_\" or \"@john\". If a user's login contains non-alphanumeric characters (like dashes, periods, spaces), then use this format: \"@John Doe@\"."
  news_content_pr_247: "<a href=\"https://github.com/MushroomObserver/mushroom-observer/pull/247\">PR #247</a> (December 22, 2016) The vote pull-down menus on observation pages now automatically save without requiring an additional page load."
  news_content_pr_246: "<a href=\"https://github.com/MushroomObserver/mushroom-observer/pull/246\">PR #246</a> (December 22, 2016) Added ability to add (or remove) results of an observation query to (from) an existing observation list. Look for link in upper right corner of any observation index page."
  news_content_commit_efa11ea: "<a href=\"https://github.com/MushroomObserver/mushroom-observer/commit/efa11ea\">Commit #efa11ea</a> (December 20, 2016) Added support for already-existing query capabilities via the search bar. Search for observations matching \"help:me\" to see full list of new capabilites."
  news_content_pr_241: "<a href=\"https://github.com/MushroomObserver/mushroom-observer/pull/241\">PR #241</a> (September 15, 2016) Extensive refactor of Query model in preparation for user filters."
  news_content_pr_240: "<a href=\"https://github.com/MushroomObserver/mushroom-observer/pull/240\">PR #240</a> (September 11, 2016) Allows 'comb.' e.g., comb. nov., in author field. Standardize 'comb.' and similar status indicators in future Name edits and creates."
  news_content_pr_238: "<a href=\"https://github.com/MushroomObserver/mushroom-observer/pull/238\">PR #238</a> (September 9, 2016) Fixes bug in email tracking which caused uploader's mailing address to be used in place of the person who wants the notifications."
  news_content_commit_22deee6: "<a href=\"https://github.com/MushroomObserver/mushroom-observer/commit/22deee6\">Commit #22deee6</a> (Aug 16, 2016) Fix errors cause by corrupted RSS log. Make failures more graceful if log gets corrupted in the future."
  news_content_commit_33639d5: "<a href=\"https://github.com/MushroomObserver/mushroom-observer/commit/33639d5\">Commit #33639d5</a> (Aug 10, 2016) Letter to MO Community stating policy on abuse, community openness. Block user account."
  news_content_commit_96e27e9: "<a href=\"https://github.com/MushroomObserver/mushroom-observer/commit/96e27e9\">Commit #96e27e9</a> (Aug 7, 2016) Add basic documentation of API to GitHub."
  news_content_pr_236: "<a href=\"https://github.com/MushroomObserver/mushroom-observer/pull/236\">PR #236</a> (July 28, 2016) Prevent use of the Name \"Imageless\"."
  news_content_pr_235: "<a href=\"https://github.com/MushroomObserver/mushroom-observer/pull/235\">PR #235</a> (July 28, 2016) Improve link to MycoBank for taxa at the Group rank."
  news_content_pr_233: "<a href=\"https://github.com/MushroomObserver/mushroom-observer/pull/233\">PR #233</a> (July 28, 2016) Restore padding of tables created with Textile. Reduce size of Textile quoted paragraphs."
  news_content_pr_232: "<a href=\"https://github.com/MushroomObserver/mushroom-observer/pull/232\">PR #232</a> (July 28, 2016) Wrap long words (to prevent them from extending into other windows)."
  news_content_pr_231: "<a href=\"https://github.com/MushroomObserver/mushroom-observer/pull/230\">PR #231</a> (July 28, 2016) Improve test coverage of extensions."
  news_content_pr_230: "<a href=\"https://github.com/MushroomObserver/mushroom-observer/pull/230\">PR #230</a> (July 28, 2016) Refactor fixtures and tests to use Advanced Fixtures."
  news_content_pr_226: "<a href=\"https://github.com/MushroomObserver/mushroom-observer/pull/226\">PR #226</a> (May 30, 2016) Fix intermittent testing bug (in export_round_trip)."
  news_content_pr_224: "<a href=\"https://github.com/MushroomObserver/mushroom-observer/pull/224\">PR #224</a> (May 7, 2016) Prevent changes to the \"Unknown\" Location."
  news_content_pr_223: "<a href=\"https://github.com/MushroomObserver/mushroom-observer/pull/221\">PR #223</a> (April 24, 2016) Expand Show RSS Log page so it is easier to read."
  news_content_pr_221: "<a href=\"https://github.com/MushroomObserver/mushroom-observer/pull/221\">PR #221</a> (April 24, 2016) Fix bug where weakened confidence level vote sometimes caused mistaken calculation of Observer's favorite."
  news_content_pr_220: "<a href=\"https://github.com/MushroomObserver/mushroom-observer/pull/220\">PR #220</a> (February 1, 2016) Allow creation of Observations with observation date more than 20 years old."
  news_content_pr_219: "<a href=\"https://github.com/MushroomObserver/mushroom-observer/pull/219\">PR #219</a> (January 16, 2016) Create Vote Controller."
  news_content_pr_217: "<a href=\"https://github.com/MushroomObserver/mushroom-observer/pull/217\">PR #217</a> (January 15, 2016) Make \"Textile markup system\" a link everywhere on edit_name form."
  news_content_pr_216: "<a href=\"https://github.com/MushroomObserver/mushroom-observer/pull/216\">PR #216</a> (January 15, 2016) Remove IP address blocking from Rails code."
  news_content_pr_215: "<a href=\"https://github.com/MushroomObserver/mushroom-observer/pull/215\">PR #215</a> (January 15, 2016) Always show Observer Preference line in Observations if user checks \"View Observer’s Preferred ID?\"."
  news_content_pr_213: "<a href=\"https://github.com/MushroomObserver/mushroom-observer/pull/213\">PR #213</a> (January 14, 2016) Add Capybara gem and counterparts of 2 older integration tests."
  news_content_pr_212: "<a href=\"https://github.com/MushroomObserver/mushroom-observer/pull/212\">PR #212</a> (January 14, 2016) Enable web console in development mode on the VM."
  news_content_pr_208: "<a href=\"https://github.com/MushroomObserver/mushroom-observer/pull/208\">PR #208</a> (December 13, 2015) <u>Rails 4.2.5</u>\n\nAt long last the Mushroom Observer website is up to date with the latest stable version of Ruby on Rails (4.2.5). This has not been true since at least March of 2009. The upgrade process started last August when we were still using the 2.1.1 version of Ruby on Rails.\n\nThis has been a huge team effort by all the volunteer developers on the project. Thanks to every one of you for helping to make this happen.\n\nFor those who are interested in the technical low-down of this specific release, we got to 4.1 last month and the biggest change between 4.1 and 4.2 was a new HTML parsing library that required many minor code changes throughout out code base. There have also been some changes to how email is handled and a variety of other small changes to the code base. You should see no new changes in the site due to this latest upgrade, but of course <a href=\"/admins/emails/webmaster_questions/new\">send us a note</a> if you see anything wrong."

  # shared/_observation_list
  observation_made_confidence: Community confidence

  # account/preferences/edit
  prefs_title: Change Preferences
  prefs_link: Edit Preferences
  prefs_login: Login
  prefs_email: Email address
  prefs_password_new: New password
  prefs_password_confirm: Confirm new password

  prefs_appearance: Appearance Settings
  prefs_theme: Preferred theme
  prefs_themes_about: About Themes
  prefs_locale: Language
  prefs_location_format: Location Format
  prefs_location_format_postal: Postal (New York, USA)
  prefs_location_format_scientific: Scientific (USA, New York)
  prefs_hide_authors: "[:AUTHORITYS]"
  prefs_hide_authors_none: show author for all ranks (default)
  prefs_hide_authors_above_species: hide author for genus and higher ranks
  prefs_thumbnail_size: Thumbnail size
  prefs_thumbnail_small: "[:image_show_small]"
  prefs_thumbnail_large: "[:image_show_large]"
  prefs_thumbnail_maps: View thumbnail map on Observation page?
  prefs_image_size: Image size for "lightbox"
  prefs_image_size_help: Size shown when you click on an image.
  prefs_image_small: "[:image_show_small] (320 x 320)"
  prefs_image_medium: "[:image_show_medium] (640 x 640)"
  prefs_image_large: "[:image_show_large] (960 x 960)"
  prefs_image_huge: "[:image_show_huge] Huge (1280 x 1280)"
  prefs_image_full_size: "[:image_show_full_size]"
  prefs_layout_count: List page items
  prefs_layout_title: List page layout
  prefs_rows_by: rows ×
  prefs_columns: columns
  prefs_alt_col_colors: Alternate column colors.
  prefs_alt_row_colors: Alternate row colors.
  prefs_text_below_images: Put text below images.
  prefs_view_owner_id_help: View Observer's preferred ID for Observation (in addition to consensus ID)
  prefs_view_owner_id: "[:prefs_view_owner_id_help]"

  prefs_content_filters: Content Filters
  prefs_content_filters_explanation: Control content visibility site-wide.
  prefs_filters_has_images: Hide observations with no images
  prefs_filters_has_specimen: Hide observations with no specimens
  prefs_filters_lichen: Filter observations of lichens
  prefs_filters_lichen_yes: Show only lichens
  prefs_filters_lichen_no: Hide lichens
  prefs_filters_region: Show only observations and locations within this region
  prefs_filters_region_help: Must match the end of the location name, e.g., "Thailand" and "California, USA".
  prefs_filters_clade: Show only observations within this taxonomic clade
  prefs_filters_clade_help: Any taxonomic level is okay, e.g., "Agaricales", "Amanitaceae" and "Cortinarius".
  prefs_filter_off: filter off

  prefs_notes_template: Observation Notes Template
  notes_template: "[:prefs_notes_template]"
  prefs_notes_template_explanation: Comma-separated list of Notes sub-headings for the Create Observation page.
  prefs_notes_template_no_other: must not include a heading named “[part]”
  prefs_notes_template_no_dups: contains duplicate heading “[part]”
  prefs_privacy: Privacy Settings
  prefs_votes_anonymous: Votes on proposed names and images
  prefs_votes_anonymous_no: Always public
  prefs_votes_anonymous_yes: Always anonymous
  prefs_votes_anonymous_old: Public after [cutoff]
  prefs_keep_image_filenames: Keep original file name of uploaded images?
  prefs_keep_image_filenames_toss: remove from database completely
  prefs_keep_image_filenames_keep_but_hide: save but keep them private
  prefs_keep_image_filenames_keep_and_show: save and make them public
  prefs_bulk_filename_purge: Purge All Filenames from Database
  prefs_bulk_filename_purge_confirm: Are you sure you want to purge all image filenames from our database? This action cannot be undone. Please note that no one but you is able to see these filenames, anyway.
  prefs_bulk_filename_purge_success: Successfully purged all image filenames from our database.
  prefs_change_image_vote_anonymity: Change Image Vote Anonymity
  prefs_license_note: Default "license":/info/how_to_use#license you want for new images.

  prefs_email_please_notify: Please notify me when...
  prefs_email_general: General Email
  prefs_email_general_commercial: someone is interested in using an image of mine for commercial purposes.
  prefs_email_general_features: new features come out.
  prefs_email_general_feature: "[:prefs_email_general_features]"
  prefs_email_general_questions: someone wants to send me a question about my observations, etc.
  prefs_email_general_question: "[:prefs_email_general_questions]"
  prefs_email_comments: "[:Comment] Email"
  prefs_email_comments_owner: someone comments on my observations, names, etc.
  prefs_email_comments_response: someone posts responses to my comments.
  prefs_email_locations: "[:Location] Email"
  prefs_email_locations_admin: someone changes a location I administrate.
  prefs_email_locations_author: someone changes a location I'm author on.
  prefs_email_locations_editor: someone changes a location I've edited.
  prefs_email_observations: "[:Observation] Email"
  prefs_email_observations_consensus: consensus name changes for one of my observations.
  prefs_email_observations_naming: someone proposes a name for one of my observations.
  prefs_email_names: "[:Name] Email"
  prefs_email_names_admin: someone changes a name I administrate.
  prefs_email_names_author: someone changes a name I'm author on.
  prefs_email_names_editor: someone changes a name I've edited.
  prefs_email_names_reviewer: someone changes a name I've reviewed.
  prefs_email_prefs: Email preferences
  prefs_email_html: It's okay to use HTML in my emails.
  prefs_no_emails: Opt out of _all_ email from MO.
  prefs_email_digest_daily: Send me summary at the end of the day.
  prefs_email_digest_immediate: Notify me of events as they happen.
  prefs_email_digest_weekly: Send me summary at the end of the week.
  prefs_email_note: Note that none of these email features will cause your email address to be displayed on a webpage or allow the person who wants to contact you to obtain your email address. You will be sent an email from news at mushroomobserver.org that will contain the contact information for the person who wants to contact you. It will be entirely up to you if you want to respond to them.

  # account/profile
  profile_title: "[:edit_object(type=:profile)]"
  profile_link: "[:edit_object(type=:profile)]"
  profile_button: "[:SAVE_CHANGES]"
  profile_name: "[:Name]"
  profile_notes: About yourself
  profile_location: Primary location
  profile_mailing_address: Mailing Address for Collections
  profile_image_create: Upload photo
  profile_image_change: Upload new photo
  profile_image_remove: "(Remove photo.)"
  profile_image_reuse: "(Reuse another photo.)"
  image_copyright_holder: Copyright holder and license for this image
  image_copyright_warning: Please only upload an image that you created or which you own the copyright of.

  # account/reverify
  reverify_welcome: Reverify Account
  reverify_link: Reverify
  reverify_note: "Your account, [user], has not been verified yet.\n\nCheck your email for your verification URL or click the link below to have the verification email resent."

  # rss_logs/rss
  rss_description: List of changes to [:app_title] as they happen.
  rss_log_of_deleted_item: Deleted Item
  rss_log_title: Activity Log
  rss_by: by [user]
  rss_title: "[:app_title]"
  rss_filtered_mouseover: "[:app_title] has applied filter(s) based on your preferences."
  rss_show: "Show:"
  rss_hide: "Hide:"
  rss_all: Everything
  rss_all_help: Show all object types.
  rss_one_observation: "[:OBSERVATIONS]"
  rss_one_name: "[:NAMES]"
  rss_one_location: "[:LOCATIONS]"
  rss_one_species_list: "[:SPECIES_LISTS]"
  rss_one_project: "[:PROJECTS]"
  rss_one_glossary_term: "[:GLOSSARY]"
  rss_one_article: "[:NEWS]"
  rss_one_help: Show only [types].
  rss_make_default: Make This My Default
  rss_this_is_default: This Is Your Default
  rss_created_at: "[TYPE] Created"
  rss_changed: "[TYPE] Changed"
  rss_destroyed: "[TYPE] Destroyed"
  rss_consensus_reached: Consensus established

  # shared/_textile_help
  general_textile_link: Can be formatted with <a href="/info/textile_sandbox" target="_new">Textile</a>.
  shared_textile_link: More details here.
  shared_textile_help: Notes can be formatted using the <a href="/info/textile_sandbox" target="_new">Textile markup system</a>.<br/> _Amanita ocreata_, _A. ocreata_ ---> <u><b><i>Amanita ocreata</i></b></u> (linked to name description)<br/> __italic__, **bold** ---> <i>italic</i>, <b>bold</b><br/>

  field_textile_link: This field can be formatted with <a href="/info/textile_sandbox" target="_new">Textile</a>.

  # comments/_comments_for_object
  show_comments_add_comment: "[:add_object(type=:comment)]"
  show_comments_no_comments_yet: No one has commented yet.
  show_comments_and_more: And [num] more...

  # observation/_show_consensus
  show_consensus_species: Species in [name]

  # name/show_name_description or location/show_location_description
  show_description_empty: Nothing has been written for this description yet.
  show_description_destroy: "[:DESTROY]"
  show_description_edit: "[:EDIT]"
  show_description_clone: Clone
  show_description_merge: Merge With Another
  show_description_move: Move This Description
  show_description_publish: Publish
  show_description_make_default: Make Default
  show_description_adjust_permissions: Adjust Permissions
  show_description_read_permissions: View
  show_description_write_permissions: Edit
  show_description_clone_help: Create your own description based on this description.
  show_description_merge_help: Merge this description into another, then remove this one.
  show_description_move_help: Move this description to a different [parent].
  show_description_publish_help: Publish this draft and make it the default public description.
  show_description_make_default_help: Make this the default description that is shown on the main '[:show_name(name=:name)]' page.
  show_description_adjust_permissions_help: Change the set of users who are allowed to view, modify or administrate this description.

  # observer/_show_images
  show_images_small_thumbs: "(small thumbnails)"
  show_images_large_thumbs: "(large thumbnails)"

  # observer/_show_lists
  show_lists_header: "[:SPECIES_LISTS]"

  # location/show_location
  show_location_create: "[:create_object(type=:location)]"
  show_location_edit: "[:edit_object(type=:location)]"
  show_location_destroy: "[:destroy_object(type=:location)]"
  show_location_observations: Observations at this Location
  show_location_highest: Highest Elevation
  show_location_lowest: Lowest Elevation
  show_location_no_descriptions: There are no descriptions for this location yet.
  show_location_create_description: "[:CREATE]"
  show_location_creator: User who defined this location
  show_location_editor: "[:Editors]"
  show_location_editors: "[:Editors]"
  show_location_reverse: Reverse Location
  show_location_locked: This location is locked. If you want to change the location of your observation, please edit the observation instead. Changing a location name or coordinates implicitly changes all the observations at that location, too.
  show_location_hidden: This location is considered hidden either because it is private property whose owners do not want the location revealed or because it contains sensitive habitat. Its coordinates are intentionally imprecise and all associated observations have hidden GPS coordinates.

  # names
  show_name_add_name: "[:add_object(type=:name)]"
  show_name_edit_name: "[:edit_object(type=:name)]"
  show_name_distribution_map: Occurrence Map
  show_name_change_synonyms: Change Synonyms
  show_name_email_tracking: Email Tracking
  show_name_create_description: "[:CREATE]"
  show_name_synonyms: Synonym(s)
  show_name_preferred_synonyms: Preferred Synonyms
  show_name_deprecated_synonyms: Deprecated Synonyms
  show_name_misspelled_synonyms: Misspellings
  show_name_misspelling: This name is misspelled.
  show_name_misspelling_correct: "[:CORRECT_SPELLING]"
  show_name_refresh_classification: Refresh from Genus
  show_name_propagate_classification: Propagate to Subtaxa
  show_name_lifeform: Lifeform
  show_name_propagate_lifeform: Propagate to Subtaxa
  show_name_notes: "[:form_names_taxonomic_notes]"
  show_name_descriptions: "[:DESCRIPTIONS]"
  show_name_create_draft: Create New Draft for
  show_name_no_descriptions: There are no descriptions for this name yet.
  show_name_description_author: "[:Description] author"
  show_name_description_authors: "[:Description] authors"
  show_name_description_editor: "[:Description] editor"
  show_name_description_editors: "[:Description] editors"
  show_name_author_request: Request Authorship Credit
  show_name_content_status: Description status
  show_name_latest_review: "Latest review: [date] by [user]"
  show_name_most_confident: Most Confident Observations
  show_name_previous_version: Previous Version
  show_name_other_versions: Other Versions
  show_name_creator: First person to use this name on MO
  show_name_editor: "[:Editors]"
  show_name_editors: "[:Editors]"
  show_name_other_observations_notes: "(Someone proposed [name] for these observations, but consensus hasn't accepted it. Confidence value is for __this__ name, not the consensus name.)"
  show_name_nomenclature: Nomenclature
  show_name_classification: Classification
  show_name_general_description: "[:form_names_gen_desc]"
  show_name_see_more: See More
  show_name_icn_id_missing: missing
  google_name_search: Google Search
  index_fungorum: Index Fungorum
  index_fungorum_search: Index Fungorum search page
  index_fungorum_web_search: Index Fungorum web search
  mycobank: MycoBank
  mycobank_search: MycoBank search
  gsd_species_synonymy: GSD Species Synonymy
  sf_species_synonymy: SF Species Synonymy

  # names - links to observations
  show_name_observations: More [:OBSERVATIONS]
  show_name_observations_of: More [:OBSERVATIONS] of [name]
  show_name_all_observations: More [:OBSERVATIONS] (all synonyms)
  show_name_synonym_observations: Synonym [:OBSERVATIONS]
  show_name_other_observations: Similar [:OBSERVATIONS]
  show_observations_of: "[:OBSERVATIONS] of:"
  obss_of_this_name: this name
  obss_of_taxon: this taxon, any name
  taxon_obss_other_names: this taxon, other names
  obss_name_proposed: any taxon, this name proposed
  obss_taxon_proposed: other taxa, this taxon proposed
  show_subtaxa_obss: subtaxa
  show_name_locked: This name is locked. If you want to change the name of your observation, please propose a new name for your observation and vote on it, instead. If you change a name record on MO, it implicitly changes all the observations of that name.
  show_name_inherit_classification: Copy from parent.
  edit_classification_title: Edit Classification of [name]
  inherit_classification_title: Copy Classification from Parent of [name]
  inherit_classification_parent_name: Name of Parent
  inherit_classification_parent_blank: Parent has no classification, either!
  inherit_classification_no_matches: No names match.
  inherit_classification_alt_spellings: No names match. Maybe you meant one of these?
  inherit_classification_multiple_matches: Multiple names match. Which did you mean?
  inherit_classification_parent_lower_rank: Parent must be higher rank than [rank].
  show_name_num_notifications: "*Number of users interested in this name:* [num]"

  # observations/_show_namings
  show_namings_proposed_name: "[:NAMING]"
  show_namings_proposed_names: "[:NAMINGS]"
  show_namings_no_names_yet: No names have been proposed yet.
  show_namings_propose_new_name: Propose Another Name
  show_namings_eye_help: Observer's choice
  show_namings_eyes_help: Current consensus
  show_namings_community_favorite: This is the community favorite.
  show_namings_consensus: Community Vote
  show_namings_no_votes: no votes
  show_namings_your_vote: Your Vote
  show_namings_update_votes: Update Votes
  show_namings_suggest_names: Name Suggestions
  show_namings_cast: Cast Vote
  show_namings_user: "[:User]"
  show_namings_consensus_help: For each name listed above select your opinion of how well that name applies to this observation. Select '[:show_namings_propose_new_name]' if you want to suggest another option. See the "How to Use":/info/how_to_use#voting page for more details on how the votes are tallied.
  show_namings_lose_changes: You must click '[:show_namings_update_votes]' to save any changes you've made to your votes.
  show_namings_please_login: Please login to propose your own names and vote on existing names.
  show_namings_saving: Saving

  # observations/show_observation
  show_observation_site_id: Site ID
  show_observation_owner_id: Observer Preference
  show_observation_no_clear_preference: no clear preference
  show_observation_details: "[:DETAIL]"
  show_observation_details_inat_import: Imported [date] from
  show_observation_details_inat_export: Copied to iNaturalist as
  show_observation_inat_lat_lng: Public lat/lng
  show_observation_inat_suggested_ids: Suggested IDs
  show_observation_edit_observation: "[:edit_object(type=:observation)]"
  show_observation_propose_new_name: "[:show_namings_propose_new_name]"
  show_observation_debug_consensus: Debug Consensus
  show_observation_alternative_names: Alternative Name(s)
  show_observation_preferred_names: Preferred Name(s)
  show_observation_observation_created_at: Observation created
  # This is used if this is the location where the thing was growing.
  show_observation_collection_location: Collection location
  # This is used if this is NOT the location where the thing was growing.
  show_observation_seen_at: Seen at
  show_observation_gps_hidden: coordinates hidden from public
  show_observation_vague_location: This observation will not appear on maps of its taxon because the location is too vague.
  show_observation_improve_location: If you would like it to be included in maps, choose a more precise location.
  show_observation_specimen_available: Specimen available
  show_observation_specimen_not_available: No specimen available
  show_observation_no_images: No images
  show_observation_remove_images: "[:remove_objects(type=:image)]"
  show_observation_reuse_image: Reuse Image
  show_observation_add_images: "[:add_objects(type=:image)]"
  show_observation_species_lists: "[:SPECIES_LISTS]"
  show_observation_manage_species_lists: Manage Observation Lists
  show_observation_send_question: Send Observer a Question
  show_observation_view_notifications: View Notifications
  show_observation_hide_map: Hide thumbnail map.
  show_observation_thumbnail_map_hidden: Thumbnail map hidden. To re-enable this feature, go to your "[:app_preferences]":/account/preferences/edit page.
  show_observation_add_link: Add an external link
  show_observation_add_link_dialog: "Enter a link here to this observation on another website. Use the full URL, including \"https://\":"
  show_observation_no_collection_numbers: No [:collection_numbers]
  show_observation_remove_collection_number: Remove collection number from this observation
  show_observation_no_herbarium_records: No [:herbarium_records]
  show_observation_remove_herbarium_record: Remove fungarium record from this observation
  show_observation_add_sequence: Add [:SEQUENCE]
  show_observation_no_sequences: No [:sequences]
  show_observation_archive_link: Show Archive Record
  show_observation_blast_link: Run BLAST®
  show_observation_more_like_this: More like this
  show_observation_look_alikes: Look-alikes
  show_observation_related_taxa: Related taxa
  map_observation_title: "Map of Observation #[ID]"

  # observations/suggestions
  suggestions_title: Confident Suggestions
  suggestions_title_others: Wild Guesses
  suggestions_already_proposed: already proposed
  suggestions_propose_name: Propose This Name
  suggestions_confidence: Confidence
  suggestions_max: Max
  suggestions_avg: Avg
  suggestions_excellent: excellent
  suggestions_good: good
  suggestions_fair: fair
  suggestions_poor: poor
  suggestions_processing_images: Loading images
  suggestions_processing_image: Analyzing image
  suggestions_processing_results: Processing results
  suggestions_error: Something went wrong, sorry!

  # locations/show_past_location
  show_past_location_title: "[:VERSION] [num]: [name]"
  show_past_location_other_versions: Other Versions
  show_past_location_no_version: No version specified

  # locations/show_past_location_description
  show_past_location_description_title: "[:VERSION] [num]: [name]"

  # names/versions/show
  show_past_name_title: "[:VERSION] [num]: [name]"

  # names/descriptions/versions/show
  show_past_name_description_title: "[:VERSION] [num]: [name]"

  # object/show_past_versions
  show_past_version_merged_with: "(merged with #[id])"

  # observer/show_rss_log
  show_rss_log_title: Log for [title]

  # info/site_stats
  show_site_stats_title: Site Statistics

  # observations/_show_votes
  show_votes_title: Show Votes for [name]
  show_votes_users: "[:Users]"
  show_votes_vote: "[:Vote]"
  show_votes_weight: Weight
  show_votes_average: Average
  show_votes_score: Score
  show_votes_go_public: Make all of my votes public.
  show_votes_go_private: Make all of my votes anonymous.
  show_votes_total: "Overall Score\nsum(score * weight) /\n(total weight + 1)"
  show_votes_descript: User's votes are weighted by their contribution to the site (log<small>10</small> contribution). In addition, the user who created the observation gets an extra vote.
  show_votes_go_public_confirm: This will make all your votes for all observations public, not just your vote for this name. Is this what you want to do?
  show_votes_go_private_confirm: This will make all your votes for all observations anonymous, not just your vote for this name. Is this what you want to do?
  show_votes_gone_public: Thank you! Your preferences have been updated. Other users can now see your votes.
  show_votes_gone_private: Your preferences have been updated. Other users can no longer see your votes.

  # users/show
  show_user_about: About [user]
  show_user_title: Contribution Summary for [user]
  show_user_contributors: "[:app_contributors]"
  show_user_observations_by: Observations by [name]
  show_user_your_observations: Your Observations
  show_user_comments_for: Comments for [name]
  show_user_comments_for_you: Comments for You
  show_user_your_notifications: Your Email Alerts
  show_user_edit_profile: Edit Profile
  show_user_email_to: Email [name]
  show_user_joined: Joined
  show_user_mailing_address: Mailing Address for Collections
  show_user_primary_location: Primary Location
  show_user_personal_herbarium: Personal Fungarium
  show_user_total: Total
  show_user_language_contribution: "Translations: [name]"
  show_user_life_list: "[species] species in [genera] genera"

  # sequence
  sequence_edit_title: Editing [name]

  # account/signup
  signup_title: Account signup
  signup_name: Name (optional)
  signup_login: Desired login
  signup_email_address: Email address
  signup_email_confirmation: Confirm email
  signup_choose_password: Choose password
  signup_confirm_password: Confirm password
  signup_preferred_theme: Preferred Theme (optional)
  signup_random: Random
  signup_button: Signup
  signup_email_help: "In order to sign up, you must provide a working email address. (One-time addresses will not work. Addresses that block email from mushroomobserver.org will not work.)\n\nWhen you complete this page and click \"Signup\", we will send you an email with account verification information. (This helps us to block spammers.)\n\nOnce you verify your account, you can change your email on your account Preferences page. We are very careful to never show your email address on a webpage that others can access. We will never sell your email address. We will only share your email address if you ask us to (e.g., when you send an email to another member, they will see your email). By default your email address will be used to send you information about changes to the site as well as notifications relevant to your contributions to the site. You can opt out of these uses by changing your Preferences."

  # species_list/create_species_list

  # species_list/edit_species_list

  # species_list/add_remove_observations
  species_list_add_remove_title: Add or Remove Observations from List
  species_list_add_remove_cancel: Cancel (back to observation index)
  species_list_add_remove_body: Adding or removing [num] observation(s) to/from list. Enter title or id of target observation list. Don't worry, it will ignore observations already added or removed from the list.
  species_list_add_remove_label: Target observation list
  species_list_add_remove_add_success: Successfully added [num] observation(s) to observation list.
  species_list_add_remove_remove_success: Successfully removed [num] observation(s) from observation list.
  species_list_add_remove_no_query: Missing observation query results, or query has expired.
  species_list_add_remove_bad_name: "Unrecognized observation list id or title: [name]"

  # species_list/manage_species_lists
  species_list_manage_title: Manage Observation Lists for [name]
  species_list_manage_belongs_to: This observation belongs to
  species_list_manage_doesnt_contain: Lists you own that do not contain this observation

  # species_list/manage_projects
  species_list_projects_title: Manage Projects for [List]
  species_list_projects_which_objects: Which objects?
  species_list_projects_which_projects: Which projects?
  species_list_projects_this_list: this observation list
  species_list_projects_observations: observations in this list
  species_list_projects_images: images in this list
  species_list_projects_no_add_to_project: You do not have permission to attach objects to the project "[proj]".
  species_list_projects_help: "This form allows you to either attach this list or its observations or images to one or more projects, or remove them from one or more projects. Choose which objects you wish to attach or remove, then choose the project or projects you wish to attach them to or remove them from, then click on \"Attach\" or \"Remove\" to perform the operation. Note: It will only allow you to attach or remove objects which you have permission to edit."

  # species_list/show_species_list
  species_list_show_download: Downloads, Reports, Print Labels
  species_list_show_save_as_txt: Save as Plain Text
  species_list_show_save_as_rtf: Save as Rich Text
  species_list_show_save_as_csv: Save as Spreadsheet
  species_list_show_print_labels: Print Labels
  species_list_show_set_source: Save This List for Later
  species_list_show_set_source_help: Save this list for the next time you create or edit an observation list. It will display a list of the species in this list for you to choose from.
  species_list_show_clone_list: Make a Copy of This List
  species_list_show_write_in: Write In New Observations
  species_list_show_add_remove_from_another_list: Add To / Remove From Another List
  species_list_show_manage_projects: Manage Projects
  species_list_show_manage_projects_help: Change which projects this list and its observations and images are attached to.
  species_list_show_add_new_observations: Add New Observations
  species_list_show_add_new_observations_help: Create and add a set of new observations to this list.
  species_list_show_manage_observations_too: If you would like to attach/remove observations or images, too, please use the "[:species_list_show_manage_projects]" link.
  species_list_show_edit: Edit This List
  species_list_show_clear_list: Clear This List
  species_list_show_destroy: Destroy This List
  species_list_show_members: Members
  species_list_show_no_members: This list contains no observations.
  species_list_show_regular_index: Regular Index
  species_list_show_regular_index_help: Show observations in the "regular" index as a table of thumbnails.

  # species_list/species_lists_by_title
  species_list_by_title_title: "[:SPECIES_LISTS] by Title"
  species_list_by_title_created_at: "[:Created]"
  species_list_by_title_list_name: List Name
  species_list_by_title_owner: Owner
  species_list_by_title_size: Size

  # species_list/upload_species_list
  species_list_upload_title: "[:UPLOAD] [:SPECIES_LIST]"
  species_list_upload_label: "[:UPLOAD] [:SPECIES_LIST]"
  species_list_upload_help: An observation list should be a simple text file with each name on its own line.

  # species_list/download
  species_list_download_title: Observation List Reports and Downloads
  species_list_download_back: Back to Observation List
  species_list_labels_header: Print Labels for Observation
  species_list_labels_button: Print Labels
  species_list_report_header: Save a Checklist of Names
  species_list_report_button: Save Names
  species_list_download_header: Download Observation Data

  # species_list/write_in
  species_list_write_in_title: "Add New Observations to [list_title]"

  # sequence/add_sequence
  sequence_add_edit: "[:edit_object(type=:observation)]"
  sequence_add_owner_id: "[:show_observation_owner_id]"

  # sequence/form_sequence
  form_sequence_locus_help: "Start with a short abbreviation (because the [:OBSERVATION] displays only the first [locus_width] characters). Examples:\n&nbsp;&nbsp;ITS\n&nbsp;&nbsp;multi-locus\n&nbsp;&nbsp;LSU large subunit ribosomal RNA gene, partial sequence"
  form_sequence_both_required: "[:BASES] and/or both [:ARCHIVE]/[:ACCESSION] required"
  form_sequence_bases_format: FASTA or Bare Sequence format
  form_sequence_archive_help: On-line, public database with [:sequence] data for this [:OBSERVATION].
  form_sequence_accession: "[:ACCESSION] number/code"
  form_sequence_accession_help: "Examples:\n&nbsp;&nbsp;KT968655\n&nbsp;&nbsp;UDB024324"
  form_sequence_valid_deposit: "[:deposit] requires both [:archive] and [:accession]"
  form_sequence_bases_or_deposit_required: bases and/or deposit required

  # users/by_contribution
  users_by_contribution_title: List of Contributors
  users_by_contribution_legend: How we estimate contribution
  users_by_contribution_2a: "[:images]"
  users_by_contribution_2b: "[:name]"
  users_by_contribution_2c: "[:observation]"
  users_by_contribution_2d: "[:naming]"
  users_by_contribution_2e: "[:vote]"
  users_by_contribution_2f: points
  users_by_contribution_1: "The order is currently based on an automated estimation of what each person has contributed to the site. The purpose of creating this order is to recognize the individual contributions of the members of the [:app_title] community.\n\nThe current formula is a weighted sum of each contribution. The current weighting is:"
  users_by_contribution_2: "Thus an observation of a species not previously in the site with three images would count as:"
  users_by_contribution_3: These weights or the overall method of ranking is likely to change over time based on feedback from the members of the community.

  # account/verify
  verify_note: "Your account has been verified...\n\nYou should now be able to post observations, upload images, edit name descriptions, define new locations, add comments, and propose and vote on identifications at \"[:app_title]\":[domain].\n\nThanks for joining!"

  # account/choose_password
  account_choose_password_title: Verifying Your Account
  account_choose_password_warning: You must choose a password before we can verify your account.

  # account/welcome
  welcome_no_user_title: User not set in session
  welcome_logout_link: Logout
  welcome_no_user_note: If you are not a spammer, please report this as an error.
  welcome_note: You are now logged into the system...

  # semantic_vernacular/delete
  delete_svd_not_allowed: Only admins can delete components of Semantic Vernacular Descriptions
  semantic_vernacular_index: Go to all Semantic Vernacular Descriptions
  semantic_vernacular_proposed: Proposed by [name] at [date_time]
  semantic_vernacular_delete: Delete
  semantic_vernacular_title: "SVD Detail: [name]"

  # glossary term fields
  glossary_term_created_at: Created At
  glossary_term_updated_at: Updated At
  glossary_term_name: Name
  glossary_term_description: Description

  # glossary_term#show
  show_glossary_term: Show Glossary Term
  show_glossary_term_reuse_image: Add Example
  show_glossary_term_remove_image: Remove Examples
  show_glossary_term_creator: Creator of this Glossary Term
  show_glossary_term_editor: "[:Editors]"
  show_glossary_term_editors: "[:Editors]"


  # glossary_term#show_past_glossary_term
  show_past_glossary_term_title: "[:VERSION] [num]: [name]"
  show_past_glossary_term_no_version: No version specified

  # glossary_term#create_glossary_term
  create_glossary_term: Create New Glossary Term
  create_glossary_term_add: Add Glossary Term

  # glossary_term#index
  glossary_term_index: Glossary
  glossary_term_index_title: Glossary of Mycology Terms
  glossary_term_index_documentation: Documentation and Guidelines

  # glossary_term#edit
  edit_glossary_term: "[:edit_object(type=:glossary_term)]"
  edit_glossary_term_not_allowed: This Glossary Term has been locked by the site admins
  edit_glossary_term_locked: Lock this Glossary Term?


  # glossary_term errors
  glossary_error_name_blank: Name cannot be blank.
  glossary_error_duplicate_name: Name must be unique.
  glossary_error_description_or_image: Glossary term must have a description or image.

  # news article fields
  article_title: Title
  article_body: Body

  # article/create_article
  article_body_required: "[:article_body] [:REQUIRED]"
  article_title_required: "[:article_title] [:REQUIRED]"
  form_article_title_help: This field will appear in the Activity Feed.

  # article/show_article
  show_article: "[:show_object(type=:article)]"

  # article/index_article
  index_article: "[:ARTICLE] Index"

  # publication fields
  publication_full: Full Reference
  publication_link: Link
  publication_peer_reviewed: Publication was peer reviewed
  publication_how_helped: How did Mushroom Observer help with this publication?
  publication_mo_mentioned: Mushroom Observer is mentioned or referenced in the publication

  # publication/index
  publication_index: Publication List
  publication_index_title: List of All Publications
  publication_index_intro: This is a list of all known publications that benefitted in some way by the existence of the Mushroom Observer. If you are aware of an article that should be added to this list please "add it":/publications/new. If you find an error, please add the correct citation and "send us a note":/admin/emails/webmaster_questions/new.
  publication_full_help: When possible please use the other citations as a model for how to format new ones and specifically start the citation with the family name of the lead author.
  publication_legend: "*P* indicates that it is a scientific, peer-reviewed article.\n*M* indicates that the article explicitly mentions or references the Mushroom Observer."
  publication_citation: "We encourage you to cite Mushroom Observer this way:\n\nWilson, N., Hollinger, J., et al. 2006-present. Mushroom Observer. https://mushroomobserver.org\n\nHowever, your publisher may restrict how or whether websites can be cited. If you need a published reference the best current citation we are aware of is:"

  # publication/edit

  # publication/create_event

  # publication/show
  show_publication_added_by: Added by

  # herbarium fields
  herbarium_curator: Curator
  herbarium_curators: Curators
  herbarium_mailing_address: Mailing Address
  herbarium_code: Code
  herbarium_mcp_db: 'MyCoPortal Collection ID'
  user_personal_herbarium: "[name]: Personal Fungarium"

  # herbaria/show
  show_herbarium_herbarium_record_count: This fungarium contains [count] fungarium record(s).
  show_herbarium_mcp_db_missing: Missing
  show_herbarium_add_curator: Add Curator
  show_herbarium_no_user: Unable to find the user '[login]'.
  show_herbarium_curator_request: Request to be a Curator
  show_herbarium_curator_help: When you press send below, you will send a note to the admins requesting to be made an admin of this fungarium. When we add curators to an MO fungarium, those curators are given exclusive rights to edit the fungarium's addresses and notes. Curators are also allowed to create fungarium records for other users' observations. For example, when a fungarium accessions a contributor's specimen, the fungarium can create a record attached to the contributor's observation on MO noting that the specimen resides at your fungarium and what its accession number is. Please ask how MO can help your fungarium IT people automate this process via our API.
  show_herbarium_request_sent: Request has been sent to admins. We'll get back to you as soon as possible.

  # herbaria/create
  create_herbarium: New Fungarium
  create_herbarium_personal: Check this box if this is your personal fungarium
  create_herbarium_personal_help: Each user can have one personal fungarium that they have curator privileges for. By default it is called "[name]", but you can change that name to anything you like.
  create_herbarium_code: Standard Abbreviation
  create_herbarium_code_recommended: recommended for Index Herbariorum-listed Fungaria
  create_herbarium_code_help: Look up the standard abbreviation for a fungarium at "Index Herbariorum":https://sweetgum.nybg.org/science/ih/.
  create_herbarium_email: Email Address
  create_herbarium_mailing_address: Mailing Address
  create_herbarium_duplicate_name: Fungarium called '[name]' already exists.
  create_herbarium_personal_already_exists: You've already created a personal fungarium called '[name]'.
  create_herbarium_must_define_location: You must define this location before we can use it for this fungarium. Any other information you provided has been saved.
  create_herbarium_name_blank: Fungarium name must not be blank.

  # herbaria/edit
  edit_herbarium: Edit Fungarium
  edit_herbarium_this_is_personal_herbarium: This is your personal fungarium. You are only allowed one personal fungarium. If you would like to change which fungarium is your personal fungarium, please contact the admins and explain the situation.
  edit_herbarium_cant_make_personal: You can't make this your personal fungarium because you don't own all the fungarium records. You will need to have an admin do this for you. Please send us a message explaining what's going on.
  edit_herbarium_admin_make_personal: Make this the personal fungarium for
  edit_herbarium_user_records: User "[name]" has [num] records in this fungarium.
  edit_herbarium_no_herbarium_records: No fungarium records for this fungarium.
  edit_herbarium_user_already_has_personal_herbarium: User "[user]" already has a personal fungarium called "[herbarium]".
  edit_herbarium_successfully_made_personal: Successfully made this the personal fungarium of "[user]".
  edit_herbarium_successfully_made_nonpersonal: Successfully made this nobody's personal fungarium.

  # herbaria/index
  herbarium_index: Fungarium Index
  herbarium_index_list_all_herbaria: List All Fungaria
  herbarium_index_nonpersonal_herbaria: List Institutional Fungaria
  herbarium_index_records: Records
  herbarium_index_merge_help: Click on the fungarium below that you would like to merge "[name]" into. This will cause "[name]" to be deleted and all of its records and curators to be transferred into the new fungarium. If you do not have permission to perform the merge, it will send a request to the admins. ("+Cancel merge.+":[url])

  # herbaria/filtered
  list_herbaria_title: "[:list_objects(type=:herbarium)]"


  # herbarium record fields
  herbarium_record_herbarium_name: Fungarium Name
  herbarium_record_initial_det: Initial Determination
  herbarium_record_accession_number: Accession Number
  herbarium_record_user: Record Creator
  herbarium_record_notes: Fungarium Record Notes

  herbarium_record_collection: Collection Record

  # herbarium_record/create_herbarium_record
  create_herbarium_record: Add Fungarium Record
  create_herbarium_record_accession_number_help: "Must be a unique identifier for this fungarium. If you do not know the accession number, or there isn't one yet, use the observation number or your own collection number. Examples:\n&nbsp;&nbsp;12419\n&nbsp;&nbsp;BRY-L-0025845\n&nbsp;&nbsp;MO 174623\n&nbsp;&nbsp;Joe Smith 17-013"
  create_herbarium_separately: The fungarium you entered doesn't exist. Please create it separately and then add the fungarium record to your observation.
  create_herbarium_record_missing_herbarium_name: Missing fungarium name.
  create_herbarium_record_already_used: This fungarium record already exists. We've added this observation to it. If that isn't correct, remove it from your observation, then add the correct fungarium record.
  create_herbarium_record_already_used_by_someone_else: This accession number has already been recorded by someone else for [herbarium_name]. Try adding your initials to the accession number to distinguish labels.
  create_herbarium_record_only_curator_or_owner: Only curators can add fungarium records to other users' observations.

  # herbarium_record/edit_herbarium_record
  edit_herbarium_record: Edit Fungarium Record
  edit_herbarium_record_back_to_index: Back to Fungarium Record Index
  edit_herbarium_record_cant_add_or_remove: Only curators or the observer can add or remove an observation to or from a fungarium record.
  edit_herbarium_record_already_used: This fungarium record already exists. If you want to merge records, move the observations from this record to the other, then delete this record.
  edit_affects_multiple_observations: The changes you make here will affect all of the observations shown. If you wish to change a single observation, go to that observation, remove the incorrect [type] from it, then add the correct one. That will leave the [type] unchanged for any other observations associated with it.

  # herbarium_record/destroy_herbarium_record
  delete_herbarium_record: Destroy Fungarium Record

  # herbarium_record/herbarium_record_index (not a real page)
  herbarium_record_index_title: "[subject] Fungarium Record Index"

  # herbarium_record/list_herbarium_records
  list_herbarium_records_title: "[:list_objects(type=:herbarium_record)]"



  # collection number fields
  collection_number_name: Collector's Name
  collection_number_number: Collector's Number
  collection_number_user: Record Creator

  # collection_number/create_collection_number
  create_collection_number: Add Collection Number
  create_collection_number_missing_name: Missing collector's name.
  create_collection_number_missing_number: Missing collector's number.

  # collection_number/edit_collection_number
  edit_collection_number: Edit Collection Number
  edit_collection_number_back_to_index: Back to Collection Number Index
  edit_collection_number_cant_add_or_remove: Only the observer can add or remove a collection number to or from an observation.
  edit_collection_number_already_used: This collection number is shared with another observation. If you need to fix it, remove it from your observation, then add the correct one.
  edit_collection_numbers_merged: Merged [this] into [that]. If this was not what you meant to do, remove the collection number from one of the observations, then add the correct one.

  # collection_number/destroy_collection_number
  delete_collection_number: Destroy Collection Number

  # collection_number/collection_number_index (not a real page)
  collection_number_index_title: "[subject] Collection Number Index"

  # collection_number/list_collection_numbers
  list_collection_numbers_title: "[:list_objects(type=:collection_number)]"



  # support/donate
  donate_title: Donate to Mushroom Observer, Inc.
  donate_tab: Donate
  donate_other: Other Amount
  donate_anonymous: Anonymous donation
  donate_recurring: Monthly recurring donation
  donate_who: Name for Donors Page
  donate_email: Email (to ensure uniqueness)
  donate_confirm: Confirm
  donors_order: The donors names are ordered based first on the total amount donated and then by who has donated the most recently.
  donate_snail_mail: "Donors who wish to donate by check should make the check payable to \"Mushroom Observer, Inc.\" and mail it to our registered corporate address:\nMushroom Observer, Inc.\n68 Bay Rd.\nNorth Falmouth, MA 02556-2404"
  donors_title: The Mushroom Observer Community Thanks Our Donors
  donors_tab: Show Donors
  donate_thanks: Thank you for your interest in donating to Mushroom Observer!
  donate_explanation: "A donation can be made in any amount. There are two ways: via PayPal or by check. We encourage you to send a check for donations of $200 or more.\n\nPayPal donations can be made with most credit cards (no PayPal account needed) or via a PayPal account by clicking on the \"Confirm\" button below.\n\nFor donations by check see below.\n\nDonors are normally acknowledged by name on the \"Mushroom Observer Donors Page\":/support/donors. If you would like special arrangements for your acknowledgement please \"send us a comment\":/admin/emails/webmaster_questions/new."

  donate_fine_print: "\"https://www.mushroomobserver.org\":/ is operated by \"Mushroom Observer, Inc.\":/support/governance for educational purposes. Mushroom Observer, Inc. is a public charity described under section ==501(c)(3)== of the Internal Revenue Code (see \"IRS Determination Letter\":/doc/mo-determination.pdf). Donations to Mushroom Observer, Inc. are eligible to be deducted for federal income tax purposes. To substantiate the amount of your deductible donation, you will receive an email acknowledgement from Mushroom Observer, Inc. of the amount and date of your donation."

  # support/confirm
  confirm_title: Donation Confirmation
  confirm_amount: Amount
  confirm_text: Thank you for offering to make the following donation. To complete this transaction using PayPal, click the button below.
  confirm_positive_number_error: Other Amount must be a number greater than zero
  confirm_recurring: Recurring monthly

  # support/governance
  governance_title: Governance of the Mushroom Observer
  governance: "The \"Mushroom Observer website\":/ is owned and operated by the Massachusetts based non-profit, Mushroom Observer, Inc. - specifically the domain, mushroomobserver.org, as well as all relevant source code copyrights are owned by Mushroom Observer, Inc. The images and user entered text on the site are owned by their respective authors and are licensed for use under Creative Commons licenses as described on the \"Introduction\":/info/intro page.\n\nMushroom Observer, Inc. was organized based on its \"articles of organization\":/doc/mo-articles.pdf and operates under its \"bylaws\":/doc/mo-bylaws.pdf which may be revised from time to by its Board of Directors. Mushroom Observer, Inc. has been \"recognized as a section ==501(c)(3)== public charity\":/doc/mo-determination.pdf serving educational purposes. If you have questions about the governance of the site or need to get in touch with members of the Board of Directors please \"send us a comment\":/admin/emails/webmaster_questions/new."

  # support/thanks
  thanks_title: Thanks for Your Support!
  thanks_note: "Thank you for helping to support the Mushroom Observer. Your support is greatly appreciated and will help Mushroom Observer continue its mission.\n\nYour donation will be acknowledged by name on the \"Mushroom Observer Donors Page\":/support/donors once the funds are received unless you have requested special arrangements for your acknowledgement. Examples of special arrangements might be to make the donation anonymously or to leave it in someone else's name. If you would like special arrangements for your acknowledgement please \"send us a comment\":/admin/emails/webmaster_questions/new."

  # support/letter
  letter_title: Open Letter to the Community
  letter_body: "To the Mushroom Observer Community,\n\nIt has been an amazing year for us. This year we hit some major milestones: 100,000 images, 50,000 observations and 2,000 registered users. This means we have essentially been doubling every year. While Jason has achieved some minor miracles in his volunteer efforts to keep things going with the bare bones server configuration we are using, it is becoming clear that we will soon need more memory and more processors to support our continued growth.\n\nUnfortunately, this means our server expenses will be going up. So far I have been happy to support the Mushroom Observer server needs out of my own pocket, but those expenses have also been essentially doubling every year and I will soon not be able to afford it. As a result, I would like to start asking for donations from the community. Those of you who have gotten a lot out of the site and want to see it continue to grow and expand, now is your chance to give a little back and help with the financial support of the site.\n\nTo that end, we have setup a \"donation page\":/support/donate that can securely accept money from a PayPal account or a regular credit card.\n\nI would like to raise at least $2000 to cover basic server costs. The more we get, the more we can expand our capacity for traffic and growth. And the fewer times you will encounter server down time and failed uploads.\n\nWhen you make a donation, your name by default will be added to our \"donors page\":/support/donors as soon as we confirm the donation. If you would prefer to donate anonymously or make other special arrangements for your acknowledgement, \"send a comment\":/admin/emails/webmaster_questions/new after you make your donation.\n\nPlease help support this active internet community of people who enjoy sharing and learning more about the mushrooms around us.\n\nThanks,\n-Nathan"

  # support/wrapup_2011
  wrapup_2011_title: 2011 Wrapup to the Mushroom Observer Community
  wrapup_2011_body: "To the Mushroom Observer Community,\n\n2011 has been a relatively quiet year for Mushroom Observer at least from the perspective of new development. I have personally been working overtime on a new version of the Encyclopedia of Life and Jason has been working hard on a new lichen related website and book.\n\nEven so the site has continued to grow. We now have over 180,000 images, 80,000 observations and we are very close to 3,000 registered users. This continues our trend of nearly doubling every year. Fortunately, due to generous donations from all of you, Jason was able to substantially upgrade our server configuration and to the best of our knowledge the system has been working very well despite the ever growing demand. While we still have some money in the bank, we will continue to need \"additional donations\":/support/donate to keep the system going.\n\nAs was true last year, the donations are made through a not-for-profit corporation called The Consortium for Digital Mycology Resources (CDMR). The CDMR is recognized as a non-profit by the state of California, but is still not an official federal ==501(c)(3)== non-profit. However, the application process has moved forward and for now we continue to act as a non-profit and donations are tax deductible. For anyone interested in the details of that process please visit the \"CDMR website\":http://digitalmycology.org.\n\nThere have been a few notable new features added to Mushroom Observer over the last year. Jason did a great job developing the \"MO Feature Tracker\":/pivotal/index interface that interacts with our new freely accessible \"Pivotal Tracker account\":https://www.pivotaltracker.com/projects/224629 for tracking bugs and feature requests. In addition, I have been working quite a bit behind the scenes to prepare for a roughly 10 fold increase in the number of Mushroom Observer images that will be sharable with the broader biodiversity community and EOL in particular.\n\nAlong with this note, we are also releasing the newly developed \"Black on White\":/theme/BlackOnWhite color theme. With this theme I am trying to provide a more current and professional look for the site. \"Feedback on the theme or suggestions for improvements\":/admin/emails/webmaster_questions/new are very welcome.\n\nWhile there have not been a lot of new features released this year, there have been a number of important discussions going on about potential future development. These have included discussions of better ways of managing naming and voting so they align better with standard herbarium practices, improving the expressiveness of the voting system, rearranging the interface to be more workflow driven, and expanding the role of projects to encourage more focused collaboration within MO.\n\nWhich brings us to the biggest news. I have begun doing some of my own research with the data from the Mushroom Observer and I have received several inquiries from other scientists interested in either using Mushroom Observer as it is to support their own research or to support additional development of the Mushroom Observer to expand the connections between Mushroom Observer and the scientific community.\n\nMy own research has included some preliminary analysis of the data in the Mushroom Observer database. The most interesting finding has been that \"users who collect in the Western US on average find more species there than users who collect in the Eastern US\":/images/fungal_biogeography.png. I am currently in the process of developing funding and collaborators to more fully pursue this and other interesting questions that can be answered using our data. Another area of research development has been with some of the computer scientists at Rensselaer Polytechnic Institute. The group I am working with are focused on the emerging \"semantic web\":https://en.wikipedia.org/wiki/Semantic_web. We are developing a system for creating a new naming system for amateur/citizen mycologists. It will include a global, web-based registration system for names that are then associated with rigorous definitions that computers can reason about. We have plans to support a summer internship through the EOL to help develop this idea.\n\nIn addition, as many of you are aware Tom Bruns at UC Berkeley has already been using Mushroom Observer to catalog the collections his collaborators (including many of you) have been finding in Yosemite National Park. He and I have also begun discussions of what features would be valuable to add Mushroom Observer to support his call for developing a \"North American Mycoflora\":https://msafungi.org/wp-content/uploads/2019/03/August-2011-Inoculum.pdf. Another promising development was being asked to write a letter of support for a proposal that Barabara Thiers and Roy Haling have submitted to digitize the fungal herbaria throughout the US. If that gets funded, they are interested in making their data available through the Mushroom Observer.\n\nFinally, through connections at the EOL, I was able to participate in a workshop focused on citizen science biodiversity observation systems. The workshop was held in October outside of London and included representatives from \"iSpot\":https://www.ispotnature.org/ and \"iNaturalist\":https://inaturalist.org along with several other significant global projects. I went to the workshop not only to represent the technical side of the EOL, but also the Mushroom Observer. As a result the group of projects involved in the workshop, including Mushroom Observer, are participating in a competition called \"Badges for Lifelong Learning\":http://www.dmlcompetition.net/Competition/4/badges-competition-cfp.php. We have already successfully passed the first stage of the competition and are working on our application for the second stage.\n\nWhile many of these projects promise exciting developments for MO over the next year and some may even include financial support for the development of new Mushroom Observer features, the on-going support for the site relies on \"donations\":/support/donate from you our users. Please help support this active internet community of people who enjoy sharing and learning more about the mushrooms around us.\n\nThanks for all your contributions to the Mushroom Observer,\n-Nathan"

  # support/wrapup_2012
  wrapup_2012_title: 2012 Wrapup for the Mushroom Observer Community
  wrapup_2012_body: "2012 was a busy year for Mushroom Observer. Many notable new features were added. Highlights include:\n\n* Substantial revisions to the <a href=\"/names/383\">Show Name</a> and <a href=\"/images/267480?size=medium\">Show Image</a> pages\n* Data downloads from observation searches\n* Support for <a href=\"/herbarium\">Herbarium</a> and Specimen pages\n* Interactive support for translators\n* <a href=\"/users/checklist?user_id=1093\">Life Lists</a> from user summary pages\n* Substantial increase in data shared with EOL\n* Reciprocal links with <a href=\"https://mycoportal.org/\">MyCoPortal</a>\n\nMore details available on the <a href=\"/info/news\">Features and Fixes</a> page.\n\nOne of the goals of this work has been to increase the scientific value of the site for research. The support for Herbarium and Specimen pages as well as the reciprocal links with MyCoPortal are recent steps towards this goal. This work is directly related to a new effort to digitize fungal herbaria throughout the US led by Barbara Thiers. I continue to work with Tom Bruns at UC Berkeley and Deborah McGuinness at Rensselaer Polytechnic Institute (RPI) to find funding to directly support improvements to the Mushroom Observer. These projects continue to promise exciting developments for MO in the future.\n\nIn addition, the site has continued to grow. We now have over 300,000 images, 100,000 observations, and over 3800 registered users. This not only indicates the greatest number of images we've received in a year (106,000), but is a greater growth rate than the previous year (56% vs. 49%).\n\nFortunately, due to generous donations from all of you, we have continued to be able to improve the site configuration. While we do have a few more tricks up our sleeves that we expect to implement soon, it is increasingly clear that more substantial improvements are needed. Historically, we have run the site off a single server. To achieve the next level of performance we would like to separate the database from the application server, and add an additional application server along with a small load balancer. We expect this to roughly triple the monthly costs of running the site to around $200/month.\n\nI am also excited by a recent surge in the number of folks interested in contributing their time to the Mushroom Observer development effort. We had a summer intern, Han Wang, from RPI create a prototype system for describing Fungi using semantic web technology (references at the end of the letter). I presented on this work at the 2012 Mycological Society of America annual meeting. Another RPI student, Katie Chastain, has recently joined the team and is interested in working on data provenance and developing a workflow for species discovery. Alan Rockefeller has begun looking into improving site performance and Joe Cohen has started exploring upgrading our software stack. If you want to join the party, sign up for the new <a href=\"https://groups.google.com/forum/?fromgroups=#!forum/mo-developers\">mo-developers@googlegroups.com</a> mailing list. One of the significant enabling pieces for this is a new simpler system for setting up a development environment. You can find out more at the <a href=\"https://github.com/MushroomObserver/developer-startup\">developer-startup GitHub Project</a>.\n\nHowever, this year has not been entirely good news. The Consortium for Digital Mycology Resources (CDMR), was organized in 2009 to support online digital mycology resources such as Mushroom Observer, and it applied for federal tax exempt status under section ==501(c)(3)== so that it could receive deductible donations from interested users. This ruling is still pending in the IRS. Beginning in 2012, Mushroom Observer member John Harper, a tax lawyer with Morrison & Foerster, noticed that CDMR’s exemption application had been pending with the IRS for an unusually long time, and volunteered to help CDMR on a pro-bono basis in its attempt to attempt to obtain recognition of a section ==501(c)(3)== status for CDMR. Since then he has briefed the IRS on the issues that the IRS has raised, and had a conference with the IRS to discuss the ruling request. CDMR’s case is currently under review in the National Office of the IRS.\n\nIn light of CDMR’s unsettled tax status, CDMR’s board decided not to solicit donations at the end of last year. However, the CDMR board of directors is committed to creating or joining a recognized tax-exempt non-profit that can receive deductible donations to support online mycological resources such as the Mushroom Observer. Exactly what form this will take and how soon it will happen is still up in the air.\n\nWithout financial support from CDMR, I have been personally paying to support Mushroom Observer largely out of my own pocket over the last few months. I would very much appreciate any <a href=\"https://www.paypal.com/cgi-bin/webscr?cmd=_s-xclick&hosted_button_id=2TGUG7TNXYF7Q\">personal gifts</a> that you all would be willing to send to contribute to the cost of keeping Mushroom Observer online during this interim period. This will be especially important before we can attempt to improve the level of performance by adding more servers. Any gifts I receive will be used to cover costs directly associated with running the Mushroom Observer and such donations will continue to be recognized on the Mushroom Observer donors page. Unfortunately, you will not be able to count them as tax deductible donations. You can make your gifts with a credit card through <a href=\"https://www.paypal.com/cgi-bin/webscr?cmd=_s-xclick&hosted_button_id=2TGUG7TNXYF7Q\">PayPal</a>\n\n\nThanks for all your contributions to the Mushroom Observer,\n-Nathan"

  cannot_be_blank: cannot be blank

  cannot_include_tabs: cannot include tabs

  # visual group statuses
  visual_group_include: Include
  visual_group_exclude: Exclude
  visual_group_included: Included
  visual_group_excluded: Excluded
  visual_group_needs_review: Needs Review

  visual_group_count_excluded: "[count] Excluded Images"
  visual_group_count_included: "[count] Definitional Images"
  visual_group_count_needs_review: "[count] Images have been reviewed"

  visual_group_includes_names: Includes images from these names (at most 10 listed here)

  # Links to CRUD pages
  visual_group_index: "[:VISUAL_GROUP] Index"
  visual_group_edit: Edit [:VISUAL_GROUP]
  visual_group_show: Show [:VISUAL_GROUP]
  visual_group_create: Create [:VISUAL_GROUP]

  # visual_groups/show
  definitional_images: Definitional Images
  show_visual_group_title: "[name] [:VISUAL_GROUP]"

  # visual_groups/destroy
  destroy_visual_group_success: "[:VISUAL_GROUP] [:destroyed]"

  # visual_groups/edit
  edit_visual_group_filter_options: Filter Options
  edit_visual_group_update_filter: Update Filter

  # visual_groups/update
  update_visual_group_success: "[:UPDATED] [name] [:VISUAL_GROUP]"

  # visual_models/show
  show_visual_model_index: "[:VISUAL_MODEL] [:INDEX]"

  # Visual Models
  visual_model_errors: prohibited this visual_model from being saved

  # visual_models/destroy
  destroy_visual_model_success: "[:VISUAL_MODEL] [:destroyed]"

  # Field Slips
  field_slip_add_images: Add Images or Other Data
  field_slip_cant_join_project: Either no Project was found or you are unable to join the associated Project
  field_slip_code: Field Slip Code
  field_slip_code_format_error: code must have non-numeric characters other than period (.) and dash (-)
  field_slip_constraint_violation: The selected observation violates one or more project constraints
  field_slip_created: Field slip was successfully created.
  field_slip_create_obs: Create New Observation
  field_slip_quick_create_obs: Quick Create
  field_slip_creator: Creator
  field_slip_destroy: Destroy this field slip
  field_slip_destroyed: Field slip was successfully destroyed.
  field_slip_edit: Edit [:FIELD_SLIP]
  field_slip_editing: Editing Field Slip
  field_slip_errors: prohibited this field_slip from being saved
  field_slip_filter_by: Filter by [:PROJECT]
  field_slip_index: "[:FIELD_SLIP] Index"
  field_slip_job_no_project: No Project with id=[ID]
  field_slip_job_no_tracker: No Field Slip Tracker found
  field_slip_keep_obs: Save with Current Observation
  field_slip_last_obs: Switch to Last Observation
  field_slip_new: Record Field Slip
  field_slip_no_observation: No Observation found
  field_slip_no_project: No Project found
  field_slip_nil_project: "(No Project)"
  field_slip_other_codes: Other Codes
  field_slip_other_example: e.g., iNat ID
  field_slip_other_inat: Check if [:field_slip_other_codes] is an iNat ID
  field_slip_project_success: Field Slip will be associated with the [TITLE] Project
  field_slip_qr_intro: This page is primarily intended for scanning "MO Field Slips":https://mushroomobserver.org/articles/37 using a QR code scanner. It should work with QR codes that only contain the field slip code. You can also enter the code by hand into the text box and hit return.
  field_slip_quick_no_location: Quick create requires an existing location
  field_slip_quick_no_name: Quick create requires an existing name

  field_slip_remove_observation: Removed [OBSERVATION] from [TITLE] Project
  field_slip_show: Show [:FIELD_SLIP]
  field_slip_updated: Field slip was successfully updated.
  field_slip_welcome: Welcome to the [TITLE] Project!
  field_slips_max_for_project: You may create up to [MAX] slips for this project.
  field_slips_for_project_title: Create Field Slips for the
  field_slips_created_job: Created job for [filename]
  field_slips_must_be_member: You must be a project member to create field slips
  field_slips_project_update_fail: Unable to update [TITLE] Project
  field_slips_tracker_fail: Unable to create Field Slip Tracker for [TITLE] Project
  field_slips_too_many_field_slips: You have requested more than [MAX] slips.
  field_slips_one_per_page: One field slip per page. Print shops prefer this. Otherwise 6/page which works best on US letter page.

  # Project Aliases
  project_alias_created: Field slip was successfully created.
  project_alias_destroyed: Field slip was successfully destroyed.
  project_alias_edit: Edit Project Alias [name]
  project_alias_new: New Project Alias
  project_alias_type: Alias Type
  project_alias_updated: Field slip was successfully updated.
  project_alias_no_match: Unable to find [target_type] matching '[term]'

  ##############################################################################

  # LESS POPULAR PAGES

  # account/api_keys
  account_api_keys_link: API Key Manager
  account_api_keys_title: API Key Manager
  account_api_keys_active_column_label: Active
  account_api_keys_last_used_column_label: Last Used
  account_api_keys_num_uses_column_label: Uses
  account_api_keys_notes_label: "Enter the name or a brief description of the application that will use this key:"
  account_api_keys_create_button: Create a New Key
  account_api_keys_help: "API Keys are used by third-party applications to access the Mushroom Observer database directly. You may request as many API Keys as you like, and no restrictions are placed on these keys.\n\nEach key is attached to a single user. When posting observations or images, for example, your application will send this API Key in lieu of logging in. Therefore you should take some care to prevent other people or malicious agents from using your API Keys.\n\nNote that no key is required if you are only interested in _reading_ data; keys are only required if you wish to post or modify data."
  account_api_keys_create_success: Sucessfully created a new API Key.
  account_api_keys_create_failed: "Failed to create a new API Key:"
  account_api_keys_removed_some: Successfully removed [num] selected API Key(s).
  account_api_keys_removed_none: No API Keys were selected.
  account_api_keys_updated: Successfully updated API Key notes.
  account_api_keys_activated: Successfully activated key for [notes].
  account_api_keys_no_notes: You left name/description field empty.

  # description/adjust_permissions
  adjust_permissions_user_header: User or Group
  adjust_permissions_reader_header: View
  adjust_permissions_writer_header: "[:EDIT]"
  adjust_permissions_admin_header: "[:ADMIN]"
  adjust_permissions_all_users: All Users
  adjust_permissions_site_admin: site admin

  # search/advanced
  advanced_search_at_least_one: Please provide at least one search parameter
  advanced_search_caveat: "Advanced search has somewhat limited options because of performance issues that result in timeouts. Please \"email the webmaster\":/admin/emails/webmaster_questions/new if you experience timeouts or if there are particular types of searches you would like to have added.\n\nHints : It's okay to leave some of the fields blank, e.g., if you leave 'Observer' blank, it will return results by all [:users]. It matches the exact string given. Use \"OR\" (all caps) to tell it to match one of several possible strings, e.g. \"Xanthoria OR Xanthomendoza\". Use a star as a wildcard, e.g. \"Wells Gray*Canada\" will match \"Wells Gray, Canada\", \"Wells Gray Park, Canada\", and \"Wells Gray Provincial Park, Canada\". (See notes under 'Content', too.)"
  advanced_search_content: Content
  advanced_search_content_help: Text contained in [:observation] notes or [:comments]
  advanced_search_content_notes: "Content search supports full Google syntax, including \"OR\", double quotes, and negation:\naaa bbb -> contains \"aaa\" and \"bbb\" in any order\n\"aaa bbb\" -> contains \"aaa\" followed immediately by \"bbb\"\naaa OR bbb -> contains either \"aaa\" or \"bbb\"\n-aaa -bbb -> reject anything that contains \"aaa\" or \"bbb\""
  advanced_search_location_help: Where was the mushroom found
  advanced_search_name_help: Name of the mushroom
  advanced_search_none_found: No matches found
  advanced_search_observer_help: Who observed the mushroom
  advanced_search_result_type: Result Type
  # Image search UI temporarily disabled for performance. 2021-09-12 JDC
  # advanced_search_result_type_help: Do you want [:observations], [:locations] or [:names]/[:descriptions]?
  advanced_search_result_type_help: Do you want [:observations], [:locations] or [:names]/[:descriptions]?

  advanced_search_filters: Search Filters
  advanced_search_filters_explain: Apply to this search only, overrides your normal preferred content filters
  advanced_search_filter_has_images: Filter observations based on whether they have images
  advanced_search_filter_has_images_off: Include both imaged and imageless observations
  advanced_search_filter_has_images_yes: Exclude imageless observations
  advanced_search_filter_has_images_no: Exclude imaged observations
  advanced_search_filter_has_specimen: Filter observations based on whether they have specimens
  advanced_search_filter_has_specimen_off: Include both observations with and without specimens
  advanced_search_filter_has_specimen_yes: Exclude observations without specimens
  advanced_search_filter_has_specimen_no: Exclude observations with specimens
  advanced_search_filter_lichen: Filter observations based on whether they are lichens
  advanced_search_filter_lichen_off: Include both lichens and nonlichens
  advanced_search_filter_lichen_yes: Include only lichen-forming, lichenicolous and allied fungi
  advanced_search_filter_lichen_no: Exclude lichen-forming fungi
  advanced_search_filter_region: Restrict observations and locations to a region, e.g., "California, USA" or "Europe"
  advanced_search_filter_clade: Restrict observations to a taxonomic clade, e.g., "Ascomycota" or "Agaricales"
  advanced_search_submit: Submit Advanced Search

  # observer/license_updater
  bulk_license_link: Bulk License Updater

  # checklists
  checklist_any_deprecated: "* This name is not considered current on MO"
  checklist_duplicate_synonyms: "+ This name has a synonym in this checklist"
  checklist_for: Checklist for
  checklist_for_site_title: Checklist for Mushroom Observer
  checklist_for_user_title: Checklist for [user]
  checklist_for_project_location_title: Checklist for [project] at [location]
  checklist_for_project_title: Checklist for [project]
  checklist_for_species_list_title: Checklist for [list]
  checklist_summary: "Summary: [names] names including [species] species and [genera] genera"

  # theme/color_themes
  color_themes_text: "**General Concept:** The [:app_title] website provides a number of color themes, some based on different groups of mushrooms. By default the simple clean \"Black on White\" theme is used. However, a [:user] can choose to use a particular theme throughout the site by selecting the theme on the [:user] preference page.\n\nThe idea of using mushrooms for color follows in the tradition of using mushrooms to dye fabrics. Each color in a mushroom theme was pulled from a photograph included in the site from the given group. The colors attempt to express the characteristic colors of the group. In a few cases, the [:images] were adjusted using an automatic color balance operation in order to get a more characteristic color.\n\nThe following links describe each of the available themes including links to the [:images] the colors were extracted from:"
  color_themes_title: Color Themes

  # name/email_tracking
  email_tracking_help_above_species: If enabled, this feature will notify you by email whenever someone posts an observation in this [rank].
  email_tracking_help_below_species: If enabled, this feature will notify you by email whenever someone posts an observation of [name].
  email_tracking_no_longer_tracking: No longer tracking [name].
  email_tracking_note: Send a research request to the observer?
  email_tracking_note_help: "Check the box above if you would like us to send an email to the observer in addition to notifying you. Please fill in the template below to use in the research request email. Use the special keywords ':observer' and ':observation' as place holders for the observer's name and the observation id, respectively. Note: This feature requires administrative approval to prevent abuse by spammers."
  email_tracking_note_template: "Dear :observer,\n\nI am currently doing research related to [species_name].\n\nIf possible, please make a dried specimen of any of the mushrooms described in :observation and send them to:\n\n[mailing_address]\n\nThanks,\n\n[users_name]"
  email_tracking_now_tracking: Now tracking [name].
  email_tracking_title: Email Tracking for [name]
  email_tracking_updated_messages: Updated tracking messages.
  email_tracking_awaiting_approval: Your request to send observers research requests has been sent to the admins for approval. Please check "[:app_your_interests]":/interests (the megaphone icon in the upper right corner of the page) in the next day or two to see if your request has been approved.

  # name/eol_expanded_review
  eol_expanded_review_title: EOL Name List
  eol_expanded_review_count: "[count] names"
  eol_expanded_review_total_image_count: "[count] images"
  eol_expanded_review_total_description_count: "[count] descriptions"
  eol_expanded_review_image_count: "Images: [count]"
  eol_expanded_review_description_count: "Descriptions: [count]"

  # name/eol_preview
  eol_preview_name_count: "[count] description(s)"
  eol_preview_image_count: "[count] image(s)"
  eol_preview_title: EOL Preview
  eol_preview_explanation: "This page provides links to or shows the content that is currently scheduled for delivery to the \"Encyclopedia of Life\":https://eol.org (EOL). The features related to this effort are still very new and far from polished since it has been implemented quickly to meet the immediate needs to develop the fungus related content on the EOL. The content delivered from [:app_title] to the EOL will be credited both as coming from the [:app_title] website and the individual content providers.\n\nOn this page each section represents one taxon. The descriptive paragraphs for each listed taxon will be sent with the exception of any paragraphs marked 'Notes'. Both the taxa and the images that are being sent have been at least quickly reviewed by expert members of the [:app_title] community.\n\nThe review status of a specific taxon is given on the page for that taxon and can only be set by a designated expert. Images are selected based on the voting history of specific observations and their quality. Currently only designated experts can set the quality level of an image, but this is expected to become a open voting process for the entire [:app_title] community in the near future.\n\nCurrently the designated experts are either mycology professors that are teaching classes that are planning to provide data to EOL through the [:app_title] or individuals in the [:app_title] community who have shown dedication to the site and are recognized experts in mushroom or fungal identification. All aspect of the process of providing data to EOL are under discussion and open to change so please send any questions or comments you have to the [:app_title] \"webmaster\":/admin/emails/webmaster_questions/new.\n\nThe best way to participate in this amazing opportunity is to find a taxon you care about and work to expand the descriptive paragraphs for this taxon."

  # image/license_updater
  image_updater_count: Count
  image_updater_license: "[:LICENSE]"
  image_updater_holder: "[:COPYRIGHT_HOLDER]"
  image_updater_title: Updating Licenses for [user]
  image_updater_update: "[:UPDATE]"
  image_updater_help: Listed below are all the different licenses you've posted images under, along with the number of your images which use that license. Make any changes you want to the license or the name listed as the copyright holder, then click "[:UPDATE]" to submit changes.

  # image/vote_anonymity
  image_vote_anonymity_title: Change Anonymity of Your Image Votes
  image_vote_anonymity_num_anonymous: Number of anonymous votes
  image_vote_anonymity_num_public: Number of public votes
  image_vote_anonymity_make_anonymous: Make all votes anonymous
  image_vote_anonymity_make_public: Make all votes public
  image_vote_anonymity_made_anonymous: Made all of your image votes anonymous. Please also check your vote preference below to ensure that future votes are also anonymous.
  image_vote_anonymity_made_public: Made all of your image votes public. Please also check your vote preference below to ensure that future votes are also public.
  image_vote_anonymity_invalid_submit_button: Invalid submit button "[label]", please "contact us":/admin/emails/webmaster_questions/new for help.

  # interest-related controls in names, observations, etc.
  interest_watch: Watch
  interest_ignore: Ignore
  interest_watch_help: Click here if you want us to send you email whenever there is a change in this [object].
  interest_ignore_help: Click here if you want to stop getting any emails about this [object].
  interest_default_help: Click here if you want to go back to the default -- having your account preferences determine whether you get email about this [object].
  interest_watching: You have told us to email you about changes in this [object]. Click one of the small icons below to change.
  interest_ignoring: You have told us never to email you about changes in this [object]. Click one of the small icons below to change.

  # interests/index
  list_interests_title: Your Notification Requests
  list_interests_turn_on: Change to Watch
  list_interests_turn_off: Change to Ignore
  list_name_tracker_pending_approval: "(Observer notification pending approval.)"

  # location/list_merge_options
  list_merge_are_you_sure: Assign location? This cannot be undone.
  list_merge_options_near_matches: Near Matches
  list_merge_options_others: Other Available [:locations]
  list_merge_options_title: Location Matches for [where]

  # observation/inat_imports
  inat_import_create_title: Import from iNat
  inat_choose_observations: "Inat Observations to Import:"
  inat_import_list: "Comma separated list of up to 10 observation #s"
  inat_import_all: Import all my iNat observations instead of a list
  inat_import_consent: "(Required) I consent to creating MushroomObserver Observation(s) based on my iNaturalist observations, including their photos."
  inat_consent_required: Your consent is required to import Inat observations. Please check the checkbox to give your consent.
  inat_username: iNat Username (mandatory)
  runtime_illegal_inat_id: iNat observation number can contain only numbers, commas, and spaces
  inat_missing_username: Missing your iNat Username
  inat_no_imports_designated: You must list the iNat observation(s) to be imported
  inat_list_xor_all: "Either (a) list the iNat observation(s), or (b) check \"Import all ...\" (not both)"
  inat_previous_import: iNat [inat_id] previously imported as MO Observation [mo_obs_id]
  inat_previous_mirror: iNat [inat_id] is a "mirror" of existing MO Observation [mo_obs_id]
  inat_too_many_ids_listed: Too many ids listed
  inat_importing_all_anothers: You cannot import all observations of another person

  inat_import_started: Your import has started. Refresh page to update results.
  inat_no_authorization: iNat import aborted; MO did not received authorization to access iNat user data
  inat_wrong_user: You cannot import an iNat observation created by someone else. To import your own observation, make sure that noone else is logged into iNat on your device and that you entered the correct iNat username.
  inat_page_of_obs_failed: Failed to get page of observations from iNat API

  inat_snapshot_caption: iNat imported data
  inat_dqa_casual: Casual
  inat_dqa_needs_id: Needs ID
  inat_dqa_research: Research Grade
  inat_not_imported: Not Imported

  inat_details_heading: Details/Caveats
  inat_details_list: "* Excludes Observations previously imported from/exported to iNat.\n* MO imports only fungal observations.\n* MO lists most iNat data and/or maps it to analogous MO fields.\n* MO hides coordinates from the public if iNat obscured them.\n* The MO Location is a rectangle with an MO-style name, rather than the iNat Place name."

  # /inat_import_job_tracker
  INAT_IMPORTS: iNat Imports
  INAT_IMPORT_JOB_TRACKERS: iNat Import Trackers
  inat_import_tracker: iNat Import Tracker
  inat_import_tracker_started: Started
  inat_import_tracker_elapsed_time: Elapsed Time
  inat_import_tracker_estimated_remaining_time: Estimated Remaining Time
  inat_import_tracker_calculating_time: "Calculating ..."
  inat_import_tracker_ended: Ended
  inat_import_imported: Imported
  inat_import_tracker_done: "Click [:inat_import_tracker_results] to see imported Observations."
  inat_import_tracker_results: Results
  inat_import_tracker_importable_count: Number of Importable Observations
  inat_import_tracker_imported_count: Number Imported
  inat_import_tracker_leave_page: You may continue working in MO by opening another tab, or by leaving this page. To return to this page, you can (a) go back in your browser, or (b) click Create Observation, iNat Import; if the import is in progress, this page will be redisplayed.
  inat_import_tracker_pending: Please wait until your pending iNat Import is Done before starting a new one.
  inat_importables_explanation: "An ??importable?? observation is an iNaturalist observation: which you created, which does not exist in MO, and whose iNat identity is a fungus or slime mold."

  # observer/list_notifications
  list_notifications_title: Email Alerts for [user]

  # observer/list_users
  list_users_joined: Joined
  list_users_contribution: Contribution

  # species_list/make_report
  make_report_not_supported: We don't support report filetype *.[type].

  # description/merge_descriptions
  merge_descriptions_title: Merge [object]
  merge_descriptions_merge_header: Merge with another description
  merge_descriptions_move_header: Move / copy to a synonym
  merge_descriptions_merge: "[:MERGE]"
  merge_descriptions_move: Move / Copy
  merge_descriptions_merge_or_move: Merge / Move / Copy
  merge_descriptions_no_others: "(there are no other descriptions)"
  merge_descriptions_delete_after: Delete old description after merge?
  merge_descriptions_merge_help: This will copy any non-blank sections from the source description into the description you select below. If the target description already has text in any of those fields, you will be given an editing form with the text from both descriptions. This will allow you to reconcile any conflicts by hand before saving the form and making the merger official.
  merge_descriptions_move_help: This will move the source description into a synonym. It will just copy it if you elect not to delete the old description. If you wish to merge with an existing description in the other name, you must first move your description into that name, then select [:show_description_merge] again from there.

  # species_list/name_lister
  name_lister_bad_browser: This page will not work on your browser, sorry!
  name_lister_bad_submit: Invalid commit button '[button]'.
  name_lister_charset: Character Encoding
  name_lister_charset_help: "(Try changing this if authors get garbled.)"
  name_lister_genera: Genera
  name_lister_help: "*Create List:* Click a genus in the first column to pull up a list of species in that genus. Select any of these taxa and press return or double-click to add species to your list. Accepted names are in boldface; deprecated names are followed by one or more accepted alternatives. You may choose any. To remove a name, select it in the third column, and press delete or double-click. (You may also use arrows to navigate, or type partial names to search within a column.)\n\n*Save List:* When you are finished, click any of the buttons at the bottom of the page. \"Create [:species_list]\" takes you back to the old creation form, where you will be able to enter date, location, notes, etc. before saving the list.\n\n*Reports :* The plain text report gives you a simple list of taxa with no formatting. Rich text can be used to import the list into Microsoft Word complete with authors and all the formatting intact. Spreadsheet produces a CSV file, with name, author, citation, and accepted columns. Common names are not available yet. Reports should automatically download in a separate tab or window; if not, go to your browser's File menu and click 'Save As'."
  name_lister_names: Selected
  name_lister_no_js: This page will not work if javascript is disabled.
  name_lister_species: Species
  name_lister_submit_csv: Save as Spreadsheet
  name_lister_submit_rtf: Save as Rich Text
  name_lister_submit_spl: Create [:species_list]
  name_lister_submit_txt: Save as Plain Text
  name_lister_title: Name List Generator

  # name/needed_descriptions
  needed_descriptions_help: The following species names are the ones that have the most [:observations], but do not have a general description in the [:app_title]. Adding a general description to these common species would be a big help.
  needed_descriptions_title: Top 100 Needed Species [:descriptions]

  # observer/no_ajax
  no_ajax_body: It looks like your browser is out of date. You still have access to all of the capabilities of this site, however unless you upgrade your browser we will not be able to make use of some very useful javascript features that modern browsers support. This includes dynamic forms, auto-completion of scientific names and locations, the new version of the [:species_list] creator, and more.
  no_ajax_browsers: "Browsers that we recommend (and test the site on regularly) are:\n\n* Firefox / Iceweasel 1.0 or higher\n\n* Internet Explorer 5.5 or higher\n\n* Netscape 7.0 or higher\n\n* Safari 1.2 or higher\n\n* Opera (we know 8.0 works)\n\n* Chrome\n\nIf you know that your browser supports AJAX but it's not listed here, please \"send us an e-mail\":/admin/emails/webmaster_questions/new."
  no_ajax_dont_care: If you don't care and you're tired of seeing the "Your Browser is Out of Date" tab at the top of every page, "please click here":/javascript/turn_javascript_off. (Login and go to preferences to re-enable auto-detection.)
  no_ajax_title: Your Browser is Out of Date

  # observer/no_browser
  no_browser_body: "We have not seen your browser before. This means we don't know if it supports the full capabilities of this site. Since there are pages that won't work if we guess wrong (like voting on [:observation] names), we have to assume the worst. However this means that a number of useful features are not available, like dynamic forms, auto-completion of scientific names and locations, the new version of the [:species_list] creator, and more.\n\nIf you would like to override this decision, \"click here to turn javascript on\":/javascript/turn_javascript_on. If you are tired of seeing the \"We Don't Recognize Your Browser\" tab at the top of every page, please \"click here to turn javascript off\":/javascript/turn_javascript_off. (Login and go to preferences to re-enable auto-detection.)"
  no_browser_title: We Don't Recognize Your Browser

  # account/no_email
  no_email_how_to_reenable: Go to your "Preferences":/account/preferences/edit page to re-enable this feature.
  no_email_some_maybe_queued: "Note: For the next few minutes you may continue to receive emails that have already been queued."
  no_email_comments_owner_note: You will no longer receive email notifications when other [:users] of the [:app_title] website post [:comments] about your [:observations], names, etc.
  no_email_comments_response_note: You will no longer receive email notifications when other [:users] of the [:app_title] website post responses to your [:comments].
  no_email_observations_consensus_note: You will no longer receive email notifications when the names of your [:observations] change.
  no_email_observations_naming_note: You will no longer receive email notifications when other [:users] of the [:app_title] website propose names for your [:observations].
  no_email_names_admin_note: You will no longer receive email notifications when other [:users] make changes to name descriptions you administrate.
  no_email_names_author_note: You will no longer receive email notifications when other [:users] make changes to descriptions you have written.
  no_email_names_editor_note: You will no longer receive email notifications when other [:users] make changes to descriptions you have edited.
  no_email_names_reviewer_note: You will no longer receive email notifications when other [:users] make changes to descriptions you have reviewed.
  no_email_locations_admin_note: You will no longer receive email notifications when other [:users] make changes to location descriptions you administrate.
  no_email_locations_author_note: You will no longer receive email notifications when other [:users] make changes to [:locations] you have created.
  no_email_locations_editor_note: You will no longer receive email notifications when other [:users] make changes to [:locations] you have edited.
  no_email_general_feature_note: Automated email about new features has been disabled for your account.
  no_email_general_commercial_note: Other [:users] of the [:app_title] website can no longer send you commercial inquiries about your [:images].
  no_email_general_question_note: Other [:users] of the [:app_title] website can no longer send you questions about your [:observations].
  no_email_comments_owner_success: "[:comment] notifications disabled for [name]."
  no_email_comments_response_success: "[:comment] response notifications disabled for [name]."
  no_email_observations_consensus_success: Consensus change notifications disabled for [name].
  no_email_observations_naming_success: Name proposal notifications disabled for [name].
  no_email_names_admin_success: Admin name change notifications disabled for [name].
  no_email_names_author_success: Author name change notifications disabled for [name].
  no_email_names_editor_success: Editor name change notifications disabled for [name].
  no_email_names_reviewer_success: Reviewer name change notifications disabled for [name].
  no_email_locations_admin_success: Admin location change notifications disabled for [name].
  no_email_locations_author_success: Author location change notifications disabled for [name].
  no_email_locations_editor_success: Editor location change notifications disabled for [name].
  no_email_general_feature_success: Automated feature email disabled for [name].
  no_email_general_commercial_success: Commercial inquiries disabled for [name].
  no_email_general_question_success: Question email disabled for [name].

  # observer/no_javascript
  no_javascript_body: "It looks like you have javascript disabled on your browser. You will still have access to all of the capabilities of this site, however unless you enable javascript we will not be able to make use of some very useful features that modern browsers support. This includes dynamic forms, auto-completion of scientific names and locations, the new version of the [:species_list] creator, and more.\n\nIf you would like to turn Javascript on, but aren't sure how, try looking it up on google with this search: \"How do I enable JavaScript in my browser?\":https://www.google.com/search?hl=en&q=How+do+I+enable+Javascript+in+my+browser%3F&btnG=Google+Search"
  no_javascript_dont_care: If you *do* have javascript enabled, but our auto-detection algorithm is failing to detect it correctly, "please click here":/javascript/turn_javascript_on. If you don't care and you're tired of seeing the "Javascript Disabled" tab at the top of every page, "please click here":/javascript/turn_javascript_off. (Login and go to preferences to re-enable auto-detection.)
  no_javascript_title: You Have Javascript Disabled

  # observer/no_session
  no_session_body: "It looks like your browser is refusing cookies. Without cookies, our site has no way of remembering who you are from one page to the next. This means that you will not be able to create an account and login, and therefore you will not be able to create [:observations], upload [:images], make [:comments], and much more. You will still be able to view everything that the general public has access to, but you will just be an observer, you will not be able to participate actively.\n\nAll we will do is store a big long number on your computer. Next time you go to our site, we will look up that number and use it to keep track of who you are. (We get multiple requests every second from around the world -- without this ID we wouldn't stand a chance of keeping everyone straight!) This ID is encrypted and keeps no sensitive information in it.\n\nIf you would like to turn cookies on, but aren't sure how, try looking it up on google with this search: \"How do I enable cookies in my browser?\":https://www.google.com/search?hl=en&q=How+do+I+enable+cookies+on+my+browser%3F&btnG=Google+Search Note that most browsers will let you enable cookies for individual sites, allowing you to protect your privacy everywhere else. For example, in Firefox, go into Edit -> Preferences -> Privacy Tab -> Exceptions."
  no_session_title: You Have Cookies Disabled

  # info/textile
  sandbox_enter: Enter Textile you wish to test here
  sandbox_header: This page lets you play with the textile markup language. Click 'Test' to see what your markup looks like. You will need to copy the results from this page to wherever you want to use it.
  sandbox_link_hobix_textile_reference: hobix Textile Reference
  sandbox_link_hobix_textile_cheatsheet: hobix cheatsheet (Textile Quick Reference)
  sandbox_link_textile_language_website: Textile Language website
  sandbox_look_like: This is what it will look like
  sandbox_more_help: Gotchas, more examples
  sandbox_quick_ref: Quick Reference
  sandbox_sample: "??italics??        trademark(tm)\n**boldface**       copyright(c)\n+underline+        registered(r)\n^superscript^      1.6 &amp;&#109;icro;m -> 1.6 &micro;m\n~subscript~        34&amp;&#100;eg;17' N -> 34&deg;17' N\n\n\"External Link\":https://google.com or !https://random.com/image.jpg!\n\nInternal links:\n_name 371_, _Amanita ocreata_, or _A. ocreata_\n_location 382_, _location Mt. Wilson_\n_user 252_, _user jason_\n_observation 12345_\n_image 12345_, !image 12345!, or !image 640/12345!\n_glossary_term 270_, _term Bolete_, or _bolete_ (all lower-case)\n\nInclude footnote[[1]] references after any word[[2]].\n\nfn1. And then define the footnote at the bottom.\n\nfn2. Be sure to leave blank lines around these \"xx.\" directives.\n\nh1. Header\n\nbq. Block quote\n\n* bullet list item 1\n* bullet list item 2\n\n# numbered list item 1\n# numbered list item 2\n\nTables are useful for comparing species:\n| Species 1 | value 1.1 | value 1.2 |\n| Species 2 | value 2.1 | value 2.2 |\n| Species 3 | value 3.1 | value 3.2 |"
  sandbox_test: Test
  sandbox_test_codes: Show HTML
  sandbox_title: Textile Sandbox
  sandbox_web_refs: Web References

  # interests/set_interest
  set_interest_already_deleted: You have expressed no interest in [name].
  set_interest_already_off: You have already told us to ignore [name].
  set_interest_already_on: You have already told us to watch [name].
  set_interest_bad_object: "Object [type] #[id] doesn't exist."
  set_interest_failure: Could not save changes. Please try again or report this to the webmaster.
  set_interest_success_was_off: Cancelled your ban on emails about [name].
  set_interest_success_was_on: Cancelled your request for emails about [name].
  set_interest_success_off: We will now ignore any changes in [name].
  set_interest_success_on: You will now be notified of any changes in [name].
  set_interest_user_mismatch: Another [:user] is logged on at this machine. Please log them off, log back in as you, and try again.

  # observer/show_notifications
  show_notifications_title: New Notifications for [user]

  # species_list/bulk_editor
  species_list_bulk_editor_title: Observation List Bulk Editor
  species_list_bulk_editor_another: Another
  species_list_bulk_editor_reuse: Reuse
  species_list_bulk_editor_success: Successfully updated [n] observation(s).
  species_list_bulk_editor_you_own_no_observations: You don't own any observations in this observation list.
  species_list_bulk_editor_ambiguous_namings: "The proposed names are confusing for observation [id]: [name]. Please \"go to that observation\":/[id] and make your changes there."
  species_list_bulk_editor_help: "Hold your mouse over any of the fields in the table below to see what the field is supposed to be. The text fields are, in order: notes (top right), date, location, latitude, longitude, elevation (second row). Check boxes indicate, respectively, if location is where collected, and specimen. All links open in new tabs."

  # observer/<Theme>
  theme_agaricus: _Agaricus_ Theme
  theme_agaricus_augustus: "[link] is used for the left-hand panel's background color."
  theme_agaricus_campestris: "[link] is used for the primary background and the default link hover background color."
  theme_agaricus_cupreobrunneus: "[link] is used for the default text color and the visited link color."
  theme_agaricus_lilaceps: "[link] is used for the background color for the some rows on the list pages and the unvisited link color for the other rows."
  theme_agaricus_semotus: "[link] is used for the banner background color."
  theme_agaricus_subrufescens: "[link] is used for most unvisited links."
  theme_agaricus_xanthodermus: "[link] is used for the background color for some rows on the list pages and the unvisited link color for the other rows."
  theme_amanita: _Amanita_ Theme
  theme_amanita_calyptroderma: "[link] is used for all the colors of half the rows on the list pages."
  theme_amanita_muscaria: "[link] is used for the banner background and text, the default visited link and link hover colors as well as the text for the left-hand panel."
  theme_amanita_pachycolea: "[link] is used for the primary background, the default text and default unvisited links."
  theme_amanita_phalloides: "[link] is used for all the colors of the other half of the rows on the list pages."
  theme_amanita_velosa: "[link] is used for the left-hand panel's background color and the left-hand panel's visited and unvisited link colors."
  theme_cantharellaceae: _Cantharellaceae_ Theme
  theme_cantharellaceae_californicus: "[link] is used for the primary, banner and left-hand panel backgrounds."
  theme_cantharellaceae_cinnabarinus: "[link] is used for the default link and visited link colors."
  theme_cantharellaceae_cornucopioides: "[link] is used for the default text and all the colors of half the rows on the list pages."
  theme_cantharellaceae_tubaeformis: "[link] is used for all the colors of the other half of the rows on the list pages."
  theme_hygrocybe: _Hygrocybe_ Theme
  theme_hygrocybe_conica: "[link] is used for the default text and all the colors of half the rows on the list pages."
  theme_hygrocybe_miniata: "[link] is used for the left-hand panel background and link text colors."
  theme_hygrocybe_pittacina: "[link] is used for the default link text colors."
  theme_hygrocybe_punicea: "[link] is used for the default background color, the banner background color, and all the colors of the other half of the rows on the list pages."
  theme_random: Random
  theme_list: List of Themes
  theme_black_on_white: Black on White Theme
  theme_black_on_white_description: This is a simple Black on White theme that attempts to be as readable and clean as possible. The logo colors come from the [link] theme.
  theme_switch: To select this as your theme, go to your "preferences":/account/preferences/edit and select [theme] as your Preferred Theme

  # Theme names.
  Agaricus: Agaricus
  Amanita: Amanita
  Cantharellaceae: Cantharellaceae
  Hygrocybe: Hygrocybe
  BlackOnWhite: Black on White

  # info/translators_note
  translators_note: "Please help us make this website available around the world! It's easy.\n\nThere are approximately 3000 lines with 25000 words of text on this site at the moment, but don't let that scare you. We've organized it so someone with limited time can concentrate on the most important text. Then as time and energy permits, they or someone else can continue working down the list until one day it is all finished.\n\nThere are several ways to get started. You can pick up a copy of the entire \"translation file\":[repo] and start translating it into any language you wish. \"Send us an email\":/admin/emails/webmaster_questions/new to learn more about this approach.\n\nIt's even easier to work on existing translations. Just look for \"[:app_edit_translations]\" at the bottom of any page. You can see immediately how your changes look in the context of the page. If your language is not available, \"send us an email\":/admin/emails/webmaster_questions/new and we can create a \"beta\" version for you to work on.\n\nYou will, of course, receive credit and contribution bonus for each line you translate, in addition to the gratitude of countless users."
  translators_note_title: Translator's Note

  # translation/edit_translations
  edit_translations_title: Edit Translations
  edit_translations_bad_locale: "Invalid locale code: [locale]"
  edit_translations_login_required: Must be logged in to edit translations.
  edit_translations_reviewer_required: Only reviewers have permission to edit the English translations.
  edit_translations_created_at: Created translation for [tag].
  edit_translations_changed: Changed translation for [tag].
  edit_translations_no_changes: Nothing changed.
  edit_translations_saving: Saving...
  edit_translations_loading: Loading...
  edit_translations_will_lose_changes: There are unsaved changes. Would you like to continue anyway?
  edit_translations_switch_language: Switch Language
  edit_translations_original_text: Original Text
  edit_translations_old_versions: Old Versions
  edit_translations_full_text: full text
  edit_translations_no_versions: No old versions.
  edit_translations_singular: singular form
  edit_translations_plural: plural form
  edit_translations_lowercase: all lowercase as for end of sentence
  edit_translations_uppercase: all uppercase as for title
  edit_translations_page_expired: The page you were working on has expired. Please go back and reload it, then click on "[:app_edit_translations_on_page]" again.
  edit_translations_help: On the left is a list of translation strings, arranged thematically according to how they appear in the main translation file. If you click on one of the underlined labels, it will allow you to edit the corresponding string in the panel on the right. Click "[:SAVE]" to save your changes.

  # observer/turn_javascript_nil
  turn_javascript_nil_body: We will resume auto-detection of the state of javascript.
  turn_javascript_nil_title: Auto-Detect Javascript

  # observer/turn_javascript_off
  turn_javascript_off_body: We will now ignore javascript.
  turn_javascript_off_title: Turn Javascript Off

  # observer/turn_javascript_on
  turn_javascript_on_body: We will now assume javascript is on.
  turn_javascript_on_title: Turn Javascript On

  ##############################################################################

  # ADMIN-TYPE PAGES

  # project/<id>/members/new
  add_members_with_editing: Project admins can edit your associated observations.
  add_members_change_status: Change Status
  add_members_denied: "Permission denied: only admins for a project can add new members."
  add_members_title: Add [:users] to [title]
  add_members_not_found: User "[user]" not found.
  add_members_added_admin: Successfully added [user] to admins.
  add_members_added_member: Successfully added [user] to members.
  add_members_removed_admin: Successfully removed [user] from admins.
  add_members_removed_member: Successfully removed [user] from members.
  add_members_already_added_admin: Already added [user] to admins.
  add_members_already_added_member: Already added [user] to members.
  add_members_already_removed_admin: Already removed [user] from admins.
  add_members_already_removed_member: Already removed [user] from members.

  # project/<id>/members
  index_members_title: Members of

  # project/add_project
  add_project_already_exists: A project named '[title]' already exists.
  add_project_ends_before_start: Project ends before it starts.
  add_project_group_exists: Unable to create project because a [:user_group] named '[group]' already exists.
  add_project_no_location: No location matching '[where]' found.
  add_project_need_title: Projects must have a title.
  add_project_success: Project was successfully created.

  # account/add_user_to_group
  add_user_to_group_already: "[user] is already a member of [group]."
  add_user_to_group_group: Group name
  add_user_to_group_no_group: Unable to find the group, '[group]'.
  add_user_to_group_no_user: Unable to find the [:user], '[user]'.
  add_user_to_group_success: "[user] added to [group]."
  add_user_to_group_title: Add [:user] to Group
  add_user_to_group_user: "[:user] name"

  # admin_request/author_request emails
  admin_request_change_member_status: Change [:user]'s status
  admin_request_success: Successfully sent admin request for [title]
  admin_request_title: Admin Request for [title]
  admin_request_note: Enter your request below. When you hit "[:SEND]" it will be emailed to to project admins. The email will include your email address so that they can respond to your request.
  author_request_add_author: Make sender an author
  author_request_title: Authorship Request for [title]
  author_request_note: "[:admin_request_note]"
  request_message: Message
  request_show_user: Show details on sender
  request_subject: Subject
  request_success: Delivered email.

  # info/change_banner
  change_banner_title: Change Site Banner

  # project/change_member_status
  change_member_status_admins: Current Project Admins
  change_member_status_change_status: Change Status
  change_member_status_edit: Edit Project
  change_member_status_make_admin: Make Admin
  change_member_status_make_admin_help: Make Admin - Allows [:user] to perform admin functions. They will be able to add or remove members, change the ability for other members to perform admin functions, and edit any content associated with this project from users who trust admins for editing. This [:user] is also made a member of the project if they are not already.
  change_member_status_make_member: Make Regular Member
  change_member_status_make_member_help: "[:change_member_status_make_member] - Ensures that [:user] is a member of the project, but is not an Admin. The [:user] will be able to view and create draft names for this project. They will be the only non-admin members able to edit their drafts."
  change_member_status_members: Current Project Members
  change_member_status_remove_member: Remove Member
  change_member_status_remove_member_help: Remove Member - Removes all member and admin privileges for a project. [:user] will no longer be able view or create draft names for this project. They will not be able to perform any admin functions.
  change_member_status_denied: Only the admins for a project can change member permissions.
  change_member_status_title: Changing [:user] Status of [name] for [title]
  change_member_add_obs: Add My Observations
  change_member_add_obs_flash: Added [count] Observations
  change_member_hidden_gps_trust: Share Hidden GPS
  change_member_hidden_gps_trust_flash: You now trust admins of this project with hidden GPS data for associated observations
  change_member_editing_trust: Allow Editing
  change_member_editing_trust_flash: You now trust admins of this project to edit your associated content
  change_member_status_revoke_trust: Revoke Trust
  change_member_status_revoke_trust_flash: You no longer trust admins of this project with hidden GPS data or editing your associated content

  # users/bonuses
  change_user_bonuses_title: Contribution Bonuses for [user]
  change_user_bonuses: Award Bonus
  change_user_bonuses_help: "List one bonus per line, each specifying a number of points and reason, like this:\n\n10000 German translations\n50000 Expert in hypogeous fungi\n\n\nThese will appear on the show_user page below the usual contribution scores. Keep the reasons short or it might mess up the formatting of the table on that page."

  # observer/refresh_vote_cache
  refresh_vote_cache: Refreshed vote caches.

  # observer/send_feature_email
  send_feature_email_success: Delivered feature mail.
  send_feature_email_denied: Only the admin can send feature mail.

  # project/destroy_project
  destroy_project_failed: Failed to destroy project.
  destroy_project_success: Project destroyed.

  # project/edit_project
  edit_project_destroy: "[:destroy_object(type=:project)]"
  alphanumerics_only: must only contain ASCII alphanumerics and dashes

  # project/_form_projects
  form_projects_any: Any
  form_projects_date_range: Date Range
  form_projects_date_fixed: Use above date
  form_projects_dates_explain: Default earliest and latest dates for [:OBSERVATIONS]. Users will be warned if trying to add an Observation outside of this range, but they can override the warning.
  form_projects_end_date: Project End Date
  form_projects_range: Range
  form_projects_start_date: Project Start Date
  form_projects_title: "[:Title]"
  form_projects_open_membership: Enable users to add themselves and disable shared editing
  form_projects_where: Optional Project Location
  form_projects_image_upload: Upload photo
  form_projects_ignore_date_range: Ignore above dates
  form_projects_use_date_range: Use above dates

  # project/list_projects
  list_projects_title: "[:list_objects(type=:project)]"
  list_projects_add_project: "[:add_object(type=:project)]"

  # draft/publish_draft
  publish_draft_denied: "Permission denied: Only the creator of a draft or a project admin can publish a draft."

  # project/review_authors
  review_authors_add_author: Add
  review_authors_authors: Current [:description] Authors
  review_authors_denied: Only existing authors and reviewers can change the description authors.
  review_authors_note: This page changes the recorded author(s) of a taxon description on the [:app_title] website. This is in no direct way related to the original publishing author of the taxon.
  review_authors_review_authors: Review Authors
  review_authors_other_users: Other [:users]
  review_authors_remove_author: Remove
  review_authors_title: Reviewing Author(s) for [name]

  # project/show_project
  show_project_add_members: Add Members
  show_project_admin_group: Admin Group
  show_project_admin_request: Admin Request
  show_project_by: Owned By
  show_project_created_at: Created
  show_project_destroy: Destroy Project
  show_project_drafts: Drafts
  show_project_edit: Edit Project
  show_project_field_slip_create: Create Field Slip PDF
  show_project_field_slip_prefix: Field Slip Prefix
  show_project_join: Join Project
  show_project_location: Location
  show_project_leave: Leave Project
  show_project_published: Reviewed Published Names
  show_project_summary: Summary
  show_project_user_group: User Group
  show_project_violation_count: Project has [count] constraint violation(s)

  # project/violations/index
  form_violations_help: Check the Observations to be removed, then Submit
  violations_index_title: "[:CONSTRAINT_VIOLATIONS]"
  form_violations_latitude_none: "Lat: Any"
  form_violations_location_none: "[:LOCATION]: Any"
  form_violations_longitude_none: "Lon: Any"
  form_violations_remove_selected: Remove Selected
  form_violations_show_project: Show Project

  # users/by_name
  users_by_name_title: Users by Name
  users_by_name_created_at: Created
  users_by_name_groups: Groups
  users_by_name_id: ID
  users_by_name_last_login: Last login
  users_by_name_login: Login
  users_by_name_name: Name
  users_by_name_theme: Theme
  users_by_name_verified: Verified


  # licenses
  # licenses/index
  index_license_header: Licenses

  # licenses/show
  show_license_header: License
  index_license: Index
  license_default: Default License

  # licenses/form
  create_license_title: Create License
  license_display_name: Name (display_name)
  license_display_name_help: "Ex: Creative Commons Non-commercial v2.5"
  license_form_checkbox_deprecated: Deprecated
  license_url: url
  license_url_help: "Ex: https://creativecommons.org/licenses/by-nc-sa/2.5/"


  # support/create_donation
  create_donation_title: Record Mushroom Observer Donation
  create_donation_not_allowed: Only admins can record donations
  create_donation_add: Add
  create_donation_tab: Record Donation

  # support/review_donations
  review_donations_title: Review All Donations
  review_donations_not_allowed: Only admins can review donations
  review_donations_update: Update
  review_donations_tab: Review Donations
  review_reviewed: Reviewed
  review_id: Id
  review_who: Who
  review_anon: Anon
  review_amount: Amount
  review_email: Email

  ##############################################################################

  # EMAIL MESSAGES

  # Subject lines.
  email_subject_add_herbarium_record_not_curator: Fungarium Record Added to [herbarium_name]
  email_subject_comment: "[:COMMENT] About [name]"
  email_subject_commercial_inquiry: Commercial Inquiry About [Name]
  email_subject_consensus_change: Consensus Changed from [old] to [new]
  email_subject_denied: "[:USER] Creation Blocked"
  email_subject_features: New [:app_title] Features
  email_subject_location_change: "[name] Has Been Changed"
  email_subject_naming_for_observer: Research Request
  email_subject_naming_for_tracker: Naming Notification - [name]
  email_subject_name_change: "[name] Has Been Changed"
  email_subject_name_proposal: "[:OBSERVATION] #[id] May Be [name]"
  email_subject_name_tracker_approval: Research Request Emails Approved for [name]
  email_subject_new_password: New Password
  email_subject_observation_change: "[:OBSERVATION] Changed, [name]"
  email_subject_observation_destroy: "[:OBSERVATION] Destroyed, [name]"
  email_subject_observation_question: Question About [name]
  email_subject_publish_name: Name Published
  email_subject_registration: "[name] Registration Verification"
  email_subject_update_registration: "[name] Registration Update"
  email_subject_verify: Email Verification
  email_subject_verify_api_key: Activate API Key
  email_subject_webmaster_question: Question From [user]

  # Field labels in the "object_change" emails.
  email_field_added_images: Added image(s)
  email_field_changed_thumbnail: Changed thumbnail
  email_field_collection_location: Specimen _was_ collected at this location
  email_field_collection_not_location: Specimen _was not_ collected at this location
  email_field_east: "[:East] edge"
  email_field_image_count: "[:Image] count"
  email_field_new_name: New [:name]
  email_field_no_specimen_available: Specimen is no longer available
  email_field_north: "[:North] edge"
  email_field_old_name: Old [:name]
  email_field_published: Published by
  email_field_removed_images: Removed image(s)
  email_field_south: "[:South] edge"
  email_field_specimen_available: Specimen is now available
  email_field_west: "[:West] edge"

  # This is used like this: "<Label>: <old_value> changed to <new_value>"
  email_field_is_now: changed to

  # "Helpful" links at the bottom of the email.
  email_links_change_prefs: Change your preferences
  email_links_disable_tracking: Disable tracking for this [type]
  email_links_email_publisher: Send email to the publisher
  email_links_latest_changes: Latest changes at [:app_title]
  email_links_not_interested: I'm not interested in this [type]
  email_links_post_comment: Post a [:comment]
  email_links_show_object: Show this [type]
  email_links_show_user: Show [:user]'s profile
  email_links_show_observer: Show [:observer]'s profile
  email_links_show_identifier: Show [:identifier]'s profile
  email_links_stop_sending: Stop sending me email like this
  email_links_your_interests: Review your [:notifications]

  # Some other common phrases and sections.
  email_can_respond: It is entirely up to you whether you want to reply to [name] ([email]) by replying directly to this email.
  email_handy_links: "Here are some handy links:"
  email_no_respond: Please do not reply to this email!
  email_naming_for_observation_warning: "WARNING: We've heard that some people have mis-used this notification feature in the past, claiming it's for research but not using specimens for that purpose. You may want to take a moment to look at their user profile on MO and perhaps google them to verify that they are actually active mycologists before going to the effort of packaging and sending them any specimens."
  email_report_abuse: "If you feel this user is abusing this service please forward this entire email message to: [email]"
  email_respond_via_comment: Use the link below to respond via your own public comment.
  email_welcome: Welcome, [user]

  # Main message contents.
  email_admin_request_intro: "h2. *Admin Request*\n\n[user] ([email]) asked the [:app_title] website to forward the following request to you regarding [project]:"
  email_author_request_intro: "h2. *Author Request*\n\n[user] ([email]) asked the [:app_title] website to forward the following request to you regarding [object]:"
  email_comment_intro_other: "h2. *Comment on [Type]*\n\nThe following comment was posted on the [:app_title] website regarding the [type] <u>[name]</u>:"
  email_comment_intro_response: "h2. *Comment Response*\n\nThe following comment was posted on the [:app_title] website in response to your comment regarding the [type] <u>[name]</u>:"
  email_comment_intro_to_owner: "h2. *Comment on Your [Type]*\n\nThe following comment was posted on the [:app_title] website regarding your [type] <u>[name]</u>:"
  email_commercial_intro: "h2. *Commercial Inquiry*\n\n[user] ([email]) asked the [:app_title] website to forward the following commercial inquiry to you about your image [image]:"
  email_consensus_change_intro: "h2. *Consensus Change*\n\nConsensus has changed for observation #[id]:"
  email_add_herbarium_record_not_curator_intro: "h2. *Fungarium Record Added By Non-Curator*\n\nThe user, [login], added the fungarium record, [herbarium_label], to the fungarium, [herbarium_name], which you curate."
  email_features_intro: "h2. *New Features*\n\nThe following new features have been released at the [:app_title] website:"
  email_name_change: "User made nontrivial change to a name:\n\nuser : [user]\nold identifier : [old_identifier]\nnew identifier : [new_identifier]\nold name : [old]\nnew name : [new]\nobservations : [observations]\nnamings : [namings]\nshow name : [show_url]\nedit name : [edit_url]"
  email_location_change: "User made nontrivial change to a location:\n\nuser : [user]\nold name : [old]\nnew name : [new]\nobservations : [observations]\nshow location : [show_url]\nedit location : [edit_url]"
  email_merger_icn_id_conflict: "User merged names; one icn_id discarded:\n\nname : [name]\nsurviving icn_id : [surviving_icn_id]\ndeleted icn_id : [deleted_icn_id]\nuser : [user]\nshow url : [show_url]\nedit url : [edit_url]"
  email_merge_objects: "User wants to merge two [types]:\n\nuser : [user]\nthis : [this]\ninto : [that]\nshow this : [show_this_url]\nedit this : [edit_this_url]\nshow that : [show_that_url]\nedit that : [edit_that_url]\nnotes : [notes]"
  email_name_change_request: "User wants to change Name having dependents:\n\nuser : [user]\nold name : [old_name]\nnew name : [new_name]\nshow url : [show_url]\nedit url : [edit_url]\nnotes : [notes]"
  email_name_proposal_intro: "h2. *Name Proposal*\n\nA name was proposed for observation #[id]:"
  email_name_tracker_body: "Dear [user],\n\nWe have approved your request to have MO send automated research request emails to observers whenever someone posts an observation of [name].\n\nYou can see your name-tracking notifications here: [link].\n\nPlease do not hesitate to let us know if there is any other ways MO can help support your research.\n\nBest wishes,\n-MO Admins"
  email_naming_for_observer_intro: "h2. *Research Request*\n\n[user] ([email]) asked the [:app_title] website to forward the following message to you about your [type] <u>[name]</u>:"
  email_naming_for_tracker_intro: "h2. *Tracking Alert*\n\nAn [obs] on the [:app_title] website has been given the name [name], which you are currently tracking. You can contact either the [:observer] or the [:identifier] by going to the appropriate link below and clicking the email link near the top of the page."
  email_new_password_intro: "h2. *New Password*\n\nYour new [:app_title] password is:"
  email_new_password_what_now: Once you have logged in, you should change your password to something easier to remember by going to the '[:app_preferences]' page.
  email_object_change_intro: "h2. *[Type] was Changed*\n\nThere were change(s) made to the [type] <u>[name]</u>:"
  email_object_new_intro: "h2. *[Type] was Created*\n\nThe [type] <u>[name]</u> was created."
  email_object_change_reason_all: You received this email because you have requested to be notified when any [type] changes.
  email_object_change_reason_admin: You received this email because you are an admin for a description of the changed [type].
  email_object_change_reason_editor: You received this email because you have edited a description of the changed [type].
  email_object_change_reason_author: You received this email because you are an author of a description of the changed [type].
  email_object_change_reason_reviewer: You received this email because you reviewed a description of this [type].
  email_object_change_reason_interest: You received this email because you expressed interest in this [type].
  email_observation_destroyed_intro: h2. *Observation Destroyed*
  email_observation_question_intro: "h2. *Question from Another User*\n\n[user] ([email]) asked the [:app_title] website to forward the following question to you about your observation <u>[name]</u>:"
  email_publish_name_intro: "h2. *Draft of Name Has Been Published*\n\nA description of a name has been published on the [:app_title] website. You are receiving this email since you are listed as either an author for this taxon or as a reviewer on the site."
  email_registration_intro: "h2. *Hello [user]*\n\nPlease click the following link to verify that you received this email and intended to register [how_many] attendee(s) for the [name]:\n\n[link]"
  email_update_registration_intro: "h2. *Hello [user]*\n\nYour registration for the [name] has been updated from\n\n[before]\n\n\nto\n\n\n[after]"
  email_user_question_intro: "h2. *Question from Another User*\n\n[user] ([email]) asked the [:app_title] website to forward the following email to you:"
  email_verify_intro: "h2. *Hello [user]*\n\nPlease click the following link to verify that you received this email and activate your [:app_title] account:\n\n[link]"
  email_verify_api_key_intro: "h2. *Hello [user]*\n\nThe application \"[app]\" (associated with user \"[app_user]\") has requested access to your [:app_title] account. If you recognize this application and wish to give them permission to post observations, etc. in your name, all you have to do is click on the activation link below to activate the API key they just created. Note that you can review your list of API keys at any time by visiting the [:account_api_keys_title] from your \"[:app_preferences]\" page.\n\nActivate Key: [activate_link]\n[:account_api_keys_link]: [manager_link]\n\nTo report a suspicious access request, just respond to this email."

  ##############################################################################

  # HELP PAGES

  # info/intro
  intro_title: Introduction
  intro_purpose: "*Purpose&#58;* The purpose of this site is to record observations about mushrooms, help people identify mushrooms they aren't familiar with, and expand the community around the scientific exploration of mushrooms (mycology). Some have asked what counts as a mushroom. This site takes a very broad view. While the emphasis is on the large fleshy fungi, other fungi such as lichens, rust and molds as well as fungus-like organisms such as slime-molds are all welcome. Ultimately, I hope this site will become a valuable resource for both amateur and professional mycologists. I like to think of it as a living field guide for mushrooms or a collaborative mushroom field journal.\n\nFor those new to mycology, there is a huge amount of basic research that still needs to be done. By some estimates less than 5% of the world's species of fungi are known to science. While things are slightly better for the large fleshy fungi known as mushrooms, it is still a common experience to come across a mushroom that cannot be easily identified in the available books or which doesn't really fit the definition of any recognized species. This site is intended to address that gap by creating a place for us to talk about and record what we've found, as well as connect to the existing literature about mushrooms. Please do not feel intimidated by the scientific bent of the site. Everyone is welcome to dive in and add their own mushroom observations, upload mushroom photos and make [:comments] on other people's observations."
  intro_image_sharing: "*Image Sharing:* This site follows the principles of cooperative sharing pioneered by the \"Free Software Foundation\":https://fsf.org, further expressed by the \"Open Source software movement\":https://opensource.org, and expanded to other creative efforts by the \"Creative Commons\":https://creativecommons.org. Consequently all images are made available under one of the Creative Commons licenses or are in the public domain. In short this means that when anyone uploads one of their images to the site, they are giving others explicit permission to use those images under certain \"conditions\":/info/how_to_use#license in perpetuity. This type of permission is very important for basic research. It allows future researchers to freely use these data to expand our understanding of mushrooms. It also significantly increases the likelihood that the data will continue to be available into the distant future.\n\nIf you upload your own images, this license does not mean you are giving up your copyright or your ability to make money off your images. Depending on which license you choose, you can still require that anyone who wishes to use any of these images for commercial purposes get in touch with the copyright holder and work out the conditions for that use. The site includes special links on the image pages to help create those relationships."
  intro_source_code: "*Source Code:* Source code for the site is available at: \"[repo]\":[repo] and is licensed under the \"Open Source MIT License\":https://www.opensource.org/licenses/mit-license.php. Source code contributions are welcome (\"README\":[readme]). All suggestions and comments are welcome. If you would like to contribute, please send mail to \"webmaster @ mushroomobserver.org*\":/admin/emails/webmaster_questions/new so we can coordinate our efforts."
  intro_governance: "*Governance:* This site is owned and operated by \"Mushroom Observer, Inc.\":/support/governance."
  intro_note: "*Note:* The administrators of this site reserve the right to remove any material they deem inappropriate or not in keeping with the purpose of this site."

  # info/how_to_help
  how_help_title: How to Help Make [:app_title] Better
  how_help_intro: This page provides a list of skills that we could really use some help with. If you're interested in helping out just "send an email":/admin/emails/webmaster_questions/new and let us know what you want to do.
  how_help_contributors: "h4. 1. Contributors\n\np(normal). Beyond adding pictures and descriptions of mushrooms that you've seen, you can make a big difference to the site by \"describing species\":/info/how_to_use#describing_species or \"defining locations\":/info/how_to_use#defining_locations."
  how_help_scientists: "h4. 2. Scientists\n\np(normal). Mention Mushroom Observer in your publications and \"add references to your publications\":/publications."
  how_help_developers: "h4. 3. Developers\n\np(normal). We have lots of ideas about how to improve the site. The framework, Ruby on Rails, is really easy to pick up and we are more than happy to mentor anyone who wants to dive in."
  how_help_translators: "h4. 4. Translators\n\np(normal). The site is set up to support foreign languages. All we need is someone to do the translations."
  how_help_donors: "h4. 5. Donors\n\np(normal). Help support our server costs by \"donating\":/support/donate to the Mushroom Observer."
  how_help_business_planning: "h4. 6. Business Planning\n\np(normal). So far [:app_title] has been an entirely volunteer effort, after some time consuming false starts, we are now in the process of creating a new non-profit focused solely on Mushroom Observer. This is just getting going so let us know if you want to get involved or have any business related advice."

  # info/how_to_use
  how_title: How to Use [:app_title]
  how_common_tasks: Common Tasks
  how_glossary: Concepts Glossary
  how_intro: This page provides some short descriptions of common uses of this website followed by an overview of the basic concepts used.
  how_keeping_up: "*Keeping Up with Changes* - The default page for [:app_title] is the '[:rss_log_title]', it is also accessible through the '\"Latest Changes\":/' link in the left-hand panel. This page shows you the most recent changes on the site. It lists new \"Observations\":#observation and \"Observation Lists\":#species_list as well as significant changes to any already existing ones. Additions of \"Images\":#image and \"Comments\":#comment are considered significant changes to the relevant observations. Changes to \"Names\":#name are also listed. Click the page numbers at the top and bottom of the page to browse through older changes. Observations and names created as a side effect of other changes are not listed separately.\n\nNote : The latest changes can be tracked using our \"RSS feed\":/activity_logs/rss. See this \"wikipedia article\":https://en.wikipedia.org/wiki/Rss for more information about RSS feeds."
  how_searching: "*Searching* - There are several interesting ways to search for information on the site. The simplest is to type a search string into the search box near the top of each page and click one of the buttons next to it. This will give you a list of all the \"Observations\":#observation, \"Images\":#image, \"Names\":#name or \"Locations\":#location that contain fields matching the given string. If you need a little more control over the search, try clicking '[:app_advanced_search]'.\n\nYou may also browse the site using the links in the left-hand panel. For example, clicking on 'Names' under 'Indexes' on the left of the page shows all the species that have observations, listed alphabetically. You can page through this list, or skip directly to the letter of a name you are interested in by clicking the appropriate page number or letter along the top or bottom of the list. Click a name from this list to see a description of the species and a list of observations of that species. If you click a genus like 'Agaricus', it will also show a list of species in that genus. Note, however, that in this case it will only show observations that have been identified to the genus level, not ones that have been identified as a species in that genus. On the other hand, if two names are considered synonyms, you will see observations for either name on this page. (*NOTE*: If you do a search on 'Agaricus', it _will_ show all the observations whose name contains that string, so you get all the observations that belong to that genus.)\n\nWhenever you click an observation or other result on an index page, it will take you to a page showing that result. At the top of the page you will see '[:PREV]', '[:NEXT]', and '[:INDEX]' links. These let you browse forward or backward through the results or return to the index. At the top of the index page you will often see links allowing you to sort the results by different criteria, such as by date, name or user. In the same place you will sometimes find links that let you turn an index of observations into an index of names or images of those same observations. For example, if you click '[:app_your_observations]', it will show you a list of observations you have posted. Click '[:show_objects(types=:names)]' at the top of the page to see a list of the species you have seen, or click '[:show_objects(types=:locations)]' to see a list of all the locations you've gone mushrooming in.\n\nPower users may also be interested in our new API providing direct access to our database back-end. This can be used to mine our database for images or species descriptions for inclusion in wikipedia or other public websites. You can also use it to upload observations and images and much more. Please contact the \"webmaster\":/admin/emails/webmaster_questions/new for more information."
  how_unknown_help: "*Getting Help with an Unknown* - In order to get help with an unknown, you need to have a user account. These can be created easily by selecting '[:app_create_account]' from the left-hand panel. See the discussion of \"Users\":#user below for more details.\n\nOnce you are logged in, create a new \"Observation\":#observation by selecting '[:app_create_observation]' in the left-hand panel. Enter all the details you can into the resulting form. You can leave the '[:WHAT]' field blank call it '[:unknown]', or if you think you know the genus or family or other group, give that \"Name\":#name followed by 'sp.', e.g., 'Russula sp.'. In the '[:NOTES]' field provide information about habitat, odor, smell and anything else not clear from the photos. Once the form is as complete as you can make it, click '[:CREATE]'.\n\nYou should now be looking at a page showing you the information you just entered. However, if you used a name that is not currently in the database, you will be asked if you want to add the name. This also gives you a chance to catch and fix typos. In addition, if you use a name that is considered deprecated, you will be given the option of using a preferred synonym.\n\nOnce you have created the new observation, you can upload any \"Images\":#image you have by selecting the '[:show_observation_add_images]' link on the right-side of the page. It is very important either that it be an image you took or that you have the explicit permission of the person who created the image to upload it to the site. If you did not take the image, please update the '[:form_images_copyright_holder]' field to reflect the actual owner. This page also allows you to select the \"License\":#license you want to release the image under.\n\nWhen you add unknowns, the community will generally \"propose one or more names\":#proposing_names for it within 24-hours. If you find any of the suggested names compelling, you should not hesitate to revisit your observation and \"Vote\":#vote on them. Please see the discussion below on \"voting\":#voting, as well. Members of the community may also post feedback via \"Comments\":#comment. By default your account is set up to deliver comments posted about your observations to you by email. If you are asked to provide more details on the collection, we prefer that you select '[:show_observation_edit_observation]' (at the top of the observation page) and add them to the '[:NOTES]' field than to just post another comment."
  how_adding_observations: "*Adding Observations You Have Identified* - Use the same process as \"Getting Help with an Unknown\":#unknown_help, except this time provide your identification in the '[:WHAT]' field. You are strongly encouraged to say something about how you arrived at the identification. We've provided a small set of checkboxes to make this easy ('[:naming_reason_label_1]', '[:naming_reason_label_3]', etc.), but you are encouraged to elaborate on them in the provided text fields (e.g., list the references you used, or enter 'sequenced the DNA and compared it against the data in GenBank'!). Community members will often post \"Comments\":#comment if there is some question about the collection or if they would like clarification as to why you ruled out other \"Names\":#name. Roy Halling has provided beautifully illustrated presentations describing <a href=\"https://mushroomobserver.org/pdf/macro-features.pdf\">macroscopic</a> and <a href=\"https://mushroomobserver.org/pdf/micro-features.pdf\">microscopic</a> features. More documentation on creating scientifically valuable collections is available from the <a href=\"https://www.mycoportal.org/portal/misc/links.php\">MycoPortal Links Page</a>."
  how_proposing_names: "*Proposing Names* - Any member of the community can propose \"Names\":#name for any \"Observations\":#observation. Click an observation (e.g., from the '[:rss_log_title]' page) and scroll down below the observation notes. There should be a list of \"Proposed Names\":#proposed_name enclosed in a thin outlined box. Most observations will already have at least one proposed name (by the owner). From here you may either click '[:show_namings_propose_new_name]' or \"Vote\":#voting on existing names. In either case you will have to log in before you are allowed to do so.\n\nWhen you click '[:show_namings_propose_new_name]' you will be presented with a form much like the one used to create an observation. In addition to the name, you are required to choose a confidence level. This is your \"Vote\":#vote, and you may change it on the '[:show_object(type=:observation)]' page at any time you like. As with creating an observation, you are strongly encouraged to give some explanation as to why you think your Name applies to this Observation (and why other names don't). When you are finished, click '[:CREATE]'. You will be given a chance to correct typos or to choose an accepted name if you entered a deprecated one.\n\nUsers are not allowed to propose a name if someone else has already done so. The only reason to do so would be to describe alternative reasons for reaching the same conclusion. Instead use the discussion forum provided by comments to do this."
  how_voting: "*Voting on Proposed Names* - Click an \"Observation\":#observation, e.g., from the '[:rss_log_title]' page, and scroll down to the '[:show_namings_proposed_names]' box. Note that you must login before you can see or change any of your \"Votes\":#vote. Once you have logged in, you should see pulldown menus next to each \"Proposed Name\":#proposed_name. Your vote expresses the degree of confidence or agreement you have with placing that name on that observation. Everything above '[min_neg_vote]' is considered a positive vote, everything below '[min_pos_vote]' negative. Choose '[no_opinion]' to tell it to delete your vote. When you've changed all the votes you want to, be sure to click '[:show_namings_update_votes]' to record your votes. Don't worry, if you forget and try to navigate away without casting your votes it will complain (unless you have Javascript disabled).\n\nRoughly speaking, votes for a name are weighted, summed and then divided by the number of votes for that name. The name with the highest score wins, and that name will be applied to that observation throughout the site. In the case where multiple synonyms are proposed for an observation it lumps the votes together, choosing each user's strongest vote within that group of synonyms. In the end, assuming that group of synonyms wins, the currently accepted name is used as the community consensus. If there is still debate in the scientific community about which name is appropriate for a given taxon, then it will use votes the best it can to decide between multiple accepted names. Note that the owner's vote automatically carries a little more weight, as do the votes of users who have made a large \"Contribution\":#contribution to [:app_title] or who are considered experts. Click '[:app_contributors]' or click a user's name to see the contribution and expert status. (We use the log base 10 of users' contributions.)"
  how_adding_comments: "*Adding Comments* - When you are looking at an \"Observation\":#observation, if you would like to post or respond to a \"Comment\":#comment, select the '[:show_comments_add_comment]' link near the top of the page. If you are not currently logged in to a \"User\":#user account, you will be asked to log in. Once you are logged in, you will be given a form asking for a summary and your comment. Note that you can do some simple formatting in the comment section. This is briefly documented below the text field with a link to detailed documentation. You can also add links within a comment using standard HTML formatting. The HTML gets automatically cleaned to avoid security problems like script injection, so try not to get too fancy."
  how_tracking_species: "*Tracking a Particular Species or Genus Through Email* - [:app_title] allows you to request an email any time a particular \"Name\":#name is given to an \"Observation\":#observation. If that name is a genus or species it will also send you an email whenever a species or subspecies is observed. To turn this feature on, go to the page for a Name you are interested in (see \"Searching\":#searching) and click '[:show_name_email_tracking]'. You can configure it so that the person who made the observation that was given that name will be sent a customized email to let them know you are interested in their observation. If you don't provide any instructions, they will not be sent an email. If the observer gives the name at the time the observation is created, they will be shown your message immediately through the website. You can modify or disable your request for a particular name by going back to that name and again selecting '[:show_name_email_tracking]' and clicking the '[:DISABLE]' button on the page that comes up."
  how_describing_species: "*Describing Species* - Click any \"Name\":#name link you see throughout the site. For example, click on 'Names' under 'Indexes' on the left side of the page then click on any of the results, or search for a name in the search bar, or click the 'About &lt;&#110;ame&gt;...' link at the top of any \"Observation\":#observation page. These all take you to a page summarizing everything we know about this taxon. If you are familiar with this species and there is something you would like to add, click '[:show_name_edit_name]' and add your notes. You are encouraged to cite references including field guides and scientific papers. Short quotes from references are fine, but please don't make extensive quotes without obtaining permission from the original author."
  how_projects: "*Projects* - Projects are a way for a group of \"Users\":#user to work together to create a set of work that they want to keep out of the public eye until they are ready to publish it. The original purpose was to support university classes where there was a desire to keep a more controlled environment while the class was going.\n\nAnyone can create a new project by clicking on '\"[:app_list_projects]\":/projects' in the left-hand panel and then clicking on '[:list_projects_add_project]'. The person who creates the project is always a member and an administrator for that project. An administrator for a project can add new members by clicking the '[:show_project_add_members]' link at the top of a project's 'Show Project' page. Administrators can also make other users administrators for the project by going to one of the '[:add_members_change_status]' links available on the 'Show Project' or 'Add Members' pages. Any User can send requests to the admins for a project. These requests are emailed to the admins and contain a link for changing that user's status.\n\nCurrently the primary focus of projects is writing \"Descriptions\":#description for various species. Note, however, that anyone can now create new descriptions for a species (see \"Describing Species\":#describing_species) by clicking on '[:show_name_create_description]' at the top of the 'Show Name' page. Descriptions that are created for a project are visible only to members of that project until they are published, and editable only by the owner of the description and project administrators. When a description is published it will become the official description if no official description exists yet."
  how_maps: "*Working with Maps* - Currently there are three types of maps available on [:app_title]: Occurrence Maps (e.g., \"Occurrence map for **__Craterellus cornucopioides__**\":/names/284/map), Location Maps (e.g., \"Salt Point State Park\":/locations/4) and the \"[:map_locations_global_map]\":/locations/map.\n\nTo see an occurrence map for a particular \"Name\":#name, go to the page for that name (e.g., enter the name in the search bar, select '[:NAMES]'), and click '[:app_search]', then click '[:show_name_distribution_map]' at the top of the page.\n\nUsers are encouraged to add to the occurrence map for a name. The easiest way is to create a new \"Observation\":#observation using an already defined \"Location\":#location. Note, however, that auto-completion for the '[:WHERE]' field will list all matching locations whether they are defined or not.\n\nYou can also explicitly choose not to have an observation show up on the occurrence map. This allows you to record observations of mushrooms in places like mushroom fairs, old photos or other places where you may not know where the mushroom was actually collected. When creating or editing an observation there is a checkbox labeled '[:form_observations_is_collection_location]'. By default it is checked. If you uncheck it, that observation will not appear in any occurrence maps."
  how_defining_locations: "*Defining Undefined Locations* - Many \"Observations\":#observation have been reported from undefined \"Locations\":#location. These observations will not appear in our \"occurrence maps\":#maps. An excellent, easy way for \"Users\":#user to help out if they have a little spare time is to locate and define these undefined locations.\n\nWhen browsing through observations, defined location names will be followed by a link labeled '[:click_for_map]'. Undefined location names will be followed by a link labeled '[:SEARCH]'. If you click the link for an undefined location, it will show a list of observations reported for that location. The resulting page will include two links at the top of the page: '[:list_observations_location_define]' and '[:list_observations_location_merge]'. Clicking on '[:list_observations_location_define]' will present a form which you can use to create that location. Clicking on 'Merge With a Defined Location' will present you with a list of similar locations which have already been defined. Clicking on any of these locations will perform the merge.\n\nYou can also see a list of all locations in use by clicking on '\"[:app_list_locations]\":/locations' in the left-hand panel. This page lists both the defined locations (first column, sorted alphabetically) and the undefined locations (second column, sorted by the number of observations reported from that location). In some cases the same location has been given multiple names (e.g., 'Point Reyes National Seashore' and 'Pt Reyes Park'). You can merge an undefined location with a defined location by clicking on '[:list_place_names_merge]' next to the undefined location (see above).\n\nWhen defining a new location, the first thing to do is to review its name. Mushroom Observer tries to enforce a set of \"rules\":/locations/help.\n\nIn theory it is possible for the same location to be defined more than once (presumably by different users). If this happens, you can request a merge by editing one of the two locations and changing its name to be exactly the same as the other's. This will not have any immediate effect, but it will display a warning message, and an email will be sent to the site administrators with the details. Merging defined locations is restricted since it can cause significant data loss."
  how_creating_species_lists: "*Creating Observation Lists* - To create an \"Observation List\":#species_list, click '\"[:app_create_list]\":/species_lists/new' in the left-hand panel. Fill out the various fields.\n\nThere are several methods of collecting a set of existing observations into a new list. In the simplest method, first create an empty observation list, then go to each of the observations you want to add and select '[:show_observation_manage_species_lists]'. This will give you the opportunity to add that observation to any observation list you own. (Note, you can add anyone's observations to an observation list you own.)\n\nIn another method, you may select '[:app_create_list]' directly from any index of observations or names. For example, you may use the search bar at the top of the page or the '\"[:app_advanced_search]\":/search/advanced' feature to request all observations from Michigan. When it shows you the first page of results, click '[:app_create_list]' (in the left-hand panel).\n\nLastly, when you are viewing an existing observation list, you may click '[:species_list_show_clone_list]' which will take you to a new observation list form, with all the information of the existing list already filled in."
  how_write_in: "*Write In New Observation* - Historically, the Create Observation List workflow allowed you to enter a set of 'Write-In-Species'. This feature was rarely used and added a lot of complication to the process of creating a new Observation List. The functionality is still available after you create a list by selecting '[:species_list_show_write_in]'. When you go to add the list, each line is checked to see if there is a match in the database. If there is no matching name, you will be asked if you want to add the unknown names to the database. This gives you a chance to catch and fix typos as well as giving you a simple way to add missing names. Each name given in the 'Write-In Species' field will be used to create a completely new \"Observation\":#observation. The other fields in this form are set for all these new observations."

  # Note, glossary terms should appear in alphabetical order.
  how_comment: "*Comment* - Comments are the standard way to discuss an \"Observation\":#observation or its associated \"Images\":#image. Each comment is owned by a particular \"User\":#user. A comment may only be edited or deleted by the owner or a site administrator. You can look up all comments that have been made about your observations by clicking on '\"[:show_user_comments_for_you]\":/comments' in the upper right of the page (the 'inbox' icon)."
  how_contribution: "*Contribution* - A number or score that measures the quantity and quality of contributions a \"User\":#user has made to [:app_title]. Click '[:app_your_summary]' to see a break-down of your own contribution. You earn points for every \"Observation\":#observation, \"Image\":#image, \"Comment\":#comment, etc. you have posted. \"Describing Species\":#describing_species and \"Defining Locations\":defining_locations are some of the most important contributions a user can make. (See \"How To Help\":/info/how_to_help for a list of other ways to help out.) Currently, contribution is used only in weighting your \"Votes\":#vote when voting on \"Proposed Names\":#proposed_names for observations."
  how_description: "*Species Description* - A collection of text describing a \"Name\":#name. Every name automatically gets one official description that everyone in the community is allowed to read and modify. Additional descriptions may be created by any \"User\":#user, including project members. The owner of a description may choose any level of read or write permissions, and can control who is given authorship credit. Since descriptions, especially the official one, are often collaborative efforts, modifications by a user are subject to community review, and past versions are kept to facilitate this process. The content of a description includes a set list of sections, including things like '[:form_names_gen_desc]', '[:form_names_diag_desc]', '[:form_names_look_alikes]', '[:form_names_refs]' and other notes."
  how_image: "*Image* - A photograph or illustration of one or more mushroom species. Images are associated with one or more \"Observations\":#observation. A given Image is owned by a particular \"User\":#user who may or may not be the copyright holder. Only the owner or a site administrator can remove an image or edit the associated information. All images in the site are required to be released under one of the \"Creative Commons licenses\":https://creativecommons.org or in the public domain. If you dispute the given copyright or the licensing of an image you are the copyright holder of, send mail to the \"webmaster\":/admin/emails/webmaster_questions/new."

  how_license: "**License** – When you post an image or other content on Mushroom Observer (“your Work’), you grant one of the following \"CC (Creative Commons) Licenses\":https://creativecommons.org/licenses/ for others to use your Work:\n-  \"CC-BY-SA - Attribution-ShareAlike\":https://creativecommons.org/licenses/by-sa/4.0/ (Wikipedia compatible): MO's default license. Others can use your Work, however they must credit any new creations based on your Work the same as the original.\n- \"CC-BY - Attribution\":https://creativecommons.org/licenses/by/ (Wikipedia compatible): Others can use your Work as long as they credit you. Others can create new material based on your work.\n- \"CC-BY-NC - Attribution-NonCommercial\":https://creativecommons.org/licenses/by-nc/4.0/: Others can use your Work, and create new material based on it, however they can’t profit from the new material.\n- \"CC-BY-NC-SA - Attribution-NonCommercial-ShareAlike\":https://creativecommons.org/licenses/by-nc-sa/4.0: Others can use your Work, so long as they don’t profit off it and use identical credits for new creations.\n- \"CC-BY-ND - Attribution-NoDerivs\":https://creativecommons.org/licenses/by-nd/4.0/: Others can use your Work, however they can’t alter your Work to create new materials.\n- \"CC-BY-NC-ND - Attribution-NonCommercial-NoDerivs\":https://creativecommons.org/licenses/by-nc-nd/4.0: Others can use your Work, however they can’t profit off it or change it.\n- \"CC0 - No Copyright/Public Domain\":https://creativecommons.org/publicdomain/zero/ (Wikipedia compatible): You waive your rights to your Work. Others can use it without crediting you, and can create new material based on it.\nYou can change your default license by selecting the 'License' on \"your Preferences\":/account/preferences/edit and clicking on ‘Save Changes’. You can also set licenses on a per image basis."

  how_location: "*Location* - A rectangular region enclosing a given location, as defined by the northern, southern, eastern and western boundaries. In addition to the position, locations can also include a minimum and maximum elevation along with various notes. Note that the elevations should be in meters not feet. A location is not considered to be owned by a particular \"User\":#user. Any user may change or define any location, but all of a user's changes are subject to review by the community. To help with this review process, copies of the previous versions are kept."
  how_name: "*Name* - A name for some group of mushrooms. Most commonly this is the name of a species, but it can be any taxon (genus, family, variety, etc.). Names can also refer to groups that are not officially recognized scientific names such as common names or functional groups like Gasteromyces. A name is *not* considered to be owned by a particular \"User\":#user. Any user may change any name, but all changes are subject to review by the community. To help with this review process, copies of previous versions are kept. Names can have an acknowledged author. The author is normally only given for scientific names. The author should follow the standard practice of listing the person who first correctly published the name. In the case of names at or below the species level, the author may also include the person who transfered the species to the current genus, e.g., (Singer) Jenkins."
  how_observation: "*Observation* - A record of a single mushroom species at a particular time and \"Location\":#location. Typically associated with one or more \"Names\":#name (see \"Proposed Name\":#proposed_name below) and some number of \"Images\":#image. Each observation is owned by a \"User\":#user, and can only be edited or deleted by that user or a site administrator. However, any user may post \"Comments\":#comment about any observation. Observations can also be included in one or more \"Observation Lists\":#species_list."
  how_proposed_name: "*Proposed Name* - A \"Name\":#name as proposed for a given \"Observation\":#observation. Any number of names may be proposed for a single observation by members of the community. No special treatment is given to any member's name. Community consensus is arrived at through the process of \"voting\":#voting. Each proposed name for an observation is owned by a single \"User\":#user. However, even the user who proposed the name cannot necessarily modify or delete a name once other members of the community have cast \"Votes\":#vote for or against it. Fortunately you may always propose additional names. There is never any sort of penalty associated with proposing incorrect names."
  how_species_list: "*Observation List* - A list of \"Observations\":#observation (not \"Names\":#name). Includes a date, a \"Location\":#location and a title for the list. A given observation list is owned by a particular \"User\":#user. Only the owner or a site administrator can change or delete a observation list. There are no strict rules for how observation lists should be used. This is an area that is likely to change in the future as the community comes up with clearer ideas for how they should be used."
  how_user: "*User* - An account on [:app_title]. You are required to provide a valid email address when you first create an account. This allows the system to stop automated programs from creating bogus accounts. It also provides a way for other users to get in touch with you. However, your email address will never be revealed unless you request an email be sent to another user and then only to that user. If you are concerned about having your email address in our database, once you have verified your account, you can go to the '\"[:app_preferences]\":/account/preferences/edit' page and remove your address."
  how_vote: "*Vote* - One \"User's\":#user vote on a \"Proposed Name\":#proposed_name for a given \"Observation\":#observation. Expresses a level of confidence or agreement with that name, with half the choices (\"[min_pos_vote]\" and up) being positive and half (\"[min_neg_vote]\" and below) being negative. Votes are owned by that user, and can only be changed or deleted by the owner or a site administrator."

  # Location help
  location_help_title: Locations in Mushroom Observer
  location_help_intro: "The Mushroom Observer provides two ways to represent the geographic location of an observation. The simplest are latitude and longitude positions associated with the observation. Please keep these accurate to within at least 300 meters (or about 1000 feet). However, the more widely used method is a simple phrase describing the location. For example, \"Beebe Woods, Falmouth, Massachusetts, USA\". The goal of these location names is to provide a consistent, reusable way of talking about where an observation was made without necessarily revealing a precise \"spot\". If you are comfortable providing more precise lat/longs for an observation, the location names are still useful for searches so you are encouraged to provide them as well. The location names should, by default, go from the smallest contained area to the country name. If you prefer to describe your locations as going from the largest (country) down to the smallest contained area, you can change your preference from the default, \"Postal\", to \"Scientific\" on your preference page. There are cases such as \"Great Smoky Mountains National Park, Blount Co., Tennessee, USA\", where the area you are describing overlaps a number of counties, states or even countries. In these cases, the country and other official political boundaries should come at the end as shown in the example.\n\nOriginally, the Mushroom Observer was very loose about these location names, hoping that the users would create a reasonably consistent set of rules and correct each other. After about four years and thousands of location names, we found that there were rules emerging, but they were not applied at all consistently and people were not tending to directly correct each other. Consequently, we have tried to codify these rules and when reasonable to provide warnings if you attempt to create a new location that violates these rules. It is not always possible to correct identify \"bad\" locations, so if you get some warnings, but after reviewing the location decide it should be \"good\", then simply resubmitting the form will force the name into the database. However, all new location names will get reviewed regularly and may get changed to better fit the consensus rules. Below are some examples of \"bad\" and \"good\" location names followed by a more detailed explanation of the current rules. Each example is labeled with the following section that explains the example in more detail. These rules are by no means set it stone and we encourage the discussion and revision of them."
  location_help_example_help: These are cases that are not detected automatically, so no warning would be given.
  location_help_example_title: Some examples
  location_help_bad: Bad
  location_help_good: Good
  location_help_explanation: Explanation
  location_help_rules_title: The Current "Rules"
  location_help_rule_reversible: "*Consistent and Reversible Order* - You can now ask for location names to appear in the reverse order from the default. Thus, you can see a location as either:\n\nAlbion, California, USA\n\nor as\n\nUSA, California, Albion\n\nYou can change this on your Preferences page by selecting 'Postal' (the default) or 'Scientific' (the one that starts with the country). When you input new location names it will of course also follow your preferred order.\n\nRoy Halling was the inspiration for this feature when he started putting in his locations starting with the country names and we got into a discussion about it. Apparently the standard practice in the scientific community is to start with the largest locale (typically a country) and work down to the smallest locale (a county, town or specific location). From looking through all the locations that have been put into MO, it is clear that most people expect to put in the smallest location first and work up to the country.\n\nIn order to enable this feature, I have had to require that the place names be easily and consistently reversible. This means you must separate each section of the location with a ', ' (no period, no missing spaces, no double spaces). It also means that you should always enter the names in order of increasing size when you can. There are some specific exceptions to this rule that are discussed below."
  location_help_rule_countries: "*Use Country Names* - As a further check when you enter an unfamiliar location, it will check to see that the largest locale has been previously entered for some other location. This list currently consists of only countries, continents and the special location 'Unknown'. Since it does not include all possible countries, it is still possible to override the check by resubmitting the same name twice. Such entries will be reviewed carefully to ensure that this list remains clean. For now you should only enter country names as they are written in English. For example, please use 'Germany' rather than 'Deutschland'. The goal for the moment is simply consistency. However, the long term goal is to actually allow these names to be consistently translated based on the user's language selection. Continents should only be used if the country is not known or there is no country."
  location_help_rule_states: "*Use State Names* - In the case of countries where I know the states, I also check for those as the next smallest area within a country. At the moment I am checking this for Canada, Australia and USA. The primary goal of this in the US at least is to ensure the uniqueness of the next element in the list. In the US it is not unusual to have the same city or county name in more than one state. If there are other countries where this check would be useful, please let me know and include an exhaustive list of all states, provinces, territories etc. To increase the understandability to people from other parts of the world, state abbreviations (even extremely standard ones) are discouraged and will create a warning. The one current exception is 'Washington DC'. Many people are not aware of what the 'DC' stands for and would be unlikely to enter 'Washington, District of Columbia'. Note that in this case I have also removed the ', ' since that would cause 'USA, DC, Washington' when in 'Scientific' mode."
  location_help_rule_counties: "*Counties OR Cities* - In the past, MO has encouraged the use of county names whenever they are known. The new policy is that the county should only be included when it is the smallest political area the location is contained in or when the city or town name is ambiguous. For example, what used to be described as \"Berkeley, Alameda Co., California, USA\" should now be given as just \"Berkeley, California, USA\". This change is in part due to seeing what people actually do. Generally people have been good about using county names in the case of public lands like parks and national forests where the county is the most obvious political boundary. However, with cities and towns people often don't know what county a city or town is in. In addition, the information is typically redundant for towns and cities in the US where they are almost always completely contained in county or they are independent of the counties and there are almost never two towns with same names in a state (there are exceptions though such as Goshen, Vermont). I've also found that many of the map services such as maps.google.com and maps.yahoo.com get confused if you include both the city and the county in the search string.\n\nThat being said, there are also often areas that have a local name, but are not actually an incorporated city or town. In these cases the county name is encouraged since the names cannot be assumed to be unique. For example, \"North Lakeport, Lake Co., California, USA\". Wikipedia has been the most helpful resource I've found for determining if a town is actually incorporated."
  location_help_rule_near: "*Use 'near'* - If there is a landmark or town near to the collection location, but the smallest political boundary is a county or country, then it is helpful to mention this using the word \"near\". When used this way it should always be all lowercase. For example, \"Albis Mountain Range, near Zurich, Switzerland\". Looking through the old data, I found users used both \"near\" and \"area\" for this with \"near\" being more common. This is also better because \"area\" sometimes gets used for place names such as \"Day-Use Area\" or \"Rest Area\"."
  location_help_rule_southern: "*Use of 'Southern', 'Northern' etc.* - If there isn't a known a clear landmark or town near the collection location, it is fine to use compass directions such as 'Southern', 'Northern', 'Southwestern' etc. In these cases always use the '-ern' ending to indicate that it's descriptive. However, these terms should be avoided if it creates ambiguity. For example, \"Western Australia\" is the name of an official state in Australia, so it should only be used as such and should be followed by the country name."
  location_help_rule_abbr: "*Avoid Abbreviations (and Periods in General)* - Most abbreviations should be avoided since people apply them somewhat arbitrarily and inconsistently. The following are examples of abbreviations that should definitely be avoided: Hwy, Mt, Mtn, CA, BC. However, there are some specific examples, that should be used in preference to there spelled out versions. These are:\n\nCo. for County\nRd. for Road\nSt. for Street\nAve. for Avenue\nBlvd. for Boulevard\nUSA for United States of America\nWashington DC for Washington, District of Columbia\n\n\nPeriods in general should be avoided except for the above abbreviations. They should not be used at the end of country names or as separators.\nFinally, 'and' should be used rather than '&'."
  location_help_rule_other: "*Other Things to Avoid* - All lowercase - In general at least the leading letter of each area should be capitalized and when in doubt capitalize every leading letter.\nNo lat/longs - There is now direct support for this for each observation. Do not include it in the name of a location.\nNo habitat info - Habitat info should go in the notes for the observation.\nParentheses and Braces - If you're tempted to use parentheses or braces, stop yourself and ask if this information should be in the notes for the observation or if there is a better way to describe the location.\nAvoid diacritics (eg é, ü etc.) - As mentioned when discussing country names, you should try to use the English version of a location name when possible and English does not include diacritics. This is intended to encourage consistency and we are planning on providing proper support for other languages which will benefit from this consistency. There are certainly cases where the a city or region is only know by a name that includes diacritics. In these cases they should be used. A few simple web-searches should give you a good idea if there is a common English variation of a name (e.g., Montreal, Quebec for Montréal, Québec)."
  location_help_rule_good_habits: "*Stuff You Are Encouraged to Do* - If you are creating a new name, take some time to figure out a good name. Searching within Mushroom Observer can be helpful. If you don't find anything there, then look things up in Google Maps (https://maps.google.com) and Wikipedia (https://wikipedia.org). Also feel free to use the notes section of either an observation or a location to be more specific."

  # Search bar help
<<<<<<< HEAD
  pattern_search_terms_help: "Your search string may contain terms of the form \"variable:value\", where value can be quoted, and in some cases can contain more than one value separated by commas.  Recognized variables include:"
  pattern_search_terms_multiple: Separate multiple values with commas.
=======
  pattern_search_terms_help: "Your search string may contain terms of the form \"variable:value\", where value can be quoted, and in some cases can contain more than one value separated by commas. Recognized variables include:"
>>>>>>> a5baf68f

  # We're borrowing these for the help popups on the search forms, thus the
  # similar entries. In the case of apparent duplicates, one will be the
  # pattern search keyword, the other the query param.
  observation_term_when: Date mushroom was observed; YYYY-MM-DD, YYYY or MM; ranges okay.
  observation_term_date: "[:observation_term_when]"
  observation_term_created: Date observation was first posted.
  observation_term_created_at: "[:observation_term_created]"
  observation_term_modified: Date observation was last modified.
  observation_term_updated_at: "[:observation_term_modified]"
  observation_term_name: Consensus name is one of these names.
  observation_term_names: "[:observation_term_name]"
  observation_term_exclude_consensus: Exclude Observations whose consensus is a name listed in "name:value". (When using exclude_consensus you must also use "include_all_name_proposals:yes".)
  observation_term_include_all_name_proposals: Include all name proposals, not just the consensus.
  observation_term_include_subtaxa: Include observations of subtaxa of the given names.
  observation_term_include_synonyms: Include observations of synonyms of the given names.
  observation_term_herbarium: Specimen at a fungarium.
  observation_term_herbaria: "[:observation_term_herbarium]"
  observation_term_location: "Location (\"[:WHERE]\") mushroom was observed. Must exactly match the entire [:WHERE] field. Note that commas must be protected with a back-slash: \"Albion\\, California\\, USA\"."
  observation_term_locations: "[:observation_term_location]"
  observation_term_region: Location mushroom was observed. Partial match anchored at end, including country at least, e.g., "California\, USA". Note that commas must be protected with a back-slash as shown.
  observation_term_pattern: "[:pattern]"
  observation_term_project: Observation belongs to one of these projects.
  observation_term_projects: "[:observation_term_project]"
  observation_term_project_lists: Observation belongs to list in one of these projects.
  observation_term_list: Observation belongs to one of these observation lists.
  observation_term_species_lists: "[:observation_term_list]"
  observation_term_user: Observation created by one of these users.
  observation_term_by_users: "[:observation_term_user]"
  observation_term_notes: Notes contains the given string.
  observation_term_notes_has: "[:observation_term_notes]"
  observation_term_comments: Comments contain the given string.
  observation_term_comments_has: "[:observation_term_comments]"
  observation_term_field_slip: Observation corresponds to this field slip.
  observation_term_field_slips: "[:observation_term_field_slip]"
  observation_term_confidence: Confidence is in this range.
  observation_term_east: Longitude of eastern edge of search region.
  observation_term_west: Longitude of western edge of search region.
  observation_term_north: Latitude of northern edge of search region.
  observation_term_south: Latitude of southern edge of search region.
  observation_term_has_images: Has images? ("yes" or "no")
  observation_term_has_sequence: Has a sequence?
  observation_term_has_sequences: "[:observation_term_has_sequence]"
  observation_term_has_specimen: Has a specimen?
  observation_term_lichen: "\"no\" = exclude lichens, \"yes\" = include only lichens."
  observation_term_has_name: Has a name? (other than "Fungi sp.")
  observation_term_has_notes: Has Notes?
  observation_term_has_public_lat_lng: Are the [:OBSERVATION]'s [:LATITUDE] and [:LONGITUDE] fields filled in, and public?
  observation_term_has_field: Has a given notes template field filled in.
  observation_term_has_notes_fields: "[:observation_term_has_field]"
  observation_term_has_comments: Has any comments?
  observation_term_is_collection_location: Mushroom was growing at the location. ("[:form_observations_is_collection_location]" is checked.)

  # We're borrowing these for the help popups on the search forms, thus the
  # similar entries. In the case of apparent duplicates, one will be the
  # pattern search keyword, the other the query param.
  name_term_names: "[:NAMES]"
  name_term_pattern: "[:PATTERN]"
  name_term_created: Date name was first used.
  name_term_created_at: "[:name_term_created]"
  name_term_modified: Date name was last modified.
  name_term_updated_at: "[:name_term_modified]"
  name_term_rank: Rank or range of ranks, e.g., "genus" or "species-form".
  name_term_include_synonyms: Include synonyms of the given names.
  name_term_include_subtaxa: Include subtaxa of the given names.
  name_term_include_immediate_subtaxa: Include immediate subtaxa of the given names.
  name_term_exclude_original_names: Exclude the names entered above.
  name_term_has_observations: Only names for which we have observations?
  name_term_has_synonyms: Has any synonyms?
  name_term_deprecated: "\"no\" = only accepted names, \"yes\" = only deprecated names."
  name_term_include_misspellings: "\"no\" = ignore misspelled names (default), \"yes\" = only misspelled names, \"either\" = ignore whether names are misspelled or not."
  name_term_misspellings: "[:name_term_include_misspellings]"
  name_term_lichen: "\"no\" = exclude lichens, \"yes\" = include only lichens."
  name_term_has_author: Has Author filled in?
  name_term_has_citation: Has Citation filled in?
  name_term_has_classification: Has Classification filled in?
  name_term_has_notes: "[:form_names_taxonomic_notes] filled in?"
  name_term_has_comments: Has any Comments?
  name_term_has_description: Has a public description?
  name_term_has_default_description: "[:name_term_has_description]"
  name_term_author: Author contains this string.
  name_term_author_has: "[:name_term_author]"
  name_term_citation: Citation contains this string.
  name_term_citation_has: "[:name_term_citation]"
  name_term_classification: Classification contains this string.
  name_term_classification_has: "[:name_term_classification]"
  name_term_notes: "[:form_names_taxonomic_notes] contains this string."
  name_term_notes_has: "[:name_term_notes]"
  name_term_comments: At least one Comment contains this string.
  name_term_comments_has: "[:name_term_comments]"

  # link to search bar help
  search_bar_help: Search Help

  # Search bar help page
  search_bar_help_title: Search Bar Help

  # Privacy policy
  privacy_title: The Mushroom Observer Privacy Policy

  privacy_last_modified: _Last Modified on November 30, 2019_

  privacy_intro_header: "*Introduction*"
  privacy_intro_content: "This Privacy Policy explains how Mushroom Observer, Inc., the non-profit organization that hosts the Mushroom Observer website, collects, uses, and shares information we receive from you through your use of the website. It is essential to understand that, by using the Mushroom Observer website, you consent to the collection, transfer, processing, storage, disclosure, and use of your information as described in this Privacy Policy.\n\nWe believe that you shouldn't have to provide nonpublic personal information to participate in the free knowledge movement, citizen science, or mycology in general. You do not have to provide things like your real name, address, or date of birth to sign up for an account or contribute content to the Mushroom Observer.\n\nThis privacy policy is in large part derived from the current (July 2019) \"privacy policy of the Wikimedia Foundation\":https://foundation.wikimedia.org/wiki/Privacy_policy and is used in accordance with \"the Creative Commons Attribution-ShareAlike License\":https://creativecommons.org/licenses/by-sa/3.0/ and the Wikimedia Foundation \"Terms of Use\":https://foundation.wikimedia.org/wiki/Terms_of_Use/en."

  privacy_definitions_header: "*Definitions*"
  privacy_definitions_content: "Because everyone (not just lawyers) should be able to easily understand how and why their information is collected and used, we use common language instead of more formal terms throughout this Policy. To help ensure your understanding of some particular key terms, here is a table of translations:"

  privacy_when_we_say: When we say...
  privacy_we_mean: "... we mean"
  privacy_mo_inc_say: “Mushroom Observer, Inc”, “we”, “us”, “our”
  privacy_mo_inc_mean: The non-profit organization that operates the Mushroom Observer website.
  privacy_mo_website_say: “Mushroom Observer”, “MO”, “the website”
  privacy_mo_website_mean: The Mushroom Observer website, https://mushroomobserver.org and subdomains that provide text, images and APIs.
  privacy_you_say: “you”, “your”
  privacy_you_mean: You, regardless of whether you are an individual, group, or organization, and regardless of whether you are using the Mushroom Observer or our services on behalf of yourself or someone else.
  privacy_this_policy_say: “this Policy”, “this Privacy Policy”
  privacy_this_policy_mean: This document, entitled “The Mushroom Observer Privacy Policy”.
  privacy_contributions_say: “contributions”
  privacy_contributions_mean: Content you add or changes you make to the Mushroom Observer.
  privacy_personal_info_say: “personal information”
  privacy_personal_info_mean: "Information you provide us or information we collect from you that could be used to personally identify you. To be clear, while we do not necessarily collect all of the following types of information, we consider at least the following to be “personal information” if it is otherwise nonpublic and can be used to identify you:\na) your real name, address, phone number, email address, password, identification number on government-issued ID, IP address, user-agent information, credit card number;\nb) when associated with one of the items in subsection a), any sensitive data such as date of birth, gender, sexual orientation, racial or ethnic origins, marital or familial status, medical conditions or disabilities, political affiliation, and religion; and\nc) any of the items in subsections a) or b) when associated with your user account."
  privacy_third_party_say: “third party”, “third parties”
  privacy_third_party_mean: Individuals, entities, websites, services, products, and applications that are not controlled, managed, or operated by Mushroom Observer, Inc. This includes other Mushroom Observer users and independent organizations or groups who use the Mushroom Observer.

  privacy_covers_header: "*What This Privacy Policy Does & Doesn't Cover*"
  privacy_covers_content: Except as explained below, this Privacy Policy applies to our collection and handling of information about you that we receive as a result of your use of the Mushroom Observer. This Policy also applies to information that we receive from any third parties.

  privacy_types_of_information_header: "*Types of Information We Receive From You & How We Get It*"
  privacy_public_contributions: "Your Public Contributions\n\nOther than the email, password, and settings managed on your preferences page, whatever you post on the Mushroom Observer can be seen and used by everyone.\n\nWhen you make a contribution to the Mushroom Observer you are creating a potentially permanent, public record of every piece of content added, removed, or altered by you. The page history will show when your contribution or deletion was made, as well as your username. We may use your public contributions, either aggregated with the public contributions of others or individually, to create new features or data-related products for you or to learn more about how the Mushroom Observer is used.\n\nAnything in your public contributions is by definition not personal information. We can take no responsibility if you happen to include what could be interpreted as personal information to your public contributions."

  privacy_account_info: "Account Information & Registration\n\nYou do not need to create an account to read the public information managed by the Mushroom Observer.\n\nIf you do create an account, you must provide an email address to activate the account. After your account is activated you may change or delete this address through your preferences page."

  privacy_location_info: "Location Information\n\nMetadata\nSometimes, we automatically receive location data from your device. For example, if you upload a photo to the website, we may receive metadata, such as the place and time you took the photo, automatically from your device. Please be aware that the default setting on most mobile devices typically includes the metadata in your photo or video that you upload. If you do not want metadata sent to us and made public at the time of your upload, please change your settings on your device or remove this data using available third party image processing tools.\n\nIP Addresses\nFinally, when you visit the Mushroom Observer, we automatically receive the IP address of the device (or your proxy server) you are using to access the Internet, which could be used to infer your geographical location."

  privacy_usage_info: "Information Related to Your Use of the Mushroom Observer\n\nWe use certain technologies to collect information about how you use the Mushroom Observer. Like other websites, we receive some information about you automatically when you visit the Mushroom Observer.\n\nWe also use a variety of commonly-used technologies, like cookies, to collect information regarding how you use the Mushroom Observer, make our services safer and easier to use, and to help create a better and more customizable experience for you.\n\nInformation We Receive Automatically\nBecause of how browsers work, we receive some information automatically when you visit the Mushroom Observer. This information includes the type of device you are using, the type and version of your browser, your browser's language preference, the type and version of your device's operating system, in some cases the name of your internet service provider or mobile carrier, the website that referred you to the Mushroom Observer, which pages you request and visit, and the date and time of each request you make to the Mushroom Observer.\n\nPut simply, we use this information to enhance your experience with the Mushroom Observer. For example, we use this information to administer the sites, provide greater security, and fight vandalism; optimize our applications, customize content and set language preferences, test features to see what works, and improve performance; understand how users interact with the Mushroom Observer, track and study use of various features, and analyze trends.\n\nInformation We Collect\nWe use a variety of commonly-used technologies, like cookies, to improve your experience on the Mushroom Observer. We realize that some websites use cookies for less-than-noble purposes. So we want to be as clear as we can about why we use them.\n\nWe simply use them to recognize who you are from page request to page request so we can look up the user information you have provided in your preferences (like your username, configuration options, email, or theme).\n\nWe use this information to make your experience with the Mushroom Observer better and to generally improve our services. We do not use third-party cookies. If you ever come across a third-party data collection tool that has not been authorized by you (such as one that may have been mistakenly placed by another user or administrator), please report it to us at \"webmaster @ mushroomobserver.org\":/admin/emails/webmaster_questions/new."

  privacy_when_we_share_info_header: "*When May We Share Your Information?*"
  privacy_when_we_share_info_content: "With Your Permission\nWe may share your information when you give us specific permission to do so, for legal reasons, and in the other circumstances described below. For example, when you request that we send an email to another user, we will share your email with the recipient so they can respond to you. We do not manage or track any resulting email dialog between you and the other user you have asked us to send an email to. We do not send your email to other users who request that we send an email to you.\n\nFor Legal Reasons\nWe will access, use, preserve, and/or disclose your Personal Information if we reasonably believe it necessary to satisfy a valid and legally enforceable warrant, subpoena, court order, law or regulation, or other judicial or administrative order. However, if we believe that a particular request for disclosure of a user's information is legally invalid or an abuse of the legal system and the affected user does not intend to oppose the disclosure themselves, we will try our best to fight it. We are committed to notifying you via email at least ten (10) calendar days, when possible, before we disclose your Personal Information in response to a legal demand. However, we may only provide notice if we are not legally restrained from contacting you, there is no credible threat to life or limb that is created or increased by disclosing the request, and you have provided us with a currently valid email address.\n\nNothing in this Privacy Policy is intended to limit any legal objections or defenses you may have to a third party's request (whether it be civil, criminal, or governmental) to disclose your information. We recommend seeking the advice of legal counsel immediately if such a request is made involving you.\n\nIf the Organization is Transferred (Really Unlikely!)\nIn the unlikely event that the ownership of Mushroom Observer, Inc. changes, we will provide you 30 days’ notice before any personal information is transferred to the new owners or becomes subject to a different privacy policy.\n\nIn the extremely unlikely event that ownership of all or substantially all of Mushroom Observer changes, or we go through a reorganization (such as a merger, consolidation, or acquisition), we will continue to keep your Personal Information confidential, except as provided in this Policy, and provide notice to you via the Mushroom Observer website and a notification on any appropriate Mushroom Observer mailing or online forum at least thirty (30) calendar days before any Personal Information is transferred or becomes subject to a different privacy policy.\n\nTo Protect You, Ourselves & Others\nWe, or users with certain administrative rights, may disclose information that is reasonably necessary to enforce or investigate potential violations of the Mushroom Observer policies; protect our organization, infrastructure, employees, contractors, or the public; or prevent imminent or serious bodily harm or death to a person.\n\nWe, or particular users with certain administrative rights as described below, may need to share your Personal Information if it is reasonably believed to be necessary to enforce or investigate potential violations of our Terms of Use, this Privacy Policy, or any other Mushroom Observer policies. We may also need to access and share information to investigate and defend ourselves against legal threats or actions.\n\nThe Mushroom Observer is a collaborative effort, with volunteer users like you writing most of the policies and selecting from among themselves people to hold certain administrative rights. These rights may include access to limited amounts of otherwise nonpublic information about recent contributions and activity by other users. They use this access to help protect against vandalism and abuse, fight harassment of other users, and generally try to minimize disruptive behavior on the Mushroom Observer. All such individual agree to enforce this Privacy Policy.\n\nWe hope that this never comes up, but we may disclose your Personal Information if we believe that it's reasonably necessary to prevent imminent and serious bodily harm or death to a person, or to protect our organization, employees, contractors, users, or the public. We may also disclose your Personal Information if we reasonably believe it necessary to detect, prevent, or otherwise assess and address potential spam, malware, fraud, abuse, unlawful activity, and security or technical concerns.\n\nBecause You Made It Public\nInformation that you post is public and can been seen and used by everyone.\n\nAny information you post publicly on the Mushroom Observer is just that – public. For example, if you put your mailing address in one of your comments, that is public, and not protected by this Policy. Please think carefully about your desired level of anonymity before you disclose Personal Information on your user page or elsewhere."

  privacy_how_we_protect_header: "*How Do We Protect Your Data?*"
  privacy_how_we_protect_content: "We strive to protect your information from unauthorized access, use, or disclosure. We use a variety of physical and technical measures, policies, and procedures (such as access control procedures, network firewalls, and physical security) designed to protect our systems and your Personal Information. Unfortunately, there's no such thing as completely secure data transmission or storage, so we can't guarantee that our security will not be breached (by technical measures or through violation of our policies and procedures).\n\nWe will never ask for your password by email. If you ever receive an email that requests your password, please let us know by sending it to \"webmaster @ mushroomobserver.org\":/admin/emails/webmaster_questions/new, so we can investigate the source of the email."

  privacy_how_long_do_we_keep_data_header: "*How Long Do We Keep Your Data?*"
  privacy_how_long_do_we_keep_data_content: "We store your Personal Information for an indefinite amount of time. You are free to edit most of this information through your preference page.\n\nPlease remember that certain information, such as your IP address, username, and any public contributions to the Mushroom Observer, is archived and displayed indefinitely by design; the transparency of the projects’ contribution and revision histories is critical to their efficacy and trustworthiness.\n\nFor the protection of the Mushroom Observer and other users, if you do not agree with this Privacy Policy, you may not use the Mushroom Observer."

  privacy_where_is_mo_header: "*Where is Mushroom Observer, Inc. & What Does That Mean for Me?*"
  privacy_where_is_mo_content: Mushroom Observer, Inc. is a non-profit organization incorporated in Massachusetts, with servers and data centers located in the U.S. If you decide to use the Mushroom Observer, whether from inside or outside of the U.S., you understand that your Personal Information will be collected, transferred, stored, processed, disclosed and otherwise used in the U.S. as described in this Privacy Policy. You also understand that your information may be transferred by us from the U.S. to other countries, which may have different or less stringent data protection laws than your country, in connection with providing services to you.

  privacy_do_not_track_header: "*Our Response to Do Not Track (DNT) signals*"
  privacy_do_not_track_content: "We do not allow tracking by third-party websites you have not visited.\n\nWe do not share your data with third parties for marketing purposes.\n\nWe are strongly committed to not sharing nonpublic information and Personal Information with third parties. In particular, we do not allow tracking by third-party websites you have not visited (including analytics services, advertising networks, and social platforms), nor do we share your Personal Information with any third parties for marketing purposes. Under this Policy, we may share your information only under particular situations, which you can learn more about in the “When May We Share Your Information” section of this Privacy Policy.\n\nBecause we protect all users in this manner, we do not change our behavior in response to a web browser's \"do not track\" signal."

  privacy_changes_header: "*Changes to This Privacy Policy*"
  privacy_changes_content: Because things naturally change over time and we want to ensure our Privacy Policy accurately reflects our practices and the law, it may be necessary to modify this Privacy Policy from time to time. We will announce any such changes in the website banner and through any appropriate mailing list or online forum. When possible we will announce these change 30 days ahead of them taking effect and will welcome comments and proposed changes during this time.

  privacy_contact_us_header: "*Contact Us*"
  privacy_contact_us_content: "If you have questions or suggestions about this Privacy Policy, or the information collected under this Privacy Policy, please email us at \"webmaster @ mushroomobserver.org\":/admin/emails/webmaster_questions/new.\n\nDepending on your jurisdiction, you also may have the right to lodge a complaint with a supervisory authority competent for your country or region."

  privacy_thank_you_header: "*Thank You!*"
  privacy_thank_you_content: Thank you for reading our Privacy Policy. We hope you enjoy using the Mushroom Observer and appreciate your participation in creating, maintaining, and constantly working to improve the largest repository of fungal observations in the world.

  ##############################################################################

  # ERROR MESSAGES

  kick_out_message: "We have noticed a lot of server-intensive traffic from this IP address ([ip]). There may be better ways of doing what you are trying to do. Please contact the webmaster ([email]) so that we can talk about it. So that we can best help you, please:\n- include a copy of this message;\n- tell how you generally use Mushroom Observer;\n- tell us what you were doing when you received this message."

  unsuccessful_contributor_warning: Thanks for wanting to contribute to the Mushroom Observer. This type of contribution can only be made by users who have provided at least one observation to the system.

  # ActiveRecord validation error messages.
  validate_confirmation_mismatch: "[Field] doesn't match confirmation."
  validate_invalid: Invalid [field].
  validate_invalid_url: Invalid URL.
  validate_missing: Missing [field].
  validate_not_a_number: "[Field] is not a number."
  validate_not_in_range: "[Field] is out of range."
  validate_this_more_than_that: "[That] should be greater than [this]."
  validate_too_large: "[Field] should be at most [max]."
  validate_too_long: "[Field] must be less than [max] characters long."
  validate_too_long_or_short: "[Field] must be [min] to [max] characters long."
  validate_too_many_characters: "[Field] has too many characters."
  validate_too_short: "[Field] must be at least [min] characters long."
  validate_too_small: "[Field] should be at least [min]."
  validate_too_small_or_large: "[Field] should be between [min] and [max]."
  validate_user_selection: You selected
  validate_today: today is

  # One-time-use error messages.
  validate_image_content_type_images_only: You can only upload [:images].
  validate_image_file_missing: Had problems uploading [:image].
  validate_image_file_too_big: We can't handle [:images] that big. Please reduce it to less than [max] before uploading.
  validate_image_md5_mismatch: The MD5 sum did not come out right. Please try uploading your image again.
  validate_invalid_year: Year is invalid. Should be between 1500 and present.
  validate_future_time: Time travel is not allowed; use a past date or the current date.
  validate_observation_thumb_image_id_invalid: Unable to find a corresponding [:image] for thumbnail.
  validate_observation_where_missing: Please tell us where it was seen or collected.
  validate_user_email_missing: Please give us a valid email address so we can verify your [:account].
  validate_user_email_mismatch: Your email addresses don't match. Please check for a typo.
  validate_user_login_taken: Sorry, that login name is already taken.
  validate_image_wrong_type: The file "[file]" is not a valid image; it comes through as '[type]'.
  validate_invalid_lifeform: "Invalid lifeform word(s): [words]. We are strictly enforcing which types are allowed. If you would like us to add support to additional lifeforms, please contact the admins and make your case."

  # These shouldn't need translating, but you are free to override if you need to.
  validate_comment_object_type_too_long: "[:validate_too_long(field=''object_type'',max=30)]"
  validate_comment_summary_missing: "[:validate_missing(field=:summary)]"
  validate_comment_summary_too_long: "[:validate_too_long(field=:summary,max=100)]"
  validate_comment_user_missing: "[:validate_missing(field=:user)]"
  validate_image_content_type_too_long: "[:validate_too_long(field=''content_type'',max=100)]"
  validate_image_copyright_holder_too_long: "[:validate_too_long(field=:copyright_holder,max=100)]"
  validate_image_title_too_long: "[:validate_too_long(field=:title,max=100)]"
  validate_image_user_missing: "[:validate_missing(field=:user)]"
  validate_image_when_missing: "[:validate_missing(field=:date)]"
  validate_interest_object_type_too_long: "[:validate_too_long(field=''object_type'',max=30)]"
  validate_interest_user_missing: "[:validate_missing(field=:user)]"
  validate_location_name_too_long: "[:validate_too_long(field=''name'',max=1024)]"
  validate_location_east_out_of_bounds: "[:validate_too_small_or_large(field=:longitude,min=-180,max=180)]"
  validate_location_high_less_than_low: "[:validate_this_more_than_that(this=:low,that=:high)]"
  validate_location_north_less_than_south: "[:validate_this_more_than_that(this=:south,that=:north)]"
  validate_location_north_too_high: "[:validate_too_large(field=:latitude,max=90)]"
  validate_location_search_name_too_long: "[:validate_too_long(field=''search_name'',max=200)]"
  validate_location_south_too_low: "[:validate_too_small(field=:latitude,min=-90)]"
  validate_location_user_missing: "[:validate_missing(field=:user)]"
  validate_location_west_out_of_bounds: "[:validate_too_small_or_large(field=:longitude,min=-180,max=180)]"
  validate_name_author_too_long: "[:validate_too_many_characters(field=:authority)]"
  validate_name_shorten: Shorten [:form_names_text_name] and/or [:AUTHORITY].
  validate_name_text_name_too_long: "[:validate_too_many_characters(field=:form_names_text_name)]"
  validate_name_use_first_author: Use the first author followed by “et al.” per <a href="https://www.iapt-taxon.org/nomen/main.php?page=art46" target="_new">ICN Recommendation 46C.2</a>
  validate_name_user_missing: "[:validate_missing(field=:user)]"
  # html entity stops Textile from turning apostrophe into a left single quote
  validate_name_author_characters: "must include only letters, spaces, and these characters: &apos; \" ( ) - . , &"
  validate_name_author_ending: must end only in a letter or period
  validate_name_equivalent_exists: "Equivalent Name already exists"
  validate_naming_name_missing: "[:validate_missing(field=:name)]"
  validate_naming_observation_missing: "[:validate_missing(field=:observation)]"
  validate_naming_reason_naming_missing: "[:validate_missing(field=:naming)]"
  validate_naming_reason_reason_invalid: "[:validate_invalid(field=''reason_code'')]"
  validate_naming_user_missing: "[:validate_missing(field=:user)]"
  validate_notification_user_missing: "[:validate_missing(field=:user)]"
  validate_observation_user_missing: "[:validate_missing(field=:user)]"
  validate_observation_when_missing: "[:validate_missing(field=:date)]"
  validate_observation_where_too_long: "[:validate_too_long(field=:location,max=1024)]"
  validate_project_admin_group_missing: "[:validate_missing(field=:admin_group)]"
  validate_project_ends_before_start: End date is before the start date
  validate_project_title_missing: "[:validate_missing(field=:title)]"
  validate_project_title_too_long: "[:validate_too_long(field=:title,max=100)]"
  validate_project_user_group_missing: "[:validate_missing(field=:user_group)]"
  validate_project_user_missing: "[:validate_missing(field=:user)]"
  validate_publication_ref_missing: "[:validate_missing(field=:publication_full)]"
  validate_species_list_title_missing: "[:validate_missing(field=:title)]"
  validate_sequence_accession_unique: "[:ACCESSIONS] for an [:OBSERVATION] must be unique"
  validate_sequence_bases_or_archive: Must have [:BASES] or [:DEPOSIT]
  validate_sequence_bases_blank_lines: "[:BASES] cannot contain blank lines in middle"
  validate_sequence_bases_bad_codes: "[:BASES] contain invalid code(s)"
  validate_sequence_bases_unique: "[:BASES] for an [:OBSERVATION] must be unique"
  validate_sequence_deposit_complete: "[:DEPOSIT] must have both [:ARCHIVE] and [:ACCESSION], or neither [:ARCHIVE] nor [:ACCESSION]."
  validate_species_list_title_too_long: "[:validate_too_long(field=:title,max=100)]"
  validate_species_list_user_missing: "[:validate_missing(field=:user)]"
  validate_species_list_where_missing: "[:validate_missing(field=:location)]"
  validate_species_list_where_too_long: "[:validate_too_long(field=:location,max=100)]"
  validate_user_email_too_long: "[:validate_too_long(field=:email_address,max=80)]"
  validate_user_email_confirmation_missing: "[:validate_missing(field=:email_confirmation)]"
  validate_user_login_missing: "[:validate_missing(field=:login_name)]"
  validate_user_login_too_long: "[:validate_too_long_or_short(field=:login_name,min=3,max=40)]"
  validate_user_name_too_long: "[:validate_too_long(field=:full_name,max=80)]"
  validate_user_password_confirmation_missing: "[:validate_missing(field=:password_confirmation)]"
  validate_user_password_missing: "[:validate_missing(field=:password)]"
  validate_user_password_no_match: "[:validate_confirmation_mismatch(field=:password)]"
  validate_user_password_too_long: "[:validate_too_long_or_short(field=:password,min=5,max=40)]"
  validate_user_theme_too_long: "[:validate_too_long(field=''theme_name'',max=40)]"
  validate_vote_naming_missing: "[:validate_missing(field=:naming)]"
  validate_vote_user_missing: "[:validate_missing(field=:user)]"
  validate_vote_value_missing: "[:validate_missing(field=:confidence_level)]"
  validate_vote_value_not_integer: "[:validate_not_a_number(field=:vote)]"
  validate_vote_value_out_of_bounds: "[:validate_not_in_range(field=:vote)]"

  # Runtime error and success messages.
  runtime_added: Successfully added [type].
  runtime_added_id: "Successfully added [type] #[value]."
  runtime_added_id_to: "Successfully added [type] #[value] to [name]."
  runtime_added_name: Successfully added [type] '[value]'.
  runtime_added_name_to: Successfully added [type] '[value]' to [name].
  runtime_added_to: Successfully added [type] to [name].
  runtime_admin_only: That operation is restricted to site admins.
  runtime_already_exists: "[Type] already exists: '[value]'"
  runtime_already_used: "[Type] is already in use: '[value]'"
  runtime_created_at: Successfully created [type].
  runtime_created_id: "Successfully created [type] #[value]."
  runtime_created_name: Successfully created [type] '[value]'.
  runtime_date_invalid: Invalid date.
  runtime_date_should_be_yyyymmdd: Date should be in year-month-day format.
  runtime_delivered_message: Successfully delivered message.
  runtime_delivered_question: Successfully delivered question.
  runtime_delivered_request: Successfully delivered request.
  runtime_destroyed: Successfully destroyed [type].
  runtime_destroyed_id: "Successfully destroyed [type] #[value]."
  runtime_destroyed_name: Successfully destroyed [type] '[value]'.
  runtime_failed_to_strip_gps: "Failed to strip GPS data from full-size image's EXIF header: [msg]"
  runtime_invalid: "[Type] is invalid: '[value]'"
  runtime_lat_long_error: "Latitude and longitude must be real numbers between -90 and 90, and -180 and 180 respectively. Use decimal notation or degrees/minutes/seconds. Examples:\n-123.4567\n123.4567 W\n123 27.402 W\n123 24 24.12 W\n123° 24’ 24.12” W\n123deg 24min 24.12sec W"
  runtime_altitude_error: "Elevation must be real number in feet or meters. Feet will be converted to meters (default). Examples:\n1234\n1234m\n4049'\n4049 ft."
  runtime_merge_success: Successfully merged [type] [src] into [dest].
  runtime_missing: Missing [field].
  runtime_no_changes: No changes made.
  runtime_no_create: Unable to create [type].
  runtime_no_create_id: "Unable to create [type] #[value]."
  runtime_no_create_name: Unable to create [type] '[value]'.
  runtime_no_destroy: Unable to destroy [type].
  runtime_no_destroy_id: "Unable to destroy [type] #[value]."
  runtime_no_destroy_name: Unable to destroy [type] '[value]'.
  runtime_no_match: Can't find [type].
  runtime_no_match_id: "Can't find [type] #[value]."
  runtime_no_match_name: Can't find [type] matching '[value]'.
  runtime_no_matches: No matching [types] found.
  runtime_no_matches_pattern: No [types] matching '[value]' found.
  runtime_no_matches_regexp: No [types] matching '[value]' found.
  runtime_no_more: There are no more [types].
  runtime_no_objects: There are no [types].
  runtime_no_parse: "Unable to parse: '[value]'"
  runtime_no_save: Unable to save [type].
  runtime_no_update: Unable to update [type].
  runtime_no_update_id: "Unable to update [type] #[value]."
  runtime_no_update_name: Unable to update [type] '[value]'.
  runtime_not_owner: You are not the owner of [type] '[value]'.
  runtime_not_owner_id: "You are not the owner of [type] #[value]."
  runtime_removed: Successfully removed [type].
  runtime_removed_from: Successfully removed [type] from [name].
  runtime_removed_id: "Successfully removed [type] #[value]."
  runtime_removed_id_from: "Successfully removed [type] #[value] from [name]."
  runtime_removed_name: Successfully removed [type] '[value]'.
  runtime_removed_name_from: Successfully removed [type] '[value]' from [name].
  runtime_spiders_begone: Spiders Begone! Please login (mushroomobserver.org/account/login/new) to access this page.
  runtime_updated_at: Successfully updated [type].
  runtime_updated_id: "Successfully updated [type] #[value]."
  runtime_updated_name: Successfully updated [type] '[value]'.
  runtime_uploaded: Successfully uploaded [type].
  runtime_uploaded_id: "Successfully uploaded [type] #[value]."
  runtime_uploaded_name: Successfully uploaded [type] '[value]'.
  runtime_user_hasnt_authored: "[user] hasn't written any [types]."
  runtime_user_hasnt_created: "[user] hasn't created any [types]."
  runtime_user_hasnt_edited: "[user] hasn't edited any [types]."

  # One-time-use messages.
  runtime_api_key_notes_cannot_be_blank: Notes field cannot be blank.
  runtime_bad_qr_code: "Bad QR code: [code]."
  runtime_bad_use_of_imageless: The special name _Imageless_ was not intended for observations that were created as part of observation lists or which have good documentation. Please read the discussion under "_Imageless_":/names/31080.
  runtime_dates_must_be_same_format: If you give two dates, they must be the same format.
  runtime_description_added_admin: Gave admin permission to [name].
  runtime_description_added_reader: Gave view permission to [name].
  runtime_description_added_writer: Gave edit permission to [name].
  runtime_description_copy_success: Successfully copied the description.
  runtime_description_merge_delete_denied: You don't have permission to delete the old description.
  runtime_description_merge_deleted: "The old description was deleted: [old]"
  runtime_description_merge_success: Successfully merged the descriptions.
  runtime_description_move_success: Successfully moved the description.
  runtime_description_private: That description is private!
  runtime_description_removed_admin: Revoked admin permission for [name].
  runtime_description_removed_reader: Revoked view permission for [name].
  runtime_description_removed_writer: Revoked edit permission for [name].
  runtime_destroy_description_not_admin: Only a description's admins can delete that description.
  runtime_duplicate_rank: "Rank appears twice: '[rank]'"
  runtime_herbarium_record_already_exists: Fungarium record [number] at [herbarium] already used by someone else.
  runtime_image_updated_notes: "Updated notes on image #[id]."
  runtime_image_uploaded: Uploaded image '[name]'.
  runtime_index_no_at_location: No [types] at [location].
  runtime_index_no_by_rss_log: No [types] have had any recent activity.
  runtime_index_no_for_object: No [types] for this object.
  runtime_index_no_for_user: No [types] for [user].
  runtime_index_no_in_species_list: No [types] in [name].
  runtime_index_no_inside_observation: "Observation #[id] has no [types]."
  runtime_index_no_of_children: There are no [types] for children of [name].
  runtime_index_no_of_name: There are no [types] of [name].
  runtime_index_no_of_parents: There are no [types] for parents of [name].
  runtime_index_no_with: There are no [types] with [attachments].
  runtime_invalid_for_rank: "Name is invalid for the rank [rank]: '[name]'"
  runtime_invalid_rank: "Ranks are out of order: '[line_rank]' is the same as or below '[rank]'"
  runtime_location_merge_failed: Failed to merge observation [name].
  runtime_login_failed: Login unsuccessful.
  runtime_login_success: Login successful.
  runtime_map_nothing_to_map: Nothing to map.
  runtime_name_in_use_with_notes: The name '[name]' is already in use and [other] has notes.
  runtime_no_conditions: You didn't specify any conditions!
  runtime_no_upload_image: Had problems uploading image '[name]'.
  runtime_object_deleted: This object has been deleted.
  runtime_object_not_in_index: "Can't find [type] #[id] in the results of the current search or index."
  runtime_object_multiple_matches: Multiple [types] match "[match]".
  runtime_prefs_password_no_match: Password and confirmation did not match.
  runtime_search_has_expired: Your query has expired, please try again.
  runtime_show_observation_success: Successfully changed vote.
  runtime_species_list_clear_success: Successfully removed all observations from list.
  runtime_suggest_one_alternate: No [types] match "[match]", maybe you meant this?
  runtime_suggest_multiple_alternates: No [types] match "[match]", maybe you meant one of these?
  runtime_unable_to_transfer_name: Unable to transfer [name] to another synonym.
  runtime_wrong_rank: Wrong rank for [name]; expected [expect], but got [actual].

  # These shouldn't need translating, but you are free to override if you need to.
  runtime_edit_article_success: "[:runtime_updated_id(type=:article,value=id)]"
  runtime_ask_observation_question_success: "[:runtime_delivered_question]"
  runtime_ask_user_question_success: "[:runtime_delivered_question]"
  runtime_ask_webmaster_need_address: "[:runtime_missing(field=:email_address)]"
  runtime_ask_webmaster_need_content: "[:runtime_missing(field=:comment)]"
  runtime_ask_webmaster_success: "[:runtime_delivered_message]"
  runtime_commercial_inquiry_success: "[:runtime_delivered_message]"
  runtime_create_name_success: "[:runtime_created_name(type=:name,value=name)]"
  runtime_description_adjust_permissions_denied: "[:runtime_description_must_be_admin]"
  runtime_description_adjust_permissions_no_changes: "[:runtime_no_changes]"
  runtime_description_publish_denied: "[:runtime_description_must_be_admin]"
  runtime_destroy_description_success: "[:runtime_destroyed(type=:description)]"
  runtime_destroy_naming_denied: "[:runtime_not_owner_id(type=:naming,value=id)]"
  runtime_destroy_naming_failed: "[:runtime_no_destroy_id(type=:naming,value=id)]"
  runtime_destroy_naming_success: "[:runtime_destroyed_id(type=:naming,value=id)]"
  runtime_destroy_observation_denied: "[:runtime_not_owner_id(type=:observation,value=id)]"
  runtime_destroy_observation_failed: "[:runtime_no_destroy_id(type=:observation,value=id)]"
  runtime_destroy_observation_success: "[:runtime_destroyed_id(type=:observation,value=id)]"
  runtime_edit_location_description_no_change: "[:runtime_no_changes]"
  runtime_edit_location_description_success: "[:runtime_updated_id(type=:location_description,value=id)]"
  runtime_edit_location_no_change: "[:runtime_no_changes]"
  runtime_edit_location_success: "[:runtime_updated_id(type=:location,value=id)]"
  runtime_edit_name_description_no_change: "[:runtime_no_changes]"
  runtime_edit_name_description_success: "[:runtime_updated_id(type=:name_description,value=id)]"
  runtime_edit_name_merge_success: "[:runtime_merge_success(type=:name,src=this,dest=that)]"
  runtime_edit_name_no_change: "[:runtime_no_changes]"
  runtime_edit_name_success: "[:runtime_updated_name(type=:name,value=name)]"
  runtime_edit_observation_success: "[:runtime_updated_id(type=:observation,value=id)]"
  runtime_edit_project_success: "[:runtime_updated_id(type=:project,value=id)]"
  runtime_email_new_password_failed: "[:runtime_no_match_name(type=:user,value=user)]"
  runtime_form_comments_create_success: "[:runtime_created_id(type=:comment,value=id)]"
  runtime_form_comments_destroy_failed: "[:runtime_no_destroy_id(type=:comment,value=id)]"
  runtime_form_comments_destroy_success: "[:runtime_destroyed_id(type=:comment,value=id)]"
  runtime_form_comments_edit_success: "[:runtime_updated_id(type=:comment,value=id)]"
  runtime_image_destroy_failed: "[:runtime_no_destroy_id(type=:image,value=id)]"
  runtime_image_destroy_success: "[:runtime_destroyed_id(type=:image,value=id)]"
  runtime_image_edit_success: "[:runtime_updated_id(type=:image,value=id)]"
  runtime_image_invalid_image: "[:runtime_invalid(type=:image,value=name)]"
  runtime_image_remove_success: "[:runtime_removed_id(type=:image,value=id)]"
  runtime_image_resize_denied: "[:runtime_admin_only]"
  runtime_image_reuse_invalid_id: "[:runtime_no_match_id(type=:image,value=id)]"
  runtime_image_reuse_success: "[:runtime_added_id(type=:image,value=id)]"
  runtime_image_uploaded_image: "[:runtime_uploaded_name(type=:image,value=name)]"
  runtime_invalid_classification: "[:runtime_no_parse(value=text)]"
  runtime_invalid_name: "[:runtime_invalid(type=:name,value=name)]"
  runtime_invalid_source_type: "[:runtime_invalid(type=:source)]"
  runtime_license_duplicate_attributed: Duplicate display_name, form_name, or url
  runtime_list_location_no_matches: "[:runtime_no_matches(type=:location)]"
  runtime_location_already_exists: "[:runtime_already_exists(type=:location,value=name)]"
  runtime_location_description_index_no_matches: "[:runtime_no_matches(type=:location_description)]"
  runtime_location_description_success: "[:runtime_created_id(type=:location_description,value=id)]"
  runtime_location_descriptions_by_author_error: "[:runtime_user_hasnt_authored(type=:location_description)]"
  runtime_location_descriptions_by_editor_error: "[:runtime_user_hasnt_edited(type=:location_description)]"
  runtime_location_merge_success: "[:runtime_merge_success(type=:location,src=this,dest=that)]"
  runtime_location_success: "[:runtime_created_id(type=:location,value=id)]"
  runtime_merge_locations_warning: "[:runtime_merge_warning(type=:location)]"
  runtime_merge_names_warning: "[:runtime_merge_warning(type=:name)]"
  runtime_name_already_used: "[:runtime_already_used(type=:name,value=name)]"
  runtime_name_create_already_exists: "[:runtime_already_exists(type=:name,value=name)]"
  runtime_name_deprecate_must_choose: "[:runtime_missing(field=:preferred_name)]"
  runtime_name_description_index_no_matches: "[:runtime_no_matches(type=:name_description)]"
  runtime_name_description_success: "[:runtime_created_id(type=:name_description,value=id)]"
  runtime_name_descriptions_by_author_error: "[:runtime_user_hasnt_authored(type=:name_description)]"
  runtime_name_descriptions_by_editor_error: "[:runtime_user_hasnt_edited(type=:name_description)]"
  runtime_name_index_no_matches: "[:runtime_no_matches(type=:name)]"
  runtime_names_by_editor_error: "[:runtime_user_hasnt_edited(type=:name)]"
  runtime_names_by_user_error: "[:runtime_user_hasnt_created(type=:name)]"
  runtime_naming_created_at: "[:runtime_created_at(type=:naming)]"
  runtime_naming_updated_at: "[:runtime_updated_at(type=:naming)]"
  runtime_no_more_search_objects: "[:runtime_no_more]"
  runtime_no_save_naming: "[:runtime_no_save(type=:naming)]"
  runtime_no_save_observation: "[:runtime_no_save(type=:observation)]"
  runtime_object_no_match: "[:runtime_no_match_name(value=match)]"
  runtime_observation_success: "[:runtime_created_id(type=:observation,value=id)]"
  runtime_prefs_success: "[:runtime_updated_at(type=:preferences)]"
  runtime_profile_invalid_image: "[:runtime_invalid(type=:image,value=name)]"
  runtime_profile_removed_image: "[:runtime_removed_from(type=:image,name=:profile)]"
  runtime_profile_success: "[:runtime_updated_at(type=:profile)]"
  runtime_profile_uploaded_image: "[:runtime_uploaded_name(type=:image,value=name)]"
  runtime_sequence_success: "[:runtime_created_id(type=:SEQUENCE,value=id)]"
  runtime_sequence_update_success: "[:runtime_updated_id(type=:sequence,value=id)]"
  runtime_species_list_add_observation_success: "[:runtime_added_id_to(type=:observation,value=id)]"
  runtime_species_list_create_success: "[:runtime_created_id(type=:species_list,value=id)]"
  runtime_species_list_destroy_success: "[:runtime_destroyed_id(type=:species_list,value=id)]"
  runtime_species_list_edit_success: "[:runtime_updated_id(type=:species_list,value=id)]"
  runtime_species_list_remove_observation_success: "[:runtime_removed_id_from(type=:observation,value=id)]"
  runtime_unable_to_create_name: "[:runtime_no_create_name(type=:name,value=name)]"
  runtime_unable_to_save_changes: "[:runtime_no_save(type=:changes)]"
  runtime_unrecognized_rank: "[:runtime_invalid(type=rank,value=rank)]"
  runtime_user_bad_rank: "Invalid rank: '[rank]'"
  runtime_visual_group_created_at: "[:runtime_created_at(type=:visual_group)]"
  runtime_visual_model_created_at: "[:runtime_created_at(type=:visual_model)]"
  runtime_visual_model_updated_at: "[:runtime_updated_at(type=:visual_model)]"

  # Longer messages.
  runtime_ask_webmaster_antispam: To cut down on robot spam, questions from unregistered users cannot contain 'http:' or HTML markup.
  runtime_create_draft_create_denied: You do not have permission to create a draft for the project [title].
  runtime_create_naming_already_proposed: Someone has already proposed that name. If you would like to comment on it, try posting a comment instead.
  runtime_description_already_default: This description is already the default description!
  runtime_description_foreign_read_wrong: Descriptions from other servers must be readable by the general public.
  runtime_description_foreign_write_wrong: Descriptions from other servers must be read-only.
  runtime_description_make_default_only_public: You are only allowed to make public descriptions the default. All users must be allowed at least to read it.
  runtime_description_merge_conflict: There is a conflict. Please merge the two descriptions by hand. (Look at the text fields below. Where there is a conflict both descriptions have been entered one on top of the other separated by a line.) You may cancel the operation at any time without making any changes. When you are finished, be sure to destroy the old description.
  runtime_description_move_invalid_classification: The classification has incorrect syntax. We can't save a new description with it like this, so we've temporarily blanked out the classification field until you correct it.
  runtime_description_must_be_admin: You must be an admin for a description to use this feature.
  runtime_description_permissions_fixed: This type of description has fixed permissions.
  runtime_description_public_read_wrong: Public descriptions must be readable by the general public.
  runtime_description_public_write_wrong: Public descriptions must be writable by the general public.
  runtime_description_user_not_found: User or Group "[name]" not found!
  runtime_destroy_naming_someone_else: Sorry, someone else has given this their strongest positive vote. You are free to propose alternate names, but we can no longer let you delete this name.
  runtime_edit_description_denied: You have not been given permission to edit this description.
  runtime_edit_naming_someone_else: Sorry, someone else has given this a positive vote, so we had to create a new name proposal to accomodate your changes.
  runtime_email_new_password_success: Password successfully changed. New password has been sent to your email account.
  runtime_form_names_misspelling_bad: The alternate spelling you entered is not recognized.
  runtime_form_names_misspelling_same: Correct spelling and incorrect spelling are the same!
  runtime_image_changed_your_image: "Changed your profile image to image #[id]."
  runtime_image_move_failed: "Something went wrong on the server and we failed to save image #[id]. Please try again."
  runtime_image_process_failed: "Something went wrong on the server and we failed to process image #[id]. Please try again."
  runtime_image_remove_denied: You do not have permission to remove images from this observation.
  runtime_image_remove_missing: This observation doesn't have that image!
  runtime_merge_warning: Because it can be destructive, only the admin can merge existing [types]. An email requesting the proposed merge has been sent to the admins.
  runtime_name_for_description_not_found: Sorry, the name this description belongs to no longer exists.
  runtime_object_not_found: "Sorry, the [type] you tried to display (id #[id]) does not exist. Someone may have deleted it or merged it into another."
  runtime_profile_must_define: You must define this location before we can make it your primary location. Any other changes to your profile have been saved.
  runtime_reverify_already_verified: Your account is already verified! Please log in.
  runtime_reverify_sent: Another verification email was sent.
  runtime_show_description_denied: You have not been given permission to see this description.
  runtime_show_draft_denied: "Permission denied: only project members can view drafts in progress."
  runtime_signup_success: Signup successful. Verification email sent.
  runtime_species_list_create_synonym: To create a Synonym please edit the Name.

  # Pattern search error messages.
  pattern_search_syntax_error: Syntax error in pattern at [string].
  pattern_search_pattern_must_be_first_error: Filter terms come after the bare search pattern, [str]. Maybe you forgot to enclose the value for [var] in double quotes?
  pattern_search_bad_term_error: "Unexpected term in [type] search: [term]. [help]"
  pattern_search_bad_term_error_suggestion: We've changed some terms. Please use "[new_term]:[vals]" instead of "[term]:[vals]".
  pattern_search_missing_value_error: Missing value for the term [var].
  pattern_search_too_many_values_error: Search term [term] occurs more than once.
  pattern_search_bad_boolean_error: Invalid value for [term], [value], expected "yes" or "no".
  pattern_search_bad_yes_error: Invalid value for [term], [value], only valid value is "yes".
  pattern_search_bad_yes_no_both_error: Invalid value for [term], [value], expected "yes", "no" or "either".
  pattern_search_bad_float_error: Invalid value for [term], [value], expected a number between [min] and [max].
  pattern_search_bad_confidence_error: Invalid value for [term], [value], expected a number or range of numbers between -100 and 100, e.g. "0-100".
  pattern_search_bad_name_error: Invalid or unrecognized value for [term], [value], expected name id or string; nothing matched.
  pattern_search_bad_herbarium_error: Invalid or unrecognized value for [term], [value], expected fungarium id, code or name; nothing matched.
  pattern_search_bad_location_error: Invalid or unrecognized value for [term], [value], expected location id or name; nothing matched.
  pattern_search_bad_project_error: Invalid or unrecognized value for [term], [value], expected project id or title; nothing matched.
  pattern_search_bad_species_list_error: Invalid or unrecognized value for [term], [value], expected observation list id or title; nothing matched.
  pattern_search_bad_user_error: Invalid or unrecognized value for [term], [value], expected user id, login or name; nothing matched.
  pattern_search_bad_date_range_error: Invalid value for [term], [value], expected date or date range of form YYYY, YYYY-YYYY, YYYY-MM, YYYY-MM-YYYY-MM, YYYY-MM-DD, YYYY-MM-DD-YYYY-MM-DD, MM, MM-MM or MM-DD-MM-DD.
  pattern_search_bad_rank_range_error: Invalid value for [term], [value], expected rank or range of ranks, e.g., "genus" or "species-form".
  pattern_search_user_me_not_logged_in_error: The term '[:search_term_user]:[:search_value_me]' doesn't make sense unless you are logged in!

  # Advanced search error messages
  advanced_search_bad_q_error: Search expired or cannot be found. Please re-enter search criteria.

  ##############################################################################

  # LESS IMPORTANT ENUMERATED SETS OF VALUES

  # Api error messages
  api_abort_due_to_errors: Aborted operation due to errors.
  api_ambiguous_name: Name "[name]" is ambiguous, matches [others].
  api_another_users_profile_location: You can't edit this [:location] because someone has made it their profile location.
  api_api_key_not_verified: API key for "[notes]" has not been activated yet. (key = "[key]")
  api_bad_action: Invalid request type "[action]".
  api_bad_altitude_parameter_value: "Invalid elevation, \"[val]\", examples: \"1234\", \"1234m\", \"4048'\", \"4048ft\"."
  api_bad_api_key: Bad key "[key]".
  api_bad_boolean_parameter_value: Invalid boolean, "[val]", expect "1", "yes", "true", "0", "no", or "false".
  api_bad_classification: Invalid classification string.
  api_bad_date_parameter_value: Invalid date, "[val]", expect "YYYYMMDD".
  api_bad_date_range_parameter_value: Invalid date range, "[val]", expect "YYYYMMDD-YYYYMMDD", "YYYYMM-YYYYMM", "YYYY-YYYY", "MM-MM", "YYYYMMDD", "YYYYMM", "YYYY", "MM".
  api_bad_email_parameter_value: Invalid email address, "[val]".
  api_bad_external_site_parameter_value: Invalid external site, "[val]".
  api_bad_float_parameter_value: Invalid float, "[val]".
  api_bad_herbarium_parameter_value: Invalid or unknown fungarium, "[val]", accept numerical id, code or name.
  api_bad_image_parameter_value: Invalid or unknown image, "[val]", accept only numerical id.
  api_bad_integer_parameter_value: Invalid integer, "[val]".
  api_bad_latitude_parameter_value: "Invalid latitude, \"[val]\", examples: \"-45.6789\", \"45.6789°S\", \"45°40.73'S\", \"45°40'44\"S\"."
  api_bad_license_parameter_value: Invalid or unknown license, "[val]", accept only numerical id.
  api_bad_limited_parameter_value: Expected "[val]" to be in [limit].
  api_bad_location_parameter_value: Invalid or unknown location, "[val]", accept numerical id or location name.
  api_bad_longitude_parameter_value: "Invalid longitude, \"[val]\", examples: \"-45.6789\", \"45.6789°W\", \"45°40.73'W\", \"45°40'44\"W\"."
  api_bad_method: Invalid request method "[method]".
  api_bad_name_parameter_value: Invalid or unknown name, "[val]", accept numerical id or scientific name (author not required).
  api_bad_notes_field_parameter: Invalid notes template field. Pretty much anything but commas are allowed.
  api_bad_object_parameter_value: "Invalid or unknown object, \"[val]\", examples: \"name #1234\", \"observation #54321\", \"species_list #42\"."
  api_bad_observation_parameter_value: Invalid or unknown observation, "[val]", accept only numerical id.
  api_bad_project_parameter_value: Invalid or unknown project, "[val]", accept numerical id or project name.
  api_bad_species_list_parameter_value: Invalid or unknown observation list, "[val]", accept numerical id or observation list title.
  api_bad_time_parameter_value: Invalid time, "[val]", expect "YYYYMMDDHHMMSS".
  api_bad_time_range_parameter_value: Invalid time range, "[val]", expect "YYYYMMDDHHMMSS-YYYYMMDDHHMMSS", "YYYYMMDDHHMM-YYYYMMDDHHMM", "YYYYMMDDHH-YYYYMMDDHH", "YYYYMMDD-YYYYMMDD", "YYYYMM-YYYYMM", "YYYY-YYYY", "MM-MM", "YYYYMMHHMMSS", "YYYYMMDDHHMM", "YYYYMMDDHH", "YYYYMMDD", "YYYYMM", "YYYY", "MM".
  api_bad_user_parameter_value: Invalid or unknown user, "[val]", accept numerical id, login or name.
  api_bad_version: Invalid version number "[version]".
  api_can_only_delete_your_own_account: Only the account owner can delete their account.
  api_can_only_synonymize_unsynonymized_names: Presently, we're only allowing API clients to synonymize unsynonymized names with other names. If one of the names has no synonyms, synonymize that name with the others. But there's no way to merge two sets os synonyms via the API right now.
  api_can_only_use_one_of_these_fields: "Please only use one of these parameters: [fields]."
  api_can_only_use_this_field_if_has_specimen: The parameter, "[field]", can only be used if the observation has a specimen.
  api_cant_add_herbarium_record: Only owner of observation and curators of fungarium can add fungarium records to an observation.
  api_couldnt_download_url: "Failed to download the resource at the URL, \"[url]\": [error]"
  api_create_failed: "Failed to create [type] \"[name]\": [error]"
  api_destroy_failed: Failed to destroy [type] "[name]".
  api_dubious_location_name: "Location name is invalid: [reasons]"
  api_external_link_permission_denied: In order to create an external link, you must either have edit permissions for the observation, or you must be a member of the external site's project.
  api_field_slip_in_use: Field Slip "[code]" is already in use.
  api_file_missing: File "[file]" is missing.
  api_help_message: "Usage: [help]"
  api_herbarium_record_already_exists: There is already a record for [number] at [herbarium].
  api_image_upload_failed: "Failed to upload image: [error]"
  api_incorrect_password: Incorrect password.
  api_lat_long_must_both_be_set: Must supply both latitude and longitude, or neither.
  api_location_already_exists: The location "[location]" already exists.
  api_missing_method: Missing "method" parameter.
  api_missing_parameter: Missing "[arg]" parameter.
  api_missing_set_parameters: You didn't supply any "set" parameters.
  api_missing_upload: Expected an upload file. You may send the file in the data of the HTTP request, or you may specify a URL using the "upload_url" parameter.
  api_must_authenticate: Must authenticate with API key to perform this operation.
  api_must_be_admin: You are not an admin for [project].
  api_must_be_creator: You can only edit [types] that you have created.
  api_must_be_member: You are not a member of [type] "[name]".
  api_must_be_only_editor: You can only edit [types] if you are the only editor.
  api_must_be_owner: You must be the owner of the [type] "[name]" to do this.
  api_must_have_edit_permission: You do not have permission to edit [type] "[name]".
  api_must_have_view_permission: You do not have permission to view [type] "[name]".
  api_must_not_have_any_herbaria: You can't edit this [:location] because there is an [:herbarium] there.
  api_must_own_all_descriptions: You can only edit [types] if you own all the [:descriptions].
  api_must_own_all_namings: You can only edit [types] if no one else has proposed that [type].
  api_must_own_all_observations: You can only edit [types] if you own all its [:observations].
  api_must_own_all_species_lists: You can only edit [types] if you own all its [:species_lists].
  api_name_already_exists: The name "[new]" already exists.
  api_name_doesnt_parse: The name, "[name]", doesn't parse as a valid scientific name.
  api_name_wrong_for_rank: The name, "[name]", isn't valid for [rank].
  api_need_all_four_edges: "Need to supply all four edges of bounding box: north, south, east and west."
  api_no_method_for_action: Invalid request method "[method]" for "[action]".
  api_object_not_found_by_id: "[Type] #[id] does not exist, or someone has deleted it."
  api_object_not_found_by_string: "[Type] \"[str]\" does not exist, or someone has deleted it."
  api_one_or_the_other: Can only use one of the parameters [args].
  api_parameter_cant_be_blank: It is okay to leave the [arg] parameter off, but if you include it in your PATCH request, it cannot be blank. Leaving a set parameter off means it will leave that property alone and do nothing; setting it to a blank tells MO to delete or clear the property. And some properties cannot be deleted or cleared.
  api_password_incorrect: Password incorrect.
  api_project_taken: The project, "[project]", already exists.
  api_query_error: "There was an internal problem with Query: [error]"
  api_render_failed: There was a problem while rendering the results. [error]
  api_species_list_already_exists: The [:species_list] "[title]" already exists.
  api_string_too_long: The string, "[val]", has more than [limit] characters.
  api_too_many_uploads: Only one upload allowed per request. You may send the file in the data of the HTTP request, or you may specify a URL using the "upload_url" parameter. But do not use both methods at the same time.
  api_trying_to_set_multiple_locations_to_same_name: You are attempting to update multiple locations to the same name.
  api_trying_to_set_multiple_names_at_once: You can only change the name, author and rank of one name at a time.
  api_unexpected_upload: Unexpected file attached.
  api_unused_parameters: "Unexpected parameters: [params]"
  api_user_already_exists: The user "[login]" already exists or is taken.
  api_user_group_taken: The user group "[title]" already exists.
  api_user_not_verified: The user "[login]" is not verified yet; you can request another verification email on the website.

  api_help_accession_has: search within accession number
  api_help_accession_number: unique fungarium id
  api_help_accession_number_has: search within accession number
  api_help_any_date: this date can mean anything you want
  api_help_api_key_password: password of the user you are creating an API key for
  api_help_api_key_user: user you are creating api key for
  api_help_app: identifier used to help user distinguish which api key belongs to which app
  api_help_author_has: search within author
  api_help_citation_has: search within citation
  api_help_classification_has: search within classification
  api_help_clear_synonyms: make it so this name is not synonymized with anything but leave everything it used to be synonymized with synonyms of each other
  api_help_collector: collector's name
  api_help_collector_has: search within collector's name
  api_help_comments_has: search within comments summary and body
  api_help_content_has: search within body
  api_help_copyright_holder_has: search within copyright holder
  api_help_create_key: if you pass in your app name here it will create an api key for the user for your app to use
  api_help_creator: creator
  api_help_east: max longitude
  api_help_field_slip_prefix_has: search within field slip prefix
  api_help_first_user: creator / first to use
  api_help_has_notes_field: is given observation notes template field filled in?
  api_help_has_obs_notes: observation has notes?
  api_help_has_observation: is attached to an observation?
  api_help_initial_det: initial determination
  api_help_initial_det_has: search within initial determination
  api_help_is_collection_location: is this location where mushroom was found?
  api_help_gps_hidden: hide exact coordinates?
  api_help_locus_has: search within locus
  api_help_log: log this action on main page activity log and RSS feed?
  api_help_mailing_address: postal address
  api_help_min_rank: group or genus or better
  api_help_min_size: width or height at least 160 for thumbnail, 320 for small, 640 for medium, 960 for large, 1280 for huge
  api_help_misspellings: include misspellings? "either" means do not care and "only" means only show misspelt names
  api_help_north: max latitude
  api_help_notes_field: set value of the custom notes template field, substitute field name for "$field"
  api_help_notes_has: search within notes
  api_help_number: collector's number
  api_help_number_has: search within collector's number
  api_help_obs_date: observation date
  api_help_obs_notes_has: search within observation notes
  api_help_observer: observer
  api_help_original_name: original file name or other private identifier
  api_help_postal: in postal format with country last regardless of user preference
  api_help_region: matches locations which end in this, e.g. "California, USA"
  api_help_set_correct_spelling: mark this as misspelt and deprecated and synonymize with the correct spelling
  api_help_set_is_collection_location: is this location where mushroom was found?
  api_help_set_gps_hidden: hide exact coordinates?
  api_help_south: min latitude
  api_help_summary_has: search within summary
  api_help_target: "e.g. \"observation #1234\" or \"name #5678\""
  api_help_text_name_has: search within name
  api_help_title_has: search within title
  api_help_uploader: who uploaded the photo
  api_help_west: min longitude
  api_help_when_seen: when seen
  api_help_when_taken: when photo taken

  # Query validation.
  query_validation_param_not_in_set: "Value for ':#{param}' should be one of the following: [set]."
  query_validation_boolean: "Value for ':#{param}' should be boolean, got: [val]."
  query_validation_float: "Value for ':#{param}' should be a float, got: [val]."
  query_validation_record_unsaved: "Value for ':#{param}' is an unsaved :[type] instance."
  query_validation_record: "Value for ':#{param}' should be id, string or :[type] instance, got: [val]."
  query_validation_id_in_set: "Value for :id_in_set should be an array of ids or :[type] instances, got: [val]."
  query_validation_string: "Value for ':#{param}' should be a string or symbol, got a :[class] : [val]."
  query_validation_date: "Value for ':#{param}' should be a date (YYYY-MM-DD or MM-DD), got: [val]."
  query_validation_time: "Value for ':#{param}' should be a UTC time (YYYY-MM-DD-HH-MM-SS), got: :[class] : [val]."
  query_validation_lookup_id: "Couldn't find an id for: [val]."
  query_validation_lookup: "Couldn't look up :[type] by: [val]."

  # Query filters.
  query_created_at: "[:created]"
  query_updated_at: "[:modified]"
  query_date: "[:date]"
  query_id_in_set: "[:ids]"

  query_accession: sequence identifier
  query_accession_has: sequence identifier has
  query_accession_number: catalog number
  query_accession_number_has: catalog number has
  query_archive: "[:archive]"
  query_author_has: author has
  query_body_has: text has
  query_by_author: authored by
  query_by_editor: edited by
  query_by_users: created by
  query_citation_has: citation has
  query_clade: "[:clades]"
  query_classification_has: classification has
  query_code_has: code has
  query_collectors: collectors
  query_collector_has: collector has
  query_comments_has: comments contain
  query_confidence: confidence
  query_content_has: text has
  query_content_types: file types
  query_copyright_holder_has: copyright holder has
  query_deprecated: deprecated
  query_description_has: description has
  query_field_slip_prefix_has: field slip prefix
  query_for_user: for
  query_has_author: with author
  query_has_citation: with citation
  query_has_classification: has classification
  query_has_comments: with comments
  query_has_default_description: with default description
  query_has_descriptions: with descriptions
  query_has_images: with images
  query_has_name: with name
  query_has_notes: with notes
  query_has_notes_fields: with notes fields
  query_has_observations: with observations
  query_has_public_lat_lng: public geolocation
  query_has_sequences: with sequences
  query_has_species_lists: with observation lists
  query_has_specimen: with specimen
  query_has_summary: with summary
  query_has_synonyms: with synonyms
  query_has_votes: with votes
  query_initial_det: initial determination
  query_initial_det_has: initial determination has
  query_is_collection_location: is collection location
  query_is_public: "[:public]"
  query_license: "[:license]"
  query_lichen: "[:lichen]"
  query_location_undefined: location undefined
  query_locus: "[:locus]"
  query_locus_has: locus has
  query_mailing_address_has: address has
  query_members: members
  query_misspellings: misspellings
  query_name_has: name has
  query_needs_description: needs description
  query_needs_naming: needing identification, user
  query_nonpersonal: nonpersonal
  query_notes_has: notes has
  query_number_has: number has
  query_numbers: numbers
  query_ok_for_export: ok for export
  query_pattern: search pattern
  query_quality: "[:quality]"
  query_rank: "[:rank]"
  query_regexp: country
  query_region: "[:regions]"
  query_sizes: sizes
  query_sources: sources
  query_summary_has: summary has
  query_text_name_has: name has
  query_title_has: title has
  query_types: types
  query_url_has: url has

  # in box
  query_in_box: in box
  query_north: "[:north]"
  query_south: "[:south]"
  query_east: "[:east]"
  query_west: "[:west]"

  # comments
  # note there's a weird bug, "on" must be quoted or it will produce "target"
  query_target: "on"
  query_type: "type"
  query_id: "id"

  # name queries
  query_names: "[:names]"
  query_lookup: "[:names]"
  query_include_synonyms: with synonyms
  query_include_subtaxa: with subtaxa
  query_include_immediate_subtaxa: with immediate subtaxa
  query_exclude_original_names: exclude original names
  query_include_all_name_proposals: include all proposed names
  query_exclude_consensus: exclude consensus name

  # records
  query_external_sites: "[:sites]"
  query_field_slips: "[:field_slips]"
  query_herbaria: "[:herbaria]"
  query_herbarium_records: "[:herbarium_records]"
  query_locations: "[:locations]"
  query_observations: "[:observations]"
  query_project_lists: "[:project_lists]"
  query_projects: "[:projects]"
  query_species_lists: "[:species_lists]"

  # subqueries
  query_image_query: of images
  query_location_query: of locations
  query_name_query: of names
  query_observation_query: of observations
  query_sequence_query: of sequences
  query_description_query: of descriptions

  # advanced search
  query_search_name: search taxa
  query_search_user: search users
  query_search_where: search where
  query_search_content: search content
  query_preference_filter: preference filter

  # Sorting criteria.
  sort_by_accession_number: "[:herbarium_record_accession_number]"
  sort_by_activity: "[:ACTIVITY]"
  sort_by_box_area: Area
  sort_by_code: Code
  sort_by_code_then_name: Code and Name
  sort_by_confidence: "[:CONFIDENCE_LEVEL]"
  sort_by_contribution: Contribution
  sort_by_copyright_holder: "[:COPYRIGHT_HOLDER]"
  sort_by_created_at: Date Created
  sort_by_curator: "[:CURATOR]"
  sort_by_date: "[:DATE]"
  sort_by_filename: File Name
  sort_by_header: "Sort by"
  sort_by_herbarium_label: Label
  sort_by_herbarium_name: Fungarium
  sort_by_id: ID
  sort_by_image_quality: Image Quality
  sort_by_initial_det: Taxon
  sort_by_last_login: Last Login
  sort_by_location: "[:LOCATION]"
  sort_by_login: "[:LOGIN_NAME]"
  sort_by_name: "[:NAME]"
  sort_by_num_views: Popularity
  sort_by_number: Number
  sort_by_observation: "[:OBSERVATION]"
  sort_by_owners_quality: Owner's Quality
  sort_by_posted: Date Posted
  sort_by_records: "#Records"
  sort_by_reverse: Reverse Order
  sort_by_rss_log: Recent Activity
  sort_by_summary: "[:SUMMARY]"
  sort_by_thumbnail_quality: Thumbnail Quality
  sort_by_title: "[:TITLE]"
  sort_by_updated_at: Time Last Modified
  sort_by_user: "[:USER]"
  sort_by_where: "[:LOCATION]"

  ##############################################################################

  # DEBUGGING STUFF -- this doesn't need translating

  # observations/recalc
  observer_recalc_old_name: "old_name: [name]"
  observer_recalc_new_name: "new_name: [name]"
  observer_recalc_caught_error: "Caught exception: [error]"

  # observer/status
  system_status_browser_status_size: Browser status cache size
  system_status_clear_caches: Clear Caches
  system_status_gc: GC
  system_status_textile_name_size: Textile name cache size
  system_status_title: Server Status<|MERGE_RESOLUTION|>--- conflicted
+++ resolved
@@ -3728,12 +3728,8 @@
   location_help_rule_good_habits: "*Stuff You Are Encouraged to Do* - If you are creating a new name, take some time to figure out a good name. Searching within Mushroom Observer can be helpful. If you don't find anything there, then look things up in Google Maps (https://maps.google.com) and Wikipedia (https://wikipedia.org). Also feel free to use the notes section of either an observation or a location to be more specific."
 
   # Search bar help
-<<<<<<< HEAD
   pattern_search_terms_help: "Your search string may contain terms of the form \"variable:value\", where value can be quoted, and in some cases can contain more than one value separated by commas.  Recognized variables include:"
   pattern_search_terms_multiple: Separate multiple values with commas.
-=======
-  pattern_search_terms_help: "Your search string may contain terms of the form \"variable:value\", where value can be quoted, and in some cases can contain more than one value separated by commas. Recognized variables include:"
->>>>>>> a5baf68f
 
   # We're borrowing these for the help popups on the search forms, thus the
   # similar entries. In the case of apparent duplicates, one will be the
