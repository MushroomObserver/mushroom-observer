# frozen_string_literal: true

# Nested hash of permissible controllers and actions. Each entry as follows,
# with missing element meaning use default:
#
# controller: {    # hash of controller actions
#   action_name: {    # hash of attributes for this action
#     methods:  (array),  # allowed HTML methods, as symbols
#                         # methods key omitted => default: [:get, :post]
#     segments: (string), # expected segments, with leading slash(es)
#                         # segments key omitted => default: "/:id"
#                         # blank string means no segments allowed
#     id_constraint: (string|regexp)  # any constraint on id, default: /d+/
#   }
# }
#
# Note that the hash of attributes is not yet actually used.
#
ACTIONS = {
  account: {
    activate_api_key: {},
    add_user_to_group: {},
    api_keys: {},
    blocked_ips: {},
    create_alert: {},
    create_api_key: {},
    destroy_user: {},
    edit_api_key: {},
    email_new_password: {},
    login: {},
    logout_user: {},
    manager: {},
    no_comment_email: { methods: [:get] },
    no_comment_response_email: {},
    no_commercial_email: {},
    no_consensus_change_email: {},
    no_email_comments_all: {},
    no_email_comments_owner: {},
    no_email_comments_response: {},
    no_email_general_commercial: {},
    no_email_general_feature: {},
    no_email_general_question: {},
    no_email_locations_admin: {},
    no_email_locations_all: {},
    no_email_locations_author: {},
    no_email_locations_editor: {},
    no_email_names_admin: {},
    no_email_names_all: {},
    no_email_names_author: {},
    no_email_names_editor: {},
    no_email_names_reviewer: {},
    no_email_observations_all: {},
    no_email_observations_consensus: {},
    no_email_observations_naming: {},
    no_feature_email: {},
    no_name_change_email: {},
    no_name_proposal_email: {},
    no_question_email: {},
    prefs: {},
    profile: {},
    remove_api_keys: {},
    remove_image: {},
    reverify: {},
    send_verify: {},
    signup: {},
    switch_users: {},
    test_autologin: {},
    turn_admin_off: {},
    turn_admin_on: {},
    verify: {},
    welcome: {}
  },
  ajax: {
    api_key: {},
    auto_complete: {},
    create_image_object: {},
    exif: {},
    export: {},
    external_link: {},
    geocode: {},
    image: {},
    location_primer: {},
    name_primer: {},
    multi_image_template: {},
    old_translation: {},
    pivotal: {},
    test: {},
    vote: {}
  },
  api: {
    api_keys: {},
    collection_numbers: {},
    comments: {},
    external_links: {},
    external_sites: {},
    herbaria: {},
    herbarium_records: {},
    images: {},
    locations: {},
    names: {},
    observations: {},
    projects: {},
    sequences: {},
    species_lists: {},
    users: {}
  },
  api2: {
    api_keys: {},
    collection_numbers: {},
    comments: {},
    external_links: {},
    external_sites: {},
    herbaria: {},
    herbarium_records: {},
    images: {},
    locations: {},
    names: {},
    observations: {},
    projects: {},
    sequences: {},
    species_lists: {},
    users: {}
  },
  collection_number: {
    collection_number_search: {},
    create_collection_number: {},
    destroy_collection_number: {},
    edit_collection_number: {},
    index_collection_number: {},
    list_collection_numbers: {},
    next_collection_number: {},
    observation_index: {},
    prev_collection_number: {},
    remove_observation: {},
    show_collection_number: {}
  },
  comment: {
    add_comment: {},
    comment_search: {},
    destroy_comment: {},
    edit_comment: {},
    index_comment: {},
    list_comments: {},
    next_comment: {},
    prev_comment: {},
    show_comment: {},
    show_comments_by_user: {},
    show_comments_for_target: {},
    show_comments_for_user: {}
  },
  herbarium_record: {
    create_herbarium_record: {},
    destroy_herbarium_record: {},
    edit_herbarium_record: {},
    herbarium_index: {},
    herbarium_record_search: {},
    index_herbarium_record: {},
    list_herbarium_records: {},
    next_herbarium_record: {},
    observation_index: {},
    prev_herbarium_record: {},
    remove_observation: {},
    show_herbarium_record: {}
  },
  image: {
    add_image: {},
    advanced_search: {},
    bulk_filename_purge: {},
    bulk_vote_anonymity_updater: {},
    cast_vote: {},
    destroy_image: {},
    edit_image: {},
    image_search: {},
    images_by_user: {},
    images_for_project: {},
    index_image: {},
    license_updater: {},
    list_images: {},
    next_image: {},
    prev_image: {},
    remove_images: {},
    remove_images_for_glossary_term: {},
    reuse_image: {},
    reuse_image_for_glossary_term: {},
    show_image: {},
    show_original: {},
    transform_image: {}
  },
  interest: {
    destroy_notification: {},
    list_interests: {},
    set_interest: {}
  },
  location: {
    add_to_location: {},
    adjust_permissions: {},
    advanced_search: {},
    create_location: {},
    create_location_description: {},
    destroy_location: {},
    destroy_location_description: {},
    edit_location: {},
    edit_location_description: {},
    help: {},
    index_location: {},
    index_location_description: {},
    list_by_country: {},
    list_countries: {},
    list_location_descriptions: {},
    list_locations: {},
    list_merge_options: {},
    location_descriptions_by_author: {},
    location_descriptions_by_editor: {},
    location_search: {},
    locations_by_editor: {},
    locations_by_user: {},
    make_description_default: {},
    map_locations: {},
    merge_descriptions: {},
    next_location: {},
    next_location_description: {},
    prev_location: {},
    prev_location_description: {},
    publish_description: {},
    reverse_name_order: {},
    show_location: {},
    show_location_description: {},
    show_past_location: {},
    show_past_location_description: {}
  },
  name: {
    adjust_permissions: {},
    advanced_search: {},
    approve_name: {},
    authored_names: {},
    bulk_name_edit: {},
    change_synonyms: {},
    create_name: {},
    create_name_description: {},
    deprecate_name: {},
    destroy_name_description: {},
    edit_classification: {},
    edit_lifeform: {},
    edit_name: {},
    edit_name_description: {},
    email_tracking: {},
    eol: {},
    eol_expanded_review: {},
    eol_preview: {},
    index_name: {},
    index_name_description: {},
    inherit_classification: {},
    list_name_descriptions: {},
    list_names: {},
    make_description_default: {},
    map: {},
    merge_descriptions: {},
    name_descriptions_by_author: {},
    name_descriptions_by_editor: {},
    name_search: {},
    names_by_author: {},
    names_by_editor: {},
    names_by_user: {},
    needed_descriptions: {},
    next_name: {},
    next_name_description: {},
    observation_index: {},
    prev_name: {},
    prev_name_description: {},
    propagate_classification: {},
    propagate_lifeform: {},
    publish_description: {},
    refresh_classification: {},
    set_review_status: {},
    show_name: {},
    show_name_description: {},
    show_past_name: {},
    show_past_name_description: {},
    test_index: {}
  },
  naming: {
    create: {},
    destroy: {},
    edit: {}
  },
  # observations: {
  #   advanced_search: {},
  #   create_observation: {},
  #   destroy_observation: {},
  #   download_observations: {},
  #   edit_observation: {},
  #   guess: {},
  #   hide_thumbnail_map: {},
  #   index_observation: {},
  #   list_observations: {},
  #   map_observation: {},
  #   map_observations: {},
  #   next_observation: {},
  #   observation_search: {},
  #   observations_at_location: {},
  #   observations_at_where: {},
  #   observations_by_name: {},
  #   observations_by_user: {},
  #   observations_for_project: {},
  #   observations_of_look_alikes: {},
  #   observations_of_name: {},
  #   observations_of_related_taxa: {},
  #   prev_observation: {},
  #   print_labels: {},
  #   recalc: {},
  #   show_location_observations: {},
  #   show_notifications: {},
  #   show_obs: {},
  #   show_observation: {},
  #   suggestions: {}
  # },
  pivotal: {
    index: {}
  },
  project: {
    add_members: {},
    add_project: {},
    admin_request: {},
    change_member_status: {},
    destroy_project: {},
    edit_project: {},
    index_project: {},
    list_projects: {},
    next_project: {},
    prev_project: {},
    project_search: {},
    show_project: {}
  },
  sequence: {
    create_sequence: {},
    destroy_sequence: {},
    edit_sequence: {},
    index_sequence: {},
    list_sequences: {},
    next_sequence: {},
    observation_index: {},
    prev_sequence: {},
    sequence_search: {},
    show_sequence: {}
  },
  species_list: {
    add_observation_to_species_list: {},
    add_remove_observations: {},
    bulk_editor: {},
    clear_species_list: {},
    create_species_list: {},
    destroy_species_list: {},
    download: {},
    edit_species_list: {},
    index_species_list: {},
    list_species_lists: {},
    make_report: {},
    manage_projects: {},
    manage_species_lists: {},
    name_lister: {},
    next_species_list: {},
    post_add_remove_observations: {},
    prev_species_list: {},
    print_labels: {},
    remove_observation_from_species_list: {},
    show_species_list: {},
    species_list_search: {},
    species_lists_by_title: {},
    species_lists_by_user: {},
    species_lists_for_project: {},
    upload_species_list: {}
  },
  support: {
    confirm: {},
    create_donation: {},
    donate: {},
    donors: {},
    governance: {},
    letter: {},
    review_donations: {},
    thanks: {},
    # Disable cop for legacy routes.
    # The routes are to very old pages that we might get rid of.
    # rubocop:todo Naming/VariableNumber
    wrapup_2011: {},
    wrapup_2012: {}
    # rubocop:enable Naming/VariableNumber
  },
  theme: {
    color_themes: {}
  },
  translation: {
    edit_translations: {},
    edit_translations_ajax_get: {},
    edit_translations_ajax_post: {}
  },
  vote: {
    cast_vote: {},
    cast_votes: {},
    refresh_vote_cache: {},
    show_votes: {}
  }
}.freeze

# -------------------------------------------------------
#  Deal with redirecting old routes to the modern ones.
# -------------------------------------------------------

ACTION_REDIRECTS = {
  create: {
    from: "/%<old_controller>s/create_%<model>s",
    to: "/%<new_controller>s/new",
    via: [:get, :post]
  },
  edit: {
    from: "/%<old_controller>s/edit_%<model>s/:id",
    to: "/%<new_controller>s/%<id>s/edit",
    via: [:get, :post]
  },
  destroy: {
    from: "/%<old_controller>s/destroy_%<model>s/:id",
    to: "/%<new_controller>s/%<id>s",
    via: [:patch, :post, :put]
  },
  controller: {
    from: "/%<old_controller>s",
    to: "/%<new_controller>s",
    via: [:get]
  },
  index: {
    from: "/%<old_controller>s/index_%<model>s",
    to: "/%<new_controller>s",
    via: [:get]
  },
  list: {
    from: "/%<old_controller>s/list_%<model>s",
    to: "/%<new_controller>s",
    via: [:get]
  },
  show: {
    from: "/%<old_controller>s/show_%<model>s/:id",
    to: "/%<new_controller>s/%<id>s",
    via: [:get]
  },
  show_past: {
    from: "/%<old_controller>s/show_past_%<model>s/:id",
    to: "/%<new_controller>s/%<id>s/show_past",
    via: [:get]
  }
}.freeze

# legacy actions that translate to standard CRUD actions
LEGACY_CRUD_ACTIONS = [
  :create, :edit, :destroy, :controller, :index, :list, :show
].freeze

# Array of "lookup_xxx" actions: these are all entry points mostly for
# external sites.  For example, it lets an external site link directly to
# the name page for "Amanita muscaria" without knowing the name_id of that
# name.
LOOKUP_ACTIONS = %w[
  lookup_accepted_name
  lookup_comment
  lookup_image
  lookup_location
  lookup_name
  lookup_observation
  lookup_project
  lookup_species_list
  lookup_user
].freeze

# redirect legacy MO actions to equivalent actions in the
# equivalent normalized controller
# Examples:
#  redirect_legacy_actions(old_controller: "article")
#  redirect_legacy_actions(
#    old_controller: "glossary",
#    new_controller: "glossary_terms",
#    actions: LEGACY_CRUD_ACTIONS - [:destroy] + [:show_past]
#  )
#
def redirect_legacy_actions(old_controller: "",
                            new_controller: old_controller&.pluralize,
                            model: new_controller&.singularize,
                            actions: LEGACY_CRUD_ACTIONS)
  actions.each do |action|
    data = ACTION_REDIRECTS[action]
    to_url = format(data[:to],
                    new_controller: new_controller,
                    model: model,
                    # Rails routes currently only accept template tokens
                    id: "%{id}") # rubocop:disable Style/FormatStringToken

    match(format(data[:from], old_controller: old_controller, model: model),
          to: redirect(path: to_url),
          via: data[:via])
  end
end

# ----------------------------
#  Helpers.
# ----------------------------

# Get an array of API endpoints for all versions of API.
def api_endpoints
  ACTIONS.keys.select { |controller| controller.to_s.start_with?("api") }.
    flat_map do |controller|
      ACTIONS[controller].keys.map { |action| [controller, action] }
    end
end

# declare routes for the actions in the ACTIONS hash
def route_actions_hash
  ACTIONS.each do |controller, actions|
    # Default action for any controller is "index".
    get(controller.to_s => "#{controller}#index")

    # Standard routes
    actions.each_key do |action|
      get("#{controller}/#{action}", controller: controller, action: action)
      match("#{controller}(/#{action}(/:id))",
            controller: controller,
            action: action,
            via: [:get, :post],
            id: /\d+/)
    end
  end
end

# -----------------------------------------------------
#  This is where our routes are actually established.
# -----------------------------------------------------

# Disable cop until there's time to reexamine block length
# Maybe we could define methods for logical chunks of this.
MushroomObserver::Application.routes.draw do # rubocop:todo Metrics/BlockLength
  if Rails.env.development?
    mount(GraphiQL::Rails::Engine, at: "/graphiql",
                                   graphql_path: "/graphql#execute")
  end

  if Rails.env.development? || Rails.env.test?
    # GraphQL development additions
    post("/graphql", to: "graphql#execute")
  end

  get "policy/privacy"
  # Priority is based upon order of creation: first created -> highest priority.
  # See how all your routes lay out with "rake routes".

  # You can have the root of your site routed with "root"
  # root 'welcome#index'

  # Example of regular route:
  #   get 'products/:id' => 'catalog#view'

  # Example of named route that can be invoked with purchase_url(id: product.id)
  #   get 'products/:id/purchase' => 'catalog#purchase', as: :purchase

  # Example resource route (maps HTTP verbs to controller actions automatically)
  #   resources :products

  # Example resource route with options:
  #   resources :products do
  #     member do
  #     get 'short'
  #     post 'toggle'
  #     end
  #
  #     collection do
  #     get 'sold'
  #     end
  #   end

  # Example resource route with sub-resources:
  #   resources :products do
  #     resources :comments, :sales
  #     resource :seller
  #   end

  # Example resource route with more complex sub-resources:
  #   resources :products do
  #     resources :comments
  #     resources :sales do
  #     get 'recent', on: :collection
  #     end
  #   end

  # Example resource route with concerns:
  #   concern :toggleable do
  #     post 'toggle'
  #   end
  #   resources :posts, concerns: :toggleable
  #   resources :photos, concerns: :toggleable

  # Example resource route within a namespace:
  #   namespace :admin do
  #     # Directs /admin/products/* to Admin::ProductsController
  #     # (app/controllers/admin/products_controller.rb)
  #     resources :products
  #   end

  # Default page is /rss_logs
  root "rss_logs#index"

  # Route /123 to /observations/123.
  get ":id" => "observations#show", id: /\d+/, as: "observation_permanent"

  # ----- Admin: no resources, just actions ------------------------------------
  match("admin/change_banner", to: "admin#change_banner", via: [:get, :post])
  match("admin/test_flash_redirection",
        to: "admin#test_flash_redirection", via: [:get, :post])
  get("admin/w3c_tests", to: "admin#w3c_tests")
  # no legacy reroutes, these should not be public

  # ----- Articles: standard actions --------------------------------------
  resources :articles, id: /\d+/
  redirect_legacy_actions(old_controller: "article")

  # ----- Authors: no resources, just forms ------------------------------------
  match("authors/email_request(/:id)",
        to: "authors#email_request", via: [:get, :post], id: /\d+/,
        as: "authors_email_request")
  match("authors/review(/:id)",
        to: "authors#review", via: [:get, :post], id: /\d+/,
        as: "authors_review")
  get("observer/author_request", to: redirect(path: "authors#email_request"))
  get("observer/review_authors", to: redirect(path: "authors#review"))

  # ----- Checklist: just the show --------------------------------------
  get "checklist", to: "checklists#show"
  get("/observer/checklist", to: redirect(path: "checklists#show"))

  # ----- Contributors: standard actions --------------------------------------
  resources :contributors, only: [:index]

  # ----- Emails: no resources, just forms -------------------------------------
  match("emails/ask_observation_question(/:id)",
        to: "emails#ask_observation_question", via: [:get, :post], id: /\d+/,
        as: "emails_ask_observation_question")
  match("emails/ask_user_question(/:id)",
        to: "emails#ask_user_question", via: [:get, :post], id: /\d+/,
        as: "emails_ask_user_question")
  match("emails/ask_webmaster_question(/:id)",
        to: "emails#ask_webmaster_question", via: [:get, :post], id: /\d+/,
        as: "emails_ask_webmaster_question")
  match("emails/commercial_inquiry(/:id)",
        to: "emails#commercial_inquiry", via: [:get, :post], id: /\d+/,
        as: "emails_commercial_inquiry")
  match("emails/features(/:id)",
        to: "emails#features", via: [:get, :post], id: /\d+/,
        as: "emails_features")
  match("emails/merge_request(/:id)",
        to: "emails#merge_request", via: [:get, :post], id: /\d+/,
        as: "emails_merge_request")
  match("emails/name_change_request(/:id)",
        to: "emails#name_change_request", via: [:get, :post], id: /\d+/,
        as: "emails_name_change_request")

  get("observer/ask_observation_question",
      to: redirect(path: "emails#ask_observation_question"))
  get("observer/ask_user_question",
      to: redirect(path: "emails#ask_user_question"))
  get("observer/ask_webmaster_question",
      to: redirect(path: "emails#ask_webmaster_question"))
  get("observer/commercial_inquiry",
      to: redirect(path: "emails#commercial_inquiry"))
  get("observer/email_features",
      to: redirect(path: "emails#features"))
  get("observer/email_merge_request",
      to: redirect(path: "emails#merge_request"))
  get("observer/email_name_change_request",
      to: redirect(path: "emails#name_change_request"))

  # ----- Export: no resources ------------------------------------
  get("export/set_export_status(/:id)",
      to: "export#set_export_status",
      id: /\d+/, as: "export_set_export_status")

  # ----- Glossary Terms: standard actions ------------------------------------
  resources :glossary_terms, id: /\d+/ do
    get "show_past", on: :member
  end
  redirect_legacy_actions(
    old_controller: "glossary", new_controller: "glossary_terms",
    actions: LEGACY_CRUD_ACTIONS - [:destroy] + [:show_past]
  )

  # ----- Herbaria: standard actions -------------------------------------------
  namespace :herbaria do
    resources :curator_requests, only: [:new, :create]
    resources :curators, only: [:create, :destroy], id: /\d+/
    resources :merges, only: [:create]
    resources :nexts, only: [:show], id: /\d+/
  end
  resources :herbaria, id: /\d+/
  # Herbaria: standard redirects of Herbarium legacy actions
  redirect_legacy_actions(
    old_controller: "herbarium", new_controller: "herbaria",
    actions: LEGACY_CRUD_ACTIONS - [:controller, :index, :show_past]
  )
  # Herbaria: non-standard redirects of legacy Herbarium actions
  # Rails routes currently accept only template tokens
  # rubocop:disable Style/FormatStringToken
  get("/herbarium/herbarium_search", to: redirect(path: "herbaria"))
  get("/herbarium/index", to: redirect(path: "herbaria"))
  get("/herbarium/list_herbaria", to: redirect(path: "herbaria?flavor=all"))
  get("/herbarium/request_to_be_curator/:id",
      to: redirect(path: "herbaria/curator_requests/new?id=%{id}"))

  # Herbaria: complicated redirects of legacy Herbarium actions
  # Actions needing two routes in order to successfully redirect
  #
  # The next two routes combine to redirect
  #   GET herbarium/delete_curator
  #   DELETE herbaria/curators
  # The "match" redirects
  #   GET("/herbarium/delete_curator/nnn?user=uuu") and
  #   POST("/herbarium/delete_curator/nnn?user=uuu")
  # to
  #   GET("/herbaria/curators/nnn?user=uuu")
  # which would throw: No route matches [GET] "/herbaria/curators/nnnnn"
  # absent the following get
  match("/herbarium/delete_curator/:id",
        to: redirect(path: "/herbaria/curators/%{id}"),
        via: [:get, :post])
  get("/herbaria/curators/:id", to: "herbaria/curators#destroy", id: /\d+/)

  # The next post and get combine to redirect the legacy
  #   POST /herbarium/request_to_be_curator to
  #   POST herbaria/curator_requests#create
  post("/herbarium/request_to_be_curator/:id",
       to: redirect(path: "/herbaria/curator_requests?id=%{id}"))
  get("/herbaria/curator_requests",
      to: "herbaria/curator_requests#create", id: /\d+/)

  # The next post and get combine to redirect
  #   POST /herbarium/show_herbarium/:id to
  #   POST herbaria/curators#create
  post("/herbarium/show_herbarium", to: redirect(path: "herbaria/curators"))
  get("/herbaria/curators", to: "herbaria/curators#create", id: /\d+/)

  # rubocop:enable Style/FormatStringToken

  # Herbaria: non-standard redirect
  # Must be the final route in order to give the others priority
  get("/herbarium", to: redirect(path: "herbaria?flavor=nonpersonal"))

  # ----- Info: no resources, just forms and pages ----------------------------
  get("info/how_to_help", to: "info#how_to_help")
  get("info/how_to_use", to: "info#how_to_use")
  get("info/intro", to: "info#intro")
  get("info/news", to: "info#news")
  get("info/search_bar_help", to: "info#search_bar_help")
  get("info/site_stats", to: "info#site_stats")
  match("info/textile", to: "info#textile", via: [:get, :post])
  match("info/textile_sandbox", to: "info#textile_sandbox", via: [:get, :post])
  get("info/translators_note", to: "info#translators_note")

<<<<<<< HEAD
  get("observer/how_to_help", to: redirect(path: "info#how_to_help"))
  get("observer/how_to_use", to: redirect(path: "info#how_to_use"))
  get("observer/intro", to: redirect(path: "info#intro"))
  get("observer/news", to: redirect(path: "info#news"))
  get("observer/search_bar_help", to: redirect(path: "info#search_bar_help"))
  get("observer/show_site_stats", to: "info#site_stats")
  get("observer/textile", to: redirect(path: "info#textile_sandbox"))
  get("observer/textile_sandbox", to: redirect(path: "info#textile_sandbox"))
  get("observer/translators_note", to: redirect(path: "info#translators_note"))
=======
  # ----- Javascript: utility actions  ----------------------------
  get("javascript/turn_javascript_on", to: "javascript#turn_javascript_on")
  get("javascript/turn_javascript_off", to: "javascript#turn_javascript_off")
  get("javascript/turn_javascript_nil", to: "javascript#turn_javascript_nil")

  get("observer/how_to_help", to: redirect("info/how_to_help"))
  get("observer/how_to_use", to: redirect("info/how_to_use"))
  get("observer/intro", to: redirect("info/intro"))
  get("observer/news", to: redirect("info/news"))
  get("observer/search_bar_help", to: redirect("info/search_bar_help"))
  get("observer/show_site_stats", to: redirect("info/site_stats"))
  get("observer/textile", to: redirect("info/textile_sandbox"))
  get("observer/textile_sandbox", to: redirect("info/textile_sandbox"))
  get("observer/translators_note", to: redirect("info/translators_note"))
>>>>>>> 33c29427

  # ----- Javascript: utility actions  ----------------------------
  get("javascript/turn_javascript_on", to: "javascript#turn_javascript_on")
  get("javascript/turn_javascript_off", to: "javascript#turn_javascript_off")
  get("javascript/turn_javascript_nil", to: "javascript#turn_javascript_nil")
  get("javascript/hide_thumbnail_map", to: "javascript#hide_thumbnail_map")

  # ----- Observations: standard actions  ----------------------------
  resources :observations do
    member do
      get("map")
      get("suggestions")
    end
    collection do
      get("map")
      get("download")
      get("print_labels")
    end
  end

  # ----- Publications: standard actions  ----------------------------
  resources :publications

  # ----- RssLogs: nonstandard actions ----------------------------------------
  # These routes must go before resources, or it will try to match
  # "rss" to an rss_log
  get("/activity_logs/rss", to: "rss_logs#rss", as: "activity_logs_rss")
  get("/activity_logs", to: "rss_logs#index", as: "activity_logs")
  get("/activity_logs/:id", to: "rss_logs#show", as: "activity_log")

  # ----- RssLogs: standard actions with aliases ------------------------------
  # resources :rss_logs, only: [:show, :index]
  get("/observer/index", to: redirect("/activity_logs"))
  get("/observer/list_rss_logs", to: redirect("/activity_logs"))
  get("/observer/index_rss_logs", to: redirect("/activity_logs"))
  post("/observer/index_rss_logs", to: redirect("/activity_logs"))
  get("/observer/show_rss_log(/:id)",
      to: redirect(path: "/activity_logs", params: { id: /\d+/ }))
  get("/observer/rss", to: redirect("/activity_logs/rss"))

  # ----- Searches: nonstandard actions --------------------------------------
  match("searches/pattern_search(/:id)",
        to: "searches#pattern_search", via: [:get, :post], id: /\d+/,
        as: "searches_pattern_search")
  match("searches/advanced_search_form(/:id)",
        to: "searches#advanced_search_form", via: [:get, :post], id: /\d+/,
        as: "searches_advanced_search_form")

  get("/observer/pattern_search",
      to: redirect("/searches/pattern_search"))
  get("/observer/advanced_search_form",
      to: redirect("/searches/advanced_search_form"))

  # ----- Users: standard actions -------------------------------------------
  resources :users, id: /\d+/, only: [:index, :show, :edit, :update]

  # Users: standard redirects of Observer legacy actions
  # redirect_legacy_actions(
  #   old_controller: "observer", new_controller: "users",
  #   actions: LEGACY_CRUD_ACTIONS - [:controller, :index, :show_past]
  # )
  # Users: non-standard redirects of legacy Observer actions
  # Rails routes currently accept only template tokens
  get("/observer/user_search", to: redirect(path: "users"))
  get("/observer/index_user", to: redirect(path: "users"))
  get("/observer/list_users", to: redirect(path: "users"))
  get("/observer/users_by_contribution",
      to: redirect(path: "contributors"))
  get("/observer/users_by_name",
      to: redirect(path: "users", params: { by: "name" }))
  get("/observer/show_user", to: redirect(path: "user"))

  get("/observer/change_user_bonuses",
      to: redirect(path: "users#edit"))

  # Short-hand notation for AJAX methods.
  # get "ajax/:action/:type/:id" => "ajax", constraints: { id: /\S.*/ }
  ACTIONS[:ajax].each_key do |action|
    get("ajax/#{action}/:type/:id",
        controller: "ajax", action: action, id: /\S.*/)
  end

  # Add support for PATCH and DELETE requests for API.
  api_endpoints.each do |controller, action|
    delete("#{controller}/#{action}", controller: controller, action: action)
    patch("#{controller}/#{action}", controller: controller, action: action)
  end

  # Accept non-numeric ids for the /observer/lookup_xxx/id actions.
  LOOKUP_ACTIONS.each do |action|
    get("lookups/#{action}(/:id)", to: "lookups##{action}", id: /\S.*/)
    get("/observer/#{action}(/:id)", to: "lookups##{action}", id: /\S.*/)
  end

  # declare routes for the actions in the ACTIONS hash
  route_actions_hash

  # routes for actions that Rails automatically creates from view templates
  MO.themes.each { |scheme| get "theme/#{scheme}" }
end<|MERGE_RESOLUTION|>--- conflicted
+++ resolved
@@ -381,10 +381,8 @@
     thanks: {},
     # Disable cop for legacy routes.
     # The routes are to very old pages that we might get rid of.
-    # rubocop:todo Naming/VariableNumber
     wrapup_2011: {},
     wrapup_2012: {}
-    # rubocop:enable Naming/VariableNumber
   },
   theme: {
     color_themes: {}
@@ -758,22 +756,6 @@
   match("info/textile_sandbox", to: "info#textile_sandbox", via: [:get, :post])
   get("info/translators_note", to: "info#translators_note")
 
-<<<<<<< HEAD
-  get("observer/how_to_help", to: redirect(path: "info#how_to_help"))
-  get("observer/how_to_use", to: redirect(path: "info#how_to_use"))
-  get("observer/intro", to: redirect(path: "info#intro"))
-  get("observer/news", to: redirect(path: "info#news"))
-  get("observer/search_bar_help", to: redirect(path: "info#search_bar_help"))
-  get("observer/show_site_stats", to: "info#site_stats")
-  get("observer/textile", to: redirect(path: "info#textile_sandbox"))
-  get("observer/textile_sandbox", to: redirect(path: "info#textile_sandbox"))
-  get("observer/translators_note", to: redirect(path: "info#translators_note"))
-=======
-  # ----- Javascript: utility actions  ----------------------------
-  get("javascript/turn_javascript_on", to: "javascript#turn_javascript_on")
-  get("javascript/turn_javascript_off", to: "javascript#turn_javascript_off")
-  get("javascript/turn_javascript_nil", to: "javascript#turn_javascript_nil")
-
   get("observer/how_to_help", to: redirect("info/how_to_help"))
   get("observer/how_to_use", to: redirect("info/how_to_use"))
   get("observer/intro", to: redirect("info/intro"))
@@ -783,7 +765,6 @@
   get("observer/textile", to: redirect("info/textile_sandbox"))
   get("observer/textile_sandbox", to: redirect("info/textile_sandbox"))
   get("observer/translators_note", to: redirect("info/translators_note"))
->>>>>>> 33c29427
 
   # ----- Javascript: utility actions  ----------------------------
   get("javascript/turn_javascript_on", to: "javascript#turn_javascript_on")
