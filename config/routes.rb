# frozen_string_literal: true

# Nested hash of permissible controllers and actions. Each entry as follows,
# with missing element meaning use default:
#
# controller: {    # hash of controller actions
#   action_name: {    # hash of attributes for this action
#     methods:  (array),  # allowed HTML methods, as symbols
#                         # methods key omitted => default: [:get, :post]
#     segments: (string), # expected segments, with leading slash(es)
#                         # segments key omitted => default: "/:id"
#                         # blank string means no segments allowed
#     id_constraint: (string|regexp)  # any constraint on id, default: /d+/
#   }
# }
#
# Note that the hash of attributes is not yet actually used.
#
ACTIONS = {
  ajax: {
    api_key: {},
    auto_complete: {},
    create_image_object: {},
    export: {},
    external_link: {},
    geocode: {},
    image: {},
    location_primer: {},
    name_primer: {},
    multi_image_template: {},
    old_translation: {},
    pivotal: {},
    test: {},
    visual_group_status: {}
  },
  api: {
    api_keys: {},
    collection_numbers: {},
    comments: {},
    external_links: {},
    external_sites: {},
    herbaria: {},
    herbarium_records: {},
    images: {},
    locations: {},
    names: {},
    observations: {},
    projects: {},
    sequences: {},
    species_lists: {},
    users: {}
  },
  api2: {
    api_keys: {},
    collection_numbers: {},
    comments: {},
    external_links: {},
    external_sites: {},
    herbaria: {},
    herbarium_records: {},
    images: {},
    locations: {},
    location_descriptions: {},
    names: {},
    name_descriptions: {},
    observations: {},
    projects: {},
    sequences: {},
    species_lists: {},
    users: {}
  },
  pivotal: {
    index: {}
  },
  support: {
    confirm: {},
    donate: {},
    donors: {},
    governance: {},
    letter: {},
    thanks: {},
    # Disable cop for legacy routes.
    # The routes are two very old pages that we might get rid of.
    # rubocop:disable Naming/VariableNumber
    wrapup_2011: {},
    wrapup_2012: {}
    # rubocop:enable Naming/VariableNumber
  },
  theme: {
    color_themes: {}
  },
  translation: {
    edit_translations: {},
    edit_translations_ajax_get: {},
    edit_translations_ajax_post: {}
  }
}.freeze

# -------------------------------------------------------
#  Deal with redirecting old routes to the modern ones.
# -------------------------------------------------------

ACTION_REDIRECTS = {
  create: {
    from: "/%<old_controller>s/create_%<model>s",
    to: "/%<new_controller>s/new",
    via: [:get, :post]
  },
  edit: {
    from: "/%<old_controller>s/edit_%<model>s/:id",
    to: "/%<new_controller>s/%<id>s/edit",
    via: [:get, :post]
  },
  destroy: {
    from: "/%<old_controller>s/destroy_%<model>s/:id",
    to: "/%<new_controller>s/%<id>s",
    via: [:patch, :post, :put]
  },
  controller: {
    from: "/%<old_controller>s",
    to: "/%<new_controller>s",
    via: [:get]
  },
  index: {
    from: "/%<old_controller>s/index_%<model>s",
    to: "/%<new_controller>s",
    via: [:get]
  },
  list: {
    from: "/%<old_controller>s/list_%<model>s",
    to: "/%<new_controller>s",
    via: [:get]
  },
  show: {
    from: "/%<old_controller>s/show_%<model>s/:id",
    to: "/%<new_controller>s/%<id>s",
    via: [:get]
  },
  show_past: {
    from: "/%<old_controller>s/show_past_%<model>s/:id",
    to: "/%<new_controller>s/%<id>s/show_past",
    via: [:get]
  }
}.freeze

# legacy actions that translate to standard CRUD actions
LEGACY_CRUD_ACTIONS = [
  :create, :edit, :destroy, :controller, :index, :list, :show
].freeze

# Array of "lookup_xxx" actions: these are all entry points mostly for
# external sites.  For example, it lets an external site link directly to
# the name page for "Amanita muscaria" without knowing the name_id of that
# name.
LOOKUP_ACTIONS = %w[
  lookup_accepted_name
  lookup_comment
  lookup_image
  lookup_glossary_term
  lookup_location
  lookup_name
  lookup_observation
  lookup_project
  lookup_species_list
  lookup_user
].freeze

# redirect legacy MO actions to equivalent actions in the
# equivalent normalized controller
# Examples:
#  redirect_legacy_actions(old_controller: "article")
#  redirect_legacy_actions(
#    old_controller: "glossary",
#    new_controller: "glossary_terms",
#    actions: LEGACY_CRUD_ACTIONS - [:destroy] + [:show_past]
#  )
#
def redirect_legacy_actions(old_controller: "",
                            new_controller: old_controller&.pluralize,
                            model: new_controller&.singularize,
                            actions: LEGACY_CRUD_ACTIONS)
  actions.each do |action|
    data = ACTION_REDIRECTS[action]
    to_url = format(data[:to],
                    new_controller: new_controller,
                    model: model,
                    id: "%{id}")

    match(format(data[:from], old_controller: old_controller, model: model),
          to: redirect(path: to_url),
          via: data[:via])
  end
end

# ----------------------------
#  Helpers.
#
#  To access paths in the console:
#    include Rails.application.routes.url_helpers
# ----------------------------

# Get an array of API endpoints for all versions of API.
def api_endpoints
  ACTIONS.keys.select { |controller| controller.to_s.start_with?("api") }.
    flat_map do |controller|
      ACTIONS[controller].keys.map { |action| [controller, action] }
    end
end

# declare routes for the actions in the ACTIONS hash
def route_actions_hash
  ACTIONS.each do |controller, actions|
    # Default action for any controller is "index".
    get(controller.to_s => "#{controller}#index")

    # Standard routes
    actions.each_key do |action|
      get("#{controller}/#{action}", controller: controller, action: action)
      match("#{controller}(/#{action}(/:id))",
            controller: controller,
            action: action,
            via: [:get, :post],
            id: /\d+/)
    end
  end
end

# -----------------------------------------------------
#  This is where our routes are actually established.
# -----------------------------------------------------

# Disable cop until there's time to reexamine block length
# Maybe we could define methods for logical chunks of this.
MushroomObserver::Application.routes.draw do # rubocop:todo Metrics/BlockLength
<<<<<<< HEAD
  # if Rails.env.development?
  #   mount(GraphiQL::Rails::Engine, at: "/graphiql",
  #                                  graphql_path: "/graphql#execute")
  # end

  # if Rails.env.development? || Rails.env.test?
  #   # GraphQL development additions
  #   post("/graphql", to: "graphql#execute")
  # end

=======
>>>>>>> 63c6d947
  # Priority is based upon order of creation: first created -> highest priority.
  # See how all your routes lay out with "rake routes".

  # You can have the root of your site routed with "root"
  # root 'welcome#index'

  # Example of regular route:
  #   get 'products/:id' => 'catalog#view'

  # Example of named route that can be invoked with purchase_url(id: product.id)
  #   get 'products/:id/purchase' => 'catalog#purchase', as: :purchase

  # Example resource route (maps HTTP verbs to controller actions automatically)
  #   resources :products

  # Example resource route with options:
  #   resources :products do
  #     member do
  #     get 'short'
  #     post 'toggle'
  #     end
  #
  #     collection do
  #     get 'sold'
  #     end
  #   end

  # Example resource route with sub-resources:
  #   resources :products do
  #     resources :comments, :sales
  #     resource :seller
  #   end

  # Example resource route with more complex sub-resources:
  #   resources :products do
  #     resources :comments
  #     resources :sales do
  #     get 'recent', on: :collection
  #     end
  #   end

  # Example resource route with concerns:
  #   concern :toggleable do
  #     post 'toggle'
  #   end
  #   resources :posts, concerns: :toggleable
  #   resources :photos, concerns: :toggleable

  # Example resource route within a namespace:
  #   namespace :admin do
  #     # Directs /admin/products/* to Admin::ProductsController
  #     # (app/controllers/admin/products_controller.rb)
  #     resources :products
  #   end

  # Default page "/" is /observations ordered by: :rss_log
  root "observations#index"

  # Route /123 to /observations/123.
  get ":id" => "observations#show", id: /\d+/, as: "permanent_observation"

  # NOTE: The nesting below is necessary to get nice path helpers
  resource :account, only: [:new, :create], controller: "account"

  namespace :account do
    get("welcome")
    get("signup", to: "/account#new") # alternate path

    resource :login, only: [:new, :create], controller: "login"
    unresourced_login_gets = %w[email_new_password logout test_autologin].freeze
    unresourced_login_gets.each { |action| get(action, controller: "login") }
    post("new_password_request", controller: "login")

    resource :preferences, only: [:edit, :update]
    get("no_email/:id", to: "preferences#no_email", as: "no_email")

    resource :profile, only: [:edit, :update], controller: "profile"
    get("profile/images", to: "profile/images#reuse",
                          as: "profile_select_image")
    post("profile/images(/:id)", to: "profile/images#attach",
                                 as: "profile_update_image")
    put("profile/images(/:id)", to: "profile/images#detach",
                                as: "profile_remove_image")

    resource :verify, only: [:new, :create], controller: "verifications"
    # Alternate path name for email verification
    get("verify(/:id)", to: "verifications#new", as: "verify_email")
    get("reverify", controller: "verifications")
    post("verify/resend_email(/:id)", to: "verifications#resend_email",
                                      as: "resend_verification_email")

    resources :api_keys, only: [:index, :create, :edit, :update]
    post("api_keys/:id/activate", to: "api_keys#activate",
                                  as: "activate_api_key")
    post("api_keys/remove", to: "api_keys#remove",
                            as: "remove_api_key")
  end

  # ----- Admin: resources and actions ------------------------------------
  namespace :admin do
    # controls turning admin mode on and off, and switching users
    resource :session, only: [:show, :edit, :update], controller: "session",
                       as: "mode"
    get("switch_users", to: "mode#edit") # alternate path

    resource :users, only: [:edit, :update, :destroy]
    resource :donations, only: [:new, :create, :edit, :update, :destroy]
    get("review_donations", to: "donations#edit") # alternate path
    resource :banner, only: [:edit, :update], controller: "banner"
    resource :blocked_ips, only: [:edit, :update]
    resource :add_user_to_group, only: [:new, :create],
                                 controller: "add_user_to_group"
    namespace :emails do
      resource :features, only: [:new, :create], controller: "features"
    end
  end

  # ----- Articles: standard actions --------------------------------------
  resources :articles, id: /\d+/

  # ----- Authors: standard actions ------------------------------------
  namespace :authors do
    resource :review, only: [:show, :create, :destroy], id: /\d+/
    resource :email_requests, only: [:new, :create]
  end

  # ----- Checklist: just the show --------------------------------------
  get "/checklist", to: "checklists#show"

  # ----- Collection Numbers: standard actions --------------------------------
  resources :collection_numbers do
    resource :remove_observation, only: [:update], module: :collection_numbers
  end

  # ----- Comments: standard actions --------------------------------------
  resources :comments

  # ----- Contributors: standard actions --------------------------------------
  resources :contributors, only: [:index]

  # ----- Emails: no resources, just forms ------------------------------------
  match("/emails/ask_user_question(/:id)",
        to: "emails#ask_user_question", via: [:get, :post], id: /\d+/,
        as: "emails_ask_user_question")
  match("/emails/ask_webmaster_question(/:id)",
        to: "emails#ask_webmaster_question", via: [:get, :post], id: /\d+/,
        as: "emails_ask_webmaster_question")
  match("/emails/commercial_inquiry(/:id)",
        to: "emails#commercial_inquiry", via: [:get, :post], id: /\d+/,
        as: "emails_commercial_inquiry")
  # match("/emails/features(/:id)",
  #       to: "emails#features", via: [:get, :post], id: /\d+/,
  #       as: "emails_features")
  match("/emails/merge_request(/:id)",
        to: "emails#merge_request", via: [:get, :post], id: /\d+/,
        as: "emails_merge_request")
  match("/emails/name_change_request(/:id)",
        to: "emails#name_change_request", via: [:get, :post], id: /\d+/,
        as: "emails_name_change_request")

  # ----- Export: no resources ------------------------------------
  get("/export/set_export_status(/:id)",
      to: "export#set_export_status",
      id: /\d+/, as: "export_set_export_status")
  get("/export/set_ml_status(/:id)",
      to: "export#set_ml_status",
      id: /\d+/, as: "export_set_ml_status")

  # ----- Glossary Terms: standard actions ------------------------------------
  resources :glossary_terms, id: /\d+/ do
    member do
      get("images/reuse", to: "glossary_terms/images#reuse",
                          as: "reuse_images_for")
      post("images/attach", to: "glossary_terms/images#attach",
                            as: "attach_image_to")
      get("images/remove", to: "glossary_terms/images#remove",
                           as: "remove_images_from")
      put("images/detach", to: "glossary_terms/images#detach",
                           as: "detach_image_from")
    end
  end
  get("glossary_terms/:id/versions", to: "glossary_terms/versions#show",
                                     as: "glossary_term_versions")

  # ----- Herbaria: standard actions -------------------------------------------
  namespace :herbaria do
    resources :curator_requests, only: [:new, :create]
    resources :curators, only: [:create, :destroy], id: /\d+/
    resources :merges, only: [:create]
    resources :nexts, only: [:show], id: /\d+/
  end
  resources :herbaria, id: /\d+/

  # ----- Herbarium Records: standard actions --------------------------------
  resources :herbarium_records do
    resource :remove_observation, only: [:update], module: :herbarium_records
  end

  # ----- Images: Namespace differences are for memorable path names
  namespace :images do
    put("/purge_filenames", to: "/images/filenames#update",
                            as: "bulk_filename_purge")
    get("/licenses/edit", to: "/images/licenses#edit",
                          as: "edit_licenses")
    put("/licenses", to: "/images/licenses#update",
                     as: "license_updater")
    get("/votes/anonymity", to: "/images/votes/anonymity#edit",
                            as: "edit_vote_anonymity")
    put("/votes/anonymity", to: "/images/votes/anonymity#update",
                            as: "bulk_vote_anonymity_updater")
  end
  resources :images, only: [:index, :show, :destroy] do
    member do
      put("transform", to: "images/transformations#update", as: "transform")
      get("exif", to: "images/exif#show", as: "exif")
    end
    put("/vote", to: "images/votes#update", as: "vote")
  end

  # ----- Info: no resources, just forms and pages ----------------------------
  get("/info/how_to_help", to: "info#how_to_help")
  get("/info/how_to_use", to: "info#how_to_use")
  get("/info/intro", to: "info#intro")
  get("/info/news", to: "info#news")
  get("/info/search_bar_help", to: "info#search_bar_help")
  get("/info/site_stats", to: "info#site_stats")
  match("/info/textile_sandbox", to: "info#textile_sandbox", via: [:get, :post])
  get("/info/translators_note", to: "info#translators_note")

  resources :interests, only: [:index, :create, :update, :destroy]
  get "/interests/set_interest", to: "interests#set_interest",
                                 as: "set_interest"

  # ----- Javascript: utility actions  ----------------------------
  get("/javascript/turn_javascript_on", to: "javascript#turn_javascript_on")
  get("/javascript/turn_javascript_off", to: "javascript#turn_javascript_off")
  get("/javascript/turn_javascript_nil", to: "javascript#turn_javascript_nil")
  get("/javascript/hide_thumbnail_map", to: "javascript#hide_thumbnail_map")

  # ----- Locations: a lot of actions  ----------------------------
  resources :locations, id: /\d+/
  # Location Countries: show
  get("locations(/:id)/countries", to: "locations/countries#index",
                                   as: "location_countries")
  # Location Help: show
  get("locations/help", to: "locations/help#show")
  # Map Locations: show
  get("locations/map", to: "locations/maps#show", as: "map_locations")
  # Merge Locations: form and callback
  get("locations/merges/new", to: "locations/merges#new",
                              as: "location_merges_form")
  post("locations/merges", to: "locations/merges#create",
                           as: "location_merges")
  # Add Observation (matching :where) to Location: update
  patch("locations/add_to_location", to: "locations/observations#update",
                                     as: "add_observation_to_location")
  # Location Reverse name order: update
  put("locations/:id/reverse_name_order",
      to: "locations/reverse_name_order#update",
      as: "location_reverse_name_order")
  # Location Versions: show
  get("locations/:id/versions", to: "locations/versions#show",
                                as: "location_versions")

  # like resources, but using just an :id param:
  get("locations(/:id)/descriptions",
      to: "locations/descriptions#index",
      as: "location_descriptions")
  get("locations/descriptions/:id",
      to: "locations/descriptions#show",
      as: "location_description")
  get("locations/:id/descriptions/new",
      to: "locations/descriptions#new",
      as: "new_location_description")
  get("locations/descriptions/:id/edit",
      to: "locations/descriptions#edit",
      as: "edit_location_description")
  post("locations/:id/descriptions",
       to: "locations/descriptions#create")
  match("locations/descriptions/:id",
        to: "locations/descriptions#update", via: [:put, :patch])
  delete("locations/descriptions/:id", to: "locations/descriptions#destroy")

  # Make Descripton Default: callback only:
  put("locations/descriptions/:id/default",
      to: "locations/descriptions/defaults#update",
      as: "make_default_location_description")
  # Publish Draft Location Description: callback. Not used yet.
  # put("locations/descriptions/:id/publish",
  #     to: "locations/descriptions/publish#update",
  #     as: "location_description_publish")
  # Merge Location Descriptions: form and callback:
  get("locations/descriptions/:id/merges/new",
      to: "locations/descriptions/merges#new",
      as: "location_description_merges_form")
  post("locations/descriptions/:id/merges",
       to: "locations/descriptions/merges#create",
       as: "location_description_merges")
  # Move Location Descriptions: form and callback:
  get("locations/descriptions/:id/moves/new",
      to: "locations/descriptions/moves#new",
      as: "location_description_moves_form")
  post("locations/descriptions/:id/moves",
       to: "locations/descriptions/moves#create",
       as: "location_description_moves")
  # Edit Location Description Permissions: form and callback. Not used yet.
  # get("locations/descriptions/:id/permissions/edit",
  #     to: "locations/descriptions/permissions#edit",
  #     as: "edit_location_description_permissions")
  # put("locations/descriptions/:id/permissions",
  #     to: "locations/descriptions/permissions#update",
  #     as: "location_description_permissions")
  # Location Description Versions: show:
  get("locations/descriptions/:id/versions",
      to: "locations/descriptions/versions#show",
      as: "location_description_versions")

  # ----- Names: a lot of actions  ----------------------------
  resources :names, id: /\d+/
  # Test Index
  get("names/test_index", to: "names#test_index", as: "names_test_index")

  # Edit Name Classification: form and callback:
  get("names/:id/classification/edit",
      to: "names/classification#edit",
      as: "edit_name_classification")
  match("names/:id/classification",
        to: "names/classification#update", via: [:put, :patch],
        as: "name_classification")
  # Inherit Name Classification: form and callback:
  get("names/:id/classification/inherit/new",
      to: "names/classification/inherit#new",
      as: "inherit_name_classification_form")
  post("names/:id/classification/inherit",
       to: "names/classification/inherit#create",
       as: "inherit_name_classification")
  # Propagate Name Classification: callback only:
  put("names/:id/classification/propagate",
      to: "names/classification/propagate#update",
      as: "propagate_name_classification")
  # Refresh Name Classification: callback only:
  put("names/:id/classification/refresh",
      to: "names/classification/refresh#update",
      as: "refresh_name_classification")
  # Edit Lifeforms: form and callback:
  get("names/:id/lifeforms/edit",
      to: "names/lifeforms#edit",
      as: "edit_name_lifeform")
  match("names/:id/lifeforms",
        to: "names/lifeforms#update", via: [:put, :patch],
        as: "name_lifeforms")
  # Propagate Lifeforms: form and callback:
  get("names/:id/lifeforms/propagate/edit",
      to: "names/lifeforms/propagate#edit",
      as: "propagate_name_lifeform_form")
  put("names/:id/lifeforms/propagate",
      to: "names/lifeforms/propagate#update",
      as: "propagate_name_lifeform")
  # Names Map: show:
  get("names/map", to: "names/maps#show", as: "map_names")
  get("names/:id/map", to: "names/maps#show", as: "map_name")
  # Edit Name Synonyms: form and callback:
  get("names/:id/synonyms/edit", to: "names/synonyms#edit",
                                 as: "edit_name_synonyms")
  match("names/:id/synonyms", to: "names/synonyms#update", via: [:put, :patch],
                              as: "name_synonyms")
  # Approve Name Synonyms: form and callback:
  get("names/:id/synonyms/approve/new", to: "names/synonyms/approve#new",
                                        as: "approve_name_synonym_form")
  post("names/:id/synonyms/approve", to: "names/synonyms/approve#create",
                                     as: "approve_name_synonym")
  # Deprecate Name Synonyms: form and callback:
  get("names/:id/synonyms/deprecate/new", to: "names/synonyms/deprecate#new",
                                          as: "deprecate_name_synonym_form")
  post("names/:id/synonyms/deprecate", to: "names/synonyms/deprecate#create",
                                       as: "deprecate_name_synonym")
  # Name Trackers: form and callback:
  get("names/:id/trackers/new", to: "names/trackers#new",
                                as: "new_name_tracker")
  post("names/:id/trackers", to: "names/trackers#create")
  # edit: there's no tracker id because you can only have one per name
  get("names/:id/trackers/edit", to: "names/trackers#edit",
                                 as: "edit_name_tracker")
  match("names/:id/trackers", to: "names/trackers#update", via: [:put, :patch])
  # Approve Name Tracker: GET endpoint for admin email links
  get("names/trackers/:id/approve", to: "names/trackers/approve#new",
                                    as: "approve_name_tracker")
  # Name EOL Data: show:
  get("names/eol", to: "names/eol_data#show", as: "names_eol_data")
  get("names/eol_preview", to: "names/eol_data/preview#show",
                           as: "names_eol_preview")
  get("names/eol_expanded_review", to: "names/eol_data/expanded_review#show",
                                   as: "names_eol_expanded_review")
  # Name Versions: show
  get("names/:id/versions", to: "names/versions#show",
                            as: "name_versions")

  # like resources, but using just an :id param:
  get("names(/:id)/descriptions",
      to: "names/descriptions#index",
      as: "name_descriptions")
  get("names/descriptions/:id",
      to: "names/descriptions#show",
      as: "name_description")
  get("names/:id/descriptions/new",
      to: "names/descriptions#new",
      as: "new_name_description")
  get("names/descriptions/:id/edit",
      to: "names/descriptions#edit",
      as: "edit_name_description")
  post("names/:id/descriptions",
       to: "names/descriptions#create")
  match("names/descriptions/:id",
        to: "names/descriptions#update", via: [:put, :patch])
  delete("names/descriptions/:id", to: "names/descriptions#destroy")

  # Make Descripton Default: callback only:
  put("names/descriptions/:id/default",
      to: "names/descriptions/defaults#update",
      as: "make_default_name_description")
  # Publish Name Description Drafts: callback:
  put("names/descriptions/:id/publish",
      to: "names/descriptions/publish#update",
      as: "name_description_publish")
  # Merge Name Descriptions: form and callback:
  get("names/descriptions/:id/merges/new",
      to: "names/descriptions/merges#new",
      as: "name_description_merges_form")
  post("names/descriptions/:id/merges",
       to: "names/descriptions/merges#create",
       as: "name_description_merges")
  # Move Name Descriptions: form and callback:
  get("names/descriptions/:id/moves/new",
      to: "names/descriptions/moves#new",
      as: "name_description_moves_form")
  post("names/descriptions/:id/moves",
       to: "names/descriptions/moves#create",
       as: "name_description_moves")
  # Edit Name Description Permissions: form and callback:
  get("names/descriptions/:id/permissions/edit",
      to: "names/descriptions/permissions#edit",
      as: "edit_name_description_permissions")
  put("names/descriptions/:id/permissions",
      to: "names/descriptions/permissions#update",
      as: "name_description_permissions")
  # Name Description Versions: show
  get("names/descriptions/:id/versions",
      to: "names/descriptions/versions#show",
      as: "name_description_versions")
  # Set review_status: callback only:
  put("names/descriptions/:id/review_status",
      to: "names/descriptions/review_status#update",
      as: "name_description_review_status")

  # ----- Observations: standard actions  ----------------------------
  namespace :observations do
    resources :downloads, only: [:new, :create]
  end

  resources :observations do
    resources :namings, only: [:new, :create, :edit, :update, :destroy],
                        shallow: true, controller: "observations/namings" do
      resources :votes, only: [:update, :show], as: "naming_vote",
                        param: :naming_id,
                        controller: "observations/namings/votes"
    end

    member do
      get("map", to: "observations/maps#show")
      get("suggestions", to: "observations/namings/suggestions#show",
                         as: "naming_suggestions_for")
      get("emails/new", to: "observations/emails#new",
                        as: "new_question_for")
      post("emails", to: "observations/emails#create",
                     as: "send_question_for")
      get("images/new", to: "observations/images#new",
                        as: "new_image_for")
      post("images", to: "observations/images#create",
                     as: "upload_image_for")
      get("images/reuse", to: "observations/images#reuse",
                          as: "reuse_images_for")
      post("images/attach", to: "observations/images#attach",
                            as: "attach_image_to")
      get("images/remove", to: "observations/images#remove",
                           as: "remove_images_from")
      put("images/detach", to: "observations/images#detach",
                           as: "detach_images_from")
    end

    collection do
      get("map", to: "observations/maps#index")
      post("print_labels", to: "observations/downloads#print_labels",
                           as: "print_labels_for")
      get("identify", to: "observations/identify#index", as: "identify")
    end
  end

  # NOTE: the intentional "backwards" param specificity here:
  get("/observations/:id/species_lists/edit",
      to: "observations/species_lists#edit",
      as: "edit_observation_species_lists")
  match("/observations/:id/species_lists/:species_list_id(/:commit)",
        to: "observations/species_lists#update",
        via: [:put, :patch],
        as: "observation_species_list")
  # These are in observations because they share private methods with
  # :new and :create, which are currently observation-specific
  get("/images/:id/edit", to: "observations/images#edit", as: "edit_image")
  match("/images/:id", to: "observations/images#update", via: [:put, :patch])

  resources :observation_views, only: :update

  # ----- Policy: one route  --------------------------------------------------
  get("/policy/privacy")

  resources :projects do
    resources :members, only: [:new, :create, :edit, :update],
                        controller: "projects/members", param: :candidate
    resources :admin_requests, only: [:new, :create],
                               controller: "projects/admin_requests"
  end

  # ----- Publications: standard actions  -------------------------------------
  resources :publications

  # ----- RssLogs: standard actions ----------------------------------------
  # This route must go first, or it will try to match "rss" to an rss_log
  namespace :activity_logs, controller: "rss_logs" do
    get :rss, to: "/rss_logs#rss"
  end

  resources :activity_logs, only: [:show, :index], controller: "rss_logs"

  # ----- Searches: nonstandard actions --------------------------------------
  match("/search/pattern(/:id)",
        to: "search#pattern", via: [:get, :post], id: /\d+/,
        as: "search_pattern")
  match("/search/advanced(/:id)",
        to: "search#advanced", via: [:get, :post], id: /\d+/,
        as: "search_advanced")

  # ----- Sequences: standard actions ---------------------------------------
  resources :sequences, id: /\d+/

  # ----- Species Lists: standard actions -----------------------------------
  resources :species_lists, id: /\d+/

  put("/species_lists/:id/clear", to: "species_lists#clear",
                                  as: "clear_species_list")

  get("/species_lists/name_lister/new", to: "species_lists/name_lists#new",
                                        as: "new_species_list_name_lister")
  post("/species_lists/name_lister", to: "species_lists/name_lists#create",
                                     as: "species_list_name_lister")
  get("/species_lists/:id/uploads/new", to: "species_lists/uploads#new",
                                        as: "new_species_list_upload")
  post("/species_lists/:id/uploads", to: "species_lists/uploads#create",
                                     as: "species_list_uploads")
  get("/species_lists/:id/downloads/new", to: "species_lists/downloads#new",
                                          as: "new_species_list_download")
  post("/species_lists/:id/downloads", to: "species_lists/downloads#create",
                                       as: "species_list_downloads")
  post("/species_lists/:id/downloads/print_labels",
       to: "species_lists/downloads#print_labels",
       as: "species_list_download_print_labels")
  get("/species_lists/observations/edit",
      to: "species_lists/observations#edit",
      as: "edit_species_list_observations")
  match("/species_lists/observations(/:commit)",
        to: "species_lists/observations#update",
        via: [:put, :patch],
        as: "species_list_observations")
  get("/species_lists/:id/projects",
      to: "species_lists/projects#edit",
      as: "edit_species_list_projects")
  match("/species_lists/:id/projects",
        to: "species_lists/projects#update",
        via: [:put, :patch],
        as: "species_list_projects")

  # ----- Test pages  -------------------------------------------
  namespace :test_pages do
    resource :flash_redirection, only: [:show], controller: "flash_redirection"
  end

  # ----- Users: standard actions -------------------------------------------
  resources :users, id: /\d+/, only: [:index, :show]

  # ----- VisualModels: standard actions ------------------------------------
  resources :visual_models, id: /\d+/ do
    resources :visual_groups, id: /\d+/, shallow: true
  end

  # Short-hand notation for AJAX methods.
  # get "ajax/:action/:type/:id" => "ajax", constraints: { id: /\S.*/ }
  ACTIONS[:ajax].each_key do |action|
    get("ajax/#{action}/:type/:id",
        controller: "ajax", action: action, id: /\S.*/)
  end

  ##############################################################################
  ###
  ###
  ### LEGACY ACTION REDIRECTS ##################################################
  ###
  ###
  ### Note: Only public, bookmarkable GET routes, or routes appearing inside
  ### translation strings, need to be redirected.
  ### Form actions do not need redirections. The live site's forms will POST
  ### or PUT to current action routes.

  # ----- Articles: legacy action redirects
  redirect_legacy_actions(
    old_controller: "article", actions: [:controller, :show, :list, :index]
  )

  # ----- Authors: legacy action redirects
  get("/observer/author_request", to: redirect("/authors/email_request"))
  get("/observer/review_authors", to: redirect("/authors/review"))

  # ----- Checklist: legacy action redirects
  get("/observer/checklist", to: redirect("/checklist"))

  # ----- Emails: legacy action redirects
  get("/observer/ask_observation_question/:id",
      to: redirect(path: "/emails/ask_observation_question/%{id}"))
  get("/observer/ask_user_question/:id",
      to: redirect(path: "/emails/ask_user_question/%{id}"))
  get("/observer/ask_webmaster_question",
      to: redirect(path: "/emails/ask_webmaster_question"))
  get("/observer/commercial_inquiry/:id",
      to: redirect(path: "/emails/commercial_inquiry/%{id}"))
  get("/observer/email_merge_request",
      to: redirect(path: "/emails/merge_request"))
  get("/observer/email_name_change_request",
      to: redirect(path: "/emails/name_change_request"))

  # ----- Glossary Terms: legacy action redirects
  redirect_legacy_actions(
    old_controller: "glossary", new_controller: "glossary_terms",
    actions: [:controller, :show, :list, :index]
  )

  # ----- Herbaria: legacy action redirects
  redirect_legacy_actions(
    old_controller: "herbarium", new_controller: "herbaria",
    actions: [:show, :list, :index]
  )

  # ----- Herbaria: nonstandard legacy action redirects
  get("/herbarium/herbarium_search", to: redirect("/herbaria"))
  get("/herbarium/index", to: redirect("/herbaria"))
  get("/herbarium/index_herbarium/:id", to: redirect("/herbaria?id=%{id}"))
  get("/herbarium/index_herbarium", to: redirect("/herbaria"))
  get("/herbarium/list_herbaria", to: redirect("/herbaria?flavor=all"))
  get("/herbarium/request_to_be_curator/:id",
      to: redirect("/herbaria/curator_requests/new?id=%{id}"))
  # Must be the final route in order to give the others priority
  get("/herbarium", to: redirect("/herbaria?flavor=nonpersonal"))

  # ----- Images: legacy action redirects
  redirect_legacy_actions(
    old_controller: "image", new_controller: "images",
    actions: [:index, :show]
  )

  # ----- Interests: legacy action redirects
  redirect_legacy_actions(
    old_controller: "interest", new_controller: "interests",
    actions: [:index]
  )

  # ----- Info: legacy action redirects ---------------------------
  get("/observer/how_to_help", to: redirect("/info/how_to_help"))
  get("/observer/how_to_use", to: redirect("/info/how_to_use"))
  get("/observer/intro", to: redirect("/info/intro"))
  get("/observer/news", to: redirect("/info/news"))
  get("/observer/search_bar_help", to: redirect("/info/search_bar_help"))
  get("/observer/show_site_stats", to: redirect("/info/site_stats"))
  get("/observer/textile", to: redirect("/info/textile_sandbox"))
  get("/observer/textile_sandbox", to: redirect("/info/textile_sandbox"))
  get("/observer/translators_note", to: redirect("/info/translators_note"))

  # ----- Names: legacy action redirects -----------------------------------
  get("name/eol", to: redirect("names/eol_data#show"))
  get("name/name_search", to: redirect(path: "names"))

  # ----- Lookups: legacy action redirects ---------------------------
  # The only legacy lookup that was ok'd for use by external sites
  get("/observer/lookup_name(/:id)", to: "lookups#lookup_name", id: /\S.*/)

  # ----- Observations: legacy action redirects ----------------------------
  get("/observer/create_observation", to: redirect("/observations/new"))
  get("/observer/observation_search", to: redirect(path: "/observations"))
  get("/observer/advanced_search", to: redirect("/observations"))
  get("/observer/index_observation/:id", to: redirect("/observations?id=%{id}"))
  get("/observer/index_observation", to: redirect("/observations"))
  get("/observer/list_observations", to: redirect("/observations"))
  get("/observer/map_observation/:id", to: redirect("/observations/%{id}/map"))
  get("/observer/map_observations", to: redirect("/observations/map"))
  get("/observer/next_observation/:id",
      to: redirect("/observations/%{id}?flow=next"))
  get("/observer/prev_observation/:id",
      to: redirect("/observations/%{id}?flow=prev"))
  get("/observer/observations_of_look_alikes/:id",
      to: redirect("/observations?name=%{id}&look_alikes=1"))
  get("/observer/observations_of_related_taxa/:id",
      to: redirect("/observations?name=%{id}&related_taxa=1"))
  get("/observer/observations_of_name/:id",
      to: redirect("/observations?name=%{id}"))
  get("/observer/observations_by_user/:id",
      to: redirect("/observations?user=%{id}"))
  get("/observer/observations_at_location/:id",
      to: redirect("/observations?location=%{id}"))
  get("/observer/observations_at_where/:id",
      to: redirect("/observations?where=%{id}"))
  get("/observer/observations_for_project/:id",
      to: redirect("/observations?project=%{id}"))
  get("/observer/show_observation/:id",
      to: redirect("/observations/%{id}"))

  # ----- RssLogs: legacy action redirects ------------------------------
  get("/observer/index", to: redirect("/activity_logs"))
  get("/observer/list_rss_logs", to: redirect("/activity_logs"))
  get("/observer/index_rss_log/:id", to: redirect("/activity_logs?id=%{id}"))
  get("/observer/index_rss_log", to: redirect("/activity_logs"))
  get("/observer/show_rss_log/:id", to: redirect("/activity_logs/%{id}"))
  get("/observer/rss", to: redirect("/activity_logs/rss"))

  # ----- Sequences: legacy action redirects
  redirect_legacy_actions(
    old_controller: "sequence", new_controller: "sequences",
    actions: [:show, :index]
  )
  get("/sequence/create_sequence/:id",
      to: redirect("/sequences/new?obs_id=%{id}"))
  get("/sequence/edit_sequence/:id", to: redirect("/sequences/%{id}/edit"))
  # ----- Sequences: nonstandard legacy action redirects
  get("/sequence/list_sequences", to: redirect("/sequences?flavor=all"))

  # ----- SpeciesLists: legacy action redirects
  redirect_legacy_actions(
    old_controller: "species_list", new_controller: "species_lists",
    actions: [:show]
  )
  # ----- Users: legacy action redirects  ----------------------------------
  get("/observer/user_search", to: redirect(path: "/users"))
  get("/observer/index_user/:id", to: redirect(path: "/users?id=%{id}"))
  get("/observer/index_user", to: redirect(path: "/users"))
  get("/observer/list_users", to: redirect(path: "/users"))
  get("/observer/users_by_contribution", to: redirect(path: "/contributors"))
  get("/observer/users_by_name", to: redirect("/users?by=name"))
  get("/observer/show_user/:id", to: redirect("/users/%{id}"))
  get("/observer/change_user_bonuses/:id", to: redirect("/users/%{id}/edit"))

  # ----- Search: legacy action redirects ---------------------------------
  get("/observer/pattern_search", to: redirect("/search/pattern"))
  get("/observer/advanced_search_form", to: redirect("/search/advanced"))

  ###
  ###
  ### END OF LEGACY ACTION REDIRECTS #####################################

  # Add support for PATCH and DELETE requests for API.
  api_endpoints.each do |controller, action|
    delete("#{controller}/#{action}", controller: controller, action: action)
    patch("#{controller}/#{action}", controller: controller, action: action)
  end

  # Accept non-numeric ids for the /lookups/lookup_xxx/id actions.
  LOOKUP_ACTIONS.each do |action|
    get("/lookups/#{action}(/:id)", to: "lookups##{action}", id: /\S.*/)
  end

  # declare routes for the actions in the ACTIONS hash
  route_actions_hash

  # routes for actions that Rails automatically creates from view templates
  MO.themes.each { |scheme| get "/theme/#{scheme}" }
end<|MERGE_RESOLUTION|>--- conflicted
+++ resolved
@@ -232,19 +232,6 @@
 # Disable cop until there's time to reexamine block length
 # Maybe we could define methods for logical chunks of this.
 MushroomObserver::Application.routes.draw do # rubocop:todo Metrics/BlockLength
-<<<<<<< HEAD
-  # if Rails.env.development?
-  #   mount(GraphiQL::Rails::Engine, at: "/graphiql",
-  #                                  graphql_path: "/graphql#execute")
-  # end
-
-  # if Rails.env.development? || Rails.env.test?
-  #   # GraphQL development additions
-  #   post("/graphql", to: "graphql#execute")
-  # end
-
-=======
->>>>>>> 63c6d947
   # Priority is based upon order of creation: first created -> highest priority.
   # See how all your routes lay out with "rake routes".
 
