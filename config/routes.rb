# frozen_string_literal: true

# Nested hash of permissible controllers and actions. Each entry as follows,
# with missing element meaning use default:
#
# controller: {    # hash of controller actions
#   action_name: {    # hash of attributes for this action
#     methods:  (array),  # allowed HTML methods, as symbols
#                         # methods key omitted => default: [:get, :post]
#     segments: (string), # expected segments, with leading slash(es)
#                         # segments key omitted => default: "/:id"
#                         # blank string means no segments allowed
#     id_constraint: (string|regexp)  # any constraint on id, default: /d+/
#   }
# }
#
# Note that the hash of attributes is not yet actually used.
#
ACTIONS = {
  ajax: {
    api_key: {},
    auto_complete: {},
    create_image_object: {},
    exif: {},
    export: {},
    external_link: {},
    geocode: {},
    image: {},
    location_primer: {},
    name_primer: {},
    multi_image_template: {},
    old_translation: {},
    pivotal: {},
    test: {},
    visual_group_status: {},
    vote: {}
  },
  api: {
    api_keys: {},
    collection_numbers: {},
    comments: {},
    external_links: {},
    external_sites: {},
    herbaria: {},
    herbarium_records: {},
    images: {},
    locations: {},
    names: {},
    observations: {},
    projects: {},
    sequences: {},
    species_lists: {},
    users: {}
  },
  api2: {
    api_keys: {},
    collection_numbers: {},
    comments: {},
    external_links: {},
    external_sites: {},
    herbaria: {},
    herbarium_records: {},
    images: {},
    locations: {},
    names: {},
    observations: {},
    projects: {},
    sequences: {},
    species_lists: {},
    users: {}
  },
  # location: {
  #   add_to_location: {},
  #   adjust_permissions: {},
  #   advanced_search: {},
  #   create_location: {},
  #   create_location_description: {},
  #   destroy_location: {},
  #   destroy_location_description: {},
  #   edit_location: {},
  #   edit_location_description: {},
  #   help: {},
  #   index_location: {},
  #   index_location_description: {},
  #   list_by_country: {},
  #   list_countries: {},
  #   list_location_descriptions: {},
  #   list_locations: {},
  #   list_merge_options: {},
  #   location_descriptions_by_author: {},
  #   location_descriptions_by_editor: {},
  #   location_search: {},
  #   locations_by_editor: {},
  #   locations_by_user: {},
  #   make_description_default: {},
  #   map_locations: {},
  #   merge_descriptions: {},
  #   next_location: {},
  #   next_location_description: {},
  #   prev_location: {},
  #   prev_location_description: {},
  #   publish_description: {},
  #   reverse_name_order: {},
  #   # show_location: {},
  #   show_location_description: {},
  #   show_past_location: {},
  #   show_past_location_description: {}
  # },
  # name: {
  #   adjust_permissions: {},
  #   advanced_search: {},
  #   approve_name: {},
  #   approve_tracker: {},
  #   authored_names: {},
  #   bulk_name_edit: {},
  #   change_synonyms: {},
  #   create_name: {},
  #   create_name_description: {},
  #   deprecate_name: {},
  #   destroy_name_description: {},
  #   edit_classification: {},
  #   edit_lifeform: {},
  #   edit_name: {},
  #   edit_name_description: {},
  #   email_tracking: {},
  #   eol: {},
  #   eol_expanded_review: {},
  #   eol_preview: {},
  #   index_name: {},
  #   index_name_description: {},
  #   inherit_classification: {},
  #   list_name_descriptions: {},
  #   list_names: {},
  #   make_description_default: {},
  #   map: {},
  #   merge_descriptions: {},
  #   name_descriptions_by_author: {},
  #   name_descriptions_by_editor: {},
  #   name_search: {},
  #   names_by_author: {},
  #   names_by_editor: {},
  #   names_by_user: {},
  #   needed_descriptions: {},
  #   next_name: {},
  #   next_name_description: {},
  #   observation_index: {},
  #   prev_name: {},
  #   prev_name_description: {},
  #   propagate_classification: {},
  #   propagate_lifeform: {},
  #   publish_description: {},
  #   refresh_classification: {},
  #   set_review_status: {},
  #   # show_name: {},
  #   show_name_description: {},
  #   show_past_name: {},
  #   show_past_name_description: {},
  #   test_index: {}
  # },
  pivotal: {
    index: {}
  },
  project: {
    add_members: {},
    add_project: {},
    admin_request: {},
    change_member_status: {},
    destroy_project: {},
    edit_project: {},
    index_project: {},
    list_projects: {},
    next_project: {},
    prev_project: {},
    project_search: {}
    # show_project: {}
  },
  # species_list: {
  #   add_observation_to_species_list: {},
  #   add_remove_observations: {},
  #   bulk_editor: {},
  #   clear_species_list: {},
  #   create_species_list: {},
  #   destroy_species_list: {},
  #   download: {},
  #   edit_species_list: {},
  #   index_species_list: {},
  #   list_species_lists: {},
  #   make_report: {},
  #   manage_projects: {},
  #   manage_species_lists: {},
  #   name_lister: {},
  #   next_species_list: {},
  #   post_add_remove_observations: {},
  #   prev_species_list: {},
  #   print_labels: {},
  #   remove_observation_from_species_list: {},
  #   # show_species_list: {},
  #   species_list_search: {},
  #   species_lists_by_title: {},
  #   species_lists_by_user: {},
  #   species_lists_for_project: {},
  #   upload_species_list: {}
  # },
  support: {
    confirm: {},
    donate: {},
    donors: {},
    governance: {},
    letter: {},
    thanks: {},
    # Disable cop for legacy routes.
    # The routes are to very old pages that we might get rid of.
    wrapup_2011: {},
    wrapup_2012: {}
  },
  theme: {
    color_themes: {}
  },
  translation: {
    edit_translations: {},
    edit_translations_ajax_get: {},
    edit_translations_ajax_post: {}
  }
}.freeze

# -------------------------------------------------------
#  Deal with redirecting old routes to the modern ones.
# -------------------------------------------------------

ACTION_REDIRECTS = {
  create: {
    from: "/%<old_controller>s/create_%<model>s",
    to: "/%<new_controller>s/new",
    via: [:get, :post]
  },
  edit: {
    from: "/%<old_controller>s/edit_%<model>s/:id",
    to: "/%<new_controller>s/%<id>s/edit",
    via: [:get, :post]
  },
  destroy: {
    from: "/%<old_controller>s/destroy_%<model>s/:id",
    to: "/%<new_controller>s/%<id>s",
    via: [:patch, :post, :put]
  },
  controller: {
    from: "/%<old_controller>s",
    to: "/%<new_controller>s",
    via: [:get]
  },
  index: {
    from: "/%<old_controller>s/index_%<model>s",
    to: "/%<new_controller>s",
    via: [:get]
  },
  list: {
    from: "/%<old_controller>s/list_%<model>s",
    to: "/%<new_controller>s",
    via: [:get]
  },
  show: {
    from: "/%<old_controller>s/show_%<model>s/:id",
    to: "/%<new_controller>s/%<id>s",
    via: [:get]
  },
  show_past: {
    from: "/%<old_controller>s/show_past_%<model>s/:id",
    to: "/%<new_controller>s/%<id>s/show_past",
    via: [:get]
  }
}.freeze

# legacy actions that translate to standard CRUD actions
LEGACY_CRUD_ACTIONS = [
  :create, :edit, :destroy, :controller, :index, :list, :show
].freeze

# Array of "lookup_xxx" actions: these are all entry points mostly for
# external sites.  For example, it lets an external site link directly to
# the name page for "Amanita muscaria" without knowing the name_id of that
# name.
LOOKUP_ACTIONS = %w[
  lookup_accepted_name
  lookup_comment
  lookup_image
  lookup_location
  lookup_name
  lookup_observation
  lookup_project
  lookup_species_list
  lookup_user
].freeze

# redirect legacy MO actions to equivalent actions in the
# equivalent normalized controller
# Examples:
#  redirect_legacy_actions(old_controller: "article")
#  redirect_legacy_actions(
#    old_controller: "glossary",
#    new_controller: "glossary_terms",
#    actions: LEGACY_CRUD_ACTIONS - [:destroy] + [:show_past]
#  )
#
def redirect_legacy_actions(old_controller: "",
                            new_controller: old_controller&.pluralize,
                            model: new_controller&.singularize,
                            actions: LEGACY_CRUD_ACTIONS)
  actions.each do |action|
    data = ACTION_REDIRECTS[action]
    to_url = format(data[:to],
                    new_controller: new_controller,
                    model: model,
                    id: "%{id}")

    match(format(data[:from], old_controller: old_controller, model: model),
          to: redirect(path: to_url),
          via: data[:via])
  end
end

# ----------------------------
#  Helpers.
#
#  To access paths in the console:
#    include Rails.application.routes.url_helpers
# ----------------------------

# Get an array of API endpoints for all versions of API.
def api_endpoints
  ACTIONS.keys.select { |controller| controller.to_s.start_with?("api") }.
    flat_map do |controller|
      ACTIONS[controller].keys.map { |action| [controller, action] }
    end
end

# declare routes for the actions in the ACTIONS hash
def route_actions_hash
  ACTIONS.each do |controller, actions|
    # Default action for any controller is "index".
    get(controller.to_s => "#{controller}#index")

    # Standard routes
    actions.each_key do |action|
      get("#{controller}/#{action}", controller: controller, action: action)
      match("#{controller}(/#{action}(/:id))",
            controller: controller,
            action: action,
            via: [:get, :post],
            id: /\d+/)
    end
  end
end

# -----------------------------------------------------
#  This is where our routes are actually established.
# -----------------------------------------------------

# Disable cop until there's time to reexamine block length
# Maybe we could define methods for logical chunks of this.
MushroomObserver::Application.routes.draw do # rubocop:todo Metrics/BlockLength
  if Rails.env.development?
    mount(GraphiQL::Rails::Engine, at: "/graphiql",
                                   graphql_path: "/graphql#execute")
  end

  if Rails.env.development? || Rails.env.test?
    # GraphQL development additions
    post("/graphql", to: "graphql#execute")
  end

  # Priority is based upon order of creation: first created -> highest priority.
  # See how all your routes lay out with "rake routes".

  # You can have the root of your site routed with "root"
  # root 'welcome#index'

  # Example of regular route:
  #   get 'products/:id' => 'catalog#view'

  # Example of named route that can be invoked with purchase_url(id: product.id)
  #   get 'products/:id/purchase' => 'catalog#purchase', as: :purchase

  # Example resource route (maps HTTP verbs to controller actions automatically)
  #   resources :products

  # Example resource route with options:
  #   resources :products do
  #     member do
  #     get 'short'
  #     post 'toggle'
  #     end
  #
  #     collection do
  #     get 'sold'
  #     end
  #   end

  # Example resource route with sub-resources:
  #   resources :products do
  #     resources :comments, :sales
  #     resource :seller
  #   end

  # Example resource route with more complex sub-resources:
  #   resources :products do
  #     resources :comments
  #     resources :sales do
  #     get 'recent', on: :collection
  #     end
  #   end

  # Example resource route with concerns:
  #   concern :toggleable do
  #     post 'toggle'
  #   end
  #   resources :posts, concerns: :toggleable
  #   resources :photos, concerns: :toggleable

  # Example resource route within a namespace:
  #   namespace :admin do
  #     # Directs /admin/products/* to Admin::ProductsController
  #     # (app/controllers/admin/products_controller.rb)
  #     resources :products
  #   end

  # Default page is /rss_logs
  root "rss_logs#index"

  # Route /123 to /observations/123.
  get ":id" => "observations#show", id: /\d+/, as: "permanent_observation"

  # NOTE: The nesting below is necessary to get nice path helpers
  resource :account, only: [:new, :create], controller: "account"

  namespace :account do
    get("welcome")
    get("signup", to: "/account#new") # alternate path

    resource :login, only: [:new, :create], controller: "login"
    get("email_new_password", controller: "login")
    post("new_password_request", controller: "login")
    get("logout", controller: "login")
    get("test_autologin", controller: "login")

    resource :preferences, only: [:edit, :update]
    get("no_email/:id", to: "preferences#no_email", as: "no_email")

    resource :profile, only: [:edit, :update], controller: "profile"
    get("profile/images", to: "profile/images#reuse",
                          as: "profile_select_image")
    post("profile/images(/:id)", to: "profile/images#attach",
                                 as: "profile_update_image")
    put("profile/images(/:id)", to: "profile/images#detach",
                                as: "profile_remove_image")

    resource :verify, only: [:new, :create], controller: "verifications"
    # Alternate path name for email verification
    get("verify(/:id)", to: "verifications#new", as: "verify_email")
    get("reverify", controller: "verifications")
    post("verify/resend_email(/:id)", to: "verifications#resend_email",
                                      as: "resend_verification_email")

    resources :api_keys, only: [:index, :create, :edit, :update]
    post("api_keys/:id/activate", to: "api_keys#activate",
                                  as: "activate_api_key")
    post("api_keys/remove", to: "api_keys#remove",
                            as: "remove_api_key")
  end

  # ----- Admin: resources and actions ------------------------------------
  namespace :admin do
    # controls turning admin mode on and off, and switching users
    resource :session, only: [:show, :edit, :update], controller: "session",
                       as: "mode"
    get("switch_users", to: "mode#edit") # alternate path

    resource :users, only: [:edit, :update, :destroy]
    resource :donations, only: [:new, :create, :edit, :update, :destroy]
    get("review_donations", to: "donations#edit") # alternate path
    resource :banner, only: [:edit, :update], controller: "banner"
    resource :blocked_ips, only: [:edit, :update]
    resource :add_user_to_group, only: [:new, :create],
                                 controller: "add_user_to_group"
    namespace :emails do
      resource :feature, only: [:new, :create], controller: "feature"
    end
  end

  # ----- Articles: standard actions --------------------------------------
  resources :articles, id: /\d+/

  # ----- Authors: standard actions ------------------------------------
  namespace :authors do
    resource :review, only: [:show, :create, :destroy], id: /\d+/
    resource :email_requests, only: [:new, :create]
  end

  # ----- Checklist: just the show --------------------------------------
  get "/checklist", to: "checklists#show"

  # ----- Collection Numbers: standard actions --------------------------------
  resources :collection_numbers do
    resource :remove_observation, only: [:update], module: :collection_numbers
  end

  # ----- Comments: standard actions --------------------------------------
  resources :comments

  # ----- Contributors: standard actions --------------------------------------
  resources :contributors, only: [:index]

  # ----- Emails: no resources, just forms ------------------------------------
  match("/emails/ask_observation_question(/:id)",
        to: "emails#ask_observation_question", via: [:get, :post], id: /\d+/,
        as: "emails_ask_observation_question")
  match("/emails/ask_user_question(/:id)",
        to: "emails#ask_user_question", via: [:get, :post], id: /\d+/,
        as: "emails_ask_user_question")
  match("/emails/ask_webmaster_question(/:id)",
        to: "emails#ask_webmaster_question", via: [:get, :post], id: /\d+/,
        as: "emails_ask_webmaster_question")
  match("/emails/commercial_inquiry(/:id)",
        to: "emails#commercial_inquiry", via: [:get, :post], id: /\d+/,
        as: "emails_commercial_inquiry")
  # match("/emails/features(/:id)",
  #       to: "emails#features", via: [:get, :post], id: /\d+/,
  #       as: "emails_features")
  match("/emails/merge_request(/:id)",
        to: "emails#merge_request", via: [:get, :post], id: /\d+/,
        as: "emails_merge_request")
  match("/emails/name_change_request(/:id)",
        to: "emails#name_change_request", via: [:get, :post], id: /\d+/,
        as: "emails_name_change_request")

  # ----- Export: no resources ------------------------------------
  get("/export/set_export_status(/:id)",
      to: "export#set_export_status",
      id: /\d+/, as: "export_set_export_status")
  get("/export/set_ml_status(/:id)",
      to: "export#set_ml_status",
      id: /\d+/, as: "export_set_ml_status")

  # ----- Glossary Terms: standard actions ------------------------------------
  resources :glossary_terms, id: /\d+/ do
    member do
      get("images/reuse", to: "glossary_terms/images#reuse",
                          as: "reuse_images_for")
      post("images/attach", to: "glossary_terms/images#attach",
                            as: "attach_image_to")
      get("images/remove", to: "glossary_terms/images#remove",
                           as: "remove_images_from")
      put("images/detach", to: "glossary_terms/images#detach",
                           as: "detach_image_from")
    end
  end
  get("glossary_terms/:id/versions", to: "glossary_terms/versions#show",
                                     as: "glossary_term_versions")

  # ----- Herbaria: standard actions -------------------------------------------
  namespace :herbaria do
    resources :curator_requests, only: [:new, :create]
    resources :curators, only: [:create, :destroy], id: /\d+/
    resources :merges, only: [:create]
    resources :nexts, only: [:show], id: /\d+/
  end
  resources :herbaria, id: /\d+/

  # ----- Herbarium Records: standard actions --------------------------------
  resources :herbarium_records do
    resource :remove_observation, only: [:update], module: :herbarium_records
  end

  # ----- Images: Namespace differences are for memorable path names
  namespace :images do
    put("/purge_filenames", to: "/images/filenames#update",
                            as: "bulk_filename_purge")
    get("/licenses/edit", to: "/images/licenses#edit",
                          as: "edit_licenses")
    put("/licenses", to: "/images/licenses#update",
                     as: "license_updater")
    get("/votes/anonymity", to: "/images/votes/anonymity#edit",
                            as: "edit_vote_anonymity")
    put("/votes/anonymity", to: "/images/votes/anonymity#update",
                            as: "bulk_vote_anonymity_updater")
  end
  resources :images, only: [:index, :show, :destroy] do
    member do
      put("transform", to: "images/transformations#update", as: "transform")
    end
  end
  put("/images/:id/vote", to: "images/votes#update", as: "image_vote")

  # ----- Info: no resources, just forms and pages ----------------------------
  get("/info/how_to_help", to: "info#how_to_help")
  get("/info/how_to_use", to: "info#how_to_use")
  get("/info/intro", to: "info#intro")
  get("/info/news", to: "info#news")
  get("/info/search_bar_help", to: "info#search_bar_help")
  get("/info/site_stats", to: "info#site_stats")
  match("/info/textile_sandbox", to: "info#textile_sandbox", via: [:get, :post])
  get("/info/translators_note", to: "info#translators_note")

  resources :interests, only: [:index, :create, :update, :destroy]
  get "/interests/set_interest", to: "interests#set_interest",
                                 as: "set_interest"

  # ----- Javascript: utility actions  ----------------------------
  get("/javascript/turn_javascript_on", to: "javascript#turn_javascript_on")
  get("/javascript/turn_javascript_off", to: "javascript#turn_javascript_off")
  get("/javascript/turn_javascript_nil", to: "javascript#turn_javascript_nil")
  get("/javascript/hide_thumbnail_map", to: "javascript#hide_thumbnail_map")

  # ----- Locations: a lot of actions  ----------------------------
  resources :locations, id: /\d+/
  # Location Countries: show
  get("locations(/:id)/countries", to: "locations/countries#index",
                                   as: "location_countries")
  # Location Help: show
  get("locations/help", to: "locations/help#show")
  # Map Locations: show
  get("locations/map", to: "locations/maps#show", as: "map_locations")
  # Merge Locations: form and callback
  get("locations/merges/new", to: "locations/merges#new",
                              as: "location_merge_options")
  post("locations/merges", to: "locations/merges#create",
                           as: "location_merges")
  # Add Observation (matching :where) to Location: update
  patch("locations/add_to_location", to: "locations/observations#update",
                                     as: "add_observation_to_location")
  # Location Reverse name order: update
  put("locations/:id/reverse_name_order",
      to: "locations/reverse_name_order#update",
      as: "location_reverse_name_order")
  # Location Versions: show
  get("locations/:id/versions", to: "locations/versions#show",
                                as: "location_versions")

  # like resources, but using just an :id param:
  get("locations(/:id)/descriptions",
      to: "locations/descriptions#index",
      as: "location_descriptions")
  get("locations/descriptions/:id",
      to: "locations/descriptions#show",
      as: "location_description")
  get("locations/:id/descriptions/new",
      to: "locations/descriptions#new",
      as: "new_location_description")
  get("locations/descriptions/:id/edit",
      to: "locations/descriptions#edit",
      as: "edit_location_description")
  post("locations/:id/descriptions",
       to: "locations/descriptions#create")
  match("locations/descriptions/:id",
        to: "locations/descriptions#update", via: [:put, :patch])
  delete("locations/descriptions/:id", to: "locations/descriptions#destroy")

  # Make Descripton Default: callback only:
  put("locations/descriptions/:id/default",
      to: "locations/descriptions/defaults#update",
      as: "make_default_location_description")
  # Publish Draft Location Description: callback:
  put("locations/descriptions/:id/publish",
      to: "locations/descriptions/publish#update",
      as: "location_description_publish")
  # Merge Location Descriptions: form and callback:
  get("locations/descriptions/:id/merges/new",
      to: "locations/descriptions/merges#new",
      as: "location_description_merge_form")
  post("locations/descriptions/:id/merges",
       to: "locations/descriptions/merges#create",
       as: "location_description_merges")
  # Edit Location Description Permissions: form and callback:
  get("locations/descriptions/:id/permissions/edit",
      to: "locations/descriptions/permissions#edit",
      as: "edit_location_description_permissions")
  put("locations/descriptions/:id/permissions",
      to: "locations/descriptions/permissions#update",
      as: "location_description_permissions")
  # Location Description Versions: show:
  get("locations/descriptions/:id/versions",
      to: "locations/descriptions/versions#show",
      as: "location_description_versions")

  # ----- Names: a lot of actions  ----------------------------
  resources :names, id: /\d+/
  # Test Index
  get("names/test_index", to: "names#test_index", as: "names_test_index")

  # Edit Name Classification: form and callback:
  get("names/:id/classification/edit",
      to: "names/classification#edit",
      as: "edit_name_classification")
  match("names/:id/classification",
        to: "names/classification#update", via: [:put, :patch],
        as: "name_classification")
  # Inherit Name Classification: form and callback:
  get("names/:id/classification/inherit/new",
      to: "names/classification/inherit#new",
      as: "inherit_name_classification_form")
  post("names/:id/classification/inherit",
       to: "names/classification/inherit#create",
       as: "inherit_name_classification")
  # Propagate Name Classification: callback only:
  put("names/:id/classification/propagate",
      to: "names/classification/propagate#update",
      as: "propagate_name_classification")
  # Refresh Name Classification: callback only:
  put("names/:id/classification/refresh",
      to: "names/classification/refresh#update",
      as: "refresh_name_classification")
  # Edit Lifeforms: form and callback:
  get("names/:id/lifeforms/edit",
      to: "names/lifeforms#edit",
      as: "edit_name_lifeform")
  match("names/:id/lifeforms",
        to: "names/lifeforms#update", via: [:put, :patch],
        as: "name_lifeforms")
  # Propagate Lifeforms: form and callback:
  get("names/:id/lifeforms/propagate/edit",
      to: "names/lifeforms/propagate#edit",
      as: "propagate_name_lifeform_form")
  put("names/:id/lifeforms/propagate",
      to: "names/lifeforms/propagate#update",
      as: "propagate_name_lifeform")
  # Names Map: show:
  get("names/map", to: "names/maps#show", as: "map_names")
  get("names/:id/map", to: "names/maps#show", as: "map_name")
  # Edit Name Synonyms: form and callback:
  get("names/:id/synonyms/edit", to: "names/synonyms#edit",
                                 as: "edit_name_synonyms")
  match("names/:id/synonyms", to: "names/synonyms#update", via: [:put, :patch],
                              as: "name_synonyms")
  # Approve Name Synonyms: form and callback:
  get("names/:id/synonyms/approve/new", to: "names/synonyms/approve#new",
                                        as: "approve_name_synonym_form")
  post("names/:id/synonyms", to: "names/synonyms/approve#create",
                             as: "approve_name_synonym")
  # Deprecate Name Synonyms: form and callback:
  get("names/:id/synonyms/deprecate/new", to: "names/synonyms/deprecate#new",
                                          as: "deprecate_name_synonym_form")
  post("names/:id/synonyms", to: "names/synonyms/deprecate#create",
                             as: "deprecate_name_synonym")
  # Name Trackers: form and callback:
  get("names/:id/trackers/new", to: "names/trackers#new",
                                as: "new_name_tracker")
  post("names/:id/trackers", to: "names/trackers#create")
  # edit: there's no tracker id because you can only have one per name
  get("names/:id/trackers/edit", to: "names/trackers#edit",
                                 as: "edit_name_tracker")
  match("names/:id/trackers", to: "names/trackers#update", via: [:put, :patch])
  # Approve Name Tracker: GET endpoint for admin email links
  get("names/trackers/:id/approve", to: "names/trackers/approve#new",
                                    as: "approve_name_tracker")
  # Name EOL Data: show:
  get("names/eol", to: "names/eol_data#show", as: "names_eol_data")
  get("names/eol_preview", to: "names/eol_data/preview#show",
                           as: "names_eol_preview")
  get("names/eol_expanded_review", to: "names/eol_data/expanded_review#show",
                                   as: "names_eol_expanded_review")
  # Name Versions: show
  get("names/:id/versions", to: "names/versions#show",
                            as: "name_versions")

  # like resources, but using just an :id param:
  get("names(/:id)/descriptions",
      to: "names/descriptions#index",
      as: "name_descriptions")
  get("names/descriptions/:id",
      to: "names/descriptions#show",
      as: "name_description")
  get("names/:id/descriptions/new",
      to: "names/descriptions#new",
      as: "new_name_description")
  get("names/descriptions/:id/edit",
      to: "names/descriptions#edit",
      as: "edit_name_description")
  post("names/:id/descriptions",
       to: "names/descriptions#create")
  match("names/descriptions/:id",
        to: "names/descriptions#update", via: [:put, :patch])
  delete("names/descriptions/:id", to: "names/descriptions#destroy")

  # Make Descripton Default: callback only:
  put("names/descriptions/:id/default",
      to: "names/descriptions/defaults#update",
      as: "make_default_name_description")
  # Publish Name Description Drafts: callback:
  put("names/descriptions/:id/publish",
      to: "names/descriptions/publish#update",
      as: "name_description_publish")
  # Merge Name Descriptions: form and callback:
  get("names/descriptions/:id/merges/new",
      to: "names/descriptions/merges#new",
      as: "name_description_merge_form")
  post("names/descriptions/:id/merges",
       to: "names/descriptions/merges#create",
       as: "name_description_merges")
  # Edit Name Description Permissions: form and callback:
  get("names/descriptions/:id/permissions/edit",
      to: "names/descriptions/permissions#edit",
      as: "edit_name_description_permissions")
  put("names/descriptions/:id/permissions",
      to: "names/descriptions/permissions#update",
      as: "name_description_permissions")
  # Name Description Versions: show
  get("names/descriptions/:id/versions",
      to: "names/descriptions/versions#show",
      as: "name_description_versions")
  # Set review_status: callback only:
  put("names/descriptions/:id/review_status",
      to: "names/descriptions/review_status#update",
      as: "name_description_review_status")

  # ----- Observations: standard actions  ----------------------------
  namespace :observations do
    resources :downloads, only: [:new, :create]
  end

  resources :observations do
    resources :namings, only: [:new, :create, :edit, :update, :destroy],
                        shallow: true, controller: "observations/namings" do
      resources :votes, only: [:update, :show], as: "naming_vote",
                        param: :naming_id,
                        controller: "observations/namings/votes"
    end

    member do
      get("map", to: "observations/maps#show")
      get("suggestions", to: "observations/namings/suggestions#show",
                         as: "naming_suggestions_for")
      get("images/new", to: "observations/images#new",
                        as: "new_image_for")
      post("images", to: "observations/images#create",
                     as: "upload_image_for")
      get("images/reuse", to: "observations/images#reuse",
                          as: "reuse_images_for")
      post("images/attach", to: "observations/images#attach",
                            as: "attach_image_to")
      get("images/remove", to: "observations/images#remove",
                           as: "remove_images_from")
      put("images/detach", to: "observations/images#detach",
                           as: "detach_images_from")
    end
    collection do
      get("map", to: "observations/maps#index")
      post("print_labels", to: "observations/downloads#print_labels",
                           as: "print_labels_for")
    end
  end
  # NOTE: the intentional "backwards" param specificity here:
  get("/observations/:id/species_lists/edit",
      to: "observations/species_lists#edit",
      as: "edit_observation_species_lists")
  match("/observations/:id/species_lists/:species_list_id(/:commit)",
        to: "observations/species_lists#update",
        via: [:put, :patch],
        as: "observation_species_list")
  # These are in observations because they share private methods with
  # :new and :create, which are currently observation-specific
  get("/images/:id/edit", to: "observations/images#edit", as: "edit_image")
  match("/images/:id", to: "observations/images#update", via: [:put, :patch])

  # ----- Policy: one route  --------------------------------------------------
  get("/policy/privacy")

  resources :projects do
    resources :members, only: [:new, :create, :edit, :update],
                        controller: "projects/members", param: :candidate
    resources :admin_requests, only: [:new, :create],
                               controller: "projects/admin_requests"
  end

  # ----- Publications: standard actions  -------------------------------------
  resources :publications

  # ----- RssLogs: standard actions ----------------------------------------
  # This route must go first, or it will try to match "rss" to an rss_log
  namespace :activity_logs, controller: "rss_logs" do
    get :rss, to: "/rss_logs#rss"
  end

  resources :activity_logs, only: [:show, :index], controller: "rss_logs"

  # ----- Searches: nonstandard actions --------------------------------------
  match("/search/pattern(/:id)",
        to: "search#pattern", via: [:get, :post], id: /\d+/,
        as: "search_pattern")
  match("/search/advanced(/:id)",
        to: "search#advanced", via: [:get, :post], id: /\d+/,
        as: "search_advanced")

  # ----- Sequences: standard actions ---------------------------------------
  resources :sequences, id: /\d+/

  # ----- Species Lists: standard actions -----------------------------------
  resources :species_lists, id: /\d+/

  put("/species_lists/:id/clear", to: "species_lists#clear",
                                  as: "clear_species_list")

  get("/species_lists/name_lister/new", to: "species_lists/name_lists#new",
                                        as: "new_species_list_name_lister")
  post("/species_lists/name_lister", to: "species_lists/name_lists#create",
                                     as: "species_list_name_lister")
  get("/species_lists/:id/uploads/new", to: "species_lists/uploads#new",
                                        as: "new_species_list_upload")
  post("/species_lists/:id/uploads", to: "species_lists/uploads#create",
                                     as: "species_list_uploads")
  get("/species_lists/:id/downloads/new", to: "species_lists/downloads#new",
                                          as: "new_species_list_download")
  post("/species_lists/:id/downloads", to: "species_lists/downloads#create",
                                       as: "species_list_downloads")
  post("/species_lists/:id/downloads/print_labels",
       to: "species_lists/downloads#print_labels",
       as: "species_list_download_print_labels")
  get("/species_lists/observations/edit",
      to: "species_lists/observations#edit",
      as: "edit_species_list_observations")
  match("/species_lists/observations(/:commit)",
        to: "species_lists/observations#update",
        via: [:put, :patch],
        as: "species_list_observations")
  get("/species_lists/:id/projects",
      to: "species_lists/projects#edit",
      as: "edit_species_list_projects")
  match("/species_lists/:id/projects",
        to: "species_lists/projects#update",
        via: [:put, :patch],
        as: "species_list_projects")

  # ----- Test pages  -------------------------------------------
  namespace :test_pages do
    resource :flash_redirection, only: [:show], controller: "flash_redirection"
  end

  # ----- Users: standard actions -------------------------------------------
  resources :users, id: /\d+/, only: [:index, :show]

  # ----- VisualModels: standard actions ------------------------------------
  resources :visual_models, id: /\d+/ do
    resources :visual_groups, id: /\d+/, shallow: true
  end

  # Short-hand notation for AJAX methods.
  # get "ajax/:action/:type/:id" => "ajax", constraints: { id: /\S.*/ }
  ACTIONS[:ajax].each_key do |action|
    get("ajax/#{action}/:type/:id",
        controller: "ajax", action: action, id: /\S.*/)
  end

  ##############################################################################
  ###
  ###
  ### LEGACY ACTION REDIRECTS ##################################################
  ###
  ###
  ### Note: Only public, bookmarkable GET routes, or routes appearing inside
  ### translation strings, need to be redirected.
  ### Form actions do not need redirections. The live site's forms will POST
  ### or PUT to current action routes.

  # ----- Articles: legacy action redirects
  redirect_legacy_actions(
    old_controller: "article", actions: [:controller, :show, :list, :index]
  )

  # ----- Authors: legacy action redirects
  get("/observer/author_request", to: redirect("/authors/email_request"))
  get("/observer/review_authors", to: redirect("/authors/review"))

  # ----- Checklist: legacy action redirects
  get("/observer/checklist", to: redirect("/checklist"))

  # ----- Emails: legacy action redirects
  get("/observer/ask_observation_question/:id",
      to: redirect(path: "/emails/ask_observation_question/%{id}"))
  get("/observer/ask_user_question/:id",
      to: redirect(path: "/emails/ask_user_question/%{id}"))
  get("/observer/ask_webmaster_question",
      to: redirect(path: "/emails/ask_webmaster_question"))
  get("/observer/commercial_inquiry/:id",
      to: redirect(path: "/emails/commercial_inquiry/%{id}"))
  get("/observer/email_merge_request",
      to: redirect(path: "/emails/merge_request"))
  get("/observer/email_name_change_request",
      to: redirect(path: "/emails/name_change_request"))

  # ----- Glossary Terms: legacy action redirects
  redirect_legacy_actions(
    old_controller: "glossary", new_controller: "glossary_terms",
    actions: [:controller, :show, :list, :index]
  )

  # ----- Herbaria: legacy action redirects
  redirect_legacy_actions(
    old_controller: "herbarium", new_controller: "herbaria",
    actions: [:show, :list, :index]
  )

  # ----- Herbaria: nonstandard legacy action redirects
  get("/herbarium/herbarium_search", to: redirect("/herbaria"))
  get("/herbarium/index", to: redirect("/herbaria"))
  get("/herbarium/index_herbarium/:id", to: redirect("/herbaria?id=%{id}"))
  get("/herbarium/index_herbarium", to: redirect("/herbaria"))
  get("/herbarium/list_herbaria", to: redirect("/herbaria?flavor=all"))
  get("/herbarium/request_to_be_curator/:id",
      to: redirect("/herbaria/curator_requests/new?id=%{id}"))
  # Must be the final route in order to give the others priority
  get("/herbarium", to: redirect("/herbaria?flavor=nonpersonal"))

  # ----- Images: legacy action redirects
  redirect_legacy_actions(
    old_controller: "image", new_controller: "images",
    actions: [:index, :show]
  )

  # ----- Interests: legacy action redirects
  redirect_legacy_actions(
    old_controller: "interest", new_controller: "interests",
    actions: [:index]
  )

  # ----- Info: legacy action redirects ---------------------------
  get("/observer/how_to_help", to: redirect("/info/how_to_help"))
  get("/observer/how_to_use", to: redirect("/info/how_to_use"))
  get("/observer/intro", to: redirect("/info/intro"))
  get("/observer/news", to: redirect("/info/news"))
  get("/observer/search_bar_help", to: redirect("/info/search_bar_help"))
  get("/observer/show_site_stats", to: redirect("/info/site_stats"))
  get("/observer/textile", to: redirect("/info/textile_sandbox"))
  get("/observer/textile_sandbox", to: redirect("/info/textile_sandbox"))
  get("/observer/translators_note", to: redirect("/info/translators_note"))

<<<<<<< HEAD
  # ----- Names: legacy action redirects -----------------------------------
  get("name/eol", to: redirect("names/eol_data#show"))
=======
  # ----- Lookups: legacy action redirects ---------------------------
  # The only legacy lookup that was ok'd for use by external sites
  get("/observer/lookup_name(/:id)", to: "lookups#lookup_name", id: /\S.*/)
>>>>>>> 02a4938d

  # ----- Observations: legacy action redirects ----------------------------
  get("/observer/create_observation", to: redirect("/observations/new"))
  get("/observer/observation_search", to: redirect("/observations"))
  get("/observer/advanced_search", to: redirect("/observations"))
  get("/observer/index_observation/:id", to: redirect("/observations?id=%{id}"))
  get("/observer/index_observation", to: redirect("/observations"))
  get("/observer/list_observations", to: redirect("/observations"))
  get("/observer/map_observation/:id", to: redirect("/observations/%{id}/map"))
  get("/observer/map_observations", to: redirect("/observations/map"))
  get("/observer/next_observation/:id",
      to: redirect("/observations/%{id}?flow=next"))
  get("/observer/prev_observation/:id",
      to: redirect("/observations/%{id}?flow=prev"))
  get("/observer/observations_of_look_alikes/:id",
      to: redirect("/observations?name=%{id}&look_alikes=1"))
  get("/observer/observations_of_related_taxa/:id",
      to: redirect("/observations?name=%{id}&related_taxa=1"))
  get("/observer/observations_of_name/:id",
      to: redirect("/observations?name=%{id}"))
  get("/observer/observations_by_user/:id",
      to: redirect("/observations?user=%{id}"))
  get("/observer/observations_at_location/:id",
      to: redirect("/observations?location=%{id}"))
  get("/observer/observations_at_where/:id",
      to: redirect("/observations?where=%{id}"))
  get("/observer/observations_for_project/:id",
      to: redirect("/observations?project=%{id}"))
  get("/observer/show_observation/:id",
      to: redirect("/observations/%{id}"))

  # ----- RssLogs: legacy action redirects ------------------------------
  get("/observer/index", to: redirect("/activity_logs"))
  get("/observer/list_rss_logs", to: redirect("/activity_logs"))
  get("/observer/index_rss_log/:id", to: redirect("/activity_logs?id=%{id}"))
  get("/observer/index_rss_log", to: redirect("/activity_logs"))
  get("/observer/show_rss_log/:id", to: redirect("/activity_logs/%{id}"))
  get("/observer/rss", to: redirect("/activity_logs/rss"))

  # ----- Sequences: legacy action redirects
  redirect_legacy_actions(
    old_controller: "sequence", new_controller: "sequences",
    actions: [:show, :index]
  )
  get("/sequence/create_sequence/:id",
      to: redirect("/sequences/new?obs_id=%{id}"))
  get("/sequence/edit_sequence/:id", to: redirect("/sequences/%{id}/edit"))
  # ----- Sequences: nonstandard legacy action redirects
  get("/sequence/list_sequences", to: redirect("/sequences?flavor=all"))

  # ----- Users: legacy action redirects  ----------------------------------
  get("/observer/user_search", to: redirect(path: "/users"))
  get("/observer/index_user/:id", to: redirect(path: "/users?id=%{id}"))
  get("/observer/index_user", to: redirect(path: "/users"))
  get("/observer/list_users", to: redirect(path: "/users"))
  get("/observer/users_by_contribution", to: redirect(path: "/contributors"))
  get("/observer/users_by_name", to: redirect("/users?by=name"))
  get("/observer/show_user/:id", to: redirect("/users/%{id}"))
  get("/observer/change_user_bonuses/:id", to: redirect("/users/%{id}/edit"))

  # ----- Search: legacy action redirects ---------------------------------
  get("/observer/pattern_search", to: redirect("/search/pattern"))
  get("/observer/advanced_search_form", to: redirect("/search/advanced"))

  ###
  ###
  ### END OF LEGACY ACTION REDIRECTS #####################################

  # Add support for PATCH and DELETE requests for API.
  api_endpoints.each do |controller, action|
    delete("#{controller}/#{action}", controller: controller, action: action)
    patch("#{controller}/#{action}", controller: controller, action: action)
  end

  # Accept non-numeric ids for the /lookups/lookup_xxx/id actions.
  LOOKUP_ACTIONS.each do |action|
    get("/lookups/#{action}(/:id)", to: "lookups##{action}", id: /\S.*/)
  end

  # declare routes for the actions in the ACTIONS hash
  route_actions_hash

  # routes for actions that Rails automatically creates from view templates
  MO.themes.each { |scheme| get "/theme/#{scheme}" }
end<|MERGE_RESOLUTION|>--- conflicted
+++ resolved
@@ -1031,14 +1031,12 @@
   get("/observer/textile_sandbox", to: redirect("/info/textile_sandbox"))
   get("/observer/translators_note", to: redirect("/info/translators_note"))
 
-<<<<<<< HEAD
   # ----- Names: legacy action redirects -----------------------------------
   get("name/eol", to: redirect("names/eol_data#show"))
-=======
+
   # ----- Lookups: legacy action redirects ---------------------------
   # The only legacy lookup that was ok'd for use by external sites
   get("/observer/lookup_name(/:id)", to: "lookups#lookup_name", id: /\S.*/)
->>>>>>> 02a4938d
 
   # ----- Observations: legacy action redirects ----------------------------
   get("/observer/create_observation", to: redirect("/observations/new"))
