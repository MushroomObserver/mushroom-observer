# frozen_string_literal: true

# Nested hash of permissible controllers and actions. Each entry as follows,
# with missing element meaning use default:
#
# controller: {    # hash of controller actions
#   action_name: {    # hash of attributes for this action
#     methods:  (array),  # allowed HTML methods, as symbols
#                         # methods key omitted => default: [:get, :post]
#     segments: (string), # expected segments, with leading slash(es)
#                         # segments key omitted => default: "/:id"
#                         # blank string means no segments allowed
#     id_constraint: (string|regexp)  # any constraint on id, default: /d+/
#   }
# }
#
# Note that the hash of attributes is not yet actually used.
#
ACTIONS = {
  ajax: {
    api_key: {},
    auto_complete: {},
    create_image_object: {},
    exif: {},
    export: {},
    external_link: {},
    geocode: {},
    image: {},
    location_primer: {},
    name_primer: {},
    multi_image_template: {},
    old_translation: {},
    pivotal: {},
    test: {},
    vote: {}
  },
  api: {
    api_keys: {},
    collection_numbers: {},
    comments: {},
    external_links: {},
    external_sites: {},
    herbaria: {},
    herbarium_records: {},
    images: {},
    locations: {},
    names: {},
    observations: {},
    projects: {},
    sequences: {},
    species_lists: {},
    users: {}
  },
  api2: {
    api_keys: {},
    collection_numbers: {},
    comments: {},
    external_links: {},
    external_sites: {},
    herbaria: {},
    herbarium_records: {},
    images: {},
    locations: {},
    names: {},
    observations: {},
    projects: {},
    sequences: {},
    species_lists: {},
    users: {}
  },
  comment: {
    add_comment: {},
    comment_search: {},
    destroy_comment: {},
    edit_comment: {},
    index_comment: {},
    list_comments: {},
    next_comment: {},
    prev_comment: {},
    # show_comment: {},
    show_comments_by_user: {},
    show_comments_for_target: {},
    show_comments_for_user: {}
  },
<<<<<<< HEAD
  # herbarium_record: {
  #   create_herbarium_record: {},
  #   destroy_herbarium_record: {},
  #   edit_herbarium_record: {},
  #   herbarium_index: {},
  #   herbarium_record_search: {},
  #   index_herbarium_record: {},
  #   list_herbarium_records: {},
  #   next_herbarium_record: {},
  #   observation_index: {},
  #   prev_herbarium_record: {},
  #   remove_observation: {},
  #   show_herbarium_record: {}
  # },
=======
  herbarium_record: {
    create_herbarium_record: {},
    destroy_herbarium_record: {},
    edit_herbarium_record: {},
    herbarium_index: {},
    herbarium_record_search: {},
    index_herbarium_record: {},
    list_herbarium_records: {},
    next_herbarium_record: {},
    observation_index: {},
    prev_herbarium_record: {},
    remove_observation: {}
    # show_herbarium_record: {}
  },
>>>>>>> 4b80c150
  image: {
    add_image: {},
    advanced_search: {},
    bulk_filename_purge: {},
    bulk_vote_anonymity_updater: {},
    cast_vote: {},
    destroy_image: {},
    edit_image: {},
    image_search: {},
    images_by_user: {},
    images_for_project: {},
    index_image: {},
    license_updater: {},
    list_images: {},
    next_image: {},
    prev_image: {},
    remove_images: {},
    remove_images_for_glossary_term: {},
    reuse_image: {},
    reuse_image_for_glossary_term: {},
    # show_image: {},
    show_original: {},
    transform_image: {}
  },
  interest: {
    destroy_notification: {},
    list_interests: {},
    set_interest: {}
  },
  location: {
    add_to_location: {},
    adjust_permissions: {},
    advanced_search: {},
    create_location: {},
    create_location_description: {},
    destroy_location: {},
    destroy_location_description: {},
    edit_location: {},
    edit_location_description: {},
    help: {},
    index_location: {},
    index_location_description: {},
    list_by_country: {},
    list_countries: {},
    list_location_descriptions: {},
    list_locations: {},
    list_merge_options: {},
    location_descriptions_by_author: {},
    location_descriptions_by_editor: {},
    location_search: {},
    locations_by_editor: {},
    locations_by_user: {},
    make_description_default: {},
    map_locations: {},
    merge_descriptions: {},
    next_location: {},
    next_location_description: {},
    prev_location: {},
    prev_location_description: {},
    publish_description: {},
    reverse_name_order: {},
    # show_location: {},
    show_location_description: {},
    show_past_location: {},
    show_past_location_description: {}
  },
  name: {
    adjust_permissions: {},
    advanced_search: {},
    approve_name: {},
    authored_names: {},
    bulk_name_edit: {},
    change_synonyms: {},
    create_name: {},
    create_name_description: {},
    deprecate_name: {},
    destroy_name_description: {},
    edit_classification: {},
    edit_lifeform: {},
    edit_name: {},
    edit_name_description: {},
    email_tracking: {},
    eol: {},
    eol_expanded_review: {},
    eol_preview: {},
    index_name: {},
    index_name_description: {},
    inherit_classification: {},
    list_name_descriptions: {},
    list_names: {},
    make_description_default: {},
    map: {},
    merge_descriptions: {},
    name_descriptions_by_author: {},
    name_descriptions_by_editor: {},
    name_search: {},
    names_by_author: {},
    names_by_editor: {},
    names_by_user: {},
    needed_descriptions: {},
    next_name: {},
    next_name_description: {},
    observation_index: {},
    prev_name: {},
    prev_name_description: {},
    propagate_classification: {},
    propagate_lifeform: {},
    publish_description: {},
    refresh_classification: {},
    set_review_status: {},
    # show_name: {},
    show_name_description: {},
    show_past_name: {},
    show_past_name_description: {},
    test_index: {}
  },
  naming: {
    create: {},
    destroy: {},
    edit: {}
  },
  pivotal: {
    index: {}
  },
  project: {
    add_members: {},
    add_project: {},
    admin_request: {},
    change_member_status: {},
    destroy_project: {},
    edit_project: {},
    index_project: {},
    list_projects: {},
    next_project: {},
    prev_project: {},
    project_search: {}
    # show_project: {}
  },
  species_list: {
    add_observation_to_species_list: {},
    add_remove_observations: {},
    bulk_editor: {},
    clear_species_list: {},
    create_species_list: {},
    destroy_species_list: {},
    download: {},
    edit_species_list: {},
    index_species_list: {},
    list_species_lists: {},
    make_report: {},
    manage_projects: {},
    manage_species_lists: {},
    name_lister: {},
    next_species_list: {},
    post_add_remove_observations: {},
    prev_species_list: {},
    print_labels: {},
    remove_observation_from_species_list: {},
    # show_species_list: {},
    species_list_search: {},
    species_lists_by_title: {},
    species_lists_by_user: {},
    species_lists_for_project: {},
    upload_species_list: {}
  },
  support: {
    confirm: {},
    # create_donation: {},
    donate: {},
    donors: {},
    governance: {},
    letter: {},
    # review_donations: {},
    thanks: {},
    # Disable cop for legacy routes.
    # The routes are to very old pages that we might get rid of.
    wrapup_2011: {},
    wrapup_2012: {}
  },
  theme: {
    color_themes: {}
  },
  translation: {
    edit_translations: {},
    edit_translations_ajax_get: {},
    edit_translations_ajax_post: {}
  },
  vote: {
    cast_vote: {},
    cast_votes: {},
    refresh_vote_cache: {},
    show_votes: {}
  }
}.freeze

# -------------------------------------------------------
#  Deal with redirecting old routes to the modern ones.
# -------------------------------------------------------

ACTION_REDIRECTS = {
  create: {
    from: "/%<old_controller>s/create_%<model>s",
    to: "/%<new_controller>s/new",
    via: [:get, :post]
  },
  edit: {
    from: "/%<old_controller>s/edit_%<model>s/:id",
    to: "/%<new_controller>s/%<id>s/edit",
    via: [:get, :post]
  },
  destroy: {
    from: "/%<old_controller>s/destroy_%<model>s/:id",
    to: "/%<new_controller>s/%<id>s",
    via: [:patch, :post, :put]
  },
  controller: {
    from: "/%<old_controller>s",
    to: "/%<new_controller>s",
    via: [:get]
  },
  index: {
    from: "/%<old_controller>s/index_%<model>s",
    to: "/%<new_controller>s",
    via: [:get]
  },
  list: {
    from: "/%<old_controller>s/list_%<model>s",
    to: "/%<new_controller>s",
    via: [:get]
  },
  show: {
    from: "/%<old_controller>s/show_%<model>s/:id",
    to: "/%<new_controller>s/%<id>s",
    via: [:get]
  },
  show_past: {
    from: "/%<old_controller>s/show_past_%<model>s/:id",
    to: "/%<new_controller>s/%<id>s/show_past",
    via: [:get]
  }
}.freeze

# legacy actions that translate to standard CRUD actions
LEGACY_CRUD_ACTIONS = [
  :create, :edit, :destroy, :controller, :index, :list, :show
].freeze

# Array of "lookup_xxx" actions: these are all entry points mostly for
# external sites.  For example, it lets an external site link directly to
# the name page for "Amanita muscaria" without knowing the name_id of that
# name.
LOOKUP_ACTIONS = %w[
  lookup_accepted_name
  lookup_comment
  lookup_image
  lookup_location
  lookup_name
  lookup_observation
  lookup_project
  lookup_species_list
  lookup_user
].freeze

# redirect legacy MO actions to equivalent actions in the
# equivalent normalized controller
# Examples:
#  redirect_legacy_actions(old_controller: "article")
#  redirect_legacy_actions(
#    old_controller: "glossary",
#    new_controller: "glossary_terms",
#    actions: LEGACY_CRUD_ACTIONS - [:destroy] + [:show_past]
#  )
#
def redirect_legacy_actions(old_controller: "",
                            new_controller: old_controller&.pluralize,
                            model: new_controller&.singularize,
                            actions: LEGACY_CRUD_ACTIONS)
  actions.each do |action|
    data = ACTION_REDIRECTS[action]
    to_url = format(data[:to],
                    new_controller: new_controller,
                    model: model,
                    id: "%{id}")

    match(format(data[:from], old_controller: old_controller, model: model),
          to: redirect(path: to_url),
          via: data[:via])
  end
end

# ----------------------------
#  Helpers.
# ----------------------------

# Get an array of API endpoints for all versions of API.
def api_endpoints
  ACTIONS.keys.select { |controller| controller.to_s.start_with?("api") }.
    flat_map do |controller|
      ACTIONS[controller].keys.map { |action| [controller, action] }
    end
end

# declare routes for the actions in the ACTIONS hash
def route_actions_hash
  ACTIONS.each do |controller, actions|
    # Default action for any controller is "index".
    get(controller.to_s => "#{controller}#index")

    # Standard routes
    actions.each_key do |action|
      get("#{controller}/#{action}", controller: controller, action: action)
      match("#{controller}(/#{action}(/:id))",
            controller: controller,
            action: action,
            via: [:get, :post],
            id: /\d+/)
    end
  end
end

# -----------------------------------------------------
#  This is where our routes are actually established.
# -----------------------------------------------------

# Disable cop until there's time to reexamine block length
# Maybe we could define methods for logical chunks of this.
MushroomObserver::Application.routes.draw do # rubocop:todo Metrics/BlockLength
  if Rails.env.development?
    mount(GraphiQL::Rails::Engine, at: "/graphiql",
                                   graphql_path: "/graphql#execute")
  end

  if Rails.env.development? || Rails.env.test?
    # GraphQL development additions
    post("/graphql", to: "graphql#execute")
  end

  # Priority is based upon order of creation: first created -> highest priority.
  # See how all your routes lay out with "rake routes".

  # You can have the root of your site routed with "root"
  # root 'welcome#index'

  # Example of regular route:
  #   get 'products/:id' => 'catalog#view'

  # Example of named route that can be invoked with purchase_url(id: product.id)
  #   get 'products/:id/purchase' => 'catalog#purchase', as: :purchase

  # Example resource route (maps HTTP verbs to controller actions automatically)
  #   resources :products

  # Example resource route with options:
  #   resources :products do
  #     member do
  #     get 'short'
  #     post 'toggle'
  #     end
  #
  #     collection do
  #     get 'sold'
  #     end
  #   end

  # Example resource route with sub-resources:
  #   resources :products do
  #     resources :comments, :sales
  #     resource :seller
  #   end

  # Example resource route with more complex sub-resources:
  #   resources :products do
  #     resources :comments
  #     resources :sales do
  #     get 'recent', on: :collection
  #     end
  #   end

  # Example resource route with concerns:
  #   concern :toggleable do
  #     post 'toggle'
  #   end
  #   resources :posts, concerns: :toggleable
  #   resources :photos, concerns: :toggleable

  # Example resource route within a namespace:
  #   namespace :admin do
  #     # Directs /admin/products/* to Admin::ProductsController
  #     # (app/controllers/admin/products_controller.rb)
  #     resources :products
  #   end

  # Default page is /rss_logs
  root "rss_logs#index"

  # Route /123 to /observations/123.
  get ":id" => "observations#show", id: /\d+/, as: "permanent_observation"

  # NOTE: Nesting below is necessary to get nice path helpers
  resource :account, only: [:new, :create]

  namespace :account do
    get("welcome")
    get("signup", to: "/account#new")

    resource :login, only: [:new, :create], controller: "login"
    get("email_new_password", controller: "login")
    post("new_password_request", controller: "login")
    get("logout", controller: "login")
    get("test_autologin", controller: "login")

    resource :preferences, only: [:edit, :update]
    get("no_email", controller: "preferences")

    resource :profile, only: [:edit, :update], controller: "profile"
    patch("profile/remove_image", controller: "profile")

    resource :verify, only: [:new, :create], controller: "verifications"
    get("reverify", controller: "verifications")
    post("verify/resend_email(/:id)", to: "verifications#resend_email",
                                      as: "resend_verification_email")

    resources :api_keys, only: [:index, :create, :edit, :update]
    post("api_keys/:id/activate", to: "api_keys#activate",
                                  as: "activate_api_key")
    post("api_keys/remove", to: "api_keys#remove",
                            as: "remove_api_key")
  end

  # ----- Admin: resources and actions ------------------------------------
  namespace :admin do
    resource :users, only: [:edit, :update, :destroy]
    resource :donations, only: [:new, :create, :edit, :update, :destroy]
    get("review_donations", to: "admin/donations#edit")
    resource :turn_admin_on, only: [:show], controller: "turn_on"
    resource :turn_admin_off, only: [:show], controller: "turn_off"
    resource :banner, only: [:edit, :update], controller: "banner"
    resource :switch_users, only: [:new, :create]
    resource :blocked_ips, only: [:edit, :update]
    resource :add_user_to_group, only: [:new, :create],
                                 controller: "add_user_to_group"
    namespace :emails do
      resource :feature, only: [:new, :create], controller: "feature"
    end
    # get("show")
    get("test_flash_redirection")
  end

  # ----- Articles: standard actions --------------------------------------
  resources :articles, id: /\d+/

  # ----- Authors: no resources, just forms ------------------------------------
  match("/authors/email_request(/:id)",
        to: "authors#email_request", via: [:get, :post], id: /\d+/,
        as: "authors_email_request")
  match("/authors/review(/:id)",
        to: "authors#review", via: [:get, :post], id: /\d+/,
        as: "authors_review")

  # ----- Checklist: just the show --------------------------------------
  get "/checklist", to: "checklists#show"

<<<<<<< HEAD
  # ----- Collection Numbers: standard actions --------------------------------
  resources :collection_numbers do
    resource :remove_observation, only: [:update], module: :collection_numbers
  end
=======
  # ----- Comment:
  # ----- temporary show route for path_builder with id ---------------
  get("/comment/show_comment/:id", to: "comment#show_comment",
                                   as: "show_comment")
>>>>>>> 4b80c150

  # ----- Contributors: standard actions --------------------------------------
  resources :contributors, only: [:index]

  # ----- Emails: no resources, just forms -------------------------------------
  match("/emails/ask_observation_question(/:id)",
        to: "emails#ask_observation_question", via: [:get, :post], id: /\d+/,
        as: "emails_ask_observation_question")
  match("/emails/ask_user_question(/:id)",
        to: "emails#ask_user_question", via: [:get, :post], id: /\d+/,
        as: "emails_ask_user_question")
  match("/emails/ask_webmaster_question(/:id)",
        to: "emails#ask_webmaster_question", via: [:get, :post], id: /\d+/,
        as: "emails_ask_webmaster_question")
  match("/emails/commercial_inquiry(/:id)",
        to: "emails#commercial_inquiry", via: [:get, :post], id: /\d+/,
        as: "emails_commercial_inquiry")
  # match("/emails/features(/:id)",
  #       to: "emails#features", via: [:get, :post], id: /\d+/,
  #       as: "emails_features")
  match("/emails/merge_request(/:id)",
        to: "emails#merge_request", via: [:get, :post], id: /\d+/,
        as: "emails_merge_request")
  match("/emails/name_change_request(/:id)",
        to: "emails#name_change_request", via: [:get, :post], id: /\d+/,
        as: "emails_name_change_request")

  # ----- Export: no resources ------------------------------------
  get("/export/set_export_status(/:id)",
      to: "export#set_export_status",
      id: /\d+/, as: "export_set_export_status")
  get("/export/set_ml_status(/:id)",
      to: "export#set_ml_status",
      id: /\d+/, as: "export_set_ml_status")

  # ----- Glossary Terms: standard actions ------------------------------------
  resources :glossary_terms, id: /\d+/ do
    get "show_past", on: :member
  end

  # ----- Herbaria: standard actions -------------------------------------------
  namespace :herbaria do
    resources :curator_requests, only: [:new, :create]
    resources :curators, only: [:create, :destroy], id: /\d+/
    resources :merges, only: [:create]
    resources :nexts, only: [:show], id: /\d+/
  end
  resources :herbaria, id: /\d+/

<<<<<<< HEAD
  # ----- Herbarium Records: standard actions --------------------------------
  resources :herbarium_records do
    resource :remove_observation, only: [:update], module: :herbarium_records
  end
=======
  # ----- Herbarium record:
  # ----- temporary show route for path_builder with id ---------------
  get("/herbarium_record/show_herbarium_record/:id",
      to: "herbarium_record#show_herbarium_record",
      as: "show_herbarium_record")

  # ----- Image:
  # ----- temporary show route for path_builder with id ---------------
  get("/image/show_image/:id", to: "image#show_image",
                               as: "show_image")
>>>>>>> 4b80c150

  # ----- Info: no resources, just forms and pages ----------------------------
  get("/info/how_to_help", to: "info#how_to_help")
  get("/info/how_to_use", to: "info#how_to_use")
  get("/info/intro", to: "info#intro")
  get("/info/news", to: "info#news")
  get("/info/search_bar_help", to: "info#search_bar_help")
  get("/info/site_stats", to: "info#site_stats")
  match("/info/textile_sandbox", to: "info#textile_sandbox", via: [:get, :post])
  get("/info/translators_note", to: "info#translators_note")

  # ----- Javascript: utility actions  ----------------------------
  get("/javascript/turn_javascript_on", to: "javascript#turn_javascript_on")
  get("/javascript/turn_javascript_off", to: "javascript#turn_javascript_off")
  get("/javascript/turn_javascript_nil", to: "javascript#turn_javascript_nil")
  get("/javascript/hide_thumbnail_map", to: "javascript#hide_thumbnail_map")

  # ----- Location:
  # ----- temporary show route for path_builder with id ---------------
  get("/location/show_location/:id", to: "location#show_location",
                                     as: "show_location")

  # ----- Name:
  # ----- temporary show route for path_builder with id ---------------
  get("/name/show_name/:id", to: "name#show_name", as: "show_name")

  # ----- Observations: standard actions  ----------------------------
  namespace :observations do
    resources :downloads, only: [:new, :create]
  end

  resources :observations do
    member do
      get("map", to: "observations/maps#show")
      get("suggestions", to: "observations/naming_suggestions#show",
                         as: "naming_suggestions_for")
    end
    collection do
      get("map", to: "observations/maps#index")
      get("print_labels", to: "observations/downloads#print_labels",
                          as: "print_labels_for")
    end
  end

  # ----- Policy: one route  --------------------------------------------------
  get("/policy/privacy")

  # ----- Project:
  # ----- temporary show route for path_builder with id ---------------
  get("/project/show_project/:id", to: "project#show_project",
                                   as: "show_project")

  # ----- Publications: standard actions  -------------------------------------
  resources :publications

  # ----- RssLogs: nonstandard actions ----------------------------------------
  # These routes must go before resources, or it will try to match
  # "rss" to an rss_log
  # resources :rss_logs, only: [:show, :index]
  get("/activity_logs/rss", to: "rss_logs#rss", as: "activity_logs_rss")
  get("/activity_logs", to: "rss_logs#index", as: "activity_logs")
  get("/activity_logs/:id", to: "rss_logs#show", as: "activity_log")

  # ----- Searches: nonstandard actions --------------------------------------
  match("/search/pattern(/:id)",
        to: "search#pattern", via: [:get, :post], id: /\d+/,
        as: "search_pattern")
  match("/search/advanced(/:id)",
        to: "search#advanced", via: [:get, :post], id: /\d+/,
        as: "search_advanced")

  # ----- Sequences: standard actions ---------------------------------------
  resources :sequences, id: /\d+/

  # ----- Species List:
  # ----- temporary show route for path_builder with id ---------------
  get("/species_list/show_species_list/:id",
      to: "species_list#show_species_list",
      as: "show_species_list")

  # ----- Users: standard actions -------------------------------------------
  resources :users, id: /\d+/, only: [:index, :show]

  # Short-hand notation for AJAX methods.
  # get "ajax/:action/:type/:id" => "ajax", constraints: { id: /\S.*/ }
  ACTIONS[:ajax].each_key do |action|
    get("ajax/#{action}/:type/:id",
        controller: "ajax", action: action, id: /\S.*/)
  end

  ##############################################################################
  ###
  ###
  ### LEGACY ACTION REDIRECTS ##################################################
  ###
  ###
  ### Note: Only public, bookmarkable GET routes, or routes appearing inside
  ### translation strings, need to be redirected.
  ### Form actions do not need redirections. The live site's forms will POST
  ### or PUT to current action routes.

  # ----- Articles: legacy action redirects
  redirect_legacy_actions(
    old_controller: "article", actions: [:controller, :show, :list, :index]
  )

  # ----- Authors: legacy action redirects
  get("/observer/author_request", to: redirect("/authors/email_request"))
  get("/observer/review_authors", to: redirect("/authors/review"))

  # ----- Checklist: legacy action redirects
  get("/observer/checklist", to: redirect("/checklist"))

  # ----- Emails: legacy action redirects
  get("/observer/ask_observation_question/:id",
      to: redirect(path: "/emails/ask_observation_question/%{id}"))
  get("/observer/ask_user_question/:id",
      to: redirect(path: "/emails/ask_user_question/%{id}"))
  get("/observer/ask_webmaster_question",
      to: redirect(path: "/emails/ask_webmaster_question"))
  get("/observer/commercial_inquiry/:id",
      to: redirect(path: "/emails/commercial_inquiry/%{id}"))
  get("/observer/email_merge_request",
      to: redirect(path: "/emails/merge_request"))
  get("/observer/email_name_change_request",
      to: redirect(path: "/emails/name_change_request"))

  # ----- Glossary Terms: legacy action redirects
  redirect_legacy_actions(
    old_controller: "glossary", new_controller: "glossary_terms",
    actions: [:controller, :show, :list, :index, :show_past]
  )

  # ----- Herbaria: legacy action redirects
  redirect_legacy_actions(
    old_controller: "herbarium", new_controller: "herbaria",
    actions: [:show, :list, :index]
  )

  # ----- Herbaria: nonstandard legacy action redirects
  get("/herbarium/herbarium_search", to: redirect("/herbaria"))
  get("/herbarium/index", to: redirect("/herbaria"))
  get("/herbarium/index_herbarium/:id", to: redirect("/herbaria?id=%{id}"))
  get("/herbarium/index_herbarium", to: redirect("/herbaria"))
  get("/herbarium/list_herbaria", to: redirect("/herbaria?flavor=all"))
  get("/herbarium/request_to_be_curator/:id",
      to: redirect("/herbaria/curator_requests/new?id=%{id}"))
  # Must be the final route in order to give the others priority
  get("/herbarium", to: redirect("/herbaria?flavor=nonpersonal"))

  # ----- Info: legacy action redirects ---------------------------
  get("/observer/how_to_help", to: redirect("/info/how_to_help"))
  get("/observer/how_to_use", to: redirect("/info/how_to_use"))
  get("/observer/intro", to: redirect("/info/intro"))
  get("/observer/news", to: redirect("/info/news"))
  get("/observer/search_bar_help", to: redirect("/info/search_bar_help"))
  get("/observer/show_site_stats", to: redirect("/info/site_stats"))
  get("/observer/textile", to: redirect("/info/textile_sandbox"))
  get("/observer/textile_sandbox", to: redirect("/info/textile_sandbox"))
  get("/observer/translators_note", to: redirect("/info/translators_note"))

  # ----- Javascript: legacy action redirects ----------------------------
  get("/observer/hide_thumbnail_map/:id",
      to: redirect("/javascript/hide_thumbnail_map?id=%{id}"))

  # ----- Observations: legacy action redirects ----------------------------
  get("/observer/create_observation", to: redirect("/observations/new"))
  get("/observer/observation_search", to: redirect("/observations"))
  get("/observer/advanced_search", to: redirect("/observations"))
  get("/observer/index_observation/:id", to: redirect("/observations?id=%{id}"))
  get("/observer/index_observation", to: redirect("/observations"))
  get("/observer/list_observations", to: redirect("/observations"))
  get("/observer/map_observation/:id", to: redirect("/observations/%{id}/map"))
  get("/observer/map_observations", to: redirect("/observations/map"))
  get("/observer/next_observation/:id",
      to: redirect("/observations/%{id}?flow=next"))
  get("/observer/prev_observation/:id",
      to: redirect("/observations/%{id}?flow=prev"))
  get("/observer/observations_of_look_alikes/:id",
      to: redirect("/observations?name=%{id}&look_alikes=1"))
  get("/observer/observations_of_related_taxa/:id",
      to: redirect("/observations?name=%{id}&related_taxa=1"))
  get("/observer/observations_of_name/:id",
      to: redirect("/observations?name=%{id}"))
  get("/observer/observations_by_user/:id",
      to: redirect("/observations?user=%{id}"))
  get("/observer/observations_at_location/:id",
      to: redirect("/observations?location=%{id}"))
  get("/observer/observations_at_where/:id",
      to: redirect("/observations?where=%{id}"))
  get("/observer/observations_for_project/:id",
      to: redirect("/observations?project=%{id}"))
  get("/observer/show_observation/:id",
      to: redirect("/observations/%{id}"))

  # ----- RssLogs: legacy action redirects ------------------------------
  get("/observer/index", to: redirect("/activity_logs"))
  get("/observer/list_rss_logs", to: redirect("/activity_logs"))
  get("/observer/index_rss_log/:id", to: redirect("/activity_logs?id=%{id}"))
  get("/observer/index_rss_log", to: redirect("/activity_logs"))
  get("/observer/show_rss_log/:id", to: redirect("/activity_logs/%{id}"))
  get("/observer/rss", to: redirect("/activity_logs/rss"))

  # ----- Sequences: legacy action redirects
  redirect_legacy_actions(
    old_controller: "sequence", new_controller: "sequences",
    actions: [:show, :index]
  )
  get("/sequence/create_sequence/:id",
      to: redirect("/sequences/new?obs_id=%{id}"))
  get("/sequence/edit_sequence/:id", to: redirect("/sequences/%{id}/edit"))
  # ----- Sequences: nonstandard legacy action redirects
  get("/sequence/list_sequences", to: redirect("/sequences?flavor=all"))

  # ----- Users: legacy action redirects  ----------------------------------
  get("/observer/user_search", to: redirect(path: "/users"))
  get("/observer/index_user/:id", to: redirect(path: "/users?id=%{id}"))
  get("/observer/index_user", to: redirect(path: "/users"))
  get("/observer/list_users", to: redirect(path: "/users"))
  get("/observer/users_by_contribution", to: redirect(path: "/contributors"))
  get("/observer/users_by_name", to: redirect("/users?by=name"))
  get("/observer/show_user/:id", to: redirect("/users/%{id}"))
  get("/observer/change_user_bonuses/:id", to: redirect("/users/%{id}/edit"))

  # ----- Search: legacy action redirects ---------------------------------
  get("/observer/pattern_search", to: redirect("/search/pattern"))
  get("/observer/advanced_search_form", to: redirect("/search/advanced"))

  ###
  ###
  ### END OF LEGACY ACTION REDIRECTS #####################################

  # Add support for PATCH and DELETE requests for API.
  api_endpoints.each do |controller, action|
    delete("#{controller}/#{action}", controller: controller, action: action)
    patch("#{controller}/#{action}", controller: controller, action: action)
  end

  # Accept non-numeric ids for the /observer/lookup_xxx/id actions.
  LOOKUP_ACTIONS.each do |action|
    get("lookups/#{action}(/:id)", to: "lookups##{action}", id: /\S.*/)
    get("/observer/#{action}(/:id)", to: "lookups##{action}", id: /\S.*/)
  end

  # declare routes for the actions in the ACTIONS hash
  route_actions_hash

  # routes for actions that Rails automatically creates from view templates
  MO.themes.each { |scheme| get "theme/#{scheme}" }
end<|MERGE_RESOLUTION|>--- conflicted
+++ resolved
@@ -82,37 +82,6 @@
     show_comments_for_target: {},
     show_comments_for_user: {}
   },
-<<<<<<< HEAD
-  # herbarium_record: {
-  #   create_herbarium_record: {},
-  #   destroy_herbarium_record: {},
-  #   edit_herbarium_record: {},
-  #   herbarium_index: {},
-  #   herbarium_record_search: {},
-  #   index_herbarium_record: {},
-  #   list_herbarium_records: {},
-  #   next_herbarium_record: {},
-  #   observation_index: {},
-  #   prev_herbarium_record: {},
-  #   remove_observation: {},
-  #   show_herbarium_record: {}
-  # },
-=======
-  herbarium_record: {
-    create_herbarium_record: {},
-    destroy_herbarium_record: {},
-    edit_herbarium_record: {},
-    herbarium_index: {},
-    herbarium_record_search: {},
-    index_herbarium_record: {},
-    list_herbarium_records: {},
-    next_herbarium_record: {},
-    observation_index: {},
-    prev_herbarium_record: {},
-    remove_observation: {}
-    # show_herbarium_record: {}
-  },
->>>>>>> 4b80c150
   image: {
     add_image: {},
     advanced_search: {},
@@ -575,17 +544,14 @@
   # ----- Checklist: just the show --------------------------------------
   get "/checklist", to: "checklists#show"
 
-<<<<<<< HEAD
   # ----- Collection Numbers: standard actions --------------------------------
   resources :collection_numbers do
     resource :remove_observation, only: [:update], module: :collection_numbers
   end
-=======
   # ----- Comment:
   # ----- temporary show route for path_builder with id ---------------
   get("/comment/show_comment/:id", to: "comment#show_comment",
                                    as: "show_comment")
->>>>>>> 4b80c150
 
   # ----- Contributors: standard actions --------------------------------------
   resources :contributors, only: [:index]
@@ -635,23 +601,15 @@
   end
   resources :herbaria, id: /\d+/
 
-<<<<<<< HEAD
   # ----- Herbarium Records: standard actions --------------------------------
   resources :herbarium_records do
     resource :remove_observation, only: [:update], module: :herbarium_records
   end
-=======
-  # ----- Herbarium record:
-  # ----- temporary show route for path_builder with id ---------------
-  get("/herbarium_record/show_herbarium_record/:id",
-      to: "herbarium_record#show_herbarium_record",
-      as: "show_herbarium_record")
 
   # ----- Image:
   # ----- temporary show route for path_builder with id ---------------
   get("/image/show_image/:id", to: "image#show_image",
                                as: "show_image")
->>>>>>> 4b80c150
 
   # ----- Info: no resources, just forms and pages ----------------------------
   get("/info/how_to_help", to: "info#how_to_help")
