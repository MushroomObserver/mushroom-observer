# frozen_string_literal: true

# Nested hash of permissible controllers and actions. Each entry as follows,
# with missing element meaning use default
# controller: {    # hash of controller ctions
#   action_name: {    # hash of attributes for this action
#     methods:  (array),  # allowed HTML methods, as symbols
#                         # methods key omitted => default: [:get, :post]
#     segments: (string), # expected segments, with leading slash(es)
#                         # segments key omitted => default: "/:id"
#                         # blank string means no segments allowed
#     id_constraint: (string|regexp)  # any constraint on id, default: /d+/
#   }
# }
ACTIONS = {
  account: {
    activate_api_key: {},
    add_user_to_group: {},
    api_keys: {},
    blocked_ips: {},
    create_alert: {},
    create_api_key: {},
    destroy_user: {},
    edit_api_key: {},
    email_new_password: {},
    login: {},
    logout_user: {},
    manager: {},
    no_comment_email: { methods: [:get] },
    no_comment_response_email: {},
    no_commercial_email: {},
    no_consensus_change_email: {},
    no_email_comments_all: {},
    no_email_comments_owner: {},
    no_email_comments_response: {},
    no_email_general_commercial: {},
    no_email_general_feature: {},
    no_email_general_question: {},
    no_email_locations_admin: {},
    no_email_locations_all: {},
    no_email_locations_author: {},
    no_email_locations_editor: {},
    no_email_names_admin: {},
    no_email_names_all: {},
    no_email_names_author: {},
    no_email_names_editor: {},
    no_email_names_reviewer: {},
    no_email_observations_all: {},
    no_email_observations_consensus: {},
    no_email_observations_naming: {},
    no_feature_email: {},
    no_name_change_email: {},
    no_name_proposal_email: {},
    no_question_email: {},
    prefs: {},
    # profile: {},
    remove_api_keys: {},
    remove_image: {},
    reverify: {},
    send_verify: {},
    # signup: {},
    test_autologin: {},
    test_flash: {},
    turn_admin_off: {},
    turn_admin_on: {},
    verify: {},
    welcome: {}
  },
  ajax: {
    api_key: {},
    auto_complete: {},
    create_image_object: {},
    exif: {},
    export: {},
    external_link: {},
    geocode: {},
    image: {},
    multi_image_template: {},
    old_translation: {},
    pivotal: {},
    test: {},
    vote: {}
  },
  api: {
    api_keys: {},
    collection_numbers: {},
    comments: {},
    external_links: {},
    external_sites: {},
    herbaria: {},
    herbarium_records: {},
    images: {},
    locations: {},
    names: {},
    observations: {},
    projects: {},
    sequences: {},
    species_lists: {},
    users: {}
  },
  articles: {
    # create_article: {}, # aliased only
    # destroy_article: {}, # aliased only
    # edit_article: {}, # aliased only
    index_article: {},
    # list_articles: {}, # aliased only
    # show_article: {}, # aliased only
    # resources
    # create: {},
    # destroy: {},
    # edit: {},
    # index: {},
    # new: {},
    # show: {},
    # update: {}
  },
  authors: {
    author_request: {},
    review_authors: {}
  },
  collection_numbers: {
    collection_number_search: {},
    # create_collection_number: {}, # aliased only
    # destroy_collection_number: {}, # aliased only
    # edit_collection_number: {}, # aliased only
    index_collection_number: {},
    # list_collection_numbers: {}, # aliased only
    # next_collection_number: {}, # aliased only
    observation_index: {},
    # prev_collection_number: {}, # aliased only
    remove_observation: {},
    # show_collection_number: {}, # aliased only
    show_next: {},
    show_prev: {}
    # resources
    # create: {},
    # destroy: {},
    # edit: {},
    # index: {},
    # new: {},
    # show: {},
    # update: {}
  },
  comments: {
    # add_comment: {}, # aliased only
    comment_search: {},
    # destroy_comment: {}, # aliased only
    # edit_comment: {}, # aliased only
    index_comment: {},
    # list_comments: {}, # aliased only
    # next_comment: {}, # aliased only
    # prev_comment: {}, # aliased only
    # show_comment: {}, # aliased only
    show_comments_by_user: {},
    show_comments_for_target: {},
    show_comments_for_user: {},
    show_next: {},
    show_prev: {}
    # resources
    # create: {},
    # destroy: {},
    # edit: {},
    # index: {},
    # new: {},
    # show: {},
    # update: {}
  },
  email: {
    email_features: {},
    email_merge_request: {},
    ask_observation_question: {},
    ask_webmaster_question: {},
    ask_user_question: {},
    commercial_inquiry: {},
    email_question: {}
  },
  glossary: {
    # create_glossary_term: {}, # aliased only
    # edit_glossary_term: {}, # aliased only
    # show_glossary_term: {}, # aliased only
    show_past_glossary_term: {}
    # resources
    # create: {},
    # destroy: {},
    # edit: {},
    # index: {},
    # new: {},
    # show: {},
    # update: {}
  },
  herbaria: {
    # create_herbarium: {}, # aliased only
    delete_curator: {},
    # destroy_herbarium: {}, # aliased only
    # edit_herbarium: {}, # aliased only
    herbarium_search: {},
    index_herbarium: {},
    index_nonpersonal_herbarium: {},
    # list_herbaria: {}, # aliased only
    merge_herbaria: {},
    # next_herbarium: {}, # aliased only
    # prev_herbarium: {}, # aliased only
    request_to_be_curator: {},
    # show_herbarium: {}, # aliased only
    show_next: {},
    show_prev: {}
    # resources
    # create: {},
    # destroy: {},
    # edit: {},
    # index: {},
    # new: {},
    # show: {},
    # update: {}
  },
  herbarium_records: {
    # create_herbarium_record: {}, # aliased only
    # destroy_herbarium_record: {}, # aliased only
    # edit_herbarium_record: {}, # aliased only
    herbarium_index: {},
    herbarium_record_search: {},
    index_herbarium_record: {},
    # list_herbarium_records: {}, # aliased only
    # next_herbarium_record: {}, # aliased only
    observation_index: {},
    # prev_herbarium_record: {}, # aliased only
    remove_observation: {},
    # show_herbarium_record: {}, # aliased only
    show_next: {},
    show_prev: {}
    # resources
    # create: {},
    # destroy: {},
    # edit: {},
    # index: {},
    # new: {},
    # show: {},
    # update: {}
  },
  images: {
    # add_image: {}, # aliased only
    advanced_search: {},
    bulk_filename_purge: {},
    bulk_vote_anonymity_updater: {},
    cast_vote: {},
    # destroy_image: {}, # aliased only
    # edit_image: {}, # aliased only
    image_search: {},
    images_by_user: {},
    images_for_project: {},
    index_image: {},
    license_updater: {},
    # list_images: {}, # aliased only
    # next_image: {}, # aliased only
    # prev_image: {}, # aliased only
    remove_images: {},
    remove_images_for_glossary_term: {},
    reuse_image: {},
    reuse_image_for_glossary_term: {},
    # show_image: {}, # aliased only
    show_original: {},
    transform_image: {},
    show_next: {},
    show_prev: {}
    # resources
    # create: {},
    # destroy: {},
    # edit: {},
    # index: {},
    # new: {},
    # show: {},
    # update: {}
  },
  info: {
    how_to_help: {},
    how_to_use: {},
    intro: {},
    show_site_stats: {},
    search_bar_help: {},
    textile: {}, # aliased only
    textile_sandbox: {},
    translators_note: {}
  },
  interests: {
    destroy_notification: {},
    list_interests: {},
    set_interest: {}
  },
  locations: {
    add_to_location: {},
    advanced_search: {},
    # create_location: {}, # aliased only
    # destroy_location: {}, # aliased only
    # edit_location: {}, # aliased only
    help: {},
    index_location: {},
    list_by_country: {},
    list_countries: {},
    # list_locations: {}, # aliased only
    list_merge_options: {},
    location_search: {},
    locations_by_editor: {},
    locations_by_user: {},
    map_locations: {},
    # next_location: {}, # aliased only
    # prev_location: {}, # aliased only
    reverse_name_order: {},
    # show_location: {}, # aliased only
    show_past_location: {},
    show_next: {},
    show_prev: {}
    # resources
    # create: {},
    # destroy: {},
    # edit: {},
    # index: {},
    # new: {},
    # show: {},
    # update: {}
  },
  lookup: {
    lookup_accepted_name: {},
    lookup_comment: {},
    lookup_image: {},
    lookup_location: {},
    lookup_name: {},
    lookup_observation: {},
    lookup_project: {},
    lookup_species_list: {},
    lookup_user: {}
  },
  names: {
    adjust_permissions: {},
    advanced_search: {},
    approve_name: {},
    authored_names: {},
    bulk_name_edit: {},
    change_synonyms: {},
    # create_name: {}, # aliased only
    deprecate_name: {},
    edit_classification: {},
    edit_lifeform: {},
    # edit_name: {}, # aliased only
    email_tracking: {},
    eol: {},
    eol_expanded_review: {},
    eol_preview: {},
    index_name: {},
    inherit_classification: {},
    # list_names: {}, # aliased only
    make_description_default: {},
    map: {},
    merge_descriptions: {},
    name_search: {},
    names_by_author: {},
    names_by_editor: {},
    names_by_user: {},
    needed_descriptions: {},
    # next_name: {}, # aliased only
    observation_index: {},
    # prev_name: {}, # aliased only
    propagate_classification: {},
    propagate_lifeform: {},
    publish_description: {},
    refresh_classification: {},
    set_review_status: {},
    # show_name: {}, # aliased only
    show_past_name: {},
    test_index: {},
    show_next: {},
    show_prev: {}
    # resources
    # create: {},
    # destroy: {},
    # edit: {},
    # index: {},
    # new: {},
    # show: {},
    # update: {}
  },
  # namings: {
  #   create_post: {}, # alias for create
  #   edit_post: {}, # alias for update
  #   # resources
  #   create: {}, # action has changed, now "new"
  #   destroy: {},
  #   edit: {},
  #   new: {},
  #   update: {}
  # },
  # notifications: {
  #   show_notifications: {}, # aliased only
  #   show: {}
  # },
  observations: {
    # create_observation: {}, # aliased only
    # destroy_observation: {}, # aliased only
    download_observations: {},
    # edit_observation: {}, # aliased only
    hide_thumbnail_map: {},
    index_observation: {},
<<<<<<< HEAD
    # list_observations: {}, # aliased only
=======
    index_rss_log: {},
    index_user: {},
    interview: {},
    intro: {},
    letter_to_community: {},
    list_observations: {},
    list_rss_logs: {},
    list_users: {},
    lookup_accepted_name: {},
    lookup_comment: {},
    lookup_image: {},
    lookup_location: {},
    lookup_name: {},
    lookup_observation: {},
    lookup_project: {},
    lookup_species_list: {},
    lookup_user: {},
>>>>>>> 89275f42
    map_observation: {},
    map_observations: {},
    # next_observation: {}, # aliased only
    observation_search: {},
    observations_at_location: {},
    observations_at_where: {},
    observations_by_name: {},
    observations_by_user: {},
    observations_for_project: {},
    observations_of_name: {},
    # prev_observation: {}, # aliased only
    print_labels: {},
    recalc: {},
    search_bar_help: {},
    show_location_observations: {},
    # show_obs: {}, # aliased only
    # show_observation: {}, # aliased only
    suggestions: {},
    update_whitelisted_observation_attributes: {},
    # other
    set_export_status: {},
    test_flash_redirection: {},
    turn_javascript_nil: {},
    turn_javascript_off: {},
    turn_javascript_on: {},
    w3c_tests: {},
    show_next: {},
    show_prev: {}
    # resources
    # create: {},
    # destroy: {},
    # edit: {},
    # index: {},
    # new: {},
    # show: {},
    # update: {}
  },
  # pivotal: {
    # index: {}
  # },
  projects: {
    add_members: {},
    # add_project: {}, # aliased only
    admin_request: {},
    change_member_status: {},
    # destroy_project: {}, # aliased only
    # edit_project: {}, # aliased only
    index_project: {},
    # list_projects: {}, # aliased only
    # next_project: {}, # aliased only
    # prev_project: {}, # aliased only
    project_search: {},
    # show_project: {}, # aliased only
    show_next: {},
    show_prev: {}
    # resources
    # create: {},
    # destroy: {},
    # edit: {},
    # index: {},
    # new: {},
    # show: {},
    # update: {}
  },
  # publications: {
    # resources
    # create: {},
    # destroy: {},
    # edit: {},
    # index: {},
    # new: {},
    # show: {},
    # update: {}
  # },
  rss_logs: {
    change_banner: {},
    index_rss_log: {},
    # list_rss_logs: {}, # aliased only
    # next_rss_log: {}, # aliased only
    # prev_rss_log: {}, # aliased only
    rss: {},
    # show_rss_log: {}, # aliased only
    show_next: {},
    show_prev: {}
    # resources
    # index: {},
    # show: {}
  },
  search: {
    advanced_search: {},
    advanced_search_form: {},
    pattern_search: {},
    site_google_search: {}
  },
  sequences: {
    # create_sequence: {}, # aliased only
    # destroy_sequence: {}, # aliased only
    # edit_sequence: {}, # aliased only
    index_sequence: {},
    # list_sequences: {}, # aliased only
    # next_sequence: {}, # aliased only
    observation_index: {},
    # prev_sequence: {}, # aliased only
    sequence_search: {},
    # show_sequence: {}, # aliased only
    show_next: {},
    show_prev: {}
    # resources
    # create: {},
    # destroy: {},
    # edit: {},
    # index: {},
    # new: {},
    # show: {},
    # update: {}
  },
  species_lists: {
    add_observation_to_species_list: {},
    add_remove_observations: {},
    bulk_editor: {},
    # create_species_list: {}, # aliased only
    # destroy_species_list: {}, # aliased only
    # edit_species_list: {}, # aliased only
    index_species_list: {},
    # list_species_lists: {}, # aliased only
    make_report: {},
    manage_projects: {},
    manage_species_lists: {},
    name_lister: {},
    # next_species_list: {}, # aliased only
    post_add_remove_observations: {},
    # prev_species_list: {}, # aliased only
    print_labels: {},
    remove_observation_from_species_list: {},
    # show_species_list: {}, # aliased only
    species_list_search: {},
    species_lists_by_title: {},
    species_lists_by_user: {},
    species_lists_for_project: {},
    upload_species_list: {},
    show_next: {},
    show_prev: {}
    # resources
    # create: {},
    # destroy: {},
    # edit: {},
    # index: {},
    # new: {},
    # show: {},
    # update: {}
  },
  support: {
    confirm: {},
    create_donation: {},
    donate: {},
    donors: {},
    governance: {},
    letter: {},
    letter_to_community: {},
    review_donations: {},
    thanks: {},
    wrapup_2011: {},
    wrapup_2012: {}
  },
  themes: {
    color_themes: {}
  },
  translations: {
    edit_translations: {},
    edit_translations_ajax_get: {},
    edit_translations_ajax_post: {}
  },
  users: {
    change_user_bonuses: {},
    checklist: {},
    index_user: {},
    ilist_users: {},
    # list_users: {}, # aliased only
    # next_user: {}, # aliased only
    # prev_user: {}, # aliased only
    # show_user: {}, # aliased only
    users_by_contribution: {},
    users_by_name: {},
    user_search: {},
    show_next: {},
    show_prev: {}
    # resources
    # index: {},
    # show: {}
  },
  votes: {
    cast_vote: {},
    cast_votes: {},
    refresh_vote_cache: {},
    # show_votes: {}, # aliased only
    show: {}
  }
}.freeze

AJAX_ACTIONS = %w[
  api_key
  auto_complete
  exif
  export
  external_link
  geocode
  old_translation
  pivotal
  multi_image_template
  create_image_object
  vote
].freeze

LOOKUP_XXX_ID_ACTIONS = %w[
  lookup_accepted_name
  lookup_comment
  lookup_image
  lookup_location
  lookup_name
  lookup_observation
  lookup_project
  lookup_species_list
  lookup_user
].freeze

MushroomObserver::Application.routes.draw do

  # Priority is based upon order of creation: first created -> highest priority.
  # See how all your routes lay out with "rake routes".

  # You can have the root of your site routed with "root"
  # root 'welcome#index'

  # Example of regular route:
  #   get 'products/:id' => 'catalog#view'

  # Example of named route that can be invoked with purchase_url(id: product.id)
  #   get 'products/:id/purchase' => 'catalog#purchase', as: :purchase

  # Example resource route (maps HTTP verbs to controller actions automatically)
  #   resources :products

  # Example resource route with options:
  #   resources :products do
  #     member do
  #     get 'short'
  #     post 'toggle'
  #     end
  #
  #     collection do
  #     get 'sold'
  #     end
  #   end

  # Example resource route with sub-resources:
  #   resources :products do
  #     resources :comments, :sales
  #     resource :seller
  #   end

  # Example resource route with more complex sub-resources:
  #   resources :products do
  #     resources :comments
  #     resources :sales do
  #     get 'recent', on: :collection
  #     end
  #   end

  # Example resource route with concerns:
  #   concern :toggleable do
  #     post 'toggle'
  #   end
  #   resources :posts, concerns: :toggleable
  #   resources :photos, concerns: :toggleable

  # Example resource route within a namespace:
  #   namespace :admin do
  #     # Directs /admin/products/* to Admin::ProductsController
  #     # (app/controllers/admin/products_controller.rb)
  #     resources :products
  #   end

  # Logged in - Default page is /rss_logs#index.
  # https://stackoverflow.com/questions/6998612/rails-3-best-way-to-have-two-different-home-pages-based-on-login-status
  # constraints ->(req) { !req.session[:user_id].blank? } do
    # root :to => "rss_logs#index"
  # end

  # Not logged in - Default page is /observations#index.
  root :to => "observations#index"

  resources :articles, :collection_numbers, :comments, :herbaria,
    :herbarium_records, :images, :names, :namings, :observations,
    :projects, :publications, :sequences, :species_lists

  resources :glossary, as: "glossary_terms"

  # http://jeromedalbert.com/how-dhh-organizes-his-rails-controllers/
  resources :locations do
    resources :descriptions, module: :locations
  end


  LD_GET_POST_ACTIONS = {
    adjust_permissions: {},
    make_description_default: {},
    merge_descriptions: {}, # ?
    publish_description: {}, # ?
  }

  LD_GET_ACTIONS = {
    index_location_description: {},
    index_by_author: {},
    index_by_editor: {},
    show_past: {},
    show_next: {},
    show_prev: {}
  }

  # Note: this makes the path be like "location_descriptions_action_path",
  # otherwise the controller name gives "locations_descriptions_action_path"
  # which does not match the nested resources paths
  # TODO: NIMMO simplify action names in controllers!
  LD_GET_POST_ACTIONS.each_key do |action|
    match "locations(/:location_id)/descriptions(/:id)/#{action}",
          controller: "locations/descriptions",
          action: action,
          via: [:get, :post],
          as: "location_descriptions_#{action}",
          id: /\d+/
  end

  LD_GET_ACTIONS.each_key do |action|
    get "locations(/:location_id)/descriptions(/:id)/#{action}",
        controller: "locations/descriptions",
        action: action,
        as: "location_descriptions_#{action}",
        id: /\d+/
  end

  namespace :names do
    resources :descriptions
  end

  ND_GET_ACTIONS = {
    index_name_description: {},
    index_by_author: {},
    index_by_editor: {},
    show_past: {},
    show_next: {},
    show_prev: {}
  }

  ND_GET_ACTIONS.each_key do |action|
    get "names(/:name_id)/descriptions(/:id)/#{action}",
        controller: "names/descriptions",
        action: action,
        as: "name_descriptions_#{action}",
        id: /\d+/
  end
  
  resources :notifications, only: [:show]

  resources :pivotal, only: [:index]

  resources :rss_logs, only: [:index, :show]

  resources :account, only: [:new, :create, :edit, :update, :destroy]

  resources :users, only: [:index, :show]

  get "policy/privacy"

  # Route /123 to /observations/show_observation/123.
  get ":id" => "observations#show", id: /\d+/
  # get "observations/:id" => "observations#show", id: /\d+/

  # Accept non-numeric ids for the /observer/lookup_xxx/id actions.
  # New routing - peel the controller name out of the string "lookup_#{action}"
  LOOKUP_XXX_ID_ACTIONS.each do |action|
    # get(
    #   "observations/#{action}/:id",
    #   controller: action[7,action.length].pluralize.to_sym,
    #   action: action,
    #   id: /.*/
    # )
    get "observations/#{action}/:id" =>
      redirect("/#{action[7,action.length].pluralize}/%{id}")
  end

  # Short-hand notation for AJAX methods.
  # get "ajax/:action/:type/:id" => "ajax", constraints: { id: /\S.*/ }
  AJAX_ACTIONS.each do |action|
    get(
      "ajax/#{action}/:type/:id",
      controller: :ajax,
      action: action,
      id: /\S.*/
    )
  end

  # FIXME: NIMMO do separate location and name description routing here
  ACTIONS.each do |controller, actions|
    # Default action for any controller is "index".
    # Removing, this is a duplicate of resources above - AN
    # get controller.to_s => "#{controller}#index"

    # Non-standard routes
    actions.each_key do |action|
      get "#{controller}/#{action}", controller: controller, action: action
      match "#{controller}(/#{action}(/:id))",
            controller: controller,
            action: action,
            via: [:get, :post],
            id: /\d+/
    end
  end

  # routes for actions that Rails automatically creates from view templates
  MO.themes.each { |scheme| get "theme/#{scheme}" }
end<|MERGE_RESOLUTION|>--- conflicted
+++ resolved
@@ -275,6 +275,7 @@
     how_to_help: {},
     how_to_use: {},
     intro: {},
+    interview: {},
     show_site_stats: {},
     search_bar_help: {},
     textile: {}, # aliased only
@@ -399,27 +400,7 @@
     # edit_observation: {}, # aliased only
     hide_thumbnail_map: {},
     index_observation: {},
-<<<<<<< HEAD
     # list_observations: {}, # aliased only
-=======
-    index_rss_log: {},
-    index_user: {},
-    interview: {},
-    intro: {},
-    letter_to_community: {},
-    list_observations: {},
-    list_rss_logs: {},
-    list_users: {},
-    lookup_accepted_name: {},
-    lookup_comment: {},
-    lookup_image: {},
-    lookup_location: {},
-    lookup_name: {},
-    lookup_observation: {},
-    lookup_project: {},
-    lookup_species_list: {},
-    lookup_user: {},
->>>>>>> 89275f42
     map_observation: {},
     map_observations: {},
     # next_observation: {}, # aliased only
