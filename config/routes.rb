--- conflicted
+++ resolved
@@ -590,15 +590,12 @@
 # -----------------------------------------------------
 
 MushroomObserver::Application.routes.draw do
-<<<<<<< HEAD
-=======
   if Rails.env.development?
     mount(GraphiQL::Rails::Engine, at: "/graphiql", graphql_path: "/graphql#execute")
     # GraphQL development additions
     post("/graphql", to: "graphql#execute")
   end
 
->>>>>>> e2d875ab
   get "policy/privacy"
   # Priority is based upon order of creation: first created -> highest priority.
   # See how all your routes lay out with "rake routes".
