--- conflicted
+++ resolved
@@ -648,9 +648,9 @@
     end
 
     member do
-<<<<<<< HEAD
-      get("map")
-      get("suggestions")
+      get("map", to: "observations/maps#show")
+      get("suggestions", to: "observations/namings/suggestions#show",
+                         as: "naming_suggestions_for")
       get("images/new", to: "observations/images#new",
                         as: "new_image_for")
       post("images", to: "observations/images#create",
@@ -663,11 +663,6 @@
                            as: "remove_images_from")
       put("images/detach", to: "observations/images#detach",
                            as: "detach_images_from")
-=======
-      get("map", to: "observations/maps#show")
-      get("suggestions", to: "observations/namings/suggestions#show",
-                         as: "naming_suggestions_for")
->>>>>>> 4a796739
     end
     collection do
       get("map", to: "observations/maps#index")
