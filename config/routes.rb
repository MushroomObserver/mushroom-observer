--- conflicted
+++ resolved
@@ -851,10 +851,6 @@
   # Accept non-numeric ids for the /lookups/lookup_xxx/id actions.
   LOOKUP_ACTIONS.each do |action|
     get("/lookups/#{action}(/:id)", to: "lookups##{action}", id: /\S.*/)
-<<<<<<< HEAD
-    get("/observer/#{action}(/:id)", to: "lookups##{action}", id: /\S.*/)
-=======
->>>>>>> 23656952
   end
 
   # declare routes for the actions in the ACTIONS hash
