--- conflicted
+++ resolved
@@ -303,23 +303,14 @@
     hide_thumbnail_map: {},
     how_to_help: {},
     how_to_use: {},
-<<<<<<< HEAD
-    ilist_users: {},
     index_observation: {},
-    index_user: {},
     intro: {},
     letter_to_community: {},
     list_observations: {},
-    list_users: {},
-=======
-    index: {},
     index_observation: {},
-    index_rss_log: {},
     intro: {},
     letter_to_community: {},
     list_observations: {},
-    list_rss_logs: {},
->>>>>>> 28f62bf1
     lookup_accepted_name: {},
     lookup_comment: {},
     lookup_image: {},
@@ -333,11 +324,6 @@
     map_observations: {},
     news: {},
     next_observation: {},
-<<<<<<< HEAD
-    next_user: {},
-=======
-    next_rss_log: {},
->>>>>>> 28f62bf1
     observation_search: {},
     observations_at_location: {},
     observations_at_where: {},
@@ -349,11 +335,6 @@
     observations_of_related_taxa: {},
     pattern_search: {},
     prev_observation: {},
-<<<<<<< HEAD
-    prev_user: {},
-=======
-    prev_rss_log: {},
->>>>>>> 28f62bf1
     print_labels: {},
     recalc: {},
     review_authors: {},
@@ -741,7 +722,6 @@
   get "publications/:id/destroy" => "publications#destroy"
   resources :publications
 
-<<<<<<< HEAD
   # ----- RssLogs: standard actions -------------------------------------------
   resources :rss_logs, only: [:show, :index]
   # index: {},
@@ -751,7 +731,6 @@
   # prev_rss_log: {},
   # rss: {},
   # show_rss_log: {},
-=======
   # ----- Users: nonstandard actions ----------------------------------------
   # These routes must go before resources, or it will try to match
   # "by_contribution" to a user
@@ -782,7 +761,6 @@
     to: redirect(path: "users#edit"))
   get("/observer/checklist",
     to: redirect(path: "checklists#show"))
->>>>>>> 28f62bf1
 
   # Short-hand notation for AJAX methods.
   # get "ajax/:action/:type/:id" => "ajax", constraints: { id: /\S.*/ }
