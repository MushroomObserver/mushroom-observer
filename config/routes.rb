--- conflicted
+++ resolved
@@ -23,11 +23,7 @@
 
   # map.connect ':controller/:action/:id', :id => /\d+/
   match ':controller(/:action(/:id))', :constraints => { :id => /\d+/ }
-<<<<<<< HEAD
-  
-=======
 
->>>>>>> 9cdbcb29
   # Accept non-numeric ids for the lookup_xxx actions.
   # map.connect ':controller/:action/:id', :action => /lookup_\w+/
   match ':controller/:action/:id', :action => /lookup_\w+/
