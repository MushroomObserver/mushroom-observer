MushroomObserver::Application.routes.draw do
  # map.resources :publications
  get 'publications/:id/destroy' => 'publications#destroy'
  resources :publications

  # The priority is based upon order of creation: first created -> highest priority.

  # Default page is /observer/index.
  # map.connect '', :controller => 'observer', :action => 'index'
  root :to => "observer#index"

  # Route /123 to /observer/show_observation/123.
  # map.connect ':id', :controller => 'observer', :action => 'show_observation', :id => /\d+/
<<<<<<< HEAD
  get ':id' => "observer#show_observation", :constraints => { :id => /\d+/ }
=======
  match ':id' => "observer#show_observation", :constraints => { :id => /\d+/ }
>>>>>>> 9cdbcb29

  # Short-hand notation for AJAX methods.
  # map.connect 'ajax/:action/:type/:id', :controller => 'ajax', :id => /\S.*/
  get 'ajax/:action/:type/:id' => "ajax", :constraints => { :id => /\S.*/ }

  # Default action for any controller is 'index'.
  # map.connect ':controller', :action => 'index'
<<<<<<< HEAD
  get ':controller', :action => 'index'

  # Standard routes.
  # map.connect ':controller/:action'
  get ':controller/:action'
  # map.connect ':controller/:action/:id', :id => /\d+/
  match ':controller/:action/:id', :constraints => { :id => /\d+/ }, via: [:get, :post]
=======
  match ':controller' => ':controller#index'

  # map.connect ':controller/:action/:id', :id => /\d+/
  match ':controller(/:action(/:id))', :constraints => { :id => /\d+/ }
>>>>>>> 9cdbcb29

  # Accept non-numeric ids for the lookup_xxx actions.
  # map.connect ':controller/:action/:id', :action => /lookup_\w+/
  get ':controller/:action/:id', :action => /lookup_\w+/

end<|MERGE_RESOLUTION|>--- conflicted
+++ resolved
@@ -1,45 +1,79 @@
 MushroomObserver::Application.routes.draw do
-  # map.resources :publications
-  get 'publications/:id/destroy' => 'publications#destroy'
+  # The priority is based upon order of creation: first created -> highest priority.
+  # See how all your routes lay out with "rake routes".
+
+  # You can have the root of your site routed with "root"
+  # root 'welcome#index'
+
+  # Example of regular route:
+  #   get 'products/:id' => 'catalog#view'
+
+  # Example of named route that can be invoked with purchase_url(id: product.id)
+  #   get 'products/:id/purchase' => 'catalog#purchase', as: :purchase
+
+  # Example resource route (maps HTTP verbs to controller actions automatically):
+  #   resources :products
+
+  # Example resource route with options:
+  #   resources :products do
+  #     member do
+  #       get 'short'
+  #       post 'toggle'
+  #     end
+  #
+  #     collection do
+  #       get 'sold'
+  #     end
+  #   end
+
+  # Example resource route with sub-resources:
+  #   resources :products do
+  #     resources :comments, :sales
+  #     resource :seller
+  #   end
+
+  # Example resource route with more complex sub-resources:
+  #   resources :products do
+  #     resources :comments
+  #     resources :sales do
+  #       get 'recent', on: :collection
+  #     end
+  #   end
+
+  # Example resource route with concerns:
+  #   concern :toggleable do
+  #     post 'toggle'
+  #   end
+  #   resources :posts, concerns: :toggleable
+  #   resources :photos, concerns: :toggleable
+
+  # Example resource route within a namespace:
+  #   namespace :admin do
+  #     # Directs /admin/products/* to Admin::ProductsController
+  #     # (app/controllers/admin/products_controller.rb)
+  #     resources :products
+  #   end
+
+  get "publications/:id/destroy" => "publications#destroy"
   resources :publications
 
-  # The priority is based upon order of creation: first created -> highest priority.
-
   # Default page is /observer/index.
-  # map.connect '', :controller => 'observer', :action => 'index'
-  root :to => "observer#index"
+  root "observer#index"
 
   # Route /123 to /observer/show_observation/123.
-  # map.connect ':id', :controller => 'observer', :action => 'show_observation', :id => /\d+/
-<<<<<<< HEAD
-  get ':id' => "observer#show_observation", :constraints => { :id => /\d+/ }
-=======
-  match ':id' => "observer#show_observation", :constraints => { :id => /\d+/ }
->>>>>>> 9cdbcb29
+  get ":id" => "observer#show_observation", constraints: { id: /\d+/ }
 
   # Short-hand notation for AJAX methods.
-  # map.connect 'ajax/:action/:type/:id', :controller => 'ajax', :id => /\S.*/
-  get 'ajax/:action/:type/:id' => "ajax", :constraints => { :id => /\S.*/ }
+  get "ajax/:action/:type/:id" => "ajax", constraints: { id: /\S.*/ }
 
-  # Default action for any controller is 'index'.
-  # map.connect ':controller', :action => 'index'
-<<<<<<< HEAD
-  get ':controller', :action => 'index'
+  # Default action for any controller is "index".
+  get ":controller" => "controller#index"
 
   # Standard routes.
-  # map.connect ':controller/:action'
-  get ':controller/:action'
-  # map.connect ':controller/:action/:id', :id => /\d+/
-  match ':controller/:action/:id', :constraints => { :id => /\d+/ }, via: [:get, :post]
-=======
-  match ':controller' => ':controller#index'
-
-  # map.connect ':controller/:action/:id', :id => /\d+/
-  match ':controller(/:action(/:id))', :constraints => { :id => /\d+/ }
->>>>>>> 9cdbcb29
+  get ":controller/:action"
+  match ":controller(/:action(/:id))", constraints: { id: /\d+/ },
+    via: [:get, :post]
 
   # Accept non-numeric ids for the lookup_xxx actions.
-  # map.connect ':controller/:action/:id', :action => /lookup_\w+/
-  get ':controller/:action/:id', :action => /lookup_\w+/
-
+  get ":controller/:action/:id", action: /lookup_\w+/
 end