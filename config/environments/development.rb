--- conflicted
+++ resolved
@@ -17,25 +17,25 @@
   # Turn off email.
   config.queue_email = false
   config.action_mailer.smtp_settings = {
-    :address => "localhost",
-    :port    => 25,
-    :domain  => "localhost"
+    address: "localhost",
+    port:    25,
+    domain:  "localhost"
   }
 
   # Serve new images locally, pre-existing images from real image server.
   config.local_image_files = "#{config.root}/public/images"
   config.image_sources = {
-    :local => {
-      :test => "file://#{config.local_image_files}",
-      :read => "/images",
+    local: {
+      test: "file://#{config.local_image_files}",
+      read: "/images"
     },
-    :cdmr => {
-      :test => :transferred_flag,
-      :read => "http://images.digitalmycology.com",
+    cdmr: {
+      test: :transferred_flag,
+      read: "http://images.digitalmycology.com"
     }
   }
   config.image_precedence = {
-    :default => [:local, :cdmr]
+    default: [:local, :cdmr]
   }
   config.image_fallback_source = :cdmr
 
@@ -66,24 +66,20 @@
   # Print deprecation notices to the Rails logger
   config.active_support.deprecation = :log
 
-<<<<<<< HEAD
-  # Log the query plan for queries taking more than this (works
-  # with SQLite, MySQL, and PostgreSQL)
+  # Speed up Rails server boot time in development environment
+  config.eager_load = false
 
-  config.eager_load = false
-=======
   # Only use best-standards-support built into browsers
   config.action_dispatch.best_standards_support = :builtin
 
   if config.active_record
     # Raise exception on mass assignment protection for Active Record models
     config.active_record.mass_assignment_sanitizer = :strict \
-   
+
     # Log the query plan for queries taking more than this (works
     # with SQLite, MySQL, and PostgreSQL)
     config.active_record.auto_explain_threshold_in_seconds = 0.5
   end
->>>>>>> 9cdbcb29
 end
 
 file = File.expand_path("../../consts-site.rb", __FILE__)
