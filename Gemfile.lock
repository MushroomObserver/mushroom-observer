--- conflicted
+++ resolved
@@ -125,13 +125,8 @@
     jquery-slick-rails (1.9.0)
       railties (>= 3.1)
     kgio (2.11.3)
-<<<<<<< HEAD
-    levenshtein (0.2.2)
-    libv8 (3.16.14.19)
-=======
     libv8 (8.4.255.0)
     libv8 (8.4.255.0-x86_64-linux)
->>>>>>> 89872d93
     loofah (2.7.0)
       crass (~> 1.0.2)
       nokogiri (>= 1.5.9)
