--- conflicted
+++ resolved
@@ -122,11 +122,6 @@
       thor (>= 0.14, < 2.0)
     jquery-slick-rails (1.10.0)
       railties (>= 3.1)
-<<<<<<< HEAD
-    kgio (2.11.4)
-    libv8-node (16.10.0.0-aarch64-linux)
-    loofah (2.13.0)
-=======
     kaminari (1.2.2)
       activesupport (>= 4.1.0)
       kaminari-actionview (= 1.2.2)
@@ -139,11 +134,9 @@
       activerecord
       kaminari-core (= 1.2.2)
     kaminari-core (1.2.2)
-    kgio (2.11.3)
-    libv8 (8.4.255.0)
-    libv8 (8.4.255.0-x86_64-linux)
-    loofah (2.9.1)
->>>>>>> cb4a6626
+    kgio (2.11.4)
+    libv8-node (16.10.0.0-aarch64-linux)
+    loofah (2.13.0)
       crass (~> 1.0.2)
       nokogiri (>= 1.5.9)
     mail (2.7.0)
@@ -213,21 +206,14 @@
       method_source
       rake (>= 0.8.7)
       thor (>= 0.19.0, < 2.0)
-<<<<<<< HEAD
     rainbow (3.1.1)
     raindrops (0.20.0)
     rake (13.0.6)
-    regexp_parser (2.2.0)
-=======
-    rainbow (3.0.0)
-    raindrops (0.19.1)
-    rake (13.0.3)
     ransack (2.5.0)
       activerecord (>= 5.2.4)
       activesupport (>= 5.2.4)
       i18n
-    regexp_parser (1.7.1)
->>>>>>> cb4a6626
+    regexp_parser (2.2.0)
     rexml (3.2.5)
     rtf (0.3.3)
     rubocop (0.89.0)
@@ -277,13 +263,9 @@
       actionpack (>= 5.2)
       activesupport (>= 5.2)
       sprockets (>= 3.0.0)
-<<<<<<< HEAD
-    thor (1.2.1)
-=======
     terminal-table (3.0.2)
       unicode-display_width (>= 1.1.1, < 3)
-    thor (1.1.0)
->>>>>>> cb4a6626
+    thor (1.2.1)
     thread_safe (0.3.6)
     tilt (2.0.10)
     tzinfo (1.2.9)
@@ -359,8 +341,4 @@
   xmlrpc
 
 BUNDLED WITH
-<<<<<<< HEAD
-   2.3.5
-=======
-   2.2.29
->>>>>>> cb4a6626
+   2.3.5