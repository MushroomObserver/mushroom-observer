--- conflicted
+++ resolved
@@ -310,11 +310,7 @@
   simple_enum
   simplecov
   simplecov-lcov
-<<<<<<< HEAD
   sorted_set
-  sprockets
-=======
->>>>>>> feb45fe9
   sprockets-rails
   uglifier
   unicorn
