GIT
  remote: https://github.com/MushroomObserver/acts_as_versioned/
  revision: dbb4a9eb9a33deccdc6041b1c44b2a577acda0a4
  specs:
    cure_acts_as_versioned (0.6.3)
      activerecord (>= 3.0.9)

GIT
  remote: https://github.com/rmosolgo/graphiql-rails.git
  revision: 6b34eb17bf13262eef6edf9a069cfc69b5db9708
  ref: 6b34eb1
  specs:
    graphiql-rails (1.8.0)
      railties
      sprockets-rails

GIT
  remote: https://github.com/timdorr/spring-watcher-listen.git
  revision: d61ae74ac8462aef863592eea0e417d3ca31d6af
  specs:
    spring-watcher-listen (2.0.1)
      listen (>= 2.7, < 4.0)
      spring (>= 1.2, < 4.0)

GEM
  remote: https://rubygems.org/
  specs:
    RedCloth (4.3.2)
    actioncable (5.2.6)
      actionpack (= 5.2.6)
      nio4r (~> 2.0)
      websocket-driver (>= 0.6.1)
    actionmailer (5.2.6)
      actionpack (= 5.2.6)
      actionview (= 5.2.6)
      activejob (= 5.2.6)
      mail (~> 2.5, >= 2.5.4)
      rails-dom-testing (~> 2.0)
    actionpack (5.2.6)
      actionview (= 5.2.6)
      activesupport (= 5.2.6)
      rack (~> 2.0, >= 2.0.8)
      rack-test (>= 0.6.3)
      rails-dom-testing (~> 2.0)
      rails-html-sanitizer (~> 1.0, >= 1.0.2)
    actionview (5.2.6)
      activesupport (= 5.2.6)
      builder (~> 3.1)
      erubi (~> 1.4)
      rails-dom-testing (~> 2.0)
      rails-html-sanitizer (~> 1.0, >= 1.0.3)
    activejob (5.2.6)
      activesupport (= 5.2.6)
      globalid (>= 0.3.6)
    activemodel (5.2.6)
      activesupport (= 5.2.6)
    activerecord (5.2.6)
      activemodel (= 5.2.6)
      activesupport (= 5.2.6)
      arel (>= 9.0)
    activestorage (5.2.6)
      actionpack (= 5.2.6)
      activerecord (= 5.2.6)
      marcel (~> 1.0.0)
    activesupport (5.2.6)
      concurrent-ruby (~> 1.0, >= 1.0.2)
      i18n (>= 0.7, < 2)
      minitest (~> 5.1)
      tzinfo (~> 1.1)
    addressable (2.8.0)
      public_suffix (>= 2.0.2, < 5.0)
    ansi (1.5.0)
    ar_lazy_preload (0.6.2)
      rails (>= 5.0)
    arel (9.0.0)
    ast (2.4.1)
    autoprefixer-rails (9.7.6)
      execjs
    aws-eventstream (1.1.0)
    aws-partitions (1.321.0)
    aws-sdk-core (3.96.1)
      aws-eventstream (~> 1, >= 1.0.2)
      aws-partitions (~> 1, >= 1.239.0)
      aws-sigv4 (~> 1.1)
      jmespath (~> 1.0)
    aws-sdk-kms (1.31.0)
      aws-sdk-core (~> 3, >= 3.71.0)
      aws-sigv4 (~> 1.1)
    aws-sdk-s3 (1.66.0)
      aws-sdk-core (~> 3, >= 3.96.1)
      aws-sdk-kms (~> 1)
      aws-sigv4 (~> 1.1)
    aws-sigv4 (1.1.3)
      aws-eventstream (~> 1.0, >= 1.0.2)
    bindex (0.8.1)
    blankslate (3.1.3)
    bootstrap-sass (3.4.1)
      autoprefixer-rails (>= 5.2.1)
      sassc (>= 2.0.0)
    brakeman (4.10.0)
    browser (5.3.1)
    builder (3.2.4)
    byebug (11.1.3)
    capybara (3.32.2)
      addressable
      mini_mime (>= 0.1.3)
      nokogiri (~> 1.8)
      rack (>= 1.6.0)
      rack-test (>= 0.6.3)
      regexp_parser (~> 1.5)
      xpath (~> 3.2)
    coffee-rails (5.0.0)
      coffee-script (>= 2.2.0)
      railties (>= 5.2.0)
    coffee-script (2.4.1)
      coffee-script-source
      execjs
    coffee-script-source (1.12.2)
    concurrent-ruby (1.1.8)
    crack (0.4.3)
      safe_yaml (~> 1.0.0)
    crass (1.0.6)
<<<<<<< HEAD
    date (3.2.1)
    docile (1.4.0)
=======
    date (3.2.2)
    docile (1.3.4)
>>>>>>> 7559cdd8
    erubi (1.10.0)
    execjs (2.7.0)
    ffi (1.15.5)
    globalid (0.4.2)
      activesupport (>= 4.2.0)
    graphql (1.12.17)
    graphql-batch (0.4.3)
      graphql (>= 1.3, < 2)
      promise.rb (~> 0.7.2)
    graphql-connections (1.1.0)
      activerecord (>= 5)
      graphql (~> 1.10)
    hashdiff (1.0.1)
    i18n (1.8.10)
      concurrent-ruby (~> 1.0)
    jbuilder (2.10.0)
      activesupport (>= 5.0.0)
    jmespath (1.4.0)
    jquery-rails (4.4.0)
      rails-dom-testing (>= 1, < 3)
      railties (>= 4.2.0)
      thor (>= 0.14, < 2.0)
    jquery-slick-rails (1.9.0)
      railties (>= 3.1)
    kaminari (1.2.2)
      activesupport (>= 4.1.0)
      kaminari-actionview (= 1.2.2)
      kaminari-activerecord (= 1.2.2)
      kaminari-core (= 1.2.2)
    kaminari-actionview (1.2.2)
      actionview
      kaminari-core (= 1.2.2)
    kaminari-activerecord (1.2.2)
      activerecord
      kaminari-core (= 1.2.2)
    kaminari-core (1.2.2)
    kgio (2.11.3)
    libv8 (8.4.255.0)
    libv8 (8.4.255.0-x86_64-linux)
    listen (3.7.1)
      rb-fsevent (~> 0.10, >= 0.10.3)
      rb-inotify (~> 0.9, >= 0.9.10)
    loofah (2.9.1)
      crass (~> 1.0.2)
      nokogiri (>= 1.5.9)
    mail (2.7.0)
      mini_mime (>= 0.1.1)
    marcel (1.0.1)
    method_source (1.0.0)
    mimemagic (0.4.3)
      nokogiri (~> 1)
      rake
    mini_mime (1.1.0)
    mini_portile2 (2.6.1)
    mini_racer (0.3.1)
      libv8 (~> 8.4.255)
    minitest (5.14.4)
    minitest-reporters (1.4.2)
      ansi
      builder
      minitest (>= 5.0)
      ruby-progressbar
    mocha (1.11.2)
    mry (0.78.0.0)
      rubocop (>= 0.41.0)
    mysql2 (0.5.3)
    nio4r (2.5.7)
    nokogiri (1.12.5)
      mini_portile2 (~> 2.6.1)
      racc (~> 1.4)
    nokogiri (1.12.5-x86_64-linux)
      racc (~> 1.4)
    parallel (1.19.2)
    parser (2.7.1.4)
      ast (~> 2.4.1)
    promise.rb (0.7.4)
    public_suffix (4.0.6)
    racc (1.5.2)
    rack (2.2.3)
    rack-cors (1.1.1)
      rack (>= 2.0.0)
    rack-test (1.1.0)
      rack (>= 1.0, < 3)
    rails (5.2.6)
      actioncable (= 5.2.6)
      actionmailer (= 5.2.6)
      actionpack (= 5.2.6)
      actionview (= 5.2.6)
      activejob (= 5.2.6)
      activemodel (= 5.2.6)
      activerecord (= 5.2.6)
      activestorage (= 5.2.6)
      activesupport (= 5.2.6)
      bundler (>= 1.3.0)
      railties (= 5.2.6)
      sprockets-rails (>= 2.0.0)
    rails-controller-testing (1.0.4)
      actionpack (>= 5.0.1.x)
      actionview (>= 5.0.1.x)
      activesupport (>= 5.0.1.x)
    rails-dom-testing (2.0.3)
      activesupport (>= 4.2.0)
      nokogiri (>= 1.6)
    rails-html-sanitizer (1.3.0)
      loofah (~> 2.3)
<<<<<<< HEAD
=======
    rails_cursor_pagination (0.2.0)
      activerecord (>= 5.0)
>>>>>>> 7559cdd8
    rails_db (2.3.1)
      activerecord
      kaminari
      rails (>= 5.0.0)
      ransack (>= 2.3.2)
      simple_form (>= 5.0.1)
      terminal-table
    railties (5.2.6)
      actionpack (= 5.2.6)
      activesupport (= 5.2.6)
      method_source
      rake (>= 0.8.7)
      thor (>= 0.19.0, < 2.0)
    rainbow (3.0.0)
    raindrops (0.19.1)
    rake (13.0.3)
    ransack (2.5.0)
      activerecord (>= 5.2.4)
      activesupport (>= 5.2.4)
      i18n
<<<<<<< HEAD
=======
    rb-fsevent (0.11.0)
    rb-inotify (0.10.1)
      ffi (~> 1.0)
>>>>>>> 7559cdd8
    regexp_parser (1.7.1)
    rexml (3.2.5)
    rtf (0.3.3)
    rubocop (0.89.0)
      parallel (~> 1.10)
      parser (>= 2.7.1.1)
      rainbow (>= 2.2.2, < 4.0)
      regexp_parser (>= 1.7)
      rexml
      rubocop-ast (>= 0.1.0, < 1.0)
      ruby-progressbar (~> 1.7)
      unicode-display_width (>= 1.4.0, < 2.0)
    rubocop-ast (0.3.0)
      parser (>= 2.7.1.4)
    rubocop-graphql (0.10.2)
      rubocop (>= 0.87, < 2)
    rubocop-performance (1.6.0)
      rubocop (>= 0.71.0)
    rubocop-rails (2.5.2)
      activesupport
      rack (>= 1.1)
      rubocop (>= 0.72.0)
    ruby-progressbar (1.10.1)
    rubyzip (2.3.0)
    safe_yaml (1.0.5)
    sassc (2.3.0)
      ffi (~> 1.9)
    sassc-rails (2.1.2)
      railties (>= 4.0.0)
      sassc (>= 2.0)
      sprockets (> 3.0)
      sprockets-rails
      tilt
    simple_enum (2.3.2)
      activesupport (>= 4.0.0)
    simple_form (5.1.0)
      actionpack (>= 5.2)
      activemodel (>= 5.2)
    simplecov (0.21.2)
      docile (~> 1.1)
      simplecov-html (~> 0.11)
      simplecov_json_formatter (~> 0.1)
    simplecov-html (0.12.3)
    simplecov-lcov (0.8.0)
<<<<<<< HEAD
    simplecov_json_formatter (0.1.3)
=======
    simplecov_json_formatter (0.1.2)
    spring (3.1.1)
>>>>>>> 7559cdd8
    sprockets (4.0.2)
      concurrent-ruby (~> 1.0)
      rack (> 1, < 3)
    sprockets-rails (3.2.2)
      actionpack (>= 4.0)
      activesupport (>= 4.0)
      sprockets (>= 3.0.0)
    terminal-table (3.0.2)
      unicode-display_width (>= 1.1.1, < 3)
    thor (1.1.0)
    thread_safe (0.3.6)
    tilt (2.0.10)
    tzinfo (1.2.9)
      thread_safe (~> 0.1)
    uglifier (4.2.0)
      execjs (>= 0.3.0, < 3)
    unicode-display_width (1.7.0)
    unicorn (5.4.1)
      kgio (~> 2.6)
      raindrops (~> 0.7)
    web-console (3.7.0)
      actionview (>= 5.0)
      activemodel (>= 5.0)
      bindex (>= 0.4.0)
      railties (>= 5.0)
    webmock (3.8.3)
      addressable (>= 2.3.6)
      crack (>= 0.3.2)
      hashdiff (>= 0.4.0, < 2.0.0)
    websocket-driver (0.7.3)
      websocket-extensions (>= 0.1.0)
    websocket-extensions (0.1.5)
    xmlrpc (0.3.0)
    xpath (3.2.0)
      nokogiri (~> 1.8)

PLATFORMS
  ruby
  x86_64-linux

DEPENDENCIES
  RedCloth
  ar_lazy_preload
  aws-sdk-s3
  blankslate
  bootstrap-sass
  brakeman
  browser
  byebug
  capybara
  coffee-rails
  cure_acts_as_versioned!
  date (>= 3.2.1)
<<<<<<< HEAD
=======
  graphiql-rails!
  graphql
  graphql-batch
  graphql-connections
>>>>>>> 7559cdd8
  i18n
  jbuilder
  jquery-rails
  jquery-slick-rails
  listen (>= 3.3.0, < 4.0)
  mail (= 2.7.0)
  mimemagic
  mini_racer
  minitest
  minitest-reporters
  mocha
  mry
  mysql2
  rack-cors
  rails (~> 5.2.2)
  rails-controller-testing
<<<<<<< HEAD
=======
  rails_cursor_pagination
>>>>>>> 7559cdd8
  rails_db (~> 2.3.0)
  rtf
  rubocop (= 0.89)
  rubocop-graphql
  rubocop-performance
  rubocop-rails
  rubyzip
  sassc-rails
  simple_enum
  simplecov
  simplecov-lcov
<<<<<<< HEAD
=======
  spring (~> 3.1.0)
  spring-watcher-listen!
>>>>>>> 7559cdd8
  sprockets
  uglifier
  unicorn (= 5.4.1)
  web-console
  webmock
  xmlrpc

BUNDLED WITH
   2.2.29<|MERGE_RESOLUTION|>--- conflicted
+++ resolved
@@ -120,13 +120,8 @@
     crack (0.4.3)
       safe_yaml (~> 1.0.0)
     crass (1.0.6)
-<<<<<<< HEAD
-    date (3.2.1)
+    date (3.2.2)
     docile (1.4.0)
-=======
-    date (3.2.2)
-    docile (1.3.4)
->>>>>>> 7559cdd8
     erubi (1.10.0)
     execjs (2.7.0)
     ffi (1.15.5)
@@ -232,11 +227,8 @@
       nokogiri (>= 1.6)
     rails-html-sanitizer (1.3.0)
       loofah (~> 2.3)
-<<<<<<< HEAD
-=======
     rails_cursor_pagination (0.2.0)
       activerecord (>= 5.0)
->>>>>>> 7559cdd8
     rails_db (2.3.1)
       activerecord
       kaminari
@@ -257,12 +249,9 @@
       activerecord (>= 5.2.4)
       activesupport (>= 5.2.4)
       i18n
-<<<<<<< HEAD
-=======
     rb-fsevent (0.11.0)
     rb-inotify (0.10.1)
       ffi (~> 1.0)
->>>>>>> 7559cdd8
     regexp_parser (1.7.1)
     rexml (3.2.5)
     rtf (0.3.3)
@@ -307,12 +296,8 @@
       simplecov_json_formatter (~> 0.1)
     simplecov-html (0.12.3)
     simplecov-lcov (0.8.0)
-<<<<<<< HEAD
     simplecov_json_formatter (0.1.3)
-=======
-    simplecov_json_formatter (0.1.2)
     spring (3.1.1)
->>>>>>> 7559cdd8
     sprockets (4.0.2)
       concurrent-ruby (~> 1.0)
       rack (> 1, < 3)
@@ -366,13 +351,10 @@
   coffee-rails
   cure_acts_as_versioned!
   date (>= 3.2.1)
-<<<<<<< HEAD
-=======
   graphiql-rails!
   graphql
   graphql-batch
   graphql-connections
->>>>>>> 7559cdd8
   i18n
   jbuilder
   jquery-rails
@@ -389,10 +371,7 @@
   rack-cors
   rails (~> 5.2.2)
   rails-controller-testing
-<<<<<<< HEAD
-=======
   rails_cursor_pagination
->>>>>>> 7559cdd8
   rails_db (~> 2.3.0)
   rtf
   rubocop (= 0.89)
@@ -404,11 +383,8 @@
   simple_enum
   simplecov
   simplecov-lcov
-<<<<<<< HEAD
-=======
   spring (~> 3.1.0)
   spring-watcher-listen!
->>>>>>> 7559cdd8
   sprockets
   uglifier
   unicorn (= 5.4.1)
