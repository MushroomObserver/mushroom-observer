GIT
  remote: https://github.com/MushroomObserver/acts_as_versioned/
  revision: dbb4a9eb9a33deccdc6041b1c44b2a577acda0a4
  specs:
    cure_acts_as_versioned (0.6.3)
      activerecord (>= 3.0.9)

<<<<<<< HEAD
=======
GIT
  remote: https://github.com/rmosolgo/graphiql-rails.git
  revision: 6b34eb17bf13262eef6edf9a069cfc69b5db9708
  ref: 6b34eb1
  specs:
    graphiql-rails (1.8.0)
      railties
      sprockets-rails

>>>>>>> e2d875ab
GEM
  remote: https://rubygems.org/
  specs:
    RedCloth (4.3.2)
    actioncable (5.2.6)
      actionpack (= 5.2.6)
      nio4r (~> 2.0)
      websocket-driver (>= 0.6.1)
    actionmailer (5.2.6)
      actionpack (= 5.2.6)
      actionview (= 5.2.6)
      activejob (= 5.2.6)
      mail (~> 2.5, >= 2.5.4)
      rails-dom-testing (~> 2.0)
    actionpack (5.2.6)
      actionview (= 5.2.6)
      activesupport (= 5.2.6)
      rack (~> 2.0, >= 2.0.8)
      rack-test (>= 0.6.3)
      rails-dom-testing (~> 2.0)
      rails-html-sanitizer (~> 1.0, >= 1.0.2)
    actionview (5.2.6)
      activesupport (= 5.2.6)
      builder (~> 3.1)
      erubi (~> 1.4)
      rails-dom-testing (~> 2.0)
      rails-html-sanitizer (~> 1.0, >= 1.0.3)
    activejob (5.2.6)
      activesupport (= 5.2.6)
      globalid (>= 0.3.6)
    activemodel (5.2.6)
      activesupport (= 5.2.6)
    activerecord (5.2.6)
      activemodel (= 5.2.6)
      activesupport (= 5.2.6)
      arel (>= 9.0)
    activestorage (5.2.6)
      actionpack (= 5.2.6)
      activerecord (= 5.2.6)
      marcel (~> 1.0.0)
    activesupport (5.2.6)
      concurrent-ruby (~> 1.0, >= 1.0.2)
      i18n (>= 0.7, < 2)
      minitest (~> 5.1)
      tzinfo (~> 1.1)
    addressable (2.8.0)
      public_suffix (>= 2.0.2, < 5.0)
    ansi (1.5.0)
    arel (9.0.0)
    ast (2.4.1)
    autoprefixer-rails (9.7.6)
      execjs
    aws-eventstream (1.1.0)
    aws-partitions (1.321.0)
    aws-sdk-core (3.96.1)
      aws-eventstream (~> 1, >= 1.0.2)
      aws-partitions (~> 1, >= 1.239.0)
      aws-sigv4 (~> 1.1)
      jmespath (~> 1.0)
    aws-sdk-kms (1.31.0)
      aws-sdk-core (~> 3, >= 3.71.0)
      aws-sigv4 (~> 1.1)
    aws-sdk-s3 (1.66.0)
      aws-sdk-core (~> 3, >= 3.96.1)
      aws-sdk-kms (~> 1)
      aws-sigv4 (~> 1.1)
    aws-sigv4 (1.1.3)
      aws-eventstream (~> 1.0, >= 1.0.2)
    bindex (0.8.1)
    blankslate (3.1.3)
    bootstrap-sass (3.4.1)
      autoprefixer-rails (>= 5.2.1)
      sassc (>= 2.0.0)
    brakeman (4.10.0)
    browser (5.3.1)
    builder (3.2.4)
    byebug (11.1.3)
    capybara (3.32.2)
      addressable
      mini_mime (>= 0.1.3)
      nokogiri (~> 1.8)
      rack (>= 1.6.0)
      rack-test (>= 0.6.3)
      regexp_parser (~> 1.5)
      xpath (~> 3.2)
    coffee-rails (5.0.0)
      coffee-script (>= 2.2.0)
      railties (>= 5.2.0)
    coffee-script (2.4.1)
      coffee-script-source
      execjs
    coffee-script-source (1.12.2)
    concurrent-ruby (1.1.8)
    crack (0.4.3)
      safe_yaml (~> 1.0.0)
    crass (1.0.6)
    date (3.2.1)
    docile (1.4.0)
    erubi (1.10.0)
    execjs (2.7.0)
    ffi (1.15.5)
    globalid (0.4.2)
      activesupport (>= 4.2.0)
    hashdiff (1.0.1)
    i18n (1.8.10)
      concurrent-ruby (~> 1.0)
    jbuilder (2.10.0)
      activesupport (>= 5.0.0)
    jmespath (1.4.0)
    jquery-rails (4.4.0)
      rails-dom-testing (>= 1, < 3)
      railties (>= 4.2.0)
      thor (>= 0.14, < 2.0)
    jquery-slick-rails (1.9.0)
      railties (>= 3.1)
    kaminari (1.2.2)
      activesupport (>= 4.1.0)
      kaminari-actionview (= 1.2.2)
      kaminari-activerecord (= 1.2.2)
      kaminari-core (= 1.2.2)
    kaminari-actionview (1.2.2)
      actionview
      kaminari-core (= 1.2.2)
    kaminari-activerecord (1.2.2)
      activerecord
      kaminari-core (= 1.2.2)
    kaminari-core (1.2.2)
    kgio (2.11.3)
    libv8 (8.4.255.0)
    libv8 (8.4.255.0-x86_64-linux)
    loofah (2.9.1)
      crass (~> 1.0.2)
      nokogiri (>= 1.5.9)
    mail (2.7.0)
      mini_mime (>= 0.1.1)
    marcel (1.0.1)
    method_source (1.0.0)
    mimemagic (0.4.3)
      nokogiri (~> 1)
      rake
    mini_mime (1.1.0)
    mini_portile2 (2.6.1)
    mini_racer (0.3.1)
      libv8 (~> 8.4.255)
    minitest (5.14.4)
    minitest-reporters (1.4.2)
      ansi
      builder
      minitest (>= 5.0)
      ruby-progressbar
    mocha (1.11.2)
    mry (0.78.0.0)
      rubocop (>= 0.41.0)
    mysql2 (0.5.3)
    nio4r (2.5.7)
    nokogiri (1.12.5)
      mini_portile2 (~> 2.6.1)
      racc (~> 1.4)
    nokogiri (1.12.5-x86_64-linux)
      racc (~> 1.4)
    parallel (1.19.2)
    parser (2.7.1.4)
      ast (~> 2.4.1)
    public_suffix (4.0.6)
    racc (1.5.2)
    rack (2.2.3)
    rack-test (1.1.0)
      rack (>= 1.0, < 3)
    rails (5.2.6)
      actioncable (= 5.2.6)
      actionmailer (= 5.2.6)
      actionpack (= 5.2.6)
      actionview (= 5.2.6)
      activejob (= 5.2.6)
      activemodel (= 5.2.6)
      activerecord (= 5.2.6)
      activestorage (= 5.2.6)
      activesupport (= 5.2.6)
      bundler (>= 1.3.0)
      railties (= 5.2.6)
      sprockets-rails (>= 2.0.0)
    rails-controller-testing (1.0.4)
      actionpack (>= 5.0.1.x)
      actionview (>= 5.0.1.x)
      activesupport (>= 5.0.1.x)
    rails-dom-testing (2.0.3)
      activesupport (>= 4.2.0)
      nokogiri (>= 1.6)
    rails-html-sanitizer (1.3.0)
      loofah (~> 2.3)
    rails_db (2.3.1)
      activerecord
      kaminari
      rails (>= 5.0.0)
      ransack (>= 2.3.2)
      simple_form (>= 5.0.1)
      terminal-table
    railties (5.2.6)
      actionpack (= 5.2.6)
      activesupport (= 5.2.6)
      method_source
      rake (>= 0.8.7)
      thor (>= 0.19.0, < 2.0)
    rainbow (3.0.0)
    raindrops (0.19.1)
    rake (13.0.3)
    ransack (2.5.0)
      activerecord (>= 5.2.4)
      activesupport (>= 5.2.4)
      i18n
    regexp_parser (1.7.1)
    rexml (3.2.5)
    rtf (0.3.3)
    rubocop (0.89.0)
      parallel (~> 1.10)
      parser (>= 2.7.1.1)
      rainbow (>= 2.2.2, < 4.0)
      regexp_parser (>= 1.7)
      rexml
      rubocop-ast (>= 0.1.0, < 1.0)
      ruby-progressbar (~> 1.7)
      unicode-display_width (>= 1.4.0, < 2.0)
    rubocop-ast (0.3.0)
      parser (>= 2.7.1.4)
    rubocop-performance (1.6.0)
      rubocop (>= 0.71.0)
    rubocop-rails (2.5.2)
      activesupport
      rack (>= 1.1)
      rubocop (>= 0.72.0)
    ruby-progressbar (1.10.1)
    rubyzip (2.3.0)
    safe_yaml (1.0.5)
    sassc (2.3.0)
      ffi (~> 1.9)
    sassc-rails (2.1.2)
      railties (>= 4.0.0)
      sassc (>= 2.0)
      sprockets (> 3.0)
      sprockets-rails
      tilt
    simple_enum (2.3.2)
      activesupport (>= 4.0.0)
    simple_form (5.1.0)
      actionpack (>= 5.2)
      activemodel (>= 5.2)
    simplecov (0.21.2)
      docile (~> 1.1)
      simplecov-html (~> 0.11)
      simplecov_json_formatter (~> 0.1)
    simplecov-html (0.12.3)
    simplecov-lcov (0.8.0)
    simplecov_json_formatter (0.1.3)
    sprockets (4.0.2)
      concurrent-ruby (~> 1.0)
      rack (> 1, < 3)
    sprockets-rails (3.2.2)
      actionpack (>= 4.0)
      activesupport (>= 4.0)
      sprockets (>= 3.0.0)
    terminal-table (3.0.2)
      unicode-display_width (>= 1.1.1, < 3)
    thor (1.1.0)
    thread_safe (0.3.6)
    tilt (2.0.10)
    tzinfo (1.2.9)
      thread_safe (~> 0.1)
    uglifier (4.2.0)
      execjs (>= 0.3.0, < 3)
    unicode-display_width (1.7.0)
    unicorn (5.4.1)
      kgio (~> 2.6)
      raindrops (~> 0.7)
    web-console (3.7.0)
      actionview (>= 5.0)
      activemodel (>= 5.0)
      bindex (>= 0.4.0)
      railties (>= 5.0)
    webmock (3.8.3)
      addressable (>= 2.3.6)
      crack (>= 0.3.2)
      hashdiff (>= 0.4.0, < 2.0.0)
    websocket-driver (0.7.3)
      websocket-extensions (>= 0.1.0)
    websocket-extensions (0.1.5)
    xmlrpc (0.3.0)
    xpath (3.2.0)
      nokogiri (~> 1.8)

PLATFORMS
  ruby
  x86_64-linux

DEPENDENCIES
  RedCloth
  aws-sdk-s3
  blankslate
  bootstrap-sass
  brakeman
  browser
  byebug
  capybara
  coffee-rails
  cure_acts_as_versioned!
  date (>= 3.2.1)
  i18n
  jbuilder
  jquery-rails
  jquery-slick-rails
  mail (= 2.7.0)
  mimemagic
  mini_racer
  minitest
  minitest-reporters
  mocha
  mry
  mysql2
  rails (~> 5.2.2)
  rails-controller-testing
  rails_db (~> 2.3.0)
  rtf
  rubocop (= 0.89)
  rubocop-performance
  rubocop-rails
  rubyzip
  sassc-rails
  simple_enum
  simplecov
  simplecov-lcov
  sprockets
  uglifier
  unicorn (= 5.4.1)
  web-console
  webmock
  xmlrpc

BUNDLED WITH
   2.2.29<|MERGE_RESOLUTION|>--- conflicted
+++ resolved
@@ -5,8 +5,6 @@
     cure_acts_as_versioned (0.6.3)
       activerecord (>= 3.0.9)
 
-<<<<<<< HEAD
-=======
 GIT
   remote: https://github.com/rmosolgo/graphiql-rails.git
   revision: 6b34eb17bf13262eef6edf9a069cfc69b5db9708
@@ -16,7 +14,6 @@
       railties
       sprockets-rails
 
->>>>>>> e2d875ab
 GEM
   remote: https://rubygems.org/
   specs:
