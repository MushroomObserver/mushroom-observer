GIT
  remote: https://github.com/MushroomObserver/acts_as_versioned/
  revision: 56891f7f915610e9f884e3a932bfb6934303b3b8
  specs:
    mo_acts_as_versioned (0.6.6)
      activerecord (>= 3.0.9)

GIT
  remote: https://github.com/rmosolgo/graphiql-rails.git
  revision: 6b34eb17bf13262eef6edf9a069cfc69b5db9708
  ref: 6b34eb1
  specs:
    graphiql-rails (1.8.0)
      railties
      sprockets-rails

GEM
  remote: https://rubygems.org/
  specs:
    RedCloth (4.3.2)
    actionmailer (6.1.7.3)
      actionpack (= 6.1.7.3)
      actionview (= 6.1.7.3)
      activejob (= 6.1.7.3)
      activesupport (= 6.1.7.3)
      mail (~> 2.5, >= 2.5.4)
      rails-dom-testing (~> 2.0)
    actionpack (6.1.7.3)
      actionview (= 6.1.7.3)
      activesupport (= 6.1.7.3)
      rack (~> 2.0, >= 2.0.9)
      rack-test (>= 0.6.3)
      rails-dom-testing (~> 2.0)
      rails-html-sanitizer (~> 1.0, >= 1.2.0)
    actionview (6.1.7.3)
      activesupport (= 6.1.7.3)
      builder (~> 3.1)
      erubi (~> 1.4)
      rails-dom-testing (~> 2.0)
      rails-html-sanitizer (~> 1.1, >= 1.2.0)
    activejob (6.1.7.3)
      activesupport (= 6.1.7.3)
      globalid (>= 0.3.6)
    activemodel (6.1.7.3)
      activesupport (= 6.1.7.3)
    activerecord (6.1.7.3)
      activemodel (= 6.1.7.3)
      activesupport (= 6.1.7.3)
    activesupport (6.1.7.3)
      concurrent-ruby (~> 1.0, >= 1.0.2)
      i18n (>= 1.6, < 2)
      minitest (>= 5.1)
      tzinfo (~> 2.0)
      zeitwerk (~> 2.3)
    addressable (2.8.4)
      public_suffix (>= 2.0.2, < 6.0)
    ansi (1.5.0)
    arel-helpers (2.14.0)
      activerecord (>= 3.1.0, < 8)
    arel_extensions (2.1.7)
      activerecord (>= 6.0)
    ast (2.4.2)
    autoprefixer-rails (10.4.13.0)
      execjs (~> 2)
    bcrypt (3.1.18)
    bindex (0.8.1)
    blankslate (3.1.3)
<<<<<<< HEAD
    bootstrap (4.6.2)
      autoprefixer-rails (>= 9.1.0)
      popper_js (>= 1.16.1, < 2)
      sassc-rails (>= 2.0.0)
    brakeman (5.4.1)
=======
    bootstrap-sass (3.4.1)
      autoprefixer-rails (>= 5.2.1)
      sassc (>= 2.0.0)
    brakeman (6.0.0)
>>>>>>> b55391db
    browser (5.3.1)
    builder (3.2.4)
    bullet (7.0.7)
      activesupport (>= 3.0.0)
      uniform_notifier (~> 1.11)
    capybara (3.39.1)
      addressable
      matrix
      mini_mime (>= 0.1.3)
      nokogiri (~> 1.8)
      rack (>= 1.6.0)
      rack-test (>= 0.6.3)
      regexp_parser (>= 1.5, < 3.0)
      xpath (~> 3.2)
    coffee-rails (5.0.0)
      coffee-script (>= 2.2.0)
      railties (>= 5.2.0)
    coffee-script (2.4.1)
      coffee-script-source
      execjs
    coffee-script-source (1.12.2)
    concurrent-ruby (1.2.2)
    crack (0.4.5)
      rexml
    crass (1.0.6)
    database_cleaner-active_record (2.1.0)
      activerecord (>= 5.a)
      database_cleaner-core (~> 2.0.0)
    database_cleaner-core (2.0.1)
    date (3.3.3)
    debug (1.8.0)
      irb (>= 1.5.0)
      reline (>= 0.3.1)
    docile (1.4.0)
    erubi (1.12.0)
    execjs (2.8.1)
    fastimage (2.2.6)
    ffi (1.15.5)
    font-awesome-sass (6.4.0)
      sassc (~> 2.0)
    globalid (1.1.0)
      activesupport (>= 5.0)
    graphql (2.0.22)
    graphql-batch (0.5.3)
      graphql (>= 1.12.18, < 3)
      promise.rb (~> 0.7.2)
    graphql-connections (1.3.0)
      activerecord (>= 5)
      graphql (>= 1.10, < 3.0)
    hashdiff (1.0.1)
    i18n (1.13.0)
      concurrent-ruby (~> 1.0)
    io-console (0.6.0)
    irb (1.6.4)
      reline (>= 0.3.0)
    jbuilder (2.11.5)
      actionview (>= 5.0.0)
      activesupport (>= 5.0.0)
    jquery-rails (4.5.1)
      rails-dom-testing (>= 1, < 3)
      railties (>= 4.2.0)
      thor (>= 0.14, < 2.0)
    jquery-slick-rails (1.10.0)
      railties (>= 3.1)
    json (2.6.3)
    kgio (2.11.4)
    libv8-node (16.10.0.0-arm64-darwin)
    libv8-node (16.10.0.0-x86_64-linux)
    loofah (2.21.3)
      crass (~> 1.0.2)
      nokogiri (>= 1.12.0)
    mail (2.8.1)
      mini_mime (>= 0.1.1)
      net-imap
      net-pop
      net-smtp
    matrix (0.4.2)
    method_source (1.0.0)
    mimemagic (0.4.3)
      nokogiri (~> 1)
      rake
    mini_mime (1.1.2)
    mini_racer (0.6.3)
      libv8-node (~> 16.10.0.0)
    minitest (5.18.0)
    minitest-reporters (1.6.0)
      ansi
      builder
      minitest (>= 5.0)
      ruby-progressbar
    mocha (2.0.2)
      ruby2_keywords (>= 0.0.5)
    mysql2 (0.5.5)
    net-imap (0.3.4)
      date
      net-protocol
    net-pop (0.1.2)
      net-protocol
    net-protocol (0.2.1)
      timeout
    net-smtp (0.3.3)
      net-protocol
    newrelic_rpm (9.2.2)
    nokogiri (1.15.1-arm64-darwin)
      racc (~> 1.4)
    nokogiri (1.15.1-x86_64-linux)
      racc (~> 1.4)
    parallel (1.23.0)
    parser (3.2.2.1)
      ast (~> 2.4.1)
    popper_js (1.16.1)
    promise.rb (0.7.4)
    public_suffix (5.0.1)
    racc (1.6.2)
    rack (2.2.7)
    rack-cors (2.0.1)
      rack (>= 2.0.0)
    rack-test (2.1.0)
      rack (>= 1.3)
    rails-controller-testing (1.0.5)
      actionpack (>= 5.0.1.rc1)
      actionview (>= 5.0.1.rc1)
      activesupport (>= 5.0.1.rc1)
    rails-dom-testing (2.0.3)
      activesupport (>= 4.2.0)
      nokogiri (>= 1.6)
    rails-html-sanitizer (1.5.0)
      loofah (~> 2.19, >= 2.19.1)
    railties (6.1.7.3)
      actionpack (= 6.1.7.3)
      activesupport (= 6.1.7.3)
      method_source
      rake (>= 12.2)
      thor (~> 1.0)
    rainbow (3.1.1)
    raindrops (0.20.1)
    rake (13.0.6)
    rbtree (0.4.6)
    regexp_parser (2.8.0)
    reline (0.3.4)
      io-console (~> 0.5)
    rexml (3.2.5)
    rtf (0.3.3)
    rubocop (1.51.0)
      json (~> 2.3)
      parallel (~> 1.10)
      parser (>= 3.2.0.0)
      rainbow (>= 2.2.2, < 4.0)
      regexp_parser (>= 1.8, < 3.0)
      rexml (>= 3.2.5, < 4.0)
      rubocop-ast (>= 1.28.0, < 2.0)
      ruby-progressbar (~> 1.7)
      unicode-display_width (>= 2.4.0, < 3.0)
    rubocop-ast (1.28.1)
      parser (>= 3.2.1.0)
    rubocop-graphql (1.2.0)
      rubocop (>= 0.87, < 2)
    rubocop-performance (1.18.0)
      rubocop (>= 1.7.0, < 2.0)
      rubocop-ast (>= 0.4.0)
    rubocop-rails (2.19.1)
      activesupport (>= 4.2.0)
      rack (>= 1.1)
      rubocop (>= 1.33.0, < 2.0)
    ruby-progressbar (1.13.0)
    ruby2_keywords (0.0.5)
    rubyzip (2.3.2)
    sassc (2.4.0)
      ffi (~> 1.9)
    sassc-rails (2.1.2)
      railties (>= 4.0.0)
      sassc (>= 2.0)
      sprockets (> 3.0)
      sprockets-rails
      tilt
    selenium-webdriver (4.9.1)
      rexml (~> 3.2, >= 3.2.5)
      rubyzip (>= 1.2.2, < 3.0)
      websocket (~> 1.0)
    set (1.0.3)
    simplecov (0.22.0)
      docile (~> 1.1)
      simplecov-html (~> 0.11)
      simplecov_json_formatter (~> 0.1)
    simplecov-html (0.12.3)
    simplecov-lcov (0.8.0)
    simplecov_json_formatter (0.1.4)
    sorted_set (1.0.3)
      rbtree
      set (~> 1.0)
    sprockets (4.2.0)
      concurrent-ruby (~> 1.0)
      rack (>= 2.2.4, < 4)
    sprockets-rails (3.4.2)
      actionpack (>= 5.2)
      activesupport (>= 5.2)
      sprockets (>= 3.0.0)
    thor (1.2.2)
    tilt (2.1.0)
    timeout (0.3.2)
    tzinfo (2.0.6)
      concurrent-ruby (~> 1.0)
    uglifier (4.2.0)
      execjs (>= 0.3.0, < 3)
    unicode-display_width (2.4.2)
    unicorn (6.1.0)
      kgio (~> 2.6)
      raindrops (~> 0.7)
    uniform_notifier (1.16.0)
    web-console (4.2.0)
      actionview (>= 6.0.0)
      activemodel (>= 6.0.0)
      bindex (>= 0.4.0)
      railties (>= 6.0.0)
    webdrivers (5.2.0)
      nokogiri (~> 1.6)
      rubyzip (>= 1.3.0)
      selenium-webdriver (~> 4.0)
    webmock (3.18.1)
      addressable (>= 2.8.0)
      crack (>= 0.3.2)
      hashdiff (>= 0.4.0, < 2.0.0)
    webrick (1.8.1)
    websocket (1.2.9)
    xmlrpc (0.3.2)
      webrick
    xpath (3.2.0)
      nokogiri (~> 1.8)
    zeitwerk (2.6.8)

PLATFORMS
  arm64-darwin-21
  x86_64-linux

DEPENDENCIES
  RedCloth
  actionmailer (~> 6.1)
  actionpack (~> 6.1)
  actionview (~> 6.1)
  activejob (~> 6.1)
  activemodel (~> 6.1)
  activerecord (~> 6.1)
  activesupport (~> 6.1)
  arel-helpers
  arel_extensions
  bcrypt (~> 3.1.7)
  blankslate
  bootstrap (~> 4.6, >= 4.6.2)
  brakeman
  browser
  bullet
  bundler
  capybara (~> 3.37, >= 3.37.1)
  coffee-rails
  database_cleaner-active_record
  date (>= 3.2.1)
  debug (>= 1.0.0)
  fastimage
  font-awesome-sass (~> 6.4.0)
  graphiql-rails!
  graphql
  graphql-batch
  graphql-connections
  i18n
  jbuilder
  jquery-rails
  jquery-slick-rails
  loofah (>= 2.19.1)
  mail
  mimemagic
  mini_racer
  minitest
  minitest-reporters
  mo_acts_as_versioned (>= 0.6.6)!
  mocha
  mysql2
  net-imap
  net-pop
  net-smtp
  newrelic_rpm
  nokogiri (>= 1.13.10)
  rack-cors
  rails-controller-testing
  rails-html-sanitizer (>= 1.4.4)
  railties (~> 6.1)
  rtf
  rubocop
  rubocop-graphql
  rubocop-performance
  rubocop-rails
  rubyzip (~> 2.3.0)
  sassc-rails
  selenium-webdriver
  simplecov
  simplecov-lcov
  sorted_set
  sprockets-rails
  uglifier
  unicorn
  web-console
  webdrivers
  webmock
  xmlrpc

RUBY VERSION
   ruby 3.1.2p20

BUNDLED WITH
   2.3.15<|MERGE_RESOLUTION|>--- conflicted
+++ resolved
@@ -65,18 +65,11 @@
     bcrypt (3.1.18)
     bindex (0.8.1)
     blankslate (3.1.3)
-<<<<<<< HEAD
     bootstrap (4.6.2)
       autoprefixer-rails (>= 9.1.0)
       popper_js (>= 1.16.1, < 2)
       sassc-rails (>= 2.0.0)
-    brakeman (5.4.1)
-=======
-    bootstrap-sass (3.4.1)
-      autoprefixer-rails (>= 5.2.1)
-      sassc (>= 2.0.0)
     brakeman (6.0.0)
->>>>>>> b55391db
     browser (5.3.1)
     builder (3.2.4)
     bullet (7.0.7)
