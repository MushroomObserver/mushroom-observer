GIT
  remote: https://github.com/MushroomObserver/acts_as_versioned/
  revision: 56891f7f915610e9f884e3a932bfb6934303b3b8
  specs:
    mo_acts_as_versioned (0.6.6)
      activerecord (>= 3.0.9)

GEM
  remote: https://rubygems.org/
  specs:
    RedCloth (4.3.2)
    actionmailer (6.1.7.4)
      actionpack (= 6.1.7.4)
      actionview (= 6.1.7.4)
      activejob (= 6.1.7.4)
      activesupport (= 6.1.7.4)
      mail (~> 2.5, >= 2.5.4)
      rails-dom-testing (~> 2.0)
    actionpack (6.1.7.4)
      actionview (= 6.1.7.4)
      activesupport (= 6.1.7.4)
      rack (~> 2.0, >= 2.0.9)
      rack-test (>= 0.6.3)
      rails-dom-testing (~> 2.0)
      rails-html-sanitizer (~> 1.0, >= 1.2.0)
    actionview (6.1.7.4)
      activesupport (= 6.1.7.4)
      builder (~> 3.1)
      erubi (~> 1.4)
      rails-dom-testing (~> 2.0)
      rails-html-sanitizer (~> 1.1, >= 1.2.0)
    activejob (6.1.7.4)
      activesupport (= 6.1.7.4)
      globalid (>= 0.3.6)
    activemodel (6.1.7.4)
      activesupport (= 6.1.7.4)
    activerecord (6.1.7.4)
      activemodel (= 6.1.7.4)
      activesupport (= 6.1.7.4)
    activesupport (6.1.7.4)
      concurrent-ruby (~> 1.0, >= 1.0.2)
      i18n (>= 1.6, < 2)
      minitest (>= 5.1)
      tzinfo (~> 2.0)
      zeitwerk (~> 2.3)
    addressable (2.8.4)
      public_suffix (>= 2.0.2, < 6.0)
    ansi (1.5.0)
    arel-helpers (2.14.0)
      activerecord (>= 3.1.0, < 8)
    arel_extensions (2.1.7)
      activerecord (>= 6.0)
    ast (2.4.2)
    autoprefixer-rails (10.4.13.0)
      execjs (~> 2)
    bcrypt (3.1.19)
    bindex (0.8.1)
    blankslate (3.1.3)
    bootstrap (4.6.2)
      autoprefixer-rails (>= 9.1.0)
      popper_js (>= 1.16.1, < 2)
      sassc-rails (>= 2.0.0)
    brakeman (6.0.0)
    browser (5.3.1)
    builder (3.2.4)
    bullet (7.0.7)
      activesupport (>= 3.0.0)
      uniform_notifier (~> 1.11)
    capybara (3.39.2)
      addressable
      matrix
      mini_mime (>= 0.1.3)
      nokogiri (~> 1.8)
      rack (>= 1.6.0)
      rack-test (>= 0.6.3)
      regexp_parser (>= 1.5, < 3.0)
      xpath (~> 3.2)
    concurrent-ruby (1.2.2)
    crack (0.4.5)
      rexml
    crass (1.0.6)
    database_cleaner-active_record (2.1.0)
      activerecord (>= 5.a)
      database_cleaner-core (~> 2.0.0)
    database_cleaner-core (2.0.1)
    date (3.3.3)
    debug (1.8.0)
      irb (>= 1.5.0)
      reline (>= 0.3.1)
    docile (1.4.0)
    erubi (1.12.0)
    execjs (2.8.1)
    fastimage (2.2.7)
    ffi (1.15.5)
    font-awesome-sass (6.4.0)
      sassc (~> 2.0)
    globalid (1.1.0)
      activesupport (>= 5.0)
    hashdiff (1.0.1)
    i18n (1.14.1)
      concurrent-ruby (~> 1.0)
    io-console (0.6.0)
    irb (1.7.1)
      reline (>= 0.3.0)
    jbuilder (2.11.5)
      actionview (>= 5.0.0)
      activesupport (>= 5.0.0)
    jquery-rails (4.6.0)
      rails-dom-testing (>= 1, < 3)
      railties (>= 4.2.0)
      thor (>= 0.14, < 2.0)
    json (2.6.3)
    kgio (2.11.4)
    language_server-protocol (3.17.0.3)
    libv8-node (18.16.0.0-arm64-darwin)
    libv8-node (18.16.0.0-x86_64-darwin)
    libv8-node (18.16.0.0-x86_64-linux)
    loofah (2.21.3)
      crass (~> 1.0.2)
      nokogiri (>= 1.12.0)
    mail (2.8.1)
      mini_mime (>= 0.1.1)
      net-imap
      net-pop
      net-smtp
    matrix (0.4.2)
    method_source (1.0.0)
    mimemagic (0.4.3)
      nokogiri (~> 1)
      rake
    mini_mime (1.1.2)
    mini_racer (0.8.0)
      libv8-node (~> 18.16.0.0)
    minitest (5.18.1)
    minitest-reporters (1.6.0)
      ansi
      builder
      minitest (>= 5.0)
      ruby-progressbar
    mocha (2.0.4)
      ruby2_keywords (>= 0.0.5)
    mysql2 (0.5.5)
    net-imap (0.3.6)
      date
      net-protocol
    net-pop (0.1.2)
      net-protocol
    net-protocol (0.2.1)
      timeout
    net-smtp (0.3.3)
      net-protocol
    newrelic_rpm (9.3.0)
    nokogiri (1.15.3-arm64-darwin)
      racc (~> 1.4)
    nokogiri (1.15.4-x86_64-darwin)
      racc (~> 1.4)
    nokogiri (1.15.4-x86_64-linux)
      racc (~> 1.4)
    parallel (1.23.0)
    parser (3.2.2.3)
      ast (~> 2.4.1)
      racc
    popper_js (1.16.1)
    psych (4.0.6)
      stringio
    public_suffix (5.0.1)
    racc (1.7.1)
    rack (2.2.7)
    rack-test (2.1.0)
      rack (>= 1.3)
    rails-controller-testing (1.0.5)
      actionpack (>= 5.0.1.rc1)
      actionview (>= 5.0.1.rc1)
      activesupport (>= 5.0.1.rc1)
    rails-dom-testing (2.1.1)
      activesupport (>= 5.0.0)
      minitest
      nokogiri (>= 1.6)
    rails-html-sanitizer (1.6.0)
      loofah (~> 2.21)
      nokogiri (~> 1.14)
    railties (6.1.7.4)
      actionpack (= 6.1.7.4)
      activesupport (= 6.1.7.4)
      method_source
      rake (>= 12.2)
      thor (~> 1.0)
    rainbow (3.1.1)
    raindrops (0.20.1)
    rake (13.0.6)
    rbtree (0.4.6)
    regexp_parser (2.8.1)
    reline (0.3.5)
      io-console (~> 0.5)
    rexml (3.2.5)
    rtf (0.3.3)
    rubocop (1.54.1)
      json (~> 2.3)
      language_server-protocol (>= 3.17.0)
      parallel (~> 1.10)
      parser (>= 3.2.2.3)
      rainbow (>= 2.2.2, < 4.0)
      regexp_parser (>= 1.8, < 3.0)
      rexml (>= 3.2.5, < 4.0)
      rubocop-ast (>= 1.28.0, < 2.0)
      ruby-progressbar (~> 1.7)
      unicode-display_width (>= 2.4.0, < 3.0)
    rubocop-ast (1.29.0)
      parser (>= 3.2.1.0)
    rubocop-performance (1.18.0)
      rubocop (>= 1.7.0, < 2.0)
      rubocop-ast (>= 0.4.0)
    rubocop-rails (2.20.2)
      activesupport (>= 4.2.0)
      rack (>= 1.1)
      rubocop (>= 1.33.0, < 2.0)
    ruby-progressbar (1.13.0)
    ruby2_keywords (0.0.5)
    rubyzip (2.3.2)
    sassc (2.4.0)
      ffi (~> 1.9)
    sassc-rails (2.1.2)
      railties (>= 4.0.0)
      sassc (>= 2.0)
      sprockets (> 3.0)
      sprockets-rails
      tilt
    selenium-webdriver (4.10.0)
      rexml (~> 3.2, >= 3.2.5)
      rubyzip (>= 1.2.2, < 3.0)
      websocket (~> 1.0)
    set (1.0.3)
    simplecov (0.22.0)
      docile (~> 1.1)
      simplecov-html (~> 0.11)
      simplecov_json_formatter (~> 0.1)
    simplecov-html (0.12.3)
    simplecov-lcov (0.8.0)
    simplecov_json_formatter (0.1.4)
    sorted_set (1.0.3)
      rbtree
      set (~> 1.0)
    sprockets (4.2.0)
      concurrent-ruby (~> 1.0)
      rack (>= 2.2.4, < 4)
    sprockets-rails (3.4.2)
      actionpack (>= 5.2)
      activesupport (>= 5.2)
      sprockets (>= 3.0.0)
    stringio (3.0.8)
    thor (1.2.2)
    tilt (2.2.0)
    timeout (0.4.0)
    tzinfo (2.0.6)
      concurrent-ruby (~> 1.0)
    uglifier (4.2.0)
      execjs (>= 0.3.0, < 3)
    unicode-display_width (2.4.2)
    unicorn (6.1.0)
      kgio (~> 2.6)
      raindrops (~> 0.7)
    uniform_notifier (1.16.0)
    web-console (4.2.0)
      actionview (>= 6.0.0)
      activemodel (>= 6.0.0)
      bindex (>= 0.4.0)
      railties (>= 6.0.0)
<<<<<<< HEAD
    webdrivers (5.2.0)
      nokogiri (~> 1.6)
      rubyzip (>= 1.3.0)
      selenium-webdriver (~> 4.0)
    webmock (3.18.1)
=======
    webmock (3.19.1)
>>>>>>> 234821eb
      addressable (>= 2.8.0)
      crack (>= 0.3.2)
      hashdiff (>= 0.4.0, < 2.0.0)
    webrick (1.8.1)
    websocket (1.2.9)
    xmlrpc (0.3.2)
      webrick
    xpath (3.2.0)
      nokogiri (~> 1.8)
    zeitwerk (2.6.8)

PLATFORMS
  arm64-darwin-21
  x86_64-darwin-21
  x86_64-linux

DEPENDENCIES
  RedCloth
  actionmailer (~> 6.1)
  actionpack (~> 6.1)
  actionview (~> 6.1)
  activejob (~> 6.1)
  activemodel (~> 6.1)
  activerecord (~> 6.1)
  activesupport (~> 6.1)
  arel-helpers
  arel_extensions
  bcrypt (~> 3.1.7)
  blankslate
  bootstrap (~> 4.6, >= 4.6.2)
  brakeman
  browser
  bullet
  bundler
  capybara (~> 3.37, >= 3.37.1)
  database_cleaner-active_record
  date (>= 3.2.1)
  debug (>= 1.0.0)
  fastimage
  font-awesome-sass (~> 6.4.0)
  i18n
  jbuilder
  jquery-rails
  loofah (>= 2.19.1)
  mail
  mimemagic
  mini_racer
  minitest
  minitest-reporters
  mo_acts_as_versioned (>= 0.6.6)!
  mocha
  mysql2
  net-imap
  net-pop
  net-smtp
  newrelic_rpm
  nokogiri (>= 1.13.10)
  psych (~> 4)
  rails-controller-testing
  rails-html-sanitizer (>= 1.4.4)
  railties (~> 6.1)
  rtf
  rubocop
  rubocop-performance
  rubocop-rails
  rubyzip (~> 2.3.0)
  sassc-rails
  selenium-webdriver
  simplecov
  simplecov-lcov
  sorted_set
  sprockets-rails
  uglifier
  unicorn
  web-console
  webmock
  xmlrpc

RUBY VERSION
   ruby 3.1.2p20

BUNDLED WITH
   2.3.15<|MERGE_RESOLUTION|>--- conflicted
+++ resolved
@@ -265,15 +265,7 @@
       activemodel (>= 6.0.0)
       bindex (>= 0.4.0)
       railties (>= 6.0.0)
-<<<<<<< HEAD
-    webdrivers (5.2.0)
-      nokogiri (~> 1.6)
-      rubyzip (>= 1.3.0)
-      selenium-webdriver (~> 4.0)
-    webmock (3.18.1)
-=======
     webmock (3.19.1)
->>>>>>> 234821eb
       addressable (>= 2.8.0)
       crack (>= 0.3.2)
       hashdiff (>= 0.4.0, < 2.0.0)
