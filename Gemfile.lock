GIT
  remote: https://github.com/MushroomObserver/acts_as_versioned/
  revision: 56891f7f915610e9f884e3a932bfb6934303b3b8
  specs:
    mo_acts_as_versioned (0.6.6)
      activerecord (>= 3.0.9)

GEM
  remote: https://rubygems.org/
  specs:
    RedCloth (4.3.2)
    actionmailer (6.1.7.6)
      actionpack (= 6.1.7.6)
      actionview (= 6.1.7.6)
      activejob (= 6.1.7.6)
      activesupport (= 6.1.7.6)
      mail (~> 2.5, >= 2.5.4)
      rails-dom-testing (~> 2.0)
    actionpack (6.1.7.6)
      actionview (= 6.1.7.6)
      activesupport (= 6.1.7.6)
      rack (~> 2.0, >= 2.0.9)
      rack-test (>= 0.6.3)
      rails-dom-testing (~> 2.0)
      rails-html-sanitizer (~> 1.0, >= 1.2.0)
    actionview (6.1.7.6)
      activesupport (= 6.1.7.6)
      builder (~> 3.1)
      erubi (~> 1.4)
      rails-dom-testing (~> 2.0)
      rails-html-sanitizer (~> 1.1, >= 1.2.0)
    activejob (6.1.7.6)
      activesupport (= 6.1.7.6)
      globalid (>= 0.3.6)
    activemodel (6.1.7.6)
      activesupport (= 6.1.7.6)
    activerecord (6.1.7.6)
      activemodel (= 6.1.7.6)
      activesupport (= 6.1.7.6)
    activesupport (6.1.7.6)
      concurrent-ruby (~> 1.0, >= 1.0.2)
      i18n (>= 1.6, < 2)
      minitest (>= 5.1)
      tzinfo (~> 2.0)
      zeitwerk (~> 2.3)
    addressable (2.8.4)
      public_suffix (>= 2.0.2, < 6.0)
    ansi (1.5.0)
    arel-helpers (2.14.0)
      activerecord (>= 3.1.0, < 8)
    arel_extensions (2.1.7)
      activerecord (>= 6.0)
    ast (2.4.2)
    autoprefixer-rails (10.4.15.0)
      execjs (~> 2)
    bcrypt (3.1.19)
    bindex (0.8.1)
    blankslate (3.1.3)
    bootstrap (4.6.2)
      autoprefixer-rails (>= 9.1.0)
      popper_js (>= 1.16.1, < 2)
      sassc-rails (>= 2.0.0)
    brakeman (6.0.0)
    browser (5.3.1)
    builder (3.2.4)
    bullet (7.0.7)
      activesupport (>= 3.0.0)
      uniform_notifier (~> 1.11)
    capybara (3.39.2)
      addressable
      matrix
      mini_mime (>= 0.1.3)
      nokogiri (~> 1.8)
      rack (>= 1.6.0)
      rack-test (>= 0.6.3)
      regexp_parser (>= 1.5, < 3.0)
      xpath (~> 3.2)
    concurrent-ruby (1.2.2)
    crack (0.4.5)
      rexml
    crass (1.0.6)
    database_cleaner-active_record (2.1.0)
      activerecord (>= 5.a)
      database_cleaner-core (~> 2.0.0)
    database_cleaner-core (2.0.1)
    date (3.3.3)
    debug (1.8.0)
      irb (>= 1.5.0)
      reline (>= 0.3.1)
    docile (1.4.0)
    erubi (1.12.0)
    execjs (2.9.1)
    fastimage (2.2.7)
<<<<<<< HEAD
    ffi (1.15.5)
    font-awesome-sass (6.4.0)
      sassc (~> 2.0)
    globalid (1.1.0)
      activesupport (>= 5.0)
=======
    ffi (1.16.2)
    globalid (1.2.1)
      activesupport (>= 6.1)
>>>>>>> 59f5f216
    hashdiff (1.0.1)
    i18n (1.14.1)
      concurrent-ruby (~> 1.0)
    io-console (0.6.0)
<<<<<<< HEAD
    irb (1.7.1)
      reline (>= 0.3.0)
=======
    irb (1.8.1)
      rdoc
      reline (>= 0.3.8)
>>>>>>> 59f5f216
    jbuilder (2.11.5)
      actionview (>= 5.0.0)
      activesupport (>= 5.0.0)
    jquery-rails (4.6.0)
      rails-dom-testing (>= 1, < 3)
      railties (>= 4.2.0)
      thor (>= 0.14, < 2.0)
    json (2.6.3)
    kgio (2.11.4)
    language_server-protocol (3.17.0.3)
    libv8-node (18.16.0.0-arm64-darwin)
    libv8-node (18.16.0.0-x86_64-darwin)
    libv8-node (18.16.0.0-x86_64-linux)
    loofah (2.21.3)
      crass (~> 1.0.2)
      nokogiri (>= 1.12.0)
    mail (2.8.1)
      mini_mime (>= 0.1.1)
      net-imap
      net-pop
      net-smtp
    matrix (0.4.2)
    method_source (1.0.0)
    mimemagic (0.4.3)
      nokogiri (~> 1)
      rake
    mini_mime (1.1.2)
    mini_racer (0.8.0)
      libv8-node (~> 18.16.0.0)
<<<<<<< HEAD
    minitest (5.18.1)
    minitest-reporters (1.6.0)
=======
    minitest (5.20.0)
    minitest-reporters (1.6.1)
>>>>>>> 59f5f216
      ansi
      builder
      minitest (>= 5.0)
      ruby-progressbar
    mocha (2.0.4)
      ruby2_keywords (>= 0.0.5)
    mysql2 (0.5.5)
    net-imap (0.3.6)
      date
      net-protocol
    net-pop (0.1.2)
      net-protocol
    net-protocol (0.2.1)
      timeout
    net-smtp (0.4.0)
      net-protocol
<<<<<<< HEAD
    newrelic_rpm (9.3.0)
    nokogiri (1.15.3-arm64-darwin)
=======
    newrelic_rpm (9.5.0)
    nokogiri (1.15.4-arm64-darwin)
>>>>>>> 59f5f216
      racc (~> 1.4)
    nokogiri (1.15.4-x86_64-darwin)
      racc (~> 1.4)
    nokogiri (1.15.4-x86_64-linux)
      racc (~> 1.4)
    parallel (1.23.0)
    parser (3.2.2.3)
      ast (~> 2.4.1)
      racc
    popper_js (1.16.1)
    psych (4.0.6)
      stringio
    public_suffix (5.0.1)
    racc (1.7.1)
    rack (2.2.7)
    rack-test (2.1.0)
      rack (>= 1.3)
    rails-controller-testing (1.0.5)
      actionpack (>= 5.0.1.rc1)
      actionview (>= 5.0.1.rc1)
      activesupport (>= 5.0.1.rc1)
    rails-dom-testing (2.1.1)
      activesupport (>= 5.0.0)
      minitest
      nokogiri (>= 1.6)
    rails-html-sanitizer (1.6.0)
      loofah (~> 2.21)
      nokogiri (~> 1.14)
    railties (6.1.7.6)
      actionpack (= 6.1.7.6)
      activesupport (= 6.1.7.6)
      method_source
      rake (>= 12.2)
      thor (~> 1.0)
    rainbow (3.1.1)
    raindrops (0.20.1)
    rake (13.0.6)
    rbtree (0.4.6)
    regexp_parser (2.8.1)
    reline (0.3.5)
      io-console (~> 0.5)
    rexml (3.2.5)
    rtf (0.3.3)
<<<<<<< HEAD
    rubocop (1.54.1)
=======
    rubocop (1.56.4)
      base64 (~> 0.1.1)
>>>>>>> 59f5f216
      json (~> 2.3)
      language_server-protocol (>= 3.17.0)
      parallel (~> 1.10)
      parser (>= 3.2.2.3)
      rainbow (>= 2.2.2, < 4.0)
      regexp_parser (>= 1.8, < 3.0)
      rexml (>= 3.2.5, < 4.0)
      rubocop-ast (>= 1.28.0, < 2.0)
      ruby-progressbar (~> 1.7)
      unicode-display_width (>= 2.4.0, < 3.0)
    rubocop-ast (1.29.0)
      parser (>= 3.2.1.0)
<<<<<<< HEAD
    rubocop-performance (1.18.0)
=======
    rubocop-performance (1.19.1)
>>>>>>> 59f5f216
      rubocop (>= 1.7.0, < 2.0)
      rubocop-ast (>= 0.4.0)
    rubocop-rails (2.21.2)
      activesupport (>= 4.2.0)
      rack (>= 1.1)
      rubocop (>= 1.33.0, < 2.0)
    ruby-progressbar (1.13.0)
    ruby2_keywords (0.0.5)
    rubyzip (2.3.2)
    sassc (2.4.0)
      ffi (~> 1.9)
    sassc-rails (2.1.2)
      railties (>= 4.0.0)
      sassc (>= 2.0)
      sprockets (> 3.0)
      sprockets-rails
      tilt
<<<<<<< HEAD
    selenium-webdriver (4.10.0)
=======
    selenium-webdriver (4.13.1)
>>>>>>> 59f5f216
      rexml (~> 3.2, >= 3.2.5)
      rubyzip (>= 1.2.2, < 3.0)
      websocket (~> 1.0)
    set (1.0.3)
    simplecov (0.22.0)
      docile (~> 1.1)
      simplecov-html (~> 0.11)
      simplecov_json_formatter (~> 0.1)
    simplecov-html (0.12.3)
    simplecov-lcov (0.8.0)
    simplecov_json_formatter (0.1.4)
    sorted_set (1.0.3)
      rbtree
      set (~> 1.0)
    sprockets (4.2.1)
      concurrent-ruby (~> 1.0)
      rack (>= 2.2.4, < 4)
    sprockets-rails (3.4.2)
      actionpack (>= 5.2)
      activesupport (>= 5.2)
      sprockets (>= 3.0.0)
    stringio (3.0.8)
    thor (1.2.2)
    tilt (2.3.0)
    timeout (0.4.0)
    tzinfo (2.0.6)
      concurrent-ruby (~> 1.0)
    uglifier (4.2.0)
      execjs (>= 0.3.0, < 3)
    unicode-display_width (2.4.2)
    unicorn (6.1.0)
      kgio (~> 2.6)
      raindrops (~> 0.7)
    uniform_notifier (1.16.0)
    web-console (4.2.1)
      actionview (>= 6.0.0)
      activemodel (>= 6.0.0)
      bindex (>= 0.4.0)
      railties (>= 6.0.0)
    webmock (3.19.1)
      addressable (>= 2.8.0)
      crack (>= 0.3.2)
      hashdiff (>= 0.4.0, < 2.0.0)
    webrick (1.8.1)
<<<<<<< HEAD
    websocket (1.2.9)
    xmlrpc (0.3.2)
      webrick
    xpath (3.2.0)
      nokogiri (~> 1.8)
    zeitwerk (2.6.8)
=======
    websocket (1.2.10)
    xmlrpc (0.3.3)
      webrick
    xpath (3.2.0)
      nokogiri (~> 1.8)
    zeitwerk (2.6.12)
>>>>>>> 59f5f216

PLATFORMS
  arm64-darwin-21
  x86_64-darwin-21
  x86_64-linux

DEPENDENCIES
  RedCloth
  actionmailer (~> 6.1)
  actionpack (~> 6.1)
  actionview (~> 6.1)
  activejob (~> 6.1)
  activemodel (~> 6.1)
  activerecord (~> 6.1)
  activesupport (~> 6.1)
  arel-helpers
  arel_extensions
  bcrypt (~> 3.1.7)
  blankslate
  bootstrap (~> 4.6, >= 4.6.2)
  brakeman
  browser
  bullet
  bundler
  capybara (~> 3.37, >= 3.37.1)
  database_cleaner-active_record
  date (>= 3.2.1)
  debug (>= 1.0.0)
  fastimage
  font-awesome-sass (~> 6.4.0)
  i18n
  jbuilder
  jquery-rails
  loofah (>= 2.19.1)
  mail
  mimemagic
  mini_racer
  minitest
  minitest-reporters
  mo_acts_as_versioned (>= 0.6.6)!
  mocha
  mysql2
  net-imap
  net-pop
  net-smtp
  newrelic_rpm
  nokogiri (>= 1.13.10)
  psych (~> 4)
  rails-controller-testing
  rails-html-sanitizer (>= 1.4.4)
  railties (~> 6.1)
  rtf
  rubocop
  rubocop-performance
  rubocop-rails
  rubyzip (~> 2.3.0)
  sassc-rails
  selenium-webdriver
  simplecov
  simplecov-lcov
  sorted_set
  sprockets-rails
  uglifier
  unicorn
  web-console
  webmock
  xmlrpc

RUBY VERSION
   ruby 3.1.4p223

BUNDLED WITH
   2.3.26<|MERGE_RESOLUTION|>--- conflicted
+++ resolved
@@ -91,29 +91,18 @@
     erubi (1.12.0)
     execjs (2.9.1)
     fastimage (2.2.7)
-<<<<<<< HEAD
-    ffi (1.15.5)
+    ffi (1.16.2)
     font-awesome-sass (6.4.0)
       sassc (~> 2.0)
-    globalid (1.1.0)
-      activesupport (>= 5.0)
-=======
-    ffi (1.16.2)
     globalid (1.2.1)
       activesupport (>= 6.1)
->>>>>>> 59f5f216
     hashdiff (1.0.1)
     i18n (1.14.1)
       concurrent-ruby (~> 1.0)
     io-console (0.6.0)
-<<<<<<< HEAD
-    irb (1.7.1)
-      reline (>= 0.3.0)
-=======
     irb (1.8.1)
       rdoc
       reline (>= 0.3.8)
->>>>>>> 59f5f216
     jbuilder (2.11.5)
       actionview (>= 5.0.0)
       activesupport (>= 5.0.0)
@@ -143,13 +132,8 @@
     mini_mime (1.1.2)
     mini_racer (0.8.0)
       libv8-node (~> 18.16.0.0)
-<<<<<<< HEAD
-    minitest (5.18.1)
-    minitest-reporters (1.6.0)
-=======
     minitest (5.20.0)
     minitest-reporters (1.6.1)
->>>>>>> 59f5f216
       ansi
       builder
       minitest (>= 5.0)
@@ -166,13 +150,8 @@
       timeout
     net-smtp (0.4.0)
       net-protocol
-<<<<<<< HEAD
-    newrelic_rpm (9.3.0)
-    nokogiri (1.15.3-arm64-darwin)
-=======
     newrelic_rpm (9.5.0)
     nokogiri (1.15.4-arm64-darwin)
->>>>>>> 59f5f216
       racc (~> 1.4)
     nokogiri (1.15.4-x86_64-darwin)
       racc (~> 1.4)
@@ -216,12 +195,8 @@
       io-console (~> 0.5)
     rexml (3.2.5)
     rtf (0.3.3)
-<<<<<<< HEAD
-    rubocop (1.54.1)
-=======
     rubocop (1.56.4)
       base64 (~> 0.1.1)
->>>>>>> 59f5f216
       json (~> 2.3)
       language_server-protocol (>= 3.17.0)
       parallel (~> 1.10)
@@ -234,11 +209,7 @@
       unicode-display_width (>= 2.4.0, < 3.0)
     rubocop-ast (1.29.0)
       parser (>= 3.2.1.0)
-<<<<<<< HEAD
-    rubocop-performance (1.18.0)
-=======
     rubocop-performance (1.19.1)
->>>>>>> 59f5f216
       rubocop (>= 1.7.0, < 2.0)
       rubocop-ast (>= 0.4.0)
     rubocop-rails (2.21.2)
@@ -256,11 +227,7 @@
       sprockets (> 3.0)
       sprockets-rails
       tilt
-<<<<<<< HEAD
-    selenium-webdriver (4.10.0)
-=======
     selenium-webdriver (4.13.1)
->>>>>>> 59f5f216
       rexml (~> 3.2, >= 3.2.5)
       rubyzip (>= 1.2.2, < 3.0)
       websocket (~> 1.0)
@@ -305,21 +272,12 @@
       crack (>= 0.3.2)
       hashdiff (>= 0.4.0, < 2.0.0)
     webrick (1.8.1)
-<<<<<<< HEAD
-    websocket (1.2.9)
-    xmlrpc (0.3.2)
-      webrick
-    xpath (3.2.0)
-      nokogiri (~> 1.8)
-    zeitwerk (2.6.8)
-=======
     websocket (1.2.10)
     xmlrpc (0.3.3)
       webrick
     xpath (3.2.0)
       nokogiri (~> 1.8)
     zeitwerk (2.6.12)
->>>>>>> 59f5f216
 
 PLATFORMS
   arm64-darwin-21
