--- conflicted
+++ resolved
@@ -335,10 +335,7 @@
       crack (>= 0.3.2)
       hashdiff (>= 0.4.0, < 2.0.0)
     webrick (1.8.1)
-<<<<<<< HEAD
     websocket (1.2.10)
-=======
->>>>>>> ae6beca8
     websocket-driver (0.7.6)
       websocket-extensions (>= 0.1.0)
     websocket-extensions (0.1.5)
