--- conflicted
+++ resolved
@@ -18,21 +18,6 @@
   remote: https://rubygems.org/
   specs:
     RedCloth (4.3.2)
-<<<<<<< HEAD
-    actioncable (6.1.6)
-      actionpack (= 6.1.6)
-      activesupport (= 6.1.6)
-      nio4r (~> 2.0)
-      websocket-driver (>= 0.6.1)
-    actionmailbox (6.1.6)
-      actionpack (= 6.1.6)
-      activejob (= 6.1.6)
-      activerecord (= 6.1.6)
-      activestorage (= 6.1.6)
-      activesupport (= 6.1.6)
-      mail (>= 2.7.1)
-=======
->>>>>>> a227af04
     actionmailer (6.1.6)
       actionpack (= 6.1.6)
       actionview (= 6.1.6)
@@ -47,15 +32,6 @@
       rack-test (>= 0.6.3)
       rails-dom-testing (~> 2.0)
       rails-html-sanitizer (~> 1.0, >= 1.2.0)
-<<<<<<< HEAD
-    actiontext (6.1.6)
-      actionpack (= 6.1.6)
-      activerecord (= 6.1.6)
-      activestorage (= 6.1.6)
-      activesupport (= 6.1.6)
-      nokogiri (>= 1.8.5)
-=======
->>>>>>> a227af04
     actionview (6.1.6)
       activesupport (= 6.1.6)
       builder (~> 3.1)
@@ -70,16 +46,6 @@
     activerecord (6.1.6)
       activemodel (= 6.1.6)
       activesupport (= 6.1.6)
-<<<<<<< HEAD
-    activestorage (6.1.6)
-      actionpack (= 6.1.6)
-      activejob (= 6.1.6)
-      activerecord (= 6.1.6)
-      activesupport (= 6.1.6)
-      marcel (~> 1.0)
-      mini_mime (>= 1.1.0)
-=======
->>>>>>> a227af04
     activesupport (6.1.6)
       concurrent-ruby (~> 1.0, >= 1.0.2)
       i18n (>= 1.6, < 2)
@@ -195,24 +161,6 @@
       rack (>= 2.0.0)
     rack-test (1.1.0)
       rack (>= 1.0, < 3)
-<<<<<<< HEAD
-    rails (6.1.6)
-      actioncable (= 6.1.6)
-      actionmailbox (= 6.1.6)
-      actionmailer (= 6.1.6)
-      actionpack (= 6.1.6)
-      actiontext (= 6.1.6)
-      actionview (= 6.1.6)
-      activejob (= 6.1.6)
-      activemodel (= 6.1.6)
-      activerecord (= 6.1.6)
-      activestorage (= 6.1.6)
-      activesupport (= 6.1.6)
-      bundler (>= 1.15.0)
-      railties (= 6.1.6)
-      sprockets-rails (>= 2.0.0)
-=======
->>>>>>> a227af04
     rails-controller-testing (1.0.5)
       actionpack (>= 5.0.1.rc1)
       actionview (>= 5.0.1.rc1)
@@ -222,16 +170,6 @@
       nokogiri (>= 1.6)
     rails-html-sanitizer (1.4.2)
       loofah (~> 2.3)
-<<<<<<< HEAD
-    rails_db (2.4.1)
-      activerecord
-      kaminari
-      rails (>= 5.0.0)
-      ransack (>= 2.3.2)
-      simple_form (>= 5.0.1)
-      terminal-table
-=======
->>>>>>> a227af04
     railties (6.1.6)
       actionpack (= 6.1.6)
       activesupport (= 6.1.6)
@@ -241,15 +179,7 @@
     rainbow (3.1.1)
     raindrops (0.20.0)
     rake (13.0.6)
-<<<<<<< HEAD
-    ransack (3.2.1)
-      activerecord (>= 6.1.5)
-      activesupport (>= 6.1.5)
-      i18n
-    regexp_parser (2.4.0)
-=======
     regexp_parser (2.5.0)
->>>>>>> a227af04
     rexml (3.2.5)
     rtf (0.3.3)
     rubocop (0.89.0)
@@ -369,10 +299,6 @@
   mry
   mysql2
   rack-cors
-<<<<<<< HEAD
-  rails (~> 6.1)
-=======
->>>>>>> a227af04
   rails-controller-testing
   railties (~> 6.1)
   rtf
