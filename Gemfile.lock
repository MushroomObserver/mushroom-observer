GIT
  remote: https://github.com/MushroomObserver/acts_as_versioned
  revision: 56891f7f915610e9f884e3a932bfb6934303b3b8
  specs:
    mo_acts_as_versioned (0.6.6)
      activerecord (>= 3.0.9)

GEM
  remote: https://rubygems.org/
  specs:
    RedCloth (4.3.4)
    actioncable (7.1.3.4)
      actionpack (= 7.1.3.4)
      activesupport (= 7.1.3.4)
      nio4r (~> 2.0)
      websocket-driver (>= 0.6.1)
      zeitwerk (~> 2.6)
    actionmailer (7.1.3.4)
      actionpack (= 7.1.3.4)
      actionview (= 7.1.3.4)
      activejob (= 7.1.3.4)
      activesupport (= 7.1.3.4)
      mail (~> 2.5, >= 2.5.4)
      net-imap
      net-pop
      net-smtp
      rails-dom-testing (~> 2.2)
    actionpack (7.1.3.4)
      actionview (= 7.1.3.4)
      activesupport (= 7.1.3.4)
      nokogiri (>= 1.8.5)
      racc
      rack (>= 2.2.4)
      rack-session (>= 1.0.1)
      rack-test (>= 0.6.3)
      rails-dom-testing (~> 2.2)
      rails-html-sanitizer (~> 1.6)
    actionview (7.1.3.4)
      activesupport (= 7.1.3.4)
      builder (~> 3.1)
      erubi (~> 1.11)
      rails-dom-testing (~> 2.2)
      rails-html-sanitizer (~> 1.6)
    activejob (7.1.3.4)
      activesupport (= 7.1.3.4)
      globalid (>= 0.3.6)
    activemodel (7.1.3.4)
      activesupport (= 7.1.3.4)
    activerecord (7.1.3.4)
      activemodel (= 7.1.3.4)
      activesupport (= 7.1.3.4)
      timeout (>= 0.4.0)
    activesupport (7.1.3.4)
      base64
      bigdecimal
      concurrent-ruby (~> 1.0, >= 1.0.2)
      connection_pool (>= 2.2.5)
      drb
      i18n (>= 1.6, < 2)
      minitest (>= 5.1)
      mutex_m
      tzinfo (~> 2.0)
    addressable (2.8.7)
      public_suffix (>= 2.0.2, < 7.0)
    ansi (1.5.0)
    arel-helpers (2.14.0)
      activerecord (>= 3.1.0, < 8)
    arel_extensions (2.1.9)
      activerecord (>= 6.0)
    ast (2.4.2)
    autoprefixer-rails (10.4.16.0)
      execjs (~> 2)
    base64 (0.2.0)
    bcrypt (3.1.20)
    bigdecimal (3.1.8)
    bindex (0.8.1)
    blankslate (3.1.3)
    bootstrap-sass (3.4.1)
      autoprefixer-rails (>= 5.2.1)
      sassc (>= 2.0.0)
    brakeman (6.2.1)
      racc
    browser (6.0.0)
    builder (3.3.0)
    bullet (7.2.0)
      activesupport (>= 3.0.0)
      uniform_notifier (~> 1.11)
    cache_with_locale (0.0.3)
      actionview
      activesupport
      railties
    capybara (3.40.0)
      addressable
      matrix
      mini_mime (>= 0.1.3)
      nokogiri (~> 1.11)
      rack (>= 1.6.0)
      rack-test (>= 0.6.3)
      regexp_parser (>= 1.5, < 3.0)
      xpath (~> 3.2)
    chunky_png (1.4.0)
    concurrent-ruby (1.3.4)
    connection_pool (2.4.1)
    crack (1.0.0)
      bigdecimal
      rexml
    crass (1.0.6)
    css_parser (1.17.1)
      addressable
    cuprite (0.15.1)
      capybara (~> 3.0)
      ferrum (~> 0.15.0)
    dartsass-sprockets (3.1.0)
      railties (>= 4.0.0)
      sassc-embedded (~> 1.69)
      sprockets (> 3.0)
      sprockets-rails
      tilt
    database_cleaner-active_record (2.2.0)
      activerecord (>= 5.a)
      database_cleaner-core (~> 2.0.0)
    database_cleaner-core (2.0.1)
    date (3.3.4)
    debug (1.9.2)
      irb (~> 1.10)
      reline (>= 0.3.8)
    docile (1.4.0)
    domain_name (0.6.20240107)
    drb (2.2.1)
    erubi (1.13.0)
    et-orbi (1.2.11)
      tzinfo
    execjs (2.9.1)
    faraday (2.10.0)
      faraday-net_http (>= 2.0, < 3.2)
      logger
    faraday-net_http (3.1.0)
      net-http
    fastimage (2.3.1)
    ferrum (0.15)
      addressable (~> 2.5)
      concurrent-ruby (~> 1.1)
      webrick (~> 1.7)
      websocket-driver (~> 0.7)
    ffi (1.17.0-arm64-darwin)
    ffi (1.17.0-x86_64-darwin)
    ffi (1.17.0-x86_64-linux-gnu)
    fugit (1.11.1)
      et-orbi (~> 1, >= 1.2.11)
      raabro (~> 1.4)
    globalid (1.2.1)
      activesupport (>= 6.1)
    google-protobuf (4.27.2-arm64-darwin)
      bigdecimal
      rake (>= 13)
    google-protobuf (4.27.2-x86_64-darwin)
      bigdecimal
      rake (>= 13)
    google-protobuf (4.27.2-x86_64-linux)
      bigdecimal
      rake (>= 13)
    hashdiff (1.1.0)
    hashie (5.0.0)
    http-accept (1.7.0)
    http-cookie (1.0.6)
      domain_name (~> 0.5)
    httparty (0.21.0)
      mini_mime (>= 1.0.0)
      multi_xml (>= 0.5.2)
    i18n (1.14.4)
      concurrent-ruby (~> 1.0)
    importmap-rails (2.0.1)
      actionpack (>= 6.0.0)
      activesupport (>= 6.0.0)
      railties (>= 6.0.0)
    io-console (0.7.2)
    irb (1.14.0)
      rdoc (>= 4.0.0)
      reline (>= 0.4.2)
    jbuilder (2.12.0)
      actionview (>= 5.0.0)
      activesupport (>= 5.0.0)
    json (2.7.2)
    jwt (2.8.2)
      base64
    language_server-protocol (3.17.0.3)
    libv8-node (21.7.2.0-arm64-darwin)
    libv8-node (21.7.2.0-x86_64-darwin)
    libv8-node (21.7.2.0-x86_64-linux)
    logger (1.6.0)
    loofah (2.22.0)
      crass (~> 1.0.2)
      nokogiri (>= 1.12.0)
    mail (2.8.1)
      mini_mime (>= 0.1.1)
      net-imap
      net-pop
      net-smtp
    matrix (0.4.2)
    mime-types (3.5.2)
      mime-types-data (~> 3.2015)
    mime-types-data (3.2024.0702)
    mimemagic (0.4.3)
      nokogiri (~> 1)
      rake
    mini_mime (1.1.5)
    mini_racer (0.12.0)
      libv8-node (~> 21.7.2.0)
    minitest (5.24.1)
    minitest-reporters (1.7.1)
      ansi
      builder
      minitest (>= 5.0)
      ruby-progressbar
    multi_xml (0.6.0)
    mutex_m (0.2.0)
    net-http (0.4.1)
      uri
    net-imap (0.4.14)
      date
      net-protocol
    net-pop (0.1.2)
      net-protocol
    net-protocol (0.2.2)
      timeout
    net-smtp (0.5.0)
      net-protocol
    netrc (0.11.0)
    newrelic_rpm (9.11.0)
    nio4r (2.7.3)
    nokogiri (1.16.6-arm64-darwin)
      racc (~> 1.4)
    nokogiri (1.16.6-x86_64-darwin)
      racc (~> 1.4)
    nokogiri (1.16.6-x86_64-linux)
      racc (~> 1.4)
    oauth2 (2.0.9)
      faraday (>= 0.17.3, < 3.0)
      jwt (>= 1.0, < 3.0)
      multi_xml (~> 0.5)
      rack (>= 1.2, < 4)
      snaky_hash (~> 2.0)
      version_gem (~> 1.1)
    parallel (1.25.1)
    parser (3.3.4.0)
      ast (~> 2.4.1)
      racc
    pdf-core (0.9.0)
    prawn (2.4.0)
      pdf-core (~> 0.9.0)
      ttfunk (~> 1.7)
    prawn-manual_builder (0.4.0)
      prawn (~> 2.4.0)
      prism (~> 0.22.0)
    prawn-svg (0.35.1)
      css_parser (~> 1.6)
      matrix (~> 0.4.2)
      prawn (>= 0.11.1, < 3)
      rexml (>= 3.2.0, < 4)
    prism (0.22.0)
    psych (5.1.2)
      stringio
    public_suffix (6.0.0)
    puma (6.4.2)
      nio4r (~> 2.0)
    raabro (1.4.0)
    racc (1.8.1)
    rack (3.1.7)
    rack-session (2.0.0)
      rack (>= 3.0.0)
    rack-test (2.1.0)
      rack (>= 1.3)
    rackup (2.1.0)
      rack (>= 3)
      webrick (~> 1.8)
    rails-controller-testing (1.0.5)
      actionpack (>= 5.0.1.rc1)
      actionview (>= 5.0.1.rc1)
      activesupport (>= 5.0.1.rc1)
    rails-dom-testing (2.2.0)
      activesupport (>= 5.0.0)
      minitest
      nokogiri (>= 1.6)
    rails-html-sanitizer (1.6.0)
      loofah (~> 2.21)
      nokogiri (~> 1.14)
    railties (7.1.3.4)
      actionpack (= 7.1.3.4)
      activesupport (= 7.1.3.4)
      irb
      rackup (>= 1.0.0)
      rake (>= 12.2)
      thor (~> 1.0, >= 1.2.2)
      zeitwerk (~> 2.6)
    rainbow (3.1.1)
    rake (13.2.1)
    rbtree (0.4.6)
    rdoc (6.7.0)
      psych (>= 4.0.0)
    redis (4.8.1)
    regexp_parser (2.9.2)
    reline (0.5.9)
      io-console (~> 0.5)
    requestjs-rails (0.0.11)
      railties (>= 6.1.0)
<<<<<<< HEAD
    rest-client (2.1.0)
      http-accept (>= 1.7.0, < 2.0)
      http-cookie (>= 1.0.2, < 2.0)
      mime-types (>= 1.16, < 4.0)
      netrc (~> 0.8)
    rexml (3.3.4)
=======
    rexml (3.3.6)
>>>>>>> 85ad1335
      strscan
    rqrcode (2.2.0)
      chunky_png (~> 1.0)
      rqrcode_core (~> 1.0)
    rqrcode_core (1.2.0)
    rtf (0.3.3)
    rubocop (1.65.1)
      json (~> 2.3)
      language_server-protocol (>= 3.17.0)
      parallel (~> 1.10)
      parser (>= 3.3.0.2)
      rainbow (>= 2.2.2, < 4.0)
      regexp_parser (>= 2.4, < 3.0)
      rexml (>= 3.2.5, < 4.0)
      rubocop-ast (>= 1.31.1, < 2.0)
      ruby-progressbar (~> 1.7)
      unicode-display_width (>= 2.4.0, < 3.0)
    rubocop-ast (1.31.3)
      parser (>= 3.3.1.0)
    rubocop-performance (1.21.1)
      rubocop (>= 1.48.1, < 2.0)
      rubocop-ast (>= 1.31.1, < 2.0)
    rubocop-rails (2.25.1)
      activesupport (>= 4.2.0)
      rack (>= 1.1)
      rubocop (>= 1.33.0, < 2.0)
      rubocop-ast (>= 1.31.1, < 2.0)
    rubocop-thread_safety (0.5.1)
      rubocop (>= 0.90.0)
    ruby-progressbar (1.13.0)
    rubyzip (2.3.2)
    sass-embedded (1.77.8-arm64-darwin)
      google-protobuf (~> 4.26)
    sass-embedded (1.77.8-x86_64-darwin)
      google-protobuf (~> 4.26)
    sass-embedded (1.77.8-x86_64-linux-gnu)
      google-protobuf (~> 4.26)
    sassc (2.4.0)
      ffi (~> 1.9)
    sassc-embedded (1.77.7)
      sass-embedded (~> 1.77)
    set (1.1.0)
    simplecov (0.22.0)
      docile (~> 1.1)
      simplecov-html (~> 0.11)
      simplecov_json_formatter (~> 0.1)
    simplecov-html (0.12.3)
    simplecov-lcov (0.8.0)
    simplecov_json_formatter (0.1.4)
    snaky_hash (2.0.1)
      hashie
      version_gem (~> 1.1, >= 1.1.1)
    solid_cache (0.6.0)
      activejob (>= 7)
      activerecord (>= 7)
      railties (>= 7)
    solid_queue (0.3.3)
      activejob (>= 7.1)
      activerecord (>= 7.1)
      concurrent-ruby (>= 1.3.1)
      fugit (~> 1.11.0)
      railties (>= 7.1)
    sorted_set (1.0.3)
      rbtree
      set (~> 1.0)
    sprockets (4.2.1)
      concurrent-ruby (~> 1.0)
      rack (>= 2.2.4, < 4)
    sprockets-rails (3.5.1)
      actionpack (>= 6.1)
      activesupport (>= 6.1)
      sprockets (>= 3.0.0)
    stimulus-rails (1.3.3)
      railties (>= 6.0.0)
    stringio (3.1.1)
    strscan (3.1.0)
    terser (1.2.3)
      execjs (>= 0.3.0, < 3)
    thor (1.3.1)
    tilt (2.4.0)
    timeout (0.4.1)
    trilogy (2.8.1)
    ttfunk (1.8.0)
      bigdecimal (~> 3.1)
    turbo-rails (2.0.5)
      actionpack (>= 6.0.0)
      activejob (>= 6.0.0)
      railties (>= 6.0.0)
    tzinfo (2.0.6)
      concurrent-ruby (~> 1.0)
    unicode-display_width (2.5.0)
    uniform_notifier (1.16.0)
    uri (0.13.0)
    version_gem (1.1.4)
    web-console (4.2.1)
      actionview (>= 6.0.0)
      activemodel (>= 6.0.0)
      bindex (>= 0.4.0)
      railties (>= 6.0.0)
    webmock (3.23.1)
      addressable (>= 2.8.0)
      crack (>= 0.3.2)
      hashdiff (>= 0.4.0, < 2.0.0)
    webrick (1.8.1)
    websocket-driver (0.7.6)
      websocket-extensions (>= 0.1.0)
    websocket-extensions (0.1.5)
    xmlrpc (0.3.3)
      webrick
    xpath (3.2.0)
      nokogiri (~> 1.8)
    zeitwerk (2.6.16)

PLATFORMS
  arm64-darwin-21
  arm64-darwin-22
  arm64-darwin-23
  x86_64-darwin-20
  x86_64-darwin-21
  x86_64-darwin-22
  x86_64-darwin-23
  x86_64-linux

DEPENDENCIES
  RedCloth
  actioncable (~> 7.1.3)
  actionmailer (~> 7.1.3)
  actionpack (~> 7.1.3)
  actionview (~> 7.1.3)
  activejob (~> 7.1.3)
  activemodel (~> 7.1.3)
  activerecord (~> 7.1.3)
  activesupport (~> 7.1.3)
  arel-helpers
  arel_extensions
  bcrypt
  blankslate
  bootstrap-sass
  brakeman
  browser
  bullet
  bundler
  cache_with_locale
  capybara
  cuprite
  dartsass-sprockets
  database_cleaner-active_record
  debug
  fastimage
  httparty
  i18n
  importmap-rails
  jbuilder
  mimemagic
  mini_racer
  minitest
  minitest-reporters
  mo_acts_as_versioned (>= 0.6.6)!
  newrelic_rpm
  oauth2
  prawn
  prawn-manual_builder
  prawn-svg
  puma
  rails-controller-testing
  railties (~> 7.1.3)
  redis (~> 4.0)
  requestjs-rails
  rest-client
  rqrcode
  rtf
  rubocop
  rubocop-performance
  rubocop-rails
  rubocop-thread_safety
  rubyzip (~> 2.3.0)
  simplecov
  simplecov-lcov
  solid_cache
  solid_queue
  sorted_set
  sprockets (~> 4.2.1)
  sprockets-rails
  stimulus-rails
  terser
  trilogy
  turbo-rails
  web-console
  webmock
  xmlrpc

RUBY VERSION
   ruby 3.3.0p0

BUNDLED WITH
   2.3.26<|MERGE_RESOLUTION|>--- conflicted
+++ resolved
@@ -303,16 +303,12 @@
       io-console (~> 0.5)
     requestjs-rails (0.0.11)
       railties (>= 6.1.0)
-<<<<<<< HEAD
     rest-client (2.1.0)
       http-accept (>= 1.7.0, < 2.0)
       http-cookie (>= 1.0.2, < 2.0)
       mime-types (>= 1.16, < 4.0)
       netrc (~> 0.8)
-    rexml (3.3.4)
-=======
     rexml (3.3.6)
->>>>>>> 85ad1335
       strscan
     rqrcode (2.2.0)
       chunky_png (~> 1.0)
