GIT
  remote: https://github.com/MushroomObserver/acts_as_versioned/
  revision: dbb4a9eb9a33deccdc6041b1c44b2a577acda0a4
  specs:
    cure_acts_as_versioned (0.6.3)
      activerecord (>= 3.0.9)

GEM
  remote: https://rubygems.org/
  specs:
    RedCloth (4.3.2)
    actioncable (5.2.4.4)
      actionpack (= 5.2.4.4)
      nio4r (~> 2.0)
      websocket-driver (>= 0.6.1)
    actionmailer (5.2.4.4)
      actionpack (= 5.2.4.4)
      actionview (= 5.2.4.4)
      activejob (= 5.2.4.4)
      mail (~> 2.5, >= 2.5.4)
      rails-dom-testing (~> 2.0)
    actionpack (5.2.4.4)
      actionview (= 5.2.4.4)
      activesupport (= 5.2.4.4)
      rack (~> 2.0, >= 2.0.8)
      rack-test (>= 0.6.3)
      rails-dom-testing (~> 2.0)
      rails-html-sanitizer (~> 1.0, >= 1.0.2)
    actionview (5.2.4.4)
      activesupport (= 5.2.4.4)
      builder (~> 3.1)
      erubi (~> 1.4)
      rails-dom-testing (~> 2.0)
      rails-html-sanitizer (~> 1.0, >= 1.0.3)
    activejob (5.2.4.4)
      activesupport (= 5.2.4.4)
      globalid (>= 0.3.6)
    activemodel (5.2.4.4)
      activesupport (= 5.2.4.4)
    activerecord (5.2.4.4)
      activemodel (= 5.2.4.4)
      activesupport (= 5.2.4.4)
      arel (>= 9.0)
    activestorage (5.2.4.4)
      actionpack (= 5.2.4.4)
      activerecord (= 5.2.4.4)
      marcel (~> 0.3.1)
    activesupport (5.2.4.4)
      concurrent-ruby (~> 1.0, >= 1.0.2)
      i18n (>= 0.7, < 2)
      minitest (~> 5.1)
      tzinfo (~> 1.1)
    addressable (2.7.0)
      public_suffix (>= 2.0.2, < 5.0)
    ansi (1.5.0)
    arel (9.0.0)
    ast (2.4.1)
    autoprefixer-rails (9.7.6)
      execjs
    aws-eventstream (1.1.0)
    aws-partitions (1.321.0)
    aws-sdk-core (3.96.1)
      aws-eventstream (~> 1, >= 1.0.2)
      aws-partitions (~> 1, >= 1.239.0)
      aws-sigv4 (~> 1.1)
      jmespath (~> 1.0)
    aws-sdk-kms (1.31.0)
      aws-sdk-core (~> 3, >= 3.71.0)
      aws-sigv4 (~> 1.1)
    aws-sdk-s3 (1.66.0)
      aws-sdk-core (~> 3, >= 3.96.1)
      aws-sdk-kms (~> 1)
      aws-sigv4 (~> 1.1)
    aws-sigv4 (1.1.3)
      aws-eventstream (~> 1.0, >= 1.0.2)
    bindex (0.8.1)
    blankslate (3.1.3)
    bootstrap-sass (3.4.1)
      autoprefixer-rails (>= 5.2.1)
      sassc (>= 2.0.0)
    brakeman (4.10.0)
    browser (4.1.0)
    builder (3.2.4)
    byebug (11.1.3)
    capybara (3.32.2)
      addressable
      mini_mime (>= 0.1.3)
      nokogiri (~> 1.8)
      rack (>= 1.6.0)
      rack-test (>= 0.6.3)
      regexp_parser (~> 1.5)
      xpath (~> 3.2)
    coffee-rails (5.0.0)
      coffee-script (>= 2.2.0)
      railties (>= 5.2.0)
    coffee-script (2.4.1)
      coffee-script-source
      execjs
    coffee-script-source (1.12.2)
    concurrent-ruby (1.1.7)
    coveralls (0.8.23)
      json (>= 1.8, < 3)
      simplecov (~> 0.16.1)
      term-ansicolor (~> 1.3)
      thor (>= 0.19.4, < 2.0)
      tins (~> 1.6)
    crack (0.4.3)
      safe_yaml (~> 1.0.0)
    crass (1.0.6)
    docile (1.3.2)
    erubi (1.9.0)
    execjs (2.7.0)
    ffi (1.12.2)
    globalid (0.4.2)
      activesupport (>= 4.2.0)
    hashdiff (1.0.1)
    i18n (1.8.5)
      concurrent-ruby (~> 1.0)
    jbuilder (2.10.0)
      activesupport (>= 5.0.0)
    jmespath (1.4.0)
    jquery-rails (4.4.0)
      rails-dom-testing (>= 1, < 3)
      railties (>= 4.2.0)
      thor (>= 0.14, < 2.0)
    jquery-slick-rails (1.9.0)
      railties (>= 3.1)
    json (2.3.0)
    kgio (2.11.3)
<<<<<<< HEAD
    levenshtein (0.2.2)
    libv8 (3.16.14.19)
=======
    libv8 (8.4.255.0)
>>>>>>> ac0310f4
    loofah (2.7.0)
      crass (~> 1.0.2)
      nokogiri (>= 1.5.9)
    mail (2.7.0)
      mini_mime (>= 0.1.1)
    marcel (0.3.3)
      mimemagic (~> 0.3.2)
    method_source (1.0.0)
    mimemagic (0.3.5)
    mini_mime (1.0.2)
    mini_portile2 (2.4.0)
    mini_racer (0.3.1)
      libv8 (~> 8.4.255)
    minitest (5.14.2)
    minitest-reporters (1.4.2)
      ansi
      builder
      minitest (>= 5.0)
      ruby-progressbar
    mocha (1.11.2)
    mry (0.78.0.0)
      rubocop (>= 0.41.0)
    mysql2 (0.5.3)
    nio4r (2.5.4)
    nokogiri (1.10.10)
      mini_portile2 (~> 2.4.0)
    parallel (1.19.2)
    parser (2.7.1.4)
      ast (~> 2.4.1)
    public_suffix (4.0.5)
    rack (2.2.3)
    rack-test (1.1.0)
      rack (>= 1.0, < 3)
    rails (5.2.4.4)
      actioncable (= 5.2.4.4)
      actionmailer (= 5.2.4.4)
      actionpack (= 5.2.4.4)
      actionview (= 5.2.4.4)
      activejob (= 5.2.4.4)
      activemodel (= 5.2.4.4)
      activerecord (= 5.2.4.4)
      activestorage (= 5.2.4.4)
      activesupport (= 5.2.4.4)
      bundler (>= 1.3.0)
      railties (= 5.2.4.4)
      sprockets-rails (>= 2.0.0)
    rails-controller-testing (1.0.4)
      actionpack (>= 5.0.1.x)
      actionview (>= 5.0.1.x)
      activesupport (>= 5.0.1.x)
    rails-dom-testing (2.0.3)
      activesupport (>= 4.2.0)
      nokogiri (>= 1.6)
    rails-html-sanitizer (1.3.0)
      loofah (~> 2.3)
    railties (5.2.4.4)
      actionpack (= 5.2.4.4)
      activesupport (= 5.2.4.4)
      method_source
      rake (>= 0.8.7)
      thor (>= 0.19.0, < 2.0)
    rainbow (3.0.0)
    raindrops (0.19.1)
    rake (13.0.1)
    regexp_parser (1.7.1)
    rexml (3.2.4)
    rtf (0.3.3)
    rubocop (0.89.0)
      parallel (~> 1.10)
      parser (>= 2.7.1.1)
      rainbow (>= 2.2.2, < 4.0)
      regexp_parser (>= 1.7)
      rexml
      rubocop-ast (>= 0.1.0, < 1.0)
      ruby-progressbar (~> 1.7)
      unicode-display_width (>= 1.4.0, < 2.0)
    rubocop-ast (0.3.0)
      parser (>= 2.7.1.4)
    rubocop-performance (1.6.0)
      rubocop (>= 0.71.0)
    rubocop-rails (2.5.2)
      activesupport
      rack (>= 1.1)
      rubocop (>= 0.72.0)
    ruby-progressbar (1.10.1)
    rubyzip (2.3.0)
    safe_yaml (1.0.5)
    sassc (2.3.0)
      ffi (~> 1.9)
    sassc-rails (2.1.2)
      railties (>= 4.0.0)
      sassc (>= 2.0)
      sprockets (> 3.0)
      sprockets-rails
      tilt
    simple_enum (2.3.2)
      activesupport (>= 4.0.0)
    simplecov (0.16.1)
      docile (~> 1.1)
      json (>= 1.8, < 3)
      simplecov-html (~> 0.10.0)
    simplecov-html (0.10.2)
    sprockets (4.0.2)
      concurrent-ruby (~> 1.0)
      rack (> 1, < 3)
    sprockets-rails (3.2.2)
      actionpack (>= 4.0)
      activesupport (>= 4.0)
      sprockets (>= 3.0.0)
    sync (0.5.0)
    term-ansicolor (1.7.1)
      tins (~> 1.0)
    thor (1.0.1)
    thread_safe (0.3.6)
    tilt (2.0.10)
    tins (1.25.0)
      sync
    tzinfo (1.2.7)
      thread_safe (~> 0.1)
    uglifier (4.2.0)
      execjs (>= 0.3.0, < 3)
    unicode-display_width (1.7.0)
    unicorn (5.4.1)
      kgio (~> 2.6)
      raindrops (~> 0.7)
    web-console (3.7.0)
      actionview (>= 5.0)
      activemodel (>= 5.0)
      bindex (>= 0.4.0)
      railties (>= 5.0)
    webmock (3.8.3)
      addressable (>= 2.3.6)
      crack (>= 0.3.2)
      hashdiff (>= 0.4.0, < 2.0.0)
    websocket-driver (0.7.3)
      websocket-extensions (>= 0.1.0)
    websocket-extensions (0.1.5)
    xmlrpc (0.3.0)
    xpath (3.2.0)
      nokogiri (~> 1.8)

PLATFORMS
  ruby

DEPENDENCIES
  RedCloth
  aws-sdk-s3
  blankslate
  bootstrap-sass
  brakeman
  browser
  byebug
  capybara
  coffee-rails
  coveralls
  cure_acts_as_versioned!
  i18n
  jbuilder
  jquery-rails
  jquery-slick-rails
  levenshtein
  mail (= 2.7.0)
  mimemagic
  mini_racer
  minitest
  minitest-reporters
  mocha
  mry
  mysql2
  rails (~> 5.2.2)
  rails-controller-testing
  rtf
  rubocop (= 0.89)
  rubocop-performance
  rubocop-rails
  rubyzip
  sassc-rails
  simple_enum
  sprockets
  uglifier
  unicorn (= 5.4.1)
  web-console
  webmock
  xmlrpc

BUNDLED WITH
   2.1.4<|MERGE_RESOLUTION|>--- conflicted
+++ resolved
@@ -127,12 +127,7 @@
       railties (>= 3.1)
     json (2.3.0)
     kgio (2.11.3)
-<<<<<<< HEAD
-    levenshtein (0.2.2)
-    libv8 (3.16.14.19)
-=======
     libv8 (8.4.255.0)
->>>>>>> ac0310f4
     loofah (2.7.0)
       crass (~> 1.0.2)
       nokogiri (>= 1.5.9)
@@ -293,7 +288,6 @@
   jbuilder
   jquery-rails
   jquery-slick-rails
-  levenshtein
   mail (= 2.7.0)
   mimemagic
   mini_racer
