GIT
  remote: https://github.com/MushroomObserver/acts_as_versioned/
  revision: 56891f7f915610e9f884e3a932bfb6934303b3b8
  specs:
    mo_acts_as_versioned (0.6.6)
      activerecord (>= 3.0.9)

GEM
  remote: https://rubygems.org/
  specs:
    RedCloth (4.3.3)
    actioncable (7.1.3.2)
      actionpack (= 7.1.3.2)
      activesupport (= 7.1.3.2)
      nio4r (~> 2.0)
      websocket-driver (>= 0.6.1)
      zeitwerk (~> 2.6)
    actionmailer (7.1.3.2)
      actionpack (= 7.1.3.2)
      actionview (= 7.1.3.2)
      activejob (= 7.1.3.2)
      activesupport (= 7.1.3.2)
      mail (~> 2.5, >= 2.5.4)
      net-imap
      net-pop
      net-smtp
      rails-dom-testing (~> 2.2)
    actionpack (7.1.3.2)
      actionview (= 7.1.3.2)
      activesupport (= 7.1.3.2)
      nokogiri (>= 1.8.5)
      racc
      rack (>= 2.2.4)
      rack-session (>= 1.0.1)
      rack-test (>= 0.6.3)
      rails-dom-testing (~> 2.2)
      rails-html-sanitizer (~> 1.6)
    actionview (7.1.3.2)
      activesupport (= 7.1.3.2)
      builder (~> 3.1)
      erubi (~> 1.11)
      rails-dom-testing (~> 2.2)
      rails-html-sanitizer (~> 1.6)
    activejob (7.1.3.2)
      activesupport (= 7.1.3.2)
      globalid (>= 0.3.6)
    activemodel (7.1.3.2)
      activesupport (= 7.1.3.2)
    activerecord (7.1.3.2)
      activemodel (= 7.1.3.2)
      activesupport (= 7.1.3.2)
      timeout (>= 0.4.0)
    activesupport (7.1.3.2)
      base64
      bigdecimal
      concurrent-ruby (~> 1.0, >= 1.0.2)
      connection_pool (>= 2.2.5)
      drb
      i18n (>= 1.6, < 2)
      minitest (>= 5.1)
      mutex_m
      tzinfo (~> 2.0)
    addressable (2.8.6)
      public_suffix (>= 2.0.2, < 6.0)
    ansi (1.5.0)
    arel-helpers (2.14.0)
      activerecord (>= 3.1.0, < 8)
    arel_extensions (2.1.8)
      activerecord (>= 6.0)
    ast (2.4.2)
    autoprefixer-rails (10.4.16.0)
      execjs (~> 2)
    base64 (0.2.0)
    bcrypt (3.1.20)
    bigdecimal (3.1.6)
    bindex (0.8.1)
    blankslate (3.1.3)
    bootstrap-sass (3.4.1)
      autoprefixer-rails (>= 5.2.1)
      sassc (>= 2.0.0)
    brakeman (6.1.2)
      racc
    browser (5.3.1)
    builder (3.2.4)
    bullet (7.1.6)
      activesupport (>= 3.0.0)
      uniform_notifier (~> 1.11)
    cache_with_locale (0.0.3)
      actionview
      activesupport
      railties
    capybara (3.40.0)
      addressable
      matrix
      mini_mime (>= 0.1.3)
      nokogiri (~> 1.11)
      rack (>= 1.6.0)
      rack-test (>= 0.6.3)
      regexp_parser (>= 1.5, < 3.0)
      xpath (~> 3.2)
    concurrent-ruby (1.2.3)
    connection_pool (2.4.1)
    crack (1.0.0)
      bigdecimal
      rexml
    crass (1.0.6)
    cuprite (0.15)
      capybara (~> 3.0)
      ferrum (~> 0.14.0)
<<<<<<< HEAD
    dalli (3.2.6)
    dartsass-rails (0.5.0)
      railties (>= 6.0.0)
      sass-embedded (~> 1.63)
=======
>>>>>>> 723ed91b
    database_cleaner-active_record (2.1.0)
      activerecord (>= 5.a)
      database_cleaner-core (~> 2.0.0)
    database_cleaner-core (2.0.1)
    date (3.3.4)
    debug (1.9.1)
      irb (~> 1.10)
      reline (>= 0.3.8)
    docile (1.4.0)
    drb (2.2.0)
      ruby2_keywords
    erubi (1.12.0)
    execjs (2.9.1)
    fastimage (2.3.0)
    ferrum (0.14)
      addressable (~> 2.5)
      concurrent-ruby (~> 1.1)
      webrick (~> 1.7)
      websocket-driver (>= 0.6, < 0.8)
    ffi (1.16.3)
    globalid (1.2.1)
      activesupport (>= 6.1)
    google-protobuf (3.25.3-arm64-darwin)
    google-protobuf (3.25.3-x86_64-darwin)
    google-protobuf (3.25.3-x86_64-linux)
    hashdiff (1.1.0)
    i18n (1.14.1)
      concurrent-ruby (~> 1.0)
    importmap-rails (2.0.1)
      actionpack (>= 6.0.0)
      activesupport (>= 6.0.0)
      railties (>= 6.0.0)
    io-console (0.7.2)
    irb (1.11.2)
      rdoc
      reline (>= 0.4.2)
    jbuilder (2.11.5)
      actionview (>= 5.0.0)
      activesupport (>= 5.0.0)
    json (2.7.1)
    language_server-protocol (3.17.0.3)
    libv8-node (18.16.0.0-arm64-darwin)
    libv8-node (18.16.0.0-x86_64-darwin)
    libv8-node (18.16.0.0-x86_64-linux)
    loofah (2.22.0)
      crass (~> 1.0.2)
      nokogiri (>= 1.12.0)
    mail (2.8.1)
      mini_mime (>= 0.1.1)
      net-imap
      net-pop
      net-smtp
    matrix (0.4.2)
    mimemagic (0.4.3)
      nokogiri (~> 1)
      rake
    mini_mime (1.1.5)
    mini_racer (0.8.0)
      libv8-node (~> 18.16.0.0)
    minitest (5.22.2)
    minitest-reporters (1.6.1)
      ansi
      builder
      minitest (>= 5.0)
      ruby-progressbar
    mutex_m (0.2.0)
    net-imap (0.4.10)
      date
      net-protocol
    net-pop (0.1.2)
      net-protocol
    net-protocol (0.2.2)
      timeout
    net-smtp (0.4.0.1)
      net-protocol
    newrelic_rpm (9.7.1)
    nio4r (2.7.0)
    nokogiri (1.16.2-arm64-darwin)
      racc (~> 1.4)
    nokogiri (1.16.2-x86_64-darwin)
      racc (~> 1.4)
    nokogiri (1.16.2-x86_64-linux)
      racc (~> 1.4)
    parallel (1.24.0)
    parser (3.3.0.5)
      ast (~> 2.4.1)
      racc
    prism (0.24.0)
    psych (5.1.2)
      stringio
    public_suffix (5.0.4)
    puma (6.4.2)
      nio4r (~> 2.0)
    racc (1.7.3)
    rack (3.0.9.1)
    rack-session (2.0.0)
      rack (>= 3.0.0)
    rack-test (2.1.0)
      rack (>= 1.3)
    rackup (2.1.0)
      rack (>= 3)
      webrick (~> 1.8)
    rails-controller-testing (1.0.5)
      actionpack (>= 5.0.1.rc1)
      actionview (>= 5.0.1.rc1)
      activesupport (>= 5.0.1.rc1)
    rails-dom-testing (2.2.0)
      activesupport (>= 5.0.0)
      minitest
      nokogiri (>= 1.6)
    rails-html-sanitizer (1.6.0)
      loofah (~> 2.21)
      nokogiri (~> 1.14)
    railties (7.1.3.2)
      actionpack (= 7.1.3.2)
      activesupport (= 7.1.3.2)
      irb
      rackup (>= 1.0.0)
      rake (>= 12.2)
      thor (~> 1.0, >= 1.2.2)
      zeitwerk (~> 2.6)
    rainbow (3.1.1)
    rake (13.1.0)
    rbtree (0.4.6)
    rdoc (6.6.2)
      psych (>= 4.0.0)
    redis (4.8.1)
    regexp_parser (2.9.0)
    reline (0.4.3)
      io-console (~> 0.5)
    requestjs-rails (0.0.11)
      railties (>= 6.1.0)
    rexml (3.2.6)
    rtf (0.3.3)
    rubocop (1.61.0)
      json (~> 2.3)
      language_server-protocol (>= 3.17.0)
      parallel (~> 1.10)
      parser (>= 3.3.0.2)
      rainbow (>= 2.2.2, < 4.0)
      regexp_parser (>= 1.8, < 3.0)
      rexml (>= 3.2.5, < 4.0)
      rubocop-ast (>= 1.30.0, < 2.0)
      ruby-progressbar (~> 1.7)
      unicode-display_width (>= 2.4.0, < 3.0)
    rubocop-ast (1.31.0)
      parser (>= 3.3.0.4)
      prism (>= 0.24.0)
    rubocop-performance (1.20.2)
      rubocop (>= 1.48.1, < 2.0)
      rubocop-ast (>= 1.30.0, < 2.0)
    rubocop-rails (2.23.1)
      activesupport (>= 4.2.0)
      rack (>= 1.1)
      rubocop (>= 1.33.0, < 2.0)
      rubocop-ast (>= 1.30.0, < 2.0)
    rubocop-thread_safety (0.5.1)
      rubocop (>= 0.90.0)
    ruby-progressbar (1.13.0)
    ruby2_keywords (0.0.5)
    rubyzip (2.3.2)
    sass-embedded (1.71.1-arm64-darwin)
      google-protobuf (~> 3.25)
    sass-embedded (1.71.1-x86_64-darwin)
      google-protobuf (~> 3.25)
    sass-embedded (1.71.1-x86_64-linux-gnu)
      google-protobuf (~> 3.25)
    sassc (2.4.0)
      ffi (~> 1.9)
    set (1.1.0)
    simplecov (0.22.0)
      docile (~> 1.1)
      simplecov-html (~> 0.11)
      simplecov_json_formatter (~> 0.1)
    simplecov-html (0.12.3)
    simplecov-lcov (0.8.0)
    simplecov_json_formatter (0.1.4)
    solid_cache (0.5.3)
      activejob (>= 7)
      activerecord (>= 7)
      railties (>= 7)
    sorted_set (1.0.3)
      rbtree
      set (~> 1.0)
    sprockets (4.2.1)
      concurrent-ruby (~> 1.0)
      rack (>= 2.2.4, < 4)
    sprockets-rails (3.4.2)
      actionpack (>= 5.2)
      activesupport (>= 5.2)
      sprockets (>= 3.0.0)
    stimulus-rails (1.3.3)
      railties (>= 6.0.0)
    stringio (3.1.0)
    terser (1.2.0)
      execjs (>= 0.3.0, < 3)
<<<<<<< HEAD
    thor (1.3.0)
=======
    thor (1.3.1)
    tilt (2.3.0)
>>>>>>> 723ed91b
    timeout (0.4.1)
    trilogy (2.7.0)
    turbo-rails (2.0.4)
      actionpack (>= 6.0.0)
      activejob (>= 6.0.0)
      railties (>= 6.0.0)
    tzinfo (2.0.6)
      concurrent-ruby (~> 1.0)
    unicode-display_width (2.5.0)
    uniform_notifier (1.16.0)
    web-console (4.2.1)
      actionview (>= 6.0.0)
      activemodel (>= 6.0.0)
      bindex (>= 0.4.0)
      railties (>= 6.0.0)
    webmock (3.23.0)
      addressable (>= 2.8.0)
      crack (>= 0.3.2)
      hashdiff (>= 0.4.0, < 2.0.0)
    webrick (1.8.1)
    websocket-driver (0.7.6)
      websocket-extensions (>= 0.1.0)
    websocket-extensions (0.1.5)
    xmlrpc (0.3.3)
      webrick
    xpath (3.2.0)
      nokogiri (~> 1.8)
    zeitwerk (2.6.13)

PLATFORMS
  arm64-darwin-21
  arm64-darwin-22
  arm64-darwin-23
  x86_64-darwin-20
  x86_64-darwin-21
  x86_64-darwin-22
  x86_64-darwin-23
  x86_64-linux

DEPENDENCIES
  RedCloth
  actioncable (~> 7.1.3)
  actionmailer (~> 7.1.3)
  actionpack (~> 7.1.3)
  actionview (~> 7.1.3)
  activejob (~> 7.1.3)
  activemodel (~> 7.1.3)
  activerecord (~> 7.1.3)
  activesupport (~> 7.1.3)
  arel-helpers
  arel_extensions
  bcrypt
  blankslate
  bootstrap-sass
  brakeman
  browser
  bullet
  bundler
  cache_with_locale
  capybara
  cuprite
<<<<<<< HEAD
  dalli (~> 3.2)
  dartsass-rails
=======
>>>>>>> 723ed91b
  database_cleaner-active_record
  date
  debug (>= 1.0.0)
  fastimage
  i18n
  importmap-rails
  jbuilder
  loofah
  mail
  mimemagic
  mini_racer
  minitest
  minitest-reporters
  mo_acts_as_versioned (>= 0.6.6)!
  net-imap
  net-pop
  net-smtp
  newrelic_rpm
  nokogiri
  puma
  rails-controller-testing
  rails-html-sanitizer
  railties (~> 7.1.3)
  redis (~> 4.0)
  requestjs-rails
  rtf
  rubocop
  rubocop-performance
  rubocop-rails
  rubocop-thread_safety
  rubyzip (~> 2.3.0)
  simplecov
  simplecov-lcov
  solid_cache
  sorted_set
  sprockets (~> 4.2.1)
  sprockets-rails
  stimulus-rails
  terser
  trilogy
  turbo-rails
  web-console
  webmock
  xmlrpc

RUBY VERSION
   ruby 3.3.0p0

BUNDLED WITH
   2.3.26<|MERGE_RESOLUTION|>--- conflicted
+++ resolved
@@ -107,13 +107,9 @@
     cuprite (0.15)
       capybara (~> 3.0)
       ferrum (~> 0.14.0)
-<<<<<<< HEAD
-    dalli (3.2.6)
     dartsass-rails (0.5.0)
       railties (>= 6.0.0)
       sass-embedded (~> 1.63)
-=======
->>>>>>> 723ed91b
     database_cleaner-active_record (2.1.0)
       activerecord (>= 5.a)
       database_cleaner-core (~> 2.0.0)
@@ -310,12 +306,8 @@
     stringio (3.1.0)
     terser (1.2.0)
       execjs (>= 0.3.0, < 3)
-<<<<<<< HEAD
-    thor (1.3.0)
-=======
     thor (1.3.1)
     tilt (2.3.0)
->>>>>>> 723ed91b
     timeout (0.4.1)
     trilogy (2.7.0)
     turbo-rails (2.0.4)
@@ -377,11 +369,7 @@
   cache_with_locale
   capybara
   cuprite
-<<<<<<< HEAD
-  dalli (~> 3.2)
   dartsass-rails
-=======
->>>>>>> 723ed91b
   database_cleaner-active_record
   date
   debug (>= 1.0.0)
