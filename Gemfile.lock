--- conflicted
+++ resolved
@@ -170,12 +170,7 @@
       minitest (>= 5.0)
       ruby-progressbar
     mutex_m (0.2.0)
-<<<<<<< HEAD
-    net-imap (0.4.9.1)
-=======
-    mysql2 (0.5.6)
     net-imap (0.4.10)
->>>>>>> b03354b6
       date
       net-protocol
     net-pop (0.1.2)
