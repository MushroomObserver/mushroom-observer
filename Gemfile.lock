--- conflicted
+++ resolved
@@ -50,10 +50,6 @@
       i18n (>= 1.6, < 2)
       minitest (>= 5.1)
       tzinfo (~> 2.0)
-<<<<<<< HEAD
-=======
-      zeitwerk (~> 2.3)
->>>>>>> 63c6d947
     addressable (2.8.5)
       public_suffix (>= 2.0.2, < 6.0)
     ansi (1.5.0)
@@ -103,13 +99,8 @@
     execjs (2.8.1)
     fastimage (2.2.7)
     ffi (1.15.5)
-<<<<<<< HEAD
-    globalid (1.1.0)
-      activesupport (>= 5.0)
-=======
     globalid (1.2.0)
       activesupport (>= 6.1)
->>>>>>> 63c6d947
     hashdiff (1.0.1)
     i18n (1.14.1)
       concurrent-ruby (~> 1.0)
@@ -167,10 +158,7 @@
     net-smtp (0.3.3)
       net-protocol
     newrelic_rpm (9.4.2)
-<<<<<<< HEAD
     nio4r (2.5.9)
-=======
->>>>>>> 63c6d947
     nokogiri (1.15.4-arm64-darwin)
       racc (~> 1.4)
     nokogiri (1.15.4-x86_64-linux)
@@ -184,11 +172,6 @@
     public_suffix (5.0.3)
     racc (1.7.1)
     rack (2.2.8)
-<<<<<<< HEAD
-    rack-cors (2.0.1)
-      rack (>= 2.0.0)
-=======
->>>>>>> 63c6d947
     rack-test (2.1.0)
       rack (>= 1.3)
     rails-controller-testing (1.0.5)
@@ -215,10 +198,6 @@
     rbtree (0.4.6)
     rdoc (6.5.0)
       psych (>= 4.0.0)
-<<<<<<< HEAD
-    redis (4.8.1)
-=======
->>>>>>> 63c6d947
     regexp_parser (2.8.1)
     reline (0.3.8)
       io-console (~> 0.5)
@@ -306,12 +285,9 @@
       hashdiff (>= 0.4.0, < 2.0.0)
     webrick (1.8.1)
     websocket (1.2.9)
-<<<<<<< HEAD
     websocket-driver (0.7.6)
       websocket-extensions (>= 0.1.0)
     websocket-extensions (0.1.5)
-=======
->>>>>>> 63c6d947
     xmlrpc (0.3.3)
       webrick
     xpath (3.2.0)
@@ -365,14 +341,9 @@
   newrelic_rpm
   nokogiri (>= 1.13.10)
   psych (~> 4)
-<<<<<<< HEAD
-  rack-cors
-=======
->>>>>>> 63c6d947
   rails-controller-testing
   rails-html-sanitizer (>= 1.4.4)
-  railties
-  redis (~> 4.0)
+  railties (~> 7.0)
   rtf
   rubocop
   rubocop-performance
