--- conflicted
+++ resolved
@@ -131,15 +131,11 @@
     et-orbi (1.2.11)
       tzinfo
     execjs (2.9.1)
-<<<<<<< HEAD
     exiftool (1.2.5)
       json
     exiftool_vendored (12.83.0)
       exiftool (>= 0.7.0)
-    fastimage (2.3.0)
-=======
     fastimage (2.3.1)
->>>>>>> 5583ac23
     ferrum (0.14)
       addressable (~> 2.5)
       concurrent-ruby (~> 1.1)
