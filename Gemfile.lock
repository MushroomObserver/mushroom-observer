--- conflicted
+++ resolved
@@ -339,17 +339,13 @@
       ast (~> 2.4.1)
       racc
     pdf-core (0.10.0)
-<<<<<<< HEAD
     phlex (2.3.1)
       zeitwerk (~> 2.7)
     phlex-rails (2.3.1)
       phlex (~> 2.3.0)
       railties (>= 7.1, < 9)
       zeitwerk (~> 2.7)
-    pp (0.6.2)
-=======
     pp (0.6.3)
->>>>>>> 8f44736d
       prettyprint
     prawn (2.5.0)
       matrix (~> 0.4)
