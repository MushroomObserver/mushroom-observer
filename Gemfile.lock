--- conflicted
+++ resolved
@@ -244,13 +244,8 @@
     jbuilder (2.14.1)
       actionview (>= 7.0.0)
       activesupport (>= 7.0.0)
-<<<<<<< HEAD
-    json (2.15.1)
-    jwt (2.10.2)
-=======
     json (2.15.2)
     jwt (3.1.2)
->>>>>>> 3648855c
       base64
     language_server-protocol (3.17.0.5)
     libv8-node (23.6.1.0)
@@ -431,11 +426,7 @@
       rqrcode_core (~> 2.0)
     rqrcode_core (2.0.0)
     rtf (0.3.3)
-<<<<<<< HEAD
-    rubocop (1.81.1)
-=======
     rubocop (1.81.7)
->>>>>>> 3648855c
       json (~> 2.3)
       language_server-protocol (~> 3.17.0.2)
       lint_roller (~> 1.1.0)
@@ -465,11 +456,7 @@
       rubocop-ast (>= 1.44.0, < 2.0)
     ruby-progressbar (1.13.0)
     rubyzip (3.2.2)
-<<<<<<< HEAD
-    sass-embedded (1.90.0-aarch64-linux-gnu)
-=======
     sass-embedded (1.93.3-aarch64-linux-gnu)
->>>>>>> 3648855c
       google-protobuf (~> 4.31)
     sass-embedded (1.93.3-aarch64-linux-musl)
       google-protobuf (~> 4.31)
@@ -515,11 +502,7 @@
       activejob (>= 7.2)
       activerecord (>= 7.2)
       railties (>= 7.2)
-<<<<<<< HEAD
-    solid_queue (1.2.1)
-=======
     solid_queue (1.2.4)
->>>>>>> 3648855c
       activejob (>= 7.1)
       activerecord (>= 7.1)
       concurrent-ruby (>= 1.3.1)
@@ -559,13 +542,8 @@
     unicode-display_width (3.2.0)
       unicode-emoji (~> 4.1)
     unicode-emoji (4.1.0)
-<<<<<<< HEAD
-    uniform_notifier (1.17.0)
-    uri (1.0.3)
-=======
     uniform_notifier (1.18.0)
     uri (1.1.1)
->>>>>>> 3648855c
     useragent (0.16.11)
     version_gem (1.1.9)
     web-console (4.2.1)
@@ -573,11 +551,7 @@
       activemodel (>= 6.0.0)
       bindex (>= 0.4.0)
       railties (>= 6.0.0)
-<<<<<<< HEAD
-    webmock (3.25.1)
-=======
     webmock (3.26.1)
->>>>>>> 3648855c
       addressable (>= 2.8.0)
       crack (>= 0.3.2)
       hashdiff (>= 0.4.0, < 2.0.0)
