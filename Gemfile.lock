--- conflicted
+++ resolved
@@ -25,12 +25,9 @@
       erubi (~> 1.4)
       rails-dom-testing (~> 2.0)
       rails-html-sanitizer (~> 1.0, >= 1.0.3)
-<<<<<<< HEAD
     active_link_to (1.0.5)
       actionpack
       addressable
-=======
->>>>>>> f0ba023b
     activejob (5.2.4.3)
       activesupport (= 5.2.4.3)
       globalid (>= 0.3.6)
@@ -72,7 +69,6 @@
       aws-sigv4 (~> 1.1)
     aws-sigv4 (1.1.3)
       aws-eventstream (~> 1.0, >= 1.0.2)
-<<<<<<< HEAD
     babel-source (5.8.35)
     babel-transpiler (0.7.0)
       babel-source (>= 4.0, < 6)
@@ -83,13 +79,6 @@
       autoprefixer-rails (>= 9.1.0)
       popper_js (>= 1.14.3, < 2)
       sassc-rails (>= 2.0.0)
-=======
-    bindex (0.8.1)
-    blankslate (3.1.3)
-    bootstrap-sass (3.4.1)
-      autoprefixer-rails (>= 5.2.1)
-      sassc (>= 2.0.0)
->>>>>>> f0ba023b
     brakeman (4.8.2)
     browser (4.1.0)
     builder (3.2.4)
@@ -125,23 +114,17 @@
     erubi (1.9.0)
     execjs (2.7.0)
     ffi (1.12.2)
-<<<<<<< HEAD
     geocoder (1.6.2)
     geokit (1.13.1)
-=======
->>>>>>> f0ba023b
     globalid (0.4.2)
       activesupport (>= 4.2.0)
     hashdiff (1.0.1)
     i18n (1.8.2)
       concurrent-ruby (~> 1.0)
-<<<<<<< HEAD
     inline_svg (1.7.1)
       activesupport (>= 3.0)
       nokogiri (>= 1.6)
     jaro_winkler (1.5.4)
-=======
->>>>>>> f0ba023b
     jbuilder (2.10.0)
       activesupport (>= 5.0.0)
     jmespath (1.4.0)
@@ -149,7 +132,6 @@
       rails-dom-testing (>= 1, < 3)
       railties (>= 4.2.0)
       thor (>= 0.14, < 2.0)
-<<<<<<< HEAD
     json (2.3.0)
     kaminari (1.2.0)
       activesupport (>= 4.1.0)
@@ -166,13 +148,6 @@
     kgio (2.11.3)
     libv8 (7.3.492.27.1)
     lightbox-bootstrap-rails (5.1.0.1)
-=======
-    jquery-slick-rails (1.9.0)
-      railties (>= 3.1)
-    json (2.3.0)
-    kgio (2.11.3)
-    libv8 (3.16.14.19)
->>>>>>> f0ba023b
     loofah (2.5.0)
       crass (~> 1.0.2)
       nokogiri (>= 1.5.9)
@@ -184,11 +159,8 @@
     mimemagic (0.3.5)
     mini_mime (1.0.2)
     mini_portile2 (2.4.0)
-<<<<<<< HEAD
     mini_racer (0.2.9)
       libv8 (>= 6.9.411)
-=======
->>>>>>> f0ba023b
     minitest (5.14.1)
     minitest-reporters (1.4.2)
       ansi
@@ -205,12 +177,9 @@
     parallel (1.19.1)
     parser (2.7.1.3)
       ast (~> 2.4.0)
-<<<<<<< HEAD
     polyamorous (2.3.2)
       activerecord (>= 5.2.1)
     popper_js (1.16.0)
-=======
->>>>>>> f0ba023b
     public_suffix (4.0.5)
     rack (2.2.2)
     rack-test (1.1.0)
@@ -237,7 +206,6 @@
       nokogiri (>= 1.6)
     rails-html-sanitizer (1.3.0)
       loofah (~> 2.3)
-<<<<<<< HEAD
     rails_db (2.3.1)
       activerecord
       kaminari
@@ -245,8 +213,6 @@
       ransack (>= 2.3.2)
       simple_form (>= 5.0.1)
       terminal-table
-=======
->>>>>>> f0ba023b
     railties (5.2.4.3)
       actionpack (= 5.2.4.3)
       activesupport (= 5.2.4.3)
@@ -256,7 +222,6 @@
     rainbow (3.0.0)
     raindrops (0.19.1)
     rake (13.0.1)
-<<<<<<< HEAD
     ransack (2.3.2)
       activerecord (>= 5.2.1)
       activesupport (>= 5.2.1)
@@ -267,13 +232,6 @@
     rtf (0.3.3)
     rubocop (0.81.0)
       jaro_winkler (~> 1.5.1)
-=======
-    ref (2.0.0)
-    regexp_parser (1.7.0)
-    rexml (3.2.4)
-    rtf (0.3.3)
-    rubocop (0.83.0)
->>>>>>> f0ba023b
       parallel (~> 1.10)
       parser (>= 2.7.0.1)
       rainbow (>= 2.2.2, < 4.0)
@@ -288,11 +246,7 @@
       rubocop (>= 0.72.0)
     ruby-progressbar (1.10.1)
     safe_yaml (1.0.5)
-<<<<<<< HEAD
     sassc (2.2.1)
-=======
-    sassc (2.3.0)
->>>>>>> f0ba023b
       ffi (~> 1.9)
     sassc-rails (2.1.2)
       railties (>= 4.0.0)
@@ -324,25 +278,16 @@
     sync (0.5.0)
     term-ansicolor (1.7.1)
       tins (~> 1.0)
-<<<<<<< HEAD
     terminal-table (1.8.0)
       unicode-display_width (~> 1.1, >= 1.1.1)
-=======
-    therubyracer (0.12.3)
-      libv8 (~> 3.16.14.15)
-      ref
->>>>>>> f0ba023b
     thor (1.0.1)
     thread_safe (0.3.6)
     tilt (2.0.10)
     tins (1.25.0)
       sync
-<<<<<<< HEAD
     turbolinks (5.2.1)
       turbolinks-source (~> 5.2)
     turbolinks-source (5.2.0)
-=======
->>>>>>> f0ba023b
     tzinfo (1.2.7)
       thread_safe (~> 0.1)
     uglifier (4.2.0)
@@ -372,15 +317,11 @@
 
 DEPENDENCIES
   RedCloth
-<<<<<<< HEAD
   active_link_to
   autoprefixer-rails
   aws-sdk-s3
   babel-source
   babel-transpiler
-=======
-  aws-sdk-s3
->>>>>>> f0ba023b
   blankslate
   bootstrap (~> 4.4.1)
   brakeman
@@ -399,10 +340,7 @@
   lightbox-bootstrap-rails (~> 5.1, >= 5.1.0.1)
   mail (= 2.7.0)
   mimemagic
-<<<<<<< HEAD
   mini_racer
-=======
->>>>>>> f0ba023b
   minitest
   minitest-reporters
   mocha
@@ -418,15 +356,10 @@
   rubocop-rails
   sassc-rails
   simple_enum
-<<<<<<< HEAD
   sprockets (~> 3.7.2)
   sprockets-es6
   turbolinks
   turbolinks-source
-=======
-  sprockets
-  therubyracer
->>>>>>> f0ba023b
   uglifier
   unicorn (= 5.4.1)
   web-console
