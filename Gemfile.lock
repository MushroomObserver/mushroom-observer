GIT
  remote: https://github.com/MushroomObserver/acts_as_versioned/
  revision: 56891f7f915610e9f884e3a932bfb6934303b3b8
  specs:
    mo_acts_as_versioned (0.6.6)
      activerecord (>= 3.0.9)

GEM
  remote: https://rubygems.org/
  specs:
    RedCloth (4.3.3)
    actioncable (7.1.3.2)
      actionpack (= 7.1.3.2)
      activesupport (= 7.1.3.2)
      nio4r (~> 2.0)
      websocket-driver (>= 0.6.1)
      zeitwerk (~> 2.6)
    actionmailer (7.1.3.2)
      actionpack (= 7.1.3.2)
      actionview (= 7.1.3.2)
      activejob (= 7.1.3.2)
      activesupport (= 7.1.3.2)
      mail (~> 2.5, >= 2.5.4)
      net-imap
      net-pop
      net-smtp
      rails-dom-testing (~> 2.2)
    actionpack (7.1.3.2)
      actionview (= 7.1.3.2)
      activesupport (= 7.1.3.2)
      nokogiri (>= 1.8.5)
      racc
      rack (>= 2.2.4)
      rack-session (>= 1.0.1)
      rack-test (>= 0.6.3)
      rails-dom-testing (~> 2.2)
      rails-html-sanitizer (~> 1.6)
    actionview (7.1.3.2)
      activesupport (= 7.1.3.2)
      builder (~> 3.1)
      erubi (~> 1.11)
      rails-dom-testing (~> 2.2)
      rails-html-sanitizer (~> 1.6)
    activejob (7.1.3.2)
      activesupport (= 7.1.3.2)
      globalid (>= 0.3.6)
    activemodel (7.1.3.2)
      activesupport (= 7.1.3.2)
    activerecord (7.1.3.2)
      activemodel (= 7.1.3.2)
      activesupport (= 7.1.3.2)
      timeout (>= 0.4.0)
    activesupport (7.1.3.2)
      base64
      bigdecimal
      concurrent-ruby (~> 1.0, >= 1.0.2)
      connection_pool (>= 2.2.5)
      drb
      i18n (>= 1.6, < 2)
      minitest (>= 5.1)
      mutex_m
      tzinfo (~> 2.0)
    addressable (2.8.6)
      public_suffix (>= 2.0.2, < 6.0)
    ansi (1.5.0)
    arel-helpers (2.14.0)
      activerecord (>= 3.1.0, < 8)
    arel_extensions (2.1.8)
      activerecord (>= 6.0)
    ast (2.4.2)
    autoprefixer-rails (10.4.16.0)
      execjs (~> 2)
    base64 (0.2.0)
    bcrypt (3.1.20)
    bigdecimal (3.1.6)
    bindex (0.8.1)
    blankslate (3.1.3)
    bootstrap-sass (3.4.1)
      autoprefixer-rails (>= 5.2.1)
      sassc (>= 2.0.0)
    brakeman (6.1.2)
      racc
    browser (5.3.1)
    builder (3.2.4)
    bullet (7.1.6)
      activesupport (>= 3.0.0)
      uniform_notifier (~> 1.11)
    cache_with_locale (0.0.3)
      actionview
      activesupport
      railties
    capybara (3.40.0)
      addressable
      matrix
      mini_mime (>= 0.1.3)
      nokogiri (~> 1.11)
      rack (>= 1.6.0)
      rack-test (>= 0.6.3)
      regexp_parser (>= 1.5, < 3.0)
      xpath (~> 3.2)
    concurrent-ruby (1.2.3)
    connection_pool (2.4.1)
    crack (1.0.0)
      bigdecimal
      rexml
    crass (1.0.6)
    cuprite (0.15)
      capybara (~> 3.0)
      ferrum (~> 0.14.0)
<<<<<<< HEAD
    dartsass-rails (0.5.0)
      railties (>= 6.0.0)
      sass-embedded (~> 1.63)
=======
    dartsass-sprockets (3.1.0)
      railties (>= 4.0.0)
      sassc-embedded (~> 1.69)
      sprockets (> 3.0)
      sprockets-rails
      tilt
>>>>>>> e686df0d
    database_cleaner-active_record (2.1.0)
      activerecord (>= 5.a)
      database_cleaner-core (~> 2.0.0)
    database_cleaner-core (2.0.1)
    date (3.3.4)
    debug (1.9.1)
      irb (~> 1.10)
      reline (>= 0.3.8)
    docile (1.4.0)
    drb (2.2.0)
      ruby2_keywords
    erubi (1.12.0)
    execjs (2.9.1)
    fastimage (2.3.0)
    ferrum (0.14)
      addressable (~> 2.5)
      concurrent-ruby (~> 1.1)
      webrick (~> 1.7)
      websocket-driver (>= 0.6, < 0.8)
    ffi (1.16.3)
    globalid (1.2.1)
      activesupport (>= 6.1)
<<<<<<< HEAD
    google-protobuf (3.25.3-arm64-darwin)
    google-protobuf (3.25.3-x86_64-darwin)
    google-protobuf (3.25.3-x86_64-linux)
=======
    google-protobuf (4.26.0-arm64-darwin)
      rake (>= 13)
    google-protobuf (4.26.0-x86_64-darwin)
      rake (>= 13)
    google-protobuf (4.26.0-x86_64-linux)
      rake (>= 13)
>>>>>>> e686df0d
    hashdiff (1.1.0)
    i18n (1.14.1)
      concurrent-ruby (~> 1.0)
    importmap-rails (2.0.1)
      actionpack (>= 6.0.0)
      activesupport (>= 6.0.0)
      railties (>= 6.0.0)
    io-console (0.7.2)
    irb (1.11.2)
      rdoc
      reline (>= 0.4.2)
    jbuilder (2.11.5)
      actionview (>= 5.0.0)
      activesupport (>= 5.0.0)
    json (2.7.1)
    language_server-protocol (3.17.0.3)
    libv8-node (18.16.0.0-arm64-darwin)
    libv8-node (18.16.0.0-x86_64-darwin)
    libv8-node (18.16.0.0-x86_64-linux)
    loofah (2.22.0)
      crass (~> 1.0.2)
      nokogiri (>= 1.12.0)
    mail (2.8.1)
      mini_mime (>= 0.1.1)
      net-imap
      net-pop
      net-smtp
    matrix (0.4.2)
    mimemagic (0.4.3)
      nokogiri (~> 1)
      rake
    mini_mime (1.1.5)
    mini_racer (0.8.0)
      libv8-node (~> 18.16.0.0)
    minitest (5.22.2)
    minitest-reporters (1.6.1)
      ansi
      builder
      minitest (>= 5.0)
      ruby-progressbar
    mutex_m (0.2.0)
    net-imap (0.4.10)
      date
      net-protocol
    net-pop (0.1.2)
      net-protocol
    net-protocol (0.2.2)
      timeout
    net-smtp (0.4.0.1)
      net-protocol
    newrelic_rpm (9.7.1)
    nio4r (2.7.0)
    nokogiri (1.16.2-arm64-darwin)
      racc (~> 1.4)
    nokogiri (1.16.2-x86_64-darwin)
      racc (~> 1.4)
    nokogiri (1.16.2-x86_64-linux)
      racc (~> 1.4)
    parallel (1.24.0)
    parser (3.3.0.5)
      ast (~> 2.4.1)
      racc
    prism (0.24.0)
    psych (5.1.2)
      stringio
    public_suffix (5.0.4)
    puma (6.4.2)
      nio4r (~> 2.0)
    racc (1.7.3)
    rack (3.0.9.1)
    rack-session (2.0.0)
      rack (>= 3.0.0)
    rack-test (2.1.0)
      rack (>= 1.3)
    rackup (2.1.0)
      rack (>= 3)
      webrick (~> 1.8)
    rails-controller-testing (1.0.5)
      actionpack (>= 5.0.1.rc1)
      actionview (>= 5.0.1.rc1)
      activesupport (>= 5.0.1.rc1)
    rails-dom-testing (2.2.0)
      activesupport (>= 5.0.0)
      minitest
      nokogiri (>= 1.6)
    rails-html-sanitizer (1.6.0)
      loofah (~> 2.21)
      nokogiri (~> 1.14)
    railties (7.1.3.2)
      actionpack (= 7.1.3.2)
      activesupport (= 7.1.3.2)
      irb
      rackup (>= 1.0.0)
      rake (>= 12.2)
      thor (~> 1.0, >= 1.2.2)
      zeitwerk (~> 2.6)
    rainbow (3.1.1)
    rake (13.1.0)
    rbtree (0.4.6)
    rdoc (6.6.2)
      psych (>= 4.0.0)
    redis (4.8.1)
    regexp_parser (2.9.0)
    reline (0.4.3)
      io-console (~> 0.5)
    requestjs-rails (0.0.11)
      railties (>= 6.1.0)
    rexml (3.2.6)
    rtf (0.3.3)
    rubocop (1.61.0)
      json (~> 2.3)
      language_server-protocol (>= 3.17.0)
      parallel (~> 1.10)
      parser (>= 3.3.0.2)
      rainbow (>= 2.2.2, < 4.0)
      regexp_parser (>= 1.8, < 3.0)
      rexml (>= 3.2.5, < 4.0)
      rubocop-ast (>= 1.30.0, < 2.0)
      ruby-progressbar (~> 1.7)
      unicode-display_width (>= 2.4.0, < 3.0)
    rubocop-ast (1.31.0)
      parser (>= 3.3.0.4)
      prism (>= 0.24.0)
    rubocop-performance (1.20.2)
      rubocop (>= 1.48.1, < 2.0)
      rubocop-ast (>= 1.30.0, < 2.0)
    rubocop-rails (2.23.1)
      activesupport (>= 4.2.0)
      rack (>= 1.1)
      rubocop (>= 1.33.0, < 2.0)
      rubocop-ast (>= 1.30.0, < 2.0)
    rubocop-thread_safety (0.5.1)
      rubocop (>= 0.90.0)
    ruby-progressbar (1.13.0)
    ruby2_keywords (0.0.5)
    rubyzip (2.3.2)
<<<<<<< HEAD
    sass-embedded (1.71.1-arm64-darwin)
      google-protobuf (~> 3.25)
    sass-embedded (1.71.1-x86_64-darwin)
      google-protobuf (~> 3.25)
    sass-embedded (1.71.1-x86_64-linux-gnu)
      google-protobuf (~> 3.25)
    sassc (2.4.0)
      ffi (~> 1.9)
=======
    sass-embedded (1.72.0-arm64-darwin)
      google-protobuf (>= 3.25, < 5.0)
    sass-embedded (1.72.0-x86_64-darwin)
      google-protobuf (>= 3.25, < 5.0)
    sass-embedded (1.72.0-x86_64-linux-gnu)
      google-protobuf (>= 3.25, < 5.0)
    sassc (2.4.0)
      ffi (~> 1.9)
    sassc-embedded (1.70.1)
      sass-embedded (~> 1.70)
>>>>>>> e686df0d
    set (1.1.0)
    simplecov (0.22.0)
      docile (~> 1.1)
      simplecov-html (~> 0.11)
      simplecov_json_formatter (~> 0.1)
    simplecov-html (0.12.3)
    simplecov-lcov (0.8.0)
    simplecov_json_formatter (0.1.4)
    solid_cache (0.5.3)
      activejob (>= 7)
      activerecord (>= 7)
      railties (>= 7)
    sorted_set (1.0.3)
      rbtree
      set (~> 1.0)
    sprockets (4.2.1)
      concurrent-ruby (~> 1.0)
      rack (>= 2.2.4, < 4)
    sprockets-rails (3.4.2)
      actionpack (>= 5.2)
      activesupport (>= 5.2)
      sprockets (>= 3.0.0)
    stimulus-rails (1.3.3)
      railties (>= 6.0.0)
    stringio (3.1.0)
    terser (1.2.0)
      execjs (>= 0.3.0, < 3)
    thor (1.3.1)
    tilt (2.3.0)
    timeout (0.4.1)
    trilogy (2.7.0)
    turbo-rails (2.0.4)
      actionpack (>= 6.0.0)
      activejob (>= 6.0.0)
      railties (>= 6.0.0)
    tzinfo (2.0.6)
      concurrent-ruby (~> 1.0)
    unicode-display_width (2.5.0)
    uniform_notifier (1.16.0)
    web-console (4.2.1)
      actionview (>= 6.0.0)
      activemodel (>= 6.0.0)
      bindex (>= 0.4.0)
      railties (>= 6.0.0)
    webmock (3.23.0)
      addressable (>= 2.8.0)
      crack (>= 0.3.2)
      hashdiff (>= 0.4.0, < 2.0.0)
    webrick (1.8.1)
    websocket-driver (0.7.6)
      websocket-extensions (>= 0.1.0)
    websocket-extensions (0.1.5)
    xmlrpc (0.3.3)
      webrick
    xpath (3.2.0)
      nokogiri (~> 1.8)
    zeitwerk (2.6.13)

PLATFORMS
  arm64-darwin-21
  arm64-darwin-22
  arm64-darwin-23
  x86_64-darwin-20
  x86_64-darwin-21
  x86_64-darwin-22
  x86_64-darwin-23
  x86_64-linux

DEPENDENCIES
  RedCloth
  actioncable (~> 7.1.3)
  actionmailer (~> 7.1.3)
  actionpack (~> 7.1.3)
  actionview (~> 7.1.3)
  activejob (~> 7.1.3)
  activemodel (~> 7.1.3)
  activerecord (~> 7.1.3)
  activesupport (~> 7.1.3)
  arel-helpers
  arel_extensions
  bcrypt
  blankslate
  bootstrap-sass
  brakeman
  browser
  bullet
  bundler
  cache_with_locale
  capybara
  cuprite
<<<<<<< HEAD
  dartsass-rails
=======
  dartsass-sprockets
>>>>>>> e686df0d
  database_cleaner-active_record
  debug
  fastimage
  i18n
  importmap-rails
  jbuilder
  mimemagic
  mini_racer
  minitest
  minitest-reporters
  mo_acts_as_versioned (>= 0.6.6)!
  newrelic_rpm
  puma
  rails-controller-testing
  railties (~> 7.1.3)
  redis (~> 4.0)
  requestjs-rails
  rtf
  rubocop
  rubocop-performance
  rubocop-rails
  rubocop-thread_safety
  rubyzip (~> 2.3.0)
  simplecov
  simplecov-lcov
  solid_cache
  sorted_set
  sprockets (~> 4.2.1)
  sprockets-rails
  stimulus-rails
  terser
  trilogy
  turbo-rails
  web-console
  webmock
  xmlrpc

RUBY VERSION
   ruby 3.3.0p0

BUNDLED WITH
   2.3.26<|MERGE_RESOLUTION|>--- conflicted
+++ resolved
@@ -107,18 +107,9 @@
     cuprite (0.15)
       capybara (~> 3.0)
       ferrum (~> 0.14.0)
-<<<<<<< HEAD
     dartsass-rails (0.5.0)
       railties (>= 6.0.0)
       sass-embedded (~> 1.63)
-=======
-    dartsass-sprockets (3.1.0)
-      railties (>= 4.0.0)
-      sassc-embedded (~> 1.69)
-      sprockets (> 3.0)
-      sprockets-rails
-      tilt
->>>>>>> e686df0d
     database_cleaner-active_record (2.1.0)
       activerecord (>= 5.a)
       database_cleaner-core (~> 2.0.0)
@@ -141,18 +132,9 @@
     ffi (1.16.3)
     globalid (1.2.1)
       activesupport (>= 6.1)
-<<<<<<< HEAD
     google-protobuf (3.25.3-arm64-darwin)
     google-protobuf (3.25.3-x86_64-darwin)
     google-protobuf (3.25.3-x86_64-linux)
-=======
-    google-protobuf (4.26.0-arm64-darwin)
-      rake (>= 13)
-    google-protobuf (4.26.0-x86_64-darwin)
-      rake (>= 13)
-    google-protobuf (4.26.0-x86_64-linux)
-      rake (>= 13)
->>>>>>> e686df0d
     hashdiff (1.1.0)
     i18n (1.14.1)
       concurrent-ruby (~> 1.0)
@@ -289,7 +271,6 @@
     ruby-progressbar (1.13.0)
     ruby2_keywords (0.0.5)
     rubyzip (2.3.2)
-<<<<<<< HEAD
     sass-embedded (1.71.1-arm64-darwin)
       google-protobuf (~> 3.25)
     sass-embedded (1.71.1-x86_64-darwin)
@@ -298,18 +279,6 @@
       google-protobuf (~> 3.25)
     sassc (2.4.0)
       ffi (~> 1.9)
-=======
-    sass-embedded (1.72.0-arm64-darwin)
-      google-protobuf (>= 3.25, < 5.0)
-    sass-embedded (1.72.0-x86_64-darwin)
-      google-protobuf (>= 3.25, < 5.0)
-    sass-embedded (1.72.0-x86_64-linux-gnu)
-      google-protobuf (>= 3.25, < 5.0)
-    sassc (2.4.0)
-      ffi (~> 1.9)
-    sassc-embedded (1.70.1)
-      sass-embedded (~> 1.70)
->>>>>>> e686df0d
     set (1.1.0)
     simplecov (0.22.0)
       docile (~> 1.1)
@@ -400,11 +369,7 @@
   cache_with_locale
   capybara
   cuprite
-<<<<<<< HEAD
   dartsass-rails
-=======
-  dartsass-sprockets
->>>>>>> e686df0d
   database_cleaner-active_record
   debug
   fastimage
