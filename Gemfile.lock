--- conflicted
+++ resolved
@@ -9,7 +9,6 @@
   remote: https://rubygems.org/
   specs:
     RedCloth (4.3.2)
-<<<<<<< HEAD
     actioncable (7.0.8)
       actionpack (= 7.0.8)
       activesupport (= 7.0.8)
@@ -30,19 +29,11 @@
       actionview (= 7.0.8)
       activejob (= 7.0.8)
       activesupport (= 7.0.8)
-=======
-    actionmailer (6.1.7.6)
-      actionpack (= 6.1.7.6)
-      actionview (= 6.1.7.6)
-      activejob (= 6.1.7.6)
-      activesupport (= 6.1.7.6)
->>>>>>> 59f5f216
       mail (~> 2.5, >= 2.5.4)
       net-imap
       net-pop
       net-smtp
       rails-dom-testing (~> 2.0)
-<<<<<<< HEAD
     actionpack (7.0.8)
       actionview (= 7.0.8)
       activesupport (= 7.0.8)
@@ -59,22 +50,10 @@
       nokogiri (>= 1.8.5)
     actionview (7.0.8)
       activesupport (= 7.0.8)
-=======
-    actionpack (6.1.7.6)
-      actionview (= 6.1.7.6)
-      activesupport (= 6.1.7.6)
-      rack (~> 2.0, >= 2.0.9)
-      rack-test (>= 0.6.3)
-      rails-dom-testing (~> 2.0)
-      rails-html-sanitizer (~> 1.0, >= 1.2.0)
-    actionview (6.1.7.6)
-      activesupport (= 6.1.7.6)
->>>>>>> 59f5f216
       builder (~> 3.1)
       erubi (~> 1.4)
       rails-dom-testing (~> 2.0)
       rails-html-sanitizer (~> 1.1, >= 1.2.0)
-<<<<<<< HEAD
     activejob (7.0.8)
       activesupport (= 7.0.8)
       globalid (>= 0.3.6)
@@ -91,17 +70,6 @@
       marcel (~> 1.0)
       mini_mime (>= 1.1.0)
     activesupport (7.0.8)
-=======
-    activejob (6.1.7.6)
-      activesupport (= 6.1.7.6)
-      globalid (>= 0.3.6)
-    activemodel (6.1.7.6)
-      activesupport (= 6.1.7.6)
-    activerecord (6.1.7.6)
-      activemodel (= 6.1.7.6)
-      activesupport (= 6.1.7.6)
-    activesupport (6.1.7.6)
->>>>>>> 59f5f216
       concurrent-ruby (~> 1.0, >= 1.0.2)
       i18n (>= 1.6, < 2)
       minitest (>= 5.1)
@@ -152,15 +120,9 @@
       reline (>= 0.3.1)
     docile (1.4.0)
     erubi (1.12.0)
-<<<<<<< HEAD
-    execjs (2.9.0)
-    fastimage (2.2.7)
-    ffi (1.15.5)
-=======
     execjs (2.9.1)
     fastimage (2.2.7)
     ffi (1.16.2)
->>>>>>> 59f5f216
     globalid (1.2.1)
       activesupport (>= 6.1)
     hashdiff (1.0.1)
@@ -221,12 +183,8 @@
       timeout
     net-smtp (0.4.0)
       net-protocol
-<<<<<<< HEAD
-    newrelic_rpm (9.4.2)
+    newrelic_rpm (9.5.0)
     nio4r (2.5.9)
-=======
-    newrelic_rpm (9.5.0)
->>>>>>> 59f5f216
     nokogiri (1.15.4-arm64-darwin)
       racc (~> 1.4)
     nokogiri (1.15.4-x86_64-darwin)
@@ -269,15 +227,9 @@
     rails-html-sanitizer (1.6.0)
       loofah (~> 2.21)
       nokogiri (~> 1.14)
-<<<<<<< HEAD
     railties (7.0.8)
       actionpack (= 7.0.8)
       activesupport (= 7.0.8)
-=======
-    railties (6.1.7.6)
-      actionpack (= 6.1.7.6)
-      activesupport (= 6.1.7.6)
->>>>>>> 59f5f216
       method_source
       rake (>= 12.2)
       thor (~> 1.0)
@@ -296,11 +248,7 @@
       rails (>= 6.0.0)
     rexml (3.2.6)
     rtf (0.3.3)
-<<<<<<< HEAD
-    rubocop (1.56.3)
-=======
     rubocop (1.56.4)
->>>>>>> 59f5f216
       base64 (~> 0.1.1)
       json (~> 2.3)
       language_server-protocol (>= 3.17.0)
@@ -317,11 +265,7 @@
     rubocop-performance (1.19.1)
       rubocop (>= 1.7.0, < 2.0)
       rubocop-ast (>= 0.4.0)
-<<<<<<< HEAD
-    rubocop-rails (2.21.0)
-=======
     rubocop-rails (2.21.2)
->>>>>>> 59f5f216
       activesupport (>= 4.2.0)
       rack (>= 1.1)
       rubocop (>= 1.33.0, < 2.0)
@@ -387,14 +331,10 @@
       crack (>= 0.3.2)
       hashdiff (>= 0.4.0, < 2.0.0)
     webrick (1.8.1)
-<<<<<<< HEAD
-    websocket (1.2.9)
+    websocket (1.2.10)
     websocket-driver (0.7.6)
       websocket-extensions (>= 0.1.0)
     websocket-extensions (0.1.5)
-=======
-    websocket (1.2.10)
->>>>>>> 59f5f216
     xmlrpc (0.3.3)
       webrick
     xpath (3.2.0)
