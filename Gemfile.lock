--- conflicted
+++ resolved
@@ -1,4 +1,4 @@
-GIT
+`GIT
   remote: https://github.com/MushroomObserver/acts_as_versioned
   revision: 56891f7f915610e9f884e3a932bfb6934303b3b8
   specs:
@@ -327,11 +327,7 @@
       activejob (>= 7)
       activerecord (>= 7)
       railties (>= 7)
-<<<<<<< HEAD
     solid_queue (0.8.1)
-=======
-    solid_queue (0.7.1)
->>>>>>> fa68d7d9
       activejob (>= 7.1)
       activerecord (>= 7.1)
       concurrent-ruby (>= 1.3.1)
@@ -450,11 +446,7 @@
   simplecov
   simplecov-lcov
   solid_cache
-<<<<<<< HEAD
   solid_queue
-=======
-  solid_queue (~> 0.7.0)
->>>>>>> fa68d7d9
   sorted_set
   sprockets (~> 4.2.1)
   sprockets-rails
