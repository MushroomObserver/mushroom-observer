GIT
  remote: https://github.com/MushroomObserver/acts_as_versioned/
  revision: 59a408816683875d14e1cce66b0feb493ab06747
  specs:
    cure_acts_as_versioned (0.6.3)
      activerecord (>= 3.0.9)

GIT
  remote: https://github.com/timdorr/spring-watcher-listen.git
  revision: d61ae74ac8462aef863592eea0e417d3ca31d6af
  specs:
    spring-watcher-listen (2.0.1)
      listen (>= 2.7, < 4.0)
      spring (>= 1.2, < 4.0)

GEM
  remote: https://rubygems.org/
  specs:
    RedCloth (4.3.2)
    actioncable (5.2.6)
      actionpack (= 5.2.6)
      nio4r (~> 2.0)
      websocket-driver (>= 0.6.1)
    actionmailer (5.2.6)
      actionpack (= 5.2.6)
      actionview (= 5.2.6)
      activejob (= 5.2.6)
      mail (~> 2.5, >= 2.5.4)
      rails-dom-testing (~> 2.0)
    actionpack (5.2.6)
      actionview (= 5.2.6)
      activesupport (= 5.2.6)
      rack (~> 2.0, >= 2.0.8)
      rack-test (>= 0.6.3)
      rails-dom-testing (~> 2.0)
      rails-html-sanitizer (~> 1.0, >= 1.0.2)
    actionview (5.2.6)
      activesupport (= 5.2.6)
      builder (~> 3.1)
      erubi (~> 1.4)
      rails-dom-testing (~> 2.0)
      rails-html-sanitizer (~> 1.0, >= 1.0.3)
    activejob (5.2.6)
      activesupport (= 5.2.6)
      globalid (>= 0.3.6)
    activemodel (5.2.6)
      activesupport (= 5.2.6)
    activerecord (5.2.6)
      activemodel (= 5.2.6)
      activesupport (= 5.2.6)
      arel (>= 9.0)
    activestorage (5.2.6)
      actionpack (= 5.2.6)
      activerecord (= 5.2.6)
      marcel (~> 1.0.0)
    activesupport (5.2.6)
      concurrent-ruby (~> 1.0, >= 1.0.2)
      i18n (>= 0.7, < 2)
      minitest (~> 5.1)
      tzinfo (~> 1.1)
    addressable (2.8.0)
      public_suffix (>= 2.0.2, < 5.0)
    ansi (1.5.0)
    arel (9.0.0)
    ast (2.4.2)
    autoprefixer-rails (10.4.2.0)
      execjs (~> 2)
    aws-eventstream (1.2.0)
    aws-partitions (1.549.0)
    aws-sdk-core (3.125.3)
      aws-eventstream (~> 1, >= 1.0.2)
      aws-partitions (~> 1, >= 1.525.0)
      aws-sigv4 (~> 1.1)
      jmespath (~> 1.0)
    aws-sdk-kms (1.53.0)
      aws-sdk-core (~> 3, >= 3.125.0)
      aws-sigv4 (~> 1.1)
    aws-sdk-s3 (1.111.1)
      aws-sdk-core (~> 3, >= 3.125.0)
      aws-sdk-kms (~> 1)
      aws-sigv4 (~> 1.4)
    aws-sigv4 (1.4.0)
      aws-eventstream (~> 1, >= 1.0.2)
    bindex (0.8.1)
    blankslate (3.1.3)
    bootstrap-sass (3.4.1)
      autoprefixer-rails (>= 5.2.1)
      sassc (>= 2.0.0)
    brakeman (5.2.0)
    browser (5.3.1)
    builder (3.2.4)
    byebug (11.1.3)
    capybara (3.36.0)
      addressable
      matrix
      mini_mime (>= 0.1.3)
      nokogiri (~> 1.8)
      rack (>= 1.6.0)
      rack-test (>= 0.6.3)
      regexp_parser (>= 1.5, < 3.0)
      xpath (~> 3.2)
    coffee-rails (5.0.0)
      coffee-script (>= 2.2.0)
      railties (>= 5.2.0)
    coffee-script (2.4.1)
      coffee-script-source
      execjs
    coffee-script-source (1.12.2)
    concurrent-ruby (1.1.9)
    crack (0.4.5)
      rexml
    crass (1.0.6)
    date (3.2.2)
    docile (1.4.0)
    erubi (1.10.0)
<<<<<<< HEAD
    execjs (2.8.1)
    ffi (1.15.5)
    globalid (1.0.0)
      activesupport (>= 5.0)
=======
    execjs (2.7.0)
    ffi (1.15.5)
    globalid (0.4.2)
      activesupport (>= 4.2.0)
>>>>>>> e4cd6f7d
    hashdiff (1.0.1)
    i18n (1.8.11)
      concurrent-ruby (~> 1.0)
    jbuilder (2.11.5)
      actionview (>= 5.0.0)
      activesupport (>= 5.0.0)
    jmespath (1.5.0)
    jquery-rails (4.4.0)
      rails-dom-testing (>= 1, < 3)
      railties (>= 4.2.0)
      thor (>= 0.14, < 2.0)
    jquery-slick-rails (1.10.0)
      railties (>= 3.1)
    kaminari (1.2.2)
      activesupport (>= 4.1.0)
      kaminari-actionview (= 1.2.2)
      kaminari-activerecord (= 1.2.2)
      kaminari-core (= 1.2.2)
    kaminari-actionview (1.2.2)
      actionview
      kaminari-core (= 1.2.2)
    kaminari-activerecord (1.2.2)
      activerecord
      kaminari-core (= 1.2.2)
    kaminari-core (1.2.2)
<<<<<<< HEAD
    kgio (2.11.4)
    libv8-node (16.10.0.0-aarch64-linux)
    loofah (2.13.0)
=======
    kgio (2.11.3)
    libv8 (8.4.255.0)
    libv8 (8.4.255.0-x86_64-linux)
    listen (3.7.1)
      rb-fsevent (~> 0.10, >= 0.10.3)
      rb-inotify (~> 0.9, >= 0.9.10)
    loofah (2.9.1)
>>>>>>> e4cd6f7d
      crass (~> 1.0.2)
      nokogiri (>= 1.5.9)
    mail (2.7.0)
      mini_mime (>= 0.1.1)
    marcel (1.0.2)
    matrix (0.4.2)
    method_source (1.0.0)
    mimemagic (0.4.3)
      nokogiri (~> 1)
      rake
    mini_mime (1.1.2)
    mini_racer (0.6.1)
      libv8-node (~> 16.10.0.0)
    minitest (5.15.0)
    minitest-reporters (1.5.0)
      ansi
      builder
      minitest (>= 5.0)
      ruby-progressbar
    mocha (1.13.0)
    mry (0.78.0.0)
      rubocop (>= 0.41.0)
    mysql2 (0.5.3)
    nio4r (2.5.8)
    nokogiri (1.13.1-aarch64-linux)
      racc (~> 1.4)
    parallel (1.21.0)
    parser (3.1.0.0)
      ast (~> 2.4.1)
    public_suffix (4.0.6)
    racc (1.6.0)
    rack (2.2.3)
    rack-test (1.1.0)
      rack (>= 1.0, < 3)
    rails (5.2.6)
      actioncable (= 5.2.6)
      actionmailer (= 5.2.6)
      actionpack (= 5.2.6)
      actionview (= 5.2.6)
      activejob (= 5.2.6)
      activemodel (= 5.2.6)
      activerecord (= 5.2.6)
      activestorage (= 5.2.6)
      activesupport (= 5.2.6)
      bundler (>= 1.3.0)
      railties (= 5.2.6)
      sprockets-rails (>= 2.0.0)
    rails-controller-testing (1.0.5)
      actionpack (>= 5.0.1.rc1)
      actionview (>= 5.0.1.rc1)
      activesupport (>= 5.0.1.rc1)
    rails-dom-testing (2.0.3)
      activesupport (>= 4.2.0)
      nokogiri (>= 1.6)
    rails-html-sanitizer (1.4.2)
      loofah (~> 2.3)
    rails_db (2.3.1)
      activerecord
      kaminari
      rails (>= 5.0.0)
      ransack (>= 2.3.2)
      simple_form (>= 5.0.1)
      terminal-table
    railties (5.2.6)
      actionpack (= 5.2.6)
      activesupport (= 5.2.6)
      method_source
      rake (>= 0.8.7)
      thor (>= 0.19.0, < 2.0)
    rainbow (3.1.1)
    raindrops (0.20.0)
    rake (13.0.6)
    ransack (2.5.0)
      activerecord (>= 5.2.4)
      activesupport (>= 5.2.4)
      i18n
<<<<<<< HEAD
    regexp_parser (2.2.0)
=======
    rb-fsevent (0.11.0)
    rb-inotify (0.10.1)
      ffi (~> 1.0)
    regexp_parser (1.7.1)
>>>>>>> e4cd6f7d
    rexml (3.2.5)
    rtf (0.3.3)
    rubocop (0.89.0)
      parallel (~> 1.10)
      parser (>= 2.7.1.1)
      rainbow (>= 2.2.2, < 4.0)
      regexp_parser (>= 1.7)
      rexml
      rubocop-ast (>= 0.1.0, < 1.0)
      ruby-progressbar (~> 1.7)
      unicode-display_width (>= 1.4.0, < 2.0)
    rubocop-ast (0.8.0)
      parser (>= 2.7.1.5)
    rubocop-performance (1.8.1)
      rubocop (>= 0.87.0)
      rubocop-ast (>= 0.4.0)
    rubocop-rails (2.8.1)
      activesupport (>= 4.2.0)
      rack (>= 1.1)
      rubocop (>= 0.87.0)
    ruby-progressbar (1.11.0)
    rubyzip (2.3.2)
    sassc (2.4.0)
      ffi (~> 1.9)
    sassc-rails (2.1.2)
      railties (>= 4.0.0)
      sassc (>= 2.0)
      sprockets (> 3.0)
      sprockets-rails
      tilt
    simple_enum (2.3.2)
      activesupport (>= 4.0.0)
    simple_form (5.1.0)
      actionpack (>= 5.2)
      activemodel (>= 5.2)
    simplecov (0.21.2)
      docile (~> 1.1)
      simplecov-html (~> 0.11)
      simplecov_json_formatter (~> 0.1)
    simplecov-html (0.12.3)
    simplecov-lcov (0.8.0)
    simplecov_json_formatter (0.1.3)
    spring (3.1.1)
    sprockets (4.0.2)
      concurrent-ruby (~> 1.0)
      rack (> 1, < 3)
    sprockets-rails (3.4.2)
      actionpack (>= 5.2)
      activesupport (>= 5.2)
      sprockets (>= 3.0.0)
    terminal-table (3.0.2)
      unicode-display_width (>= 1.1.1, < 3)
    thor (1.2.1)
    thread_safe (0.3.6)
    tilt (2.0.10)
    tzinfo (1.2.9)
      thread_safe (~> 0.1)
    uglifier (4.2.0)
      execjs (>= 0.3.0, < 3)
    unicode-display_width (1.8.0)
    unicorn (5.4.1)
      kgio (~> 2.6)
      raindrops (~> 0.7)
    web-console (3.7.0)
      actionview (>= 5.0)
      activemodel (>= 5.0)
      bindex (>= 0.4.0)
      railties (>= 5.0)
    webmock (3.14.0)
      addressable (>= 2.8.0)
      crack (>= 0.3.2)
      hashdiff (>= 0.4.0, < 2.0.0)
    webrick (1.7.0)
    websocket-driver (0.7.5)
      websocket-extensions (>= 0.1.0)
    websocket-extensions (0.1.5)
    xmlrpc (0.3.2)
      webrick
    xpath (3.2.0)
      nokogiri (~> 1.8)

PLATFORMS
  aarch64-linux

DEPENDENCIES
  RedCloth
  aws-sdk-s3
  blankslate
  bootstrap-sass
  brakeman
  browser
  byebug
  capybara
  coffee-rails
  cure_acts_as_versioned!
  date (>= 3.2.1)
  i18n
  jbuilder
  jquery-rails
  jquery-slick-rails
  listen (>= 3.3.0, < 4.0)
  mail (= 2.7.0)
  mimemagic
  mini_racer
  minitest
  minitest-reporters
  mocha
  mry
  mysql2
  rails (~> 5.2.2)
  rails-controller-testing
  rails_db (~> 2.3.0)
  rtf
  rubocop (= 0.89)
  rubocop-performance
  rubocop-rails
  rubyzip
  sassc-rails
  simple_enum
  simplecov
  simplecov-lcov
  spring (~> 3.1.0)
  spring-watcher-listen!
  sprockets
  uglifier
  unicorn (= 5.4.1)
  web-console
  webmock
  xmlrpc

BUNDLED WITH
   2.3.5<|MERGE_RESOLUTION|>--- conflicted
+++ resolved
@@ -113,17 +113,10 @@
     date (3.2.2)
     docile (1.4.0)
     erubi (1.10.0)
-<<<<<<< HEAD
     execjs (2.8.1)
     ffi (1.15.5)
     globalid (1.0.0)
       activesupport (>= 5.0)
-=======
-    execjs (2.7.0)
-    ffi (1.15.5)
-    globalid (0.4.2)
-      activesupport (>= 4.2.0)
->>>>>>> e4cd6f7d
     hashdiff (1.0.1)
     i18n (1.8.11)
       concurrent-ruby (~> 1.0)
@@ -149,19 +142,12 @@
       activerecord
       kaminari-core (= 1.2.2)
     kaminari-core (1.2.2)
-<<<<<<< HEAD
     kgio (2.11.4)
     libv8-node (16.10.0.0-aarch64-linux)
-    loofah (2.13.0)
-=======
-    kgio (2.11.3)
-    libv8 (8.4.255.0)
-    libv8 (8.4.255.0-x86_64-linux)
     listen (3.7.1)
       rb-fsevent (~> 0.10, >= 0.10.3)
       rb-inotify (~> 0.9, >= 0.9.10)
-    loofah (2.9.1)
->>>>>>> e4cd6f7d
+    loofah (2.13.0)
       crass (~> 1.0.2)
       nokogiri (>= 1.5.9)
     mail (2.7.0)
@@ -238,14 +224,10 @@
       activerecord (>= 5.2.4)
       activesupport (>= 5.2.4)
       i18n
-<<<<<<< HEAD
-    regexp_parser (2.2.0)
-=======
     rb-fsevent (0.11.0)
     rb-inotify (0.10.1)
       ffi (~> 1.0)
-    regexp_parser (1.7.1)
->>>>>>> e4cd6f7d
+    regexp_parser (2.2.0)
     rexml (3.2.5)
     rtf (0.3.3)
     rubocop (0.89.0)
