--- conflicted
+++ resolved
@@ -121,17 +121,9 @@
       thor (>= 0.14, < 2.0)
     jquery-slick-rails (1.10.0)
       railties (>= 3.1)
-<<<<<<< HEAD
-    kgio (2.11.3)
-    levenshtein (0.2.2)
-    libv8 (8.4.255.0)
-    libv8 (8.4.255.0-x86_64-linux)
-    loofah (2.7.0)
-=======
     kgio (2.11.4)
     libv8-node (16.10.0.0-x86_64-linux)
     loofah (2.18.0)
->>>>>>> 996b2f52
       crass (~> 1.0.2)
       nokogiri (>= 1.5.9)
     mail (2.7.1)
@@ -293,12 +285,7 @@
   jbuilder
   jquery-rails
   jquery-slick-rails
-<<<<<<< HEAD
-  levenshtein
-  mail (= 2.7.0)
-=======
   mail
->>>>>>> 996b2f52
   mimemagic
   mini_racer
   minitest
