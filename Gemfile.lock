GIT
  remote: https://github.com/MushroomObserver/acts_as_versioned/
  revision: 56891f7f915610e9f884e3a932bfb6934303b3b8
  specs:
    mo_acts_as_versioned (0.6.6)
      activerecord (>= 3.0.9)

GIT
  remote: https://github.com/rmosolgo/graphiql-rails.git
  revision: 6b34eb17bf13262eef6edf9a069cfc69b5db9708
  ref: 6b34eb1
  specs:
    graphiql-rails (1.8.0)
      railties
      sprockets-rails

GEM
  remote: https://rubygems.org/
  specs:
    RedCloth (4.3.2)
    actionmailer (6.1.6.1)
      actionpack (= 6.1.6.1)
      actionview (= 6.1.6.1)
      activejob (= 6.1.6.1)
      activesupport (= 6.1.6.1)
      mail (~> 2.5, >= 2.5.4)
      rails-dom-testing (~> 2.0)
    actionpack (6.1.6.1)
      actionview (= 6.1.6.1)
      activesupport (= 6.1.6.1)
      rack (~> 2.0, >= 2.0.9)
      rack-test (>= 0.6.3)
      rails-dom-testing (~> 2.0)
      rails-html-sanitizer (~> 1.0, >= 1.2.0)
    actionview (6.1.6.1)
      activesupport (= 6.1.6.1)
      builder (~> 3.1)
      erubi (~> 1.4)
      rails-dom-testing (~> 2.0)
      rails-html-sanitizer (~> 1.1, >= 1.2.0)
    activejob (6.1.6.1)
      activesupport (= 6.1.6.1)
      globalid (>= 0.3.6)
    activemodel (6.1.6.1)
      activesupport (= 6.1.6.1)
    activerecord (6.1.6.1)
      activemodel (= 6.1.6.1)
      activesupport (= 6.1.6.1)
    activesupport (6.1.6.1)
      concurrent-ruby (~> 1.0, >= 1.0.2)
      i18n (>= 1.6, < 2)
      minitest (>= 5.1)
      tzinfo (~> 2.0)
      zeitwerk (~> 2.3)
    addressable (2.8.0)
      public_suffix (>= 2.0.2, < 5.0)
    ansi (1.5.0)
    arel-helpers (2.14.0)
      activerecord (>= 3.1.0, < 8)
    arel_extensions (2.1.4)
      activerecord (>= 6.0)
    ast (2.4.2)
    autoprefixer-rails (10.4.7.0)
      execjs (~> 2)
    bcrypt (3.1.18)
    bindex (0.8.1)
    blankslate (3.1.3)
    bootstrap-sass (3.4.1)
      autoprefixer-rails (>= 5.2.1)
      sassc (>= 2.0.0)
    brakeman (5.3.1)
    browser (5.3.1)
    builder (3.2.4)
    bullet (7.0.2)
      activesupport (>= 3.0.0)
      uniform_notifier (~> 1.11)
    capybara (3.37.1)
      addressable
      matrix
      mini_mime (>= 0.1.3)
      nokogiri (~> 1.8)
      rack (>= 1.6.0)
      rack-test (>= 0.6.3)
      regexp_parser (>= 1.5, < 3.0)
      xpath (~> 3.2)
    coffee-rails (5.0.0)
      coffee-script (>= 2.2.0)
      railties (>= 5.2.0)
    coffee-script (2.4.1)
      coffee-script-source
      execjs
    coffee-script-source (1.12.2)
    concurrent-ruby (1.1.10)
    crack (0.4.5)
      rexml
    crass (1.0.6)
    date (3.2.2)
    debug (1.5.0)
      irb (>= 1.3.6)
      reline (>= 0.2.7)
    docile (1.4.0)
    erubi (1.10.0)
    execjs (2.8.1)
    ffi (1.15.5)
    globalid (1.0.0)
      activesupport (>= 5.0)
    graphql (2.0.9)
    graphql-batch (0.5.1)
      graphql (>= 1.10, < 3)
      promise.rb (~> 0.7.2)
    graphql-connections (1.3.0)
      activerecord (>= 5)
      graphql (>= 1.10, < 3.0)
    hashdiff (1.0.1)
    i18n (1.11.0)
      concurrent-ruby (~> 1.0)
    io-console (0.5.11)
    irb (1.4.1)
      reline (>= 0.3.0)
    jbuilder (2.11.5)
      actionview (>= 5.0.0)
      activesupport (>= 5.0.0)
    jquery-rails (4.5.0)
      rails-dom-testing (>= 1, < 3)
      railties (>= 4.2.0)
      thor (>= 0.14, < 2.0)
    jquery-slick-rails (1.10.0)
      railties (>= 3.1)
    json (2.6.2)
    kgio (2.11.4)
    libv8-node (16.10.0.0-arm64-darwin)
    libv8-node (16.10.0.0-x86_64-linux)
    loofah (2.18.0)
      crass (~> 1.0.2)
      nokogiri (>= 1.5.9)
    mail (2.7.1)
      mini_mime (>= 0.1.1)
    matrix (0.4.2)
    method_source (1.0.0)
    mimemagic (0.4.3)
      nokogiri (~> 1)
      rake
    mini_mime (1.1.2)
    mini_racer (0.6.2)
      libv8-node (~> 16.10.0.0)
    minitest (5.16.2)
    minitest-reporters (1.5.0)
      ansi
      builder
      minitest (>= 5.0)
      ruby-progressbar
    mocha (1.14.0)
    mysql2 (0.5.4)
<<<<<<< HEAD
    net-protocol (0.1.3)
      timeout
    net-smtp (0.3.2)
      net-protocol
    nokogiri (1.13.7-arm64-darwin)
=======
    nokogiri (1.13.9-arm64-darwin)
>>>>>>> cccaa41b
      racc (~> 1.4)
    nokogiri (1.13.9-x86_64-linux)
      racc (~> 1.4)
    parallel (1.22.1)
    parser (3.1.2.1)
      ast (~> 2.4.1)
    promise.rb (0.7.4)
    public_suffix (4.0.7)
    racc (1.6.0)
    rack (2.2.4)
    rack-cors (1.1.1)
      rack (>= 2.0.0)
    rack-test (2.0.2)
      rack (>= 1.3)
    rails-controller-testing (1.0.5)
      actionpack (>= 5.0.1.rc1)
      actionview (>= 5.0.1.rc1)
      activesupport (>= 5.0.1.rc1)
    rails-dom-testing (2.0.3)
      activesupport (>= 4.2.0)
      nokogiri (>= 1.6)
    rails-html-sanitizer (1.4.3)
      loofah (~> 2.3)
    railties (6.1.6.1)
      actionpack (= 6.1.6.1)
      activesupport (= 6.1.6.1)
      method_source
      rake (>= 12.2)
      thor (~> 1.0)
    rainbow (3.1.1)
    raindrops (0.20.0)
    rake (13.0.6)
    rbtree (0.4.5)
    regexp_parser (2.5.0)
    reline (0.3.1)
      io-console (~> 0.5)
    rexml (3.2.5)
    rtf (0.3.3)
    rubocop (1.36.0)
      json (~> 2.3)
      parallel (~> 1.10)
      parser (>= 3.1.2.1)
      rainbow (>= 2.2.2, < 4.0)
      regexp_parser (>= 1.8, < 3.0)
      rexml (>= 3.2.5, < 4.0)
      rubocop-ast (>= 1.20.1, < 2.0)
      ruby-progressbar (~> 1.7)
      unicode-display_width (>= 1.4.0, < 3.0)
    rubocop-ast (1.21.0)
      parser (>= 3.1.1.0)
    rubocop-graphql (0.14.3)
      rubocop (>= 0.87, < 2)
    rubocop-performance (1.14.0)
      rubocop (>= 1.7.0, < 2.0)
      rubocop-ast (>= 0.4.0)
    rubocop-rails (2.14.2)
      activesupport (>= 4.2.0)
      rack (>= 1.1)
      rubocop (>= 1.7.0, < 2.0)
    ruby-progressbar (1.11.0)
    rubyzip (2.3.2)
    sassc (2.4.0)
      ffi (~> 1.9)
    sassc-rails (2.1.2)
      railties (>= 4.0.0)
      sassc (>= 2.0)
      sprockets (> 3.0)
      sprockets-rails
      tilt
    set (1.0.2)
    simplecov (0.21.2)
      docile (~> 1.1)
      simplecov-html (~> 0.11)
      simplecov_json_formatter (~> 0.1)
    simplecov-html (0.12.3)
    simplecov-lcov (0.8.0)
    simplecov_json_formatter (0.1.4)
    sorted_set (1.0.3)
      rbtree
      set (~> 1.0)
    sprockets (4.1.1)
      concurrent-ruby (~> 1.0)
      rack (> 1, < 3)
    sprockets-rails (3.4.2)
      actionpack (>= 5.2)
      activesupport (>= 5.2)
      sprockets (>= 3.0.0)
    thor (1.2.1)
    tilt (2.0.10)
    timeout (0.3.0)
    tzinfo (2.0.4)
      concurrent-ruby (~> 1.0)
    uglifier (4.2.0)
      execjs (>= 0.3.0, < 3)
    unicode-display_width (2.2.0)
    unicorn (6.1.0)
      kgio (~> 2.6)
      raindrops (~> 0.7)
    uniform_notifier (1.16.0)
    web-console (4.2.0)
      actionview (>= 6.0.0)
      activemodel (>= 6.0.0)
      bindex (>= 0.4.0)
      railties (>= 6.0.0)
    webmock (3.14.0)
      addressable (>= 2.8.0)
      crack (>= 0.3.2)
      hashdiff (>= 0.4.0, < 2.0.0)
    webrick (1.7.0)
    xmlrpc (0.3.2)
      webrick
    xpath (3.2.0)
      nokogiri (~> 1.8)
    zeitwerk (2.6.0)

PLATFORMS
  arm64-darwin-21
  x86_64-linux

DEPENDENCIES
  RedCloth
  actionmailer (~> 6.1)
  actionpack (~> 6.1)
  actionview (~> 6.1)
  activejob (~> 6.1)
  activemodel (~> 6.1)
  activerecord (~> 6.1)
  activesupport (~> 6.1)
  arel-helpers
  arel_extensions
  bcrypt (~> 3.1.7)
  blankslate
  bootstrap-sass
  brakeman
  browser
  bullet
  bundler
  capybara (~> 3.37, >= 3.37.1)
  coffee-rails
  date (>= 3.2.1)
  debug (>= 1.0.0)
  graphiql-rails!
  graphql
  graphql-batch
  graphql-connections
  i18n
  jbuilder
  jquery-rails
  jquery-slick-rails
  mail
  mimemagic
  mini_racer
  minitest
  minitest-reporters
  mo_acts_as_versioned (>= 0.6.6)!
  mocha
  mysql2
  net-smtp
  rack-cors
  rails-controller-testing
  railties (~> 6.1)
  rtf
  rubocop
  rubocop-graphql
  rubocop-performance
  rubocop-rails
  rubyzip (~> 2.3.0)
  sassc-rails
  simplecov
  simplecov-lcov
  sorted_set
  sprockets-rails
  uglifier
  unicorn
  web-console
  webmock
  xmlrpc

RUBY VERSION
   ruby 3.1.2p20

BUNDLED WITH
   2.3.15<|MERGE_RESOLUTION|>--- conflicted
+++ resolved
@@ -151,15 +151,11 @@
       ruby-progressbar
     mocha (1.14.0)
     mysql2 (0.5.4)
-<<<<<<< HEAD
     net-protocol (0.1.3)
       timeout
     net-smtp (0.3.2)
       net-protocol
-    nokogiri (1.13.7-arm64-darwin)
-=======
     nokogiri (1.13.9-arm64-darwin)
->>>>>>> cccaa41b
       racc (~> 1.4)
     nokogiri (1.13.9-x86_64-linux)
       racc (~> 1.4)
