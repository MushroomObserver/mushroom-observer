GIT
  remote: https://github.com/MushroomObserver/acts_as_versioned
  revision: 56891f7f915610e9f884e3a932bfb6934303b3b8
  specs:
    mo_acts_as_versioned (0.6.6)
      activerecord (>= 3.0.9)

GEM
  remote: https://rubygems.org/
  specs:
    RedCloth (4.3.4)
    actioncable (7.2.2.1)
      actionpack (= 7.2.2.1)
      activesupport (= 7.2.2.1)
      nio4r (~> 2.0)
      websocket-driver (>= 0.6.1)
      zeitwerk (~> 2.6)
    actionmailer (7.2.2.1)
      actionpack (= 7.2.2.1)
      actionview (= 7.2.2.1)
      activejob (= 7.2.2.1)
      activesupport (= 7.2.2.1)
      mail (>= 2.8.0)
      rails-dom-testing (~> 2.2)
    actionpack (7.2.2.1)
      actionview (= 7.2.2.1)
      activesupport (= 7.2.2.1)
      nokogiri (>= 1.8.5)
      racc
      rack (>= 2.2.4, < 3.2)
      rack-session (>= 1.0.1)
      rack-test (>= 0.6.3)
      rails-dom-testing (~> 2.2)
      rails-html-sanitizer (~> 1.6)
      useragent (~> 0.16)
    actionview (7.2.2.1)
      activesupport (= 7.2.2.1)
      builder (~> 3.1)
      erubi (~> 1.11)
      rails-dom-testing (~> 2.2)
      rails-html-sanitizer (~> 1.6)
    activejob (7.2.2.1)
      activesupport (= 7.2.2.1)
      globalid (>= 0.3.6)
    activemodel (7.2.2.1)
      activesupport (= 7.2.2.1)
    activerecord (7.2.2.1)
      activemodel (= 7.2.2.1)
      activesupport (= 7.2.2.1)
      timeout (>= 0.4.0)
    activesupport (7.2.2.1)
      base64
      benchmark (>= 0.3)
      bigdecimal
      concurrent-ruby (~> 1.0, >= 1.3.1)
      connection_pool (>= 2.2.5)
      drb
      i18n (>= 1.6, < 2)
      logger (>= 1.4.2)
      minitest (>= 5.1)
      securerandom (>= 0.3)
      tzinfo (~> 2.0, >= 2.0.5)
    addressable (2.8.7)
      public_suffix (>= 2.0.2, < 7.0)
    ansi (1.5.0)
    arel-helpers (2.15.0)
      activerecord (>= 3.1.0, < 8)
    arel_extensions (2.3.1)
      activerecord (>= 6.0)
    ast (2.4.2)
    autoprefixer-rails (10.4.19.0)
      execjs (~> 2)
    base64 (0.2.0)
    bcrypt (3.1.20)
    benchmark (0.4.0)
    bigdecimal (3.1.9)
    bindex (0.8.1)
    blankslate (3.1.3)
    bootstrap-sass (3.4.1)
      autoprefixer-rails (>= 5.2.1)
      sassc (>= 2.0.0)
    brakeman (6.2.2)
      racc
    browser (6.2.0)
    builder (3.3.0)
    bullet (8.0.0)
      activesupport (>= 3.0.0)
      uniform_notifier (~> 1.11)
    cache_with_locale (0.0.3)
      actionview
      activesupport
      railties
    capybara (3.40.0)
      addressable
      matrix
      mini_mime (>= 0.1.3)
      nokogiri (~> 1.11)
      rack (>= 1.6.0)
      rack-test (>= 0.6.3)
      regexp_parser (>= 1.5, < 3.0)
      xpath (~> 3.2)
    chunky_png (1.4.0)
    concurrent-ruby (1.3.4)
    connection_pool (2.4.1)
    crack (1.0.0)
      bigdecimal
      rexml
    crass (1.0.6)
    css_parser (1.21.0)
      addressable
    csv (3.3.2)
    cuprite (0.15.1)
      capybara (~> 3.0)
      ferrum (~> 0.15.0)
    dartsass-sprockets (3.1.0)
      railties (>= 4.0.0)
      sassc-embedded (~> 1.69)
      sprockets (> 3.0)
      sprockets-rails
      tilt
    database_cleaner-active_record (2.2.0)
      activerecord (>= 5.a)
      database_cleaner-core (~> 2.0.0)
    database_cleaner-core (2.0.1)
    date (3.4.1)
    debug (1.10.0)
      irb (~> 1.10)
      reline (>= 0.3.8)
    declarative (0.0.20)
    digest-crc (0.6.5)
      rake (>= 12.0.0, < 14.0.0)
    docile (1.4.1)
    domain_name (0.6.20240107)
    drb (2.2.1)
    erubi (1.13.1)
    et-orbi (1.2.11)
      tzinfo
    execjs (2.10.0)
    faraday (2.12.2)
      faraday-net_http (>= 2.0, < 3.5)
      json
      logger
    faraday-net_http (3.4.0)
      net-http (>= 0.5.0)
    fastimage (2.3.1)
    ferrum (0.15)
      addressable (~> 2.5)
      concurrent-ruby (~> 1.1)
      webrick (~> 1.7)
      websocket-driver (~> 0.7)
    ffi (1.17.0-arm64-darwin)
    ffi (1.17.0-x86_64-darwin)
    ffi (1.17.0-x86_64-linux-gnu)
    ffi (1.17.0-x86_64-linux-musl)
    fugit (1.11.1)
      et-orbi (~> 1, >= 1.2.11)
      raabro (~> 1.4)
    globalid (1.2.1)
      activesupport (>= 6.1)
    google-apis-core (0.15.1)
      addressable (~> 2.5, >= 2.5.1)
      googleauth (~> 1.9)
      httpclient (>= 2.8.3, < 3.a)
      mini_mime (~> 1.0)
      mutex_m
      representable (~> 3.0)
      retriable (>= 2.0, < 4.a)
    google-apis-iamcredentials_v1 (0.22.0)
      google-apis-core (>= 0.15.0, < 2.a)
    google-apis-storage_v1 (0.49.0)
      google-apis-core (>= 0.15.0, < 2.a)
    google-cloud-core (1.7.1)
      google-cloud-env (>= 1.0, < 3.a)
      google-cloud-errors (~> 1.0)
    google-cloud-env (2.2.1)
      faraday (>= 1.0, < 3.a)
    google-cloud-errors (1.4.0)
    google-cloud-storage (1.54.0)
      addressable (~> 2.8)
      digest-crc (~> 0.4)
      google-apis-core (~> 0.13)
      google-apis-iamcredentials_v1 (~> 0.18)
      google-apis-storage_v1 (~> 0.38)
      google-cloud-core (~> 1.6)
      googleauth (~> 1.9)
      mini_mime (~> 1.0)
    google-logging-utils (0.1.0)
    google-protobuf (4.29.2-arm64-darwin)
      bigdecimal
      rake (>= 13)
    google-protobuf (4.29.2-x86_64-darwin)
      bigdecimal
      rake (>= 13)
    google-protobuf (4.29.2-x86_64-linux)
      bigdecimal
      rake (>= 13)
    googleauth (1.12.2)
      faraday (>= 1.0, < 3.a)
      google-cloud-env (~> 2.2)
      google-logging-utils (~> 0.1)
      jwt (>= 1.4, < 3.0)
      multi_json (~> 1.11)
      os (>= 0.9, < 2.0)
      signet (>= 0.16, < 2.a)
    hashdiff (1.1.2)
    hashie (5.0.0)
    http-accept (1.7.0)
    http-cookie (1.0.8)
      domain_name (~> 0.5)
    httpclient (2.8.3)
    i18n (1.14.6)
      concurrent-ruby (~> 1.0)
    importmap-rails (2.1.0)
      actionpack (>= 6.0.0)
      activesupport (>= 6.0.0)
      railties (>= 6.0.0)
    io-console (0.8.0)
    irb (1.14.3)
      rdoc (>= 4.0.0)
      reline (>= 0.4.2)
    jbuilder (2.13.0)
      actionview (>= 5.0.0)
      activesupport (>= 5.0.0)
    json (2.9.1)
    jwt (2.10.1)
      base64
    language_server-protocol (3.17.0.3)
    libv8-node (18.19.0.0-arm64-darwin)
    libv8-node (18.19.0.0-x86_64-darwin)
    libv8-node (18.19.0.0-x86_64-linux)
    libv8-node (18.19.0.0-x86_64-linux-musl)
    logger (1.6.4)
    loofah (2.23.1)
      crass (~> 1.0.2)
      nokogiri (>= 1.12.0)
    mail (2.8.1)
      mini_mime (>= 0.1.1)
      net-imap
      net-pop
      net-smtp
    matrix (0.4.2)
    mime-types (3.6.0)
      logger
      mime-types-data (~> 3.2015)
    mime-types-data (3.2024.1203)
    mimemagic (0.4.3)
      nokogiri (~> 1)
      rake
    mini_mime (1.1.5)
    mini_racer (0.16.0)
      libv8-node (~> 18.19.0.0)
    minitest (5.25.4)
    minitest-reporters (1.7.1)
      ansi
      builder
      minitest (>= 5.0)
      ruby-progressbar
    mission_control-jobs (1.0.1)
      actioncable (>= 7.1)
      actionpack (>= 7.1)
      activejob (>= 7.1)
      activerecord (>= 7.1)
      importmap-rails (>= 1.2.1)
      irb (~> 1.13)
      railties (>= 7.1)
      stimulus-rails
      turbo-rails
    multi_json (1.15.0)
    multi_xml (0.7.1)
      bigdecimal (~> 3.1)
    mutex_m (0.3.0)
    net-http (0.6.0)
      uri
    net-imap (0.5.4)
      date
      net-protocol
    net-pop (0.1.2)
      net-protocol
    net-protocol (0.2.2)
      timeout
    net-smtp (0.5.0)
      net-protocol
    netrc (0.11.0)
    nio4r (2.7.4)
    nokogiri (1.18.1-arm64-darwin)
      racc (~> 1.4)
    nokogiri (1.18.1-x86_64-darwin)
      racc (~> 1.4)
    nokogiri (1.18.1-x86_64-linux-gnu)
      racc (~> 1.4)
    nokogiri (1.18.1-x86_64-linux-musl)
      racc (~> 1.4)
    oauth2 (2.0.9)
      faraday (>= 0.17.3, < 3.0)
      jwt (>= 1.0, < 3.0)
      multi_xml (~> 0.5)
      rack (>= 1.2, < 4)
      snaky_hash (~> 2.0)
      version_gem (~> 1.1)
    os (1.1.4)
    parallel (1.26.3)
    parser (3.3.6.0)
      ast (~> 2.4.1)
      racc
    pdf-core (0.9.0)
    prawn (2.4.0)
      pdf-core (~> 0.9.0)
      ttfunk (~> 1.7)
    prawn-manual_builder (0.4.0)
      prawn (~> 2.4.0)
      prism (~> 0.22.0)
    prawn-svg (0.35.1)
      css_parser (~> 1.6)
      matrix (~> 0.4.2)
      prawn (>= 0.11.1, < 3)
      rexml (>= 3.2.0, < 4)
    prism (0.22.0)
    psych (5.2.2)
      date
      stringio
    public_suffix (6.0.1)
    puma (6.5.0)
      nio4r (~> 2.0)
    raabro (1.4.0)
    racc (1.8.1)
    rack (3.1.8)
    rack-session (2.0.0)
      rack (>= 3.0.0)
    rack-test (2.2.0)
      rack (>= 1.3)
    rackup (2.2.1)
      rack (>= 3)
    rails-controller-testing (1.0.5)
      actionpack (>= 5.0.1.rc1)
      actionview (>= 5.0.1.rc1)
      activesupport (>= 5.0.1.rc1)
    rails-dom-testing (2.2.0)
      activesupport (>= 5.0.0)
      minitest
      nokogiri (>= 1.6)
    rails-html-sanitizer (1.6.2)
      loofah (~> 2.21)
      nokogiri (>= 1.15.7, != 1.16.7, != 1.16.6, != 1.16.5, != 1.16.4, != 1.16.3, != 1.16.2, != 1.16.1, != 1.16.0.rc1, != 1.16.0)
    railties (7.2.2.1)
      actionpack (= 7.2.2.1)
      activesupport (= 7.2.2.1)
      irb (~> 1.13)
      rackup (>= 1.0.0)
      rake (>= 12.2)
      thor (~> 1.0, >= 1.2.2)
      zeitwerk (~> 2.6)
    rainbow (3.1.1)
    rake (13.2.1)
    rbtree (0.4.6)
    rdoc (6.10.0)
      psych (>= 4.0.0)
    redis (4.8.1)
    regexp_parser (2.10.0)
    reline (0.6.0)
      io-console (~> 0.5)
    representable (3.2.0)
      declarative (< 0.1.0)
      trailblazer-option (>= 0.1.1, < 0.2.0)
      uber (< 0.2.0)
    requestjs-rails (0.0.12)
      railties (>= 6.1.0)
    rest-client (2.1.0)
      http-accept (>= 1.7.0, < 2.0)
      http-cookie (>= 1.0.2, < 2.0)
      mime-types (>= 1.16, < 4.0)
      netrc (~> 0.8)
    retriable (3.1.2)
    rexml (3.4.0)
    rqrcode (2.2.0)
      chunky_png (~> 1.0)
      rqrcode_core (~> 1.0)
    rqrcode_core (1.2.0)
    rtf (0.3.3)
    rubocop (1.69.2)
      json (~> 2.3)
      language_server-protocol (>= 3.17.0)
      parallel (~> 1.10)
      parser (>= 3.3.0.2)
      rainbow (>= 2.2.2, < 4.0)
      regexp_parser (>= 2.9.3, < 3.0)
      rubocop-ast (>= 1.36.2, < 2.0)
      ruby-progressbar (~> 1.7)
      unicode-display_width (>= 2.4.0, < 4.0)
    rubocop-ast (1.37.0)
      parser (>= 3.3.1.0)
    rubocop-performance (1.23.0)
      rubocop (>= 1.48.1, < 2.0)
      rubocop-ast (>= 1.31.1, < 2.0)
    rubocop-rails (2.28.0)
      activesupport (>= 4.2.0)
      rack (>= 1.1)
      rubocop (>= 1.52.0, < 2.0)
      rubocop-ast (>= 1.31.1, < 2.0)
    rubocop-thread_safety (0.6.0)
      rubocop (>= 1.48.1)
    ruby-progressbar (1.13.0)
    rubyzip (2.3.2)
    sass-embedded (1.83.0-arm64-darwin)
      google-protobuf (~> 4.28)
    sass-embedded (1.83.0-x86_64-darwin)
      google-protobuf (~> 4.28)
    sass-embedded (1.83.0-x86_64-linux-gnu)
      google-protobuf (~> 4.28)
    sass-embedded (1.83.0-x86_64-linux-musl)
      google-protobuf (~> 4.28)
    sassc (2.4.0)
      ffi (~> 1.9)
    sassc-embedded (1.80.1)
      sass-embedded (~> 1.80)
    securerandom (0.4.1)
    set (1.1.1)
    signet (0.19.0)
      addressable (~> 2.8)
      faraday (>= 0.17.5, < 3.a)
      jwt (>= 1.5, < 3.0)
      multi_json (~> 1.10)
    simplecov (0.22.0)
      docile (~> 1.1)
      simplecov-html (~> 0.11)
      simplecov_json_formatter (~> 0.1)
    simplecov-html (0.13.1)
    simplecov-lcov (0.8.0)
    simplecov_json_formatter (0.1.4)
    snaky_hash (2.0.1)
      hashie
      version_gem (~> 1.1, >= 1.1.1)
    solid_cache (0.7.0)
      activejob (>= 7)
      activerecord (>= 7)
      railties (>= 7)
    solid_queue (1.1.2)
      activejob (>= 7.1)
      activerecord (>= 7.1)
      concurrent-ruby (>= 1.3.1)
      fugit (~> 1.11.0)
      railties (>= 7.1)
      thor (~> 1.3.1)
    sorted_set (1.0.3)
      rbtree
      set (~> 1.0)
    sprockets (4.2.1)
      concurrent-ruby (~> 1.0)
      rack (>= 2.2.4, < 4)
    sprockets-rails (3.5.2)
      actionpack (>= 6.1)
      activesupport (>= 6.1)
      sprockets (>= 3.0.0)
    stimulus-rails (1.3.4)
      railties (>= 6.0.0)
    stringio (3.1.2)
    terser (1.2.4)
      execjs (>= 0.3.0, < 3)
    thor (1.3.2)
    tilt (2.5.0)
    timeout (0.4.3)
    trailblazer-option (0.1.2)
    trilogy (2.9.0)
    ttfunk (1.8.0)
      bigdecimal (~> 3.1)
    turbo-rails (2.0.11)
      actionpack (>= 6.0.0)
      railties (>= 6.0.0)
    tzinfo (2.0.6)
      concurrent-ruby (~> 1.0)
    uber (0.1.0)
    unicode-display_width (3.1.3)
      unicode-emoji (~> 4.0, >= 4.0.4)
    unicode-emoji (4.0.4)
    uniform_notifier (1.16.0)
    uri (1.0.2)
    useragent (0.16.11)
    version_gem (1.1.4)
    web-console (4.2.1)
      actionview (>= 6.0.0)
      activemodel (>= 6.0.0)
      bindex (>= 0.4.0)
      railties (>= 6.0.0)
    webmock (3.24.0)
      addressable (>= 2.8.0)
      crack (>= 0.3.2)
      hashdiff (>= 0.4.0, < 2.0.0)
    webrick (1.9.1)
    websocket-driver (0.7.6)
      websocket-extensions (>= 0.1.0)
    websocket-extensions (0.1.5)
    xmlrpc (0.3.3)
      webrick
    xpath (3.2.0)
      nokogiri (~> 1.8)
    zeitwerk (2.7.1)

PLATFORMS
  arm64-darwin
  x86_64-darwin
  x86_64-linux
  x86_64-linux-gnu
  x86_64-linux-musl

DEPENDENCIES
  RedCloth
<<<<<<< HEAD
  actioncable (~> 7.2.2.1)
  actionmailer (~> 7.2.2.1)
  actionpack (~> 7.2.2.1)
  actionview (~> 7.2.2.1)
  activejob (~> 7.2.2.1)
  activemodel (~> 7.2.2.1)
  activerecord (~> 7.2.2.1)
  activesupport (~> 7.2.2.1)
=======
  actioncable (~> 7.1.5.1)
  actionmailer (~> 7.1.5.1)
  actionpack (~> 7.1.5.1)
  actionview (~> 7.1.5.1)
  activejob (~> 7.1.5.1)
  activemodel (~> 7.1.5.1)
  activerecord (~> 7.1.5.1)
  activesupport (~> 7.1.5.1)
>>>>>>> 63c50e3c
  arel-helpers
  arel_extensions
  bcrypt
  blankslate
  bootstrap-sass
  brakeman
  browser
  bullet
  bundler
  cache_with_locale
  capybara
  csv
  cuprite
  dartsass-sprockets
  database_cleaner-active_record
  debug
  fastimage
  google-cloud-storage
  i18n
  importmap-rails
  jbuilder
  mimemagic
  mini_racer
  minitest
  minitest-reporters
  mission_control-jobs
  mo_acts_as_versioned (>= 0.6.6)!
  oauth2
  prawn
  prawn-manual_builder
  prawn-svg
  puma
  rails-controller-testing
<<<<<<< HEAD
  railties (~> 7.2.2.1)
=======
  railties (~> 7.1.5.1)
>>>>>>> 63c50e3c
  redis (~> 4.0)
  requestjs-rails
  rest-client
  rqrcode
  rtf
  rubocop
  rubocop-performance
  rubocop-rails
  rubocop-thread_safety
  rubyzip (~> 2.3.0)
  simplecov
  simplecov-lcov
  solid_cache
  solid_queue
  sorted_set
  sprockets (~> 4.2.1)
  sprockets-rails
  stimulus-rails
  terser
  trilogy
  turbo-rails
  web-console
  webmock
  xmlrpc

RUBY VERSION
   ruby 3.3.6p108

BUNDLED WITH
   2.6.2<|MERGE_RESOLUTION|>--- conflicted
+++ resolved
@@ -503,7 +503,6 @@
 
 DEPENDENCIES
   RedCloth
-<<<<<<< HEAD
   actioncable (~> 7.2.2.1)
   actionmailer (~> 7.2.2.1)
   actionpack (~> 7.2.2.1)
@@ -512,16 +511,6 @@
   activemodel (~> 7.2.2.1)
   activerecord (~> 7.2.2.1)
   activesupport (~> 7.2.2.1)
-=======
-  actioncable (~> 7.1.5.1)
-  actionmailer (~> 7.1.5.1)
-  actionpack (~> 7.1.5.1)
-  actionview (~> 7.1.5.1)
-  activejob (~> 7.1.5.1)
-  activemodel (~> 7.1.5.1)
-  activerecord (~> 7.1.5.1)
-  activesupport (~> 7.1.5.1)
->>>>>>> 63c50e3c
   arel-helpers
   arel_extensions
   bcrypt
@@ -555,11 +544,7 @@
   prawn-svg
   puma
   rails-controller-testing
-<<<<<<< HEAD
   railties (~> 7.2.2.1)
-=======
-  railties (~> 7.1.5.1)
->>>>>>> 63c50e3c
   redis (~> 4.0)
   requestjs-rails
   rest-client
