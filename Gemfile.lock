--- conflicted
+++ resolved
@@ -199,15 +199,9 @@
     puma (6.4.2)
       nio4r (~> 2.0)
     racc (1.7.3)
-<<<<<<< HEAD
     rack (3.0.9.1)
     rack-session (2.0.0)
       rack (>= 3.0.0)
-=======
-    rack (2.2.8.1)
-    rack-session (1.0.2)
-      rack (< 3)
->>>>>>> de66010f
     rack-test (2.1.0)
       rack (>= 1.3)
     rackup (2.1.0)
@@ -388,12 +382,7 @@
   newrelic_rpm
   puma
   rails-controller-testing
-<<<<<<< HEAD
   railties (~> 7.1.3)
-=======
-  rails-html-sanitizer (>= 1.4.4)
-  railties (~> 7.1.2)
->>>>>>> de66010f
   redis (~> 4.0)
   requestjs-rails
   rtf
