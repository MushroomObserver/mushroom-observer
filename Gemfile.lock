GIT
  remote: https://github.com/MushroomObserver/acts_as_versioned/
  revision: 57b2b4bfc9050c4ae5cef414a18d8ff475f97bfa
  specs:
    cure_acts_as_versioned (0.6.5)
      activerecord (>= 3.0.9)

GIT
  remote: https://github.com/rmosolgo/graphiql-rails.git
  revision: 6b34eb17bf13262eef6edf9a069cfc69b5db9708
  ref: 6b34eb1
  specs:
    graphiql-rails (1.8.0)
      railties
      sprockets-rails

GEM
  remote: https://rubygems.org/
  specs:
    RedCloth (4.3.2)
    actionmailer (6.1.6)
      actionpack (= 6.1.6)
      actionview (= 6.1.6)
      activejob (= 6.1.6)
      activesupport (= 6.1.6)
      mail (~> 2.5, >= 2.5.4)
      rails-dom-testing (~> 2.0)
    actionpack (6.1.6)
      actionview (= 6.1.6)
      activesupport (= 6.1.6)
      rack (~> 2.0, >= 2.0.9)
      rack-test (>= 0.6.3)
      rails-dom-testing (~> 2.0)
      rails-html-sanitizer (~> 1.0, >= 1.2.0)
    actionview (6.1.6)
      activesupport (= 6.1.6)
      builder (~> 3.1)
      erubi (~> 1.4)
      rails-dom-testing (~> 2.0)
      rails-html-sanitizer (~> 1.1, >= 1.2.0)
    activejob (6.1.6)
      activesupport (= 6.1.6)
      globalid (>= 0.3.6)
    activemodel (6.1.6)
      activesupport (= 6.1.6)
    activerecord (6.1.6)
      activemodel (= 6.1.6)
      activesupport (= 6.1.6)
    activesupport (6.1.6)
      concurrent-ruby (~> 1.0, >= 1.0.2)
      i18n (>= 1.6, < 2)
      minitest (>= 5.1)
      tzinfo (~> 2.0)
      zeitwerk (~> 2.3)
    addressable (2.8.0)
      public_suffix (>= 2.0.2, < 5.0)
    ansi (1.5.0)
    arel-helpers (2.14.0)
      activerecord (>= 3.1.0, < 8)
    arel_extensions (2.1.4)
      activerecord (>= 6.0)
    ast (2.4.2)
    autoprefixer-rails (10.4.7.0)
      execjs (~> 2)
    bcrypt (3.1.18)
    bindex (0.8.1)
    blankslate (3.1.3)
    bootstrap-sass (3.4.1)
      autoprefixer-rails (>= 5.2.1)
      sassc (>= 2.0.0)
    brakeman (5.2.3)
    browser (5.3.1)
    builder (3.2.4)
    bullet (7.0.2)
      activesupport (>= 3.0.0)
      uniform_notifier (~> 1.11)
    byebug (11.1.3)
    capybara (3.36.0)
      addressable
      matrix
      mini_mime (>= 0.1.3)
      nokogiri (~> 1.8)
      rack (>= 1.6.0)
      rack-test (>= 0.6.3)
      regexp_parser (>= 1.5, < 3.0)
      xpath (~> 3.2)
    coffee-rails (5.0.0)
      coffee-script (>= 2.2.0)
      railties (>= 5.2.0)
    coffee-script (2.4.1)
      coffee-script-source
      execjs
    coffee-script-source (1.12.2)
    concurrent-ruby (1.1.10)
    crack (0.4.5)
      rexml
    crass (1.0.6)
    date (3.2.2)
    docile (1.4.0)
    erubi (1.10.0)
    execjs (2.8.1)
    ffi (1.15.5)
    globalid (1.0.0)
      activesupport (>= 5.0)
    graphql (2.0.9)
    graphql-batch (0.5.1)
      graphql (>= 1.10, < 3)
      promise.rb (~> 0.7.2)
    graphql-connections (1.3.0)
      activerecord (>= 5)
      graphql (>= 1.10, < 3.0)
    hashdiff (1.0.1)
    i18n (1.10.0)
      concurrent-ruby (~> 1.0)
    jbuilder (2.11.5)
      actionview (>= 5.0.0)
      activesupport (>= 5.0.0)
    jquery-rails (4.5.0)
      rails-dom-testing (>= 1, < 3)
      railties (>= 4.2.0)
      thor (>= 0.14, < 2.0)
    jquery-slick-rails (1.10.0)
      railties (>= 3.1)
    kgio (2.11.4)
    libv8-node (16.10.0.0-aarch64-linux)
    loofah (2.18.0)
      crass (~> 1.0.2)
      nokogiri (>= 1.5.9)
    mail (2.7.1)
      mini_mime (>= 0.1.1)
    matrix (0.4.2)
    method_source (1.0.0)
    mimemagic (0.4.3)
      nokogiri (~> 1)
      rake
    mini_mime (1.1.2)
    mini_racer (0.6.2)
      libv8-node (~> 16.10.0.0)
    minitest (5.15.0)
    minitest-reporters (1.5.0)
      ansi
      builder
      minitest (>= 5.0)
      ruby-progressbar
    mocha (1.14.0)
    mysql2 (0.5.4)
<<<<<<< HEAD
    nio4r (2.5.8)
    nokogiri (1.13.6-aarch64-linux)
=======
    nokogiri (1.13.6-x86_64-linux)
>>>>>>> 9276c36a
      racc (~> 1.4)
    parallel (1.22.1)
    parser (3.1.2.0)
      ast (~> 2.4.1)
    promise.rb (0.7.4)
    public_suffix (4.0.7)
    racc (1.6.0)
    rack (2.2.3.1)
    rack-cors (1.1.1)
      rack (>= 2.0.0)
    rack-test (1.1.0)
      rack (>= 1.0, < 3)
    rails-controller-testing (1.0.5)
      actionpack (>= 5.0.1.rc1)
      actionview (>= 5.0.1.rc1)
      activesupport (>= 5.0.1.rc1)
    rails-dom-testing (2.0.3)
      activesupport (>= 4.2.0)
      nokogiri (>= 1.6)
    rails-html-sanitizer (1.4.2)
      loofah (~> 2.3)
    railties (6.1.6)
      actionpack (= 6.1.6)
      activesupport (= 6.1.6)
      method_source
      rake (>= 12.2)
      thor (~> 1.0)
    rainbow (3.1.1)
    raindrops (0.20.0)
    rake (13.0.6)
<<<<<<< HEAD
    ransack (3.0.1)
      activerecord (>= 6.0.4)
      activesupport (>= 6.0.4)
      i18n
=======
>>>>>>> 9276c36a
    regexp_parser (2.5.0)
    rexml (3.2.5)
    rtf (0.3.3)
    rubocop (1.30.1)
      parallel (~> 1.10)
      parser (>= 3.1.0.0)
      rainbow (>= 2.2.2, < 4.0)
      regexp_parser (>= 1.8, < 3.0)
      rexml (>= 3.2.5, < 4.0)
      rubocop-ast (>= 1.18.0, < 2.0)
      ruby-progressbar (~> 1.7)
      unicode-display_width (>= 1.4.0, < 3.0)
    rubocop-ast (1.18.0)
      parser (>= 3.1.1.0)
    rubocop-graphql (0.14.3)
      rubocop (>= 0.87, < 2)
    rubocop-performance (1.14.0)
      rubocop (>= 1.7.0, < 2.0)
      rubocop-ast (>= 0.4.0)
    rubocop-rails (2.14.2)
      activesupport (>= 4.2.0)
      rack (>= 1.1)
      rubocop (>= 1.7.0, < 2.0)
    ruby-progressbar (1.11.0)
    rubyzip (2.3.2)
    sassc (2.4.0)
      ffi (~> 1.9)
    sassc-rails (2.1.2)
      railties (>= 4.0.0)
      sassc (>= 2.0)
      sprockets (> 3.0)
      sprockets-rails
      tilt
    simple_enum (2.3.2)
      activesupport (>= 4.0.0)
    simplecov (0.21.2)
      docile (~> 1.1)
      simplecov-html (~> 0.11)
      simplecov_json_formatter (~> 0.1)
    simplecov-html (0.12.3)
    simplecov-lcov (0.8.0)
    simplecov_json_formatter (0.1.4)
    sprockets (4.0.3)
      concurrent-ruby (~> 1.0)
      rack (> 1, < 3)
    sprockets-rails (3.4.2)
      actionpack (>= 5.2)
      activesupport (>= 5.2)
      sprockets (>= 3.0.0)
    thor (1.2.1)
    tilt (2.0.10)
    tzinfo (2.0.4)
      concurrent-ruby (~> 1.0)
    uglifier (4.2.0)
      execjs (>= 0.3.0, < 3)
    unicode-display_width (2.1.0)
    unicorn (5.4.1)
      kgio (~> 2.6)
      raindrops (~> 0.7)
    uniform_notifier (1.16.0)
    web-console (4.2.0)
      actionview (>= 6.0.0)
      activemodel (>= 6.0.0)
      bindex (>= 0.4.0)
      railties (>= 6.0.0)
    webmock (3.14.0)
      addressable (>= 2.8.0)
      crack (>= 0.3.2)
      hashdiff (>= 0.4.0, < 2.0.0)
    webrick (1.7.0)
    xmlrpc (0.3.2)
      webrick
    xpath (3.2.0)
      nokogiri (~> 1.8)
    zeitwerk (2.5.4)

PLATFORMS
  aarch64-linux

DEPENDENCIES
  RedCloth
  actionmailer (~> 6.1)
  actionpack (~> 6.1)
  actionview (~> 6.1)
  activejob (~> 6.1)
  activemodel (~> 6.1)
  activerecord (~> 6.1)
  activesupport (~> 6.1)
  arel-helpers
  arel_extensions
  bcrypt (~> 3.1.7)
  blankslate
  bootstrap-sass
  brakeman
  browser
  bullet
  bundler
  byebug
  capybara
  coffee-rails
  cure_acts_as_versioned (>= 0.6.5)!
  date (>= 3.2.1)
  graphiql-rails!
  graphql
  graphql-batch
  graphql-connections
  i18n
  jbuilder
  jquery-rails
  jquery-slick-rails
  mail
  mimemagic
  mini_racer
  minitest
  minitest-reporters
  mocha
  mysql2
  rack-cors
  rails-controller-testing
  railties (~> 6.1)
  rtf
  rubocop
  rubocop-graphql
  rubocop-performance
  rubocop-rails
  rubyzip
  sassc-rails
  simple_enum
  simplecov
  simplecov-lcov
  sprockets-rails
  uglifier
  unicorn (= 5.4.1)
  web-console
  webmock
  xmlrpc

RUBY VERSION
   ruby 2.7.6p219

BUNDLED WITH
   2.3.15<|MERGE_RESOLUTION|>--- conflicted
+++ resolved
@@ -123,6 +123,7 @@
       railties (>= 3.1)
     kgio (2.11.4)
     libv8-node (16.10.0.0-aarch64-linux)
+    libv8-node (16.10.0.0-x86_64-linux)
     loofah (2.18.0)
       crass (~> 1.0.2)
       nokogiri (>= 1.5.9)
@@ -144,12 +145,9 @@
       ruby-progressbar
     mocha (1.14.0)
     mysql2 (0.5.4)
-<<<<<<< HEAD
-    nio4r (2.5.8)
     nokogiri (1.13.6-aarch64-linux)
-=======
+      racc (~> 1.4)
     nokogiri (1.13.6-x86_64-linux)
->>>>>>> 9276c36a
       racc (~> 1.4)
     parallel (1.22.1)
     parser (3.1.2.0)
@@ -180,13 +178,6 @@
     rainbow (3.1.1)
     raindrops (0.20.0)
     rake (13.0.6)
-<<<<<<< HEAD
-    ransack (3.0.1)
-      activerecord (>= 6.0.4)
-      activesupport (>= 6.0.4)
-      i18n
-=======
->>>>>>> 9276c36a
     regexp_parser (2.5.0)
     rexml (3.2.5)
     rtf (0.3.3)
@@ -265,6 +256,7 @@
 
 PLATFORMS
   aarch64-linux
+  x86_64-linux
 
 DEPENDENCIES
   RedCloth
