--- conflicted
+++ resolved
@@ -160,7 +160,6 @@
       raabro (~> 1.4)
     globalid (1.2.1)
       activesupport (>= 6.1)
-<<<<<<< HEAD
     google-apis-core (0.15.1)
       addressable (~> 2.5, >= 2.5.1)
       googleauth (~> 1.9)
@@ -188,10 +187,7 @@
       google-cloud-core (~> 1.6)
       googleauth (~> 1.9)
       mini_mime (~> 1.0)
-    google-protobuf (4.28.2-arm64-darwin)
-=======
     google-protobuf (4.28.3-arm64-darwin)
->>>>>>> 612d76d1
       bigdecimal
       rake (>= 13)
     google-protobuf (4.28.3-x86_64-darwin)
@@ -200,7 +196,6 @@
     google-protobuf (4.28.3-x86_64-linux)
       bigdecimal
       rake (>= 13)
-<<<<<<< HEAD
     googleauth (1.11.2)
       faraday (>= 1.0, < 3.a)
       google-cloud-env (~> 2.1)
@@ -208,10 +203,7 @@
       multi_json (~> 1.11)
       os (>= 0.9, < 2.0)
       signet (>= 0.16, < 2.a)
-    hashdiff (1.1.1)
-=======
     hashdiff (1.1.2)
->>>>>>> 612d76d1
     hashie (5.0.0)
     http-accept (1.7.0)
     http-cookie (1.0.7)
@@ -268,9 +260,6 @@
       builder
       minitest (>= 5.0)
       ruby-progressbar
-<<<<<<< HEAD
-    multi_json (1.15.0)
-=======
     mission_control-jobs (0.6.0)
       actioncable (>= 7.1)
       actionpack (>= 7.1)
@@ -281,7 +270,7 @@
       railties (>= 7.1)
       stimulus-rails
       turbo-rails
->>>>>>> 612d76d1
+    multi_json (1.15.0)
     multi_xml (0.7.1)
       bigdecimal (~> 3.1)
     mutex_m (0.2.0)
@@ -383,12 +372,8 @@
       http-cookie (>= 1.0.2, < 2.0)
       mime-types (>= 1.16, < 4.0)
       netrc (~> 0.8)
-<<<<<<< HEAD
     retriable (3.1.2)
-    rexml (3.3.7)
-=======
     rexml (3.3.9)
->>>>>>> 612d76d1
     rqrcode (2.2.0)
       chunky_png (~> 1.0)
       rqrcode_core (~> 1.0)
@@ -418,13 +403,13 @@
       rubocop (>= 1.48.1)
     ruby-progressbar (1.13.0)
     rubyzip (2.3.2)
-    sass-embedded (1.80.7-arm64-darwin)
+    sass-embedded (1.81.0-arm64-darwin)
       google-protobuf (~> 4.28)
-    sass-embedded (1.80.7-x86_64-darwin)
+    sass-embedded (1.81.0-x86_64-darwin)
       google-protobuf (~> 4.28)
-    sass-embedded (1.80.7-x86_64-linux-gnu)
+    sass-embedded (1.81.0-x86_64-linux-gnu)
       google-protobuf (~> 4.28)
-    sass-embedded (1.80.7-x86_64-linux-musl)
+    sass-embedded (1.81.0-x86_64-linux-musl)
       google-protobuf (~> 4.28)
     sassc (2.4.0)
       ffi (~> 1.9)
@@ -451,7 +436,7 @@
       activejob (>= 7)
       activerecord (>= 7)
       railties (>= 7)
-    solid_queue (1.0.1)
+    solid_queue (1.0.2)
       activejob (>= 7.1)
       activerecord (>= 7.1)
       concurrent-ruby (>= 1.3.1)
@@ -475,14 +460,9 @@
       execjs (>= 0.3.0, < 3)
     thor (1.3.2)
     tilt (2.4.0)
-<<<<<<< HEAD
-    timeout (0.4.1)
+    timeout (0.4.2)
     trailblazer-option (0.1.2)
-    trilogy (2.8.1)
-=======
-    timeout (0.4.2)
     trilogy (2.9.0)
->>>>>>> 612d76d1
     ttfunk (1.8.0)
       bigdecimal (~> 3.1)
     turbo-rails (2.0.11)
@@ -490,12 +470,8 @@
       railties (>= 6.0.0)
     tzinfo (2.0.6)
       concurrent-ruby (~> 1.0)
-<<<<<<< HEAD
     uber (0.1.0)
-    unicode-display_width (2.5.0)
-=======
     unicode-display_width (2.6.0)
->>>>>>> 612d76d1
     uniform_notifier (1.16.0)
     uri (1.0.2)
     version_gem (1.1.4)
